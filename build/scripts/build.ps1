#
# This script controls the Roslyn build process. This encompasess everything from build, testing to
# publishing of NuGet packages. The intent is to structure it to allow for a simple flow of logic 
# between the following phases:
#
#   - restore
#   - build
#   - sign
#   - pack
#   - test
#   - publish
#
# Each of these phases has a separate command which can be executed independently. For instance 
# it's fine to call `build.ps1 -build -testDesktop` followed by repeated calls to 
# `.\build.ps1 -testDesktop`. 

[CmdletBinding(PositionalBinding=$false)]
param (
    # Configuration
    [switch]$restore = $false,
    [switch]$release = $false,
    [switch]$official = $false,
    [switch]$cibuild = $false,
    [switch]$build = $false,
    [switch]$buildCoreClr = $false,
    [switch]$bootstrap = $false,
    [switch]$sign = $false,
    [switch]$pack = $false,
    [switch]$binaryLog = $false,
    [switch]$noAnalyzers = $false,
    [string]$signType = "",

    # Test options 
    [switch]$test32 = $false,
    [switch]$test64 = $false,
    [switch]$testVsi = $false,
    [switch]$testVsiNetCore = $false,
    [switch]$testDesktop = $false,
    [switch]$testCoreClr = $false,
    [switch]$testIOperation = $false,

    # Special test options
    [switch]$testDeterminism = $false,
    [switch]$testBuildCorrectness = $false,
    [switch]$testPerfCorrectness = $false,
    [switch]$testPerfRun = $false,

    [parameter(ValueFromRemainingArguments=$true)] $badArgs)

Set-StrictMode -version 2.0
$ErrorActionPreference = "Stop"

function Print-Usage() {
    Write-Host "Usage: build.ps1"
    Write-Host "  -release                  Perform release build (default is debug)"
    Write-Host "  -restore                  Restore packages"
    Write-Host "  -build                    Build Roslyn.sln"
    Write-Host "  -official                 Perform an official build"
    Write-Host "  -bootstrap                Build using a bootstrap Roslyn"
    Write-Host "  -sign                     Sign our binaries"
    Write-Host "  -signType                 Type of sign: real, test, verify"
    Write-Host "  -pack                     Create our NuGet packages"
    Write-Host "  -binaryLog                Create binary log for every MSBuild invocation"
    Write-Host "" 
    Write-Host "Test options" 
    Write-Host "  -test32                   Run unit tests in the 32-bit runner"
    Write-Host "  -test64                   Run units tests in the 64-bit runner"
    Write-Host "  -testDesktop              Run desktop unit tests"
    Write-Host "  -testCoreClr              Run CoreClr unit tests"
    Write-Host "  -testVsi                  Run all integration tests"
    Write-Host "  -testVsiNetCore           Run just dotnet core integration tests"
    Write-Host "  -testIOperation           Run extra checks to validate IOperations"
    Write-Host ""
    Write-Host "Special Test options" 
    Write-Host "  -testBuildCorrectness     Run build correctness tests"
    Write-Host "  -testDeterminism          Run determinism tests"
    Write-Host "  -testPerfCorrectness      Run perf correctness tests"
    Write-Host "  -testPerfCorrectness      Run perf tests"
}

# Process the command line arguments and establish defaults for the values which are not 
# specified.
#
# In this function it's okay to use two arguments to extend the effect of another. For 
# example it's okay to look at $buildCoreClr and infer $build. It's not okay though to infer 
# $build based on say $testDesktop. It's possible the developer wanted only for testing 
# to execute, not any build.
function Process-Arguments() {
    if ($badArgs -ne $null) {
        Write-Host "Unsupported argument $badArgs"
        Print-Usage
        exit 1
    }

    if ($test32 -and $test64) {
        Write-Host "Cannot combine -test32 and -test64"
        exit 1
    }

    $anyVsi = $testVsi -or $testVsiNetCore
    $anyUnit = $testDesktop -or $testCoreClr
    if ($anyUnit -and $anyVsi) {
        Write-Host "Cannot combine unit and VSI testing"
        exit 1
    }

    $script:isAnyTestSpecial = $testBuildCorrectness -or $testDeterminism -or $testPerfCorrectness -or $testPerfRun
    if ($isAnyTestSpecial -and ($anyUnit -or $anyVsi)) {
        Write-Host "Cannot combine special testing with any other action"
        exit 1
    }

    if ($buildCoreClr) {
        $script:build = $true
    }

    $script:test32 = -not $test64
    $script:debug = -not $release
}

function Run-MSBuild([string]$projectFilePath, [string]$buildArgs = "", [string]$logFileName = "", [switch]$parallel = $true, [switch]$useDotnetBuild = $false) {
    # Because we override the C#/VB toolset to build against our LKG package, it is important
    # that we do not reuse MSBuild nodes from other jobs/builds on the machine. Otherwise,
    # we'll run into issues such as https://github.com/dotnet/roslyn/issues/6211.
    # MSBuildAdditionalCommandLineArgs=
    $args = "/p:TreatWarningsAsErrors=true /warnaserror /nologo /nodeReuse:false /consoleloggerparameters:Verbosity=minimal;summary /p:Configuration=$buildConfiguration";

    if ($parallel) {
        $args += " /m"
    }

    if ($noAnalyzers -or ($cibuild -and $testVsi)) {
        # Avoid spending time in analyzers when requested, and also in the slowest integration test builds
        $args += " /p:UseRoslynAnalyzers=false"
    }

    if ($binaryLog) {
        if ($logFileName -eq "") { 
            $logFileName = [IO.Path]::GetFileNameWithoutExtension($projectFilePath)
        }
        $logFileName = [IO.Path]::ChangeExtension($logFileName, ".binlog")
        $logFilePath = Join-Path $logsDir $logFileName
        $args += " /bl:$logFilePath"
    }

    if ($official) {
        $args += " /p:OfficialBuild=true"
    }

    if ($bootstrapDir -ne "") {
        $args += " /p:BootstrapBuildPath=$bootstrapDir"
    }

    if ($testIOperation) {
        $args += " /p:TestIOperationInterface=true"
    }

    $args += " $buildArgs"
    $args += " $projectFilePath"

    if ($useDotnetBuild) {
        $args = " msbuild $args"
        Exec-Console $dotnet $args
    }
    else {
        Exec-Console $msbuild $args
    }
}

# Restore all of the projects that the repo consumes
function Restore-Packages() {
    Write-Host "Restore using dotnet at $dotnet"

    $all = @(
        "Roslyn Toolset:build\ToolsetPackages\RoslynToolset.csproj",
        "Roslyn:Roslyn.sln")

    foreach ($cur in $all) {
        $both = $cur.Split(':')
        Write-Host "Restoring $($both[0])"
        $projectFilePath = $both[1]
        $projectFileName = [IO.Path]::GetFileNameWithoutExtension($projectFilePath)
        $logFilePath = Join-Path $logsDir "Restore-$($projectFileName).binlog"
        Restore-Project $dotnet $both[1] $logFilePath
    }
}

# Create a bootstrap build of the compiler.  Returns the directory where the bootstrap build 
# is located. 
#
# Important to not set $script:bootstrapDir here yet as we're actually in the process of 
# building the bootstrap.
function Make-BootstrapBuild() {
    $dir = Join-Path $binariesDir "Bootstrap"
    Write-Host "Building Bootstrap compiler"
    $bootstrapArgs = "/p:UseShippingAssemblyVersion=true /p:InitialDefineConstants=BOOTSTRAP"
    Remove-Item -re $dir -ErrorAction SilentlyContinue
    Create-Directory $dir
    if ($buildCoreClr) {
        $bootstrapFramework = "netcoreapp2.0"
<<<<<<< HEAD
        Exec-Console "dotnet" "publish --no-restore src/Compilers/CSharp/csc -o `"$dir/bincore`" --framework $bootstrapFramework $bootstrapArgs -bl:$logsDir/BootstrapCsc.binlog"
        Exec-Console "dotnet" "publish --no-restore src/Compilers/VisualBasic/vbc -o `"$dir/bincore`" --framework $bootstrapFramework $bootstrapArgs -bl:$logsDir/BootstrapVbc.binlog"
        Exec-Console "dotnet" "publish --no-restore src/Compilers/Server/VBCSCompiler -o `"$dir/bincore`" --framework $bootstrapFramework $bootstrapArgs -bl:$logsDir/BootstrapVBCSCompiler.binlog"
        Exec-Console "dotnet" "publish --no-restore src/Compilers/Core/MSBuildTask -o `"$dir`" --framework $bootstrapFramework $bootstrapArgs -bl:$binariesDir/BootstrapMSBuildTask.binlog"
=======
        $projectFiles = @(
            'src/Compilers/CSharp/csc/csc.csproj',
            'src/Compilers/VisualBasic/vbc/vbc.csproj',
            'src/Compilers/Server/VBCSCompiler/VBCSCompiler.csproj',
            'src/Compilers/Core/MSBuildTask/MSBuildTask.csproj'
        )

        foreach ($projectFilePath in $projectFiles) { 
            $fileName = [IO.Path]::GetFileNameWithoutExtension((Split-Path -leaf $projectFilePath))
            $logFileName = "Bootstrap$($fileName)"
            Run-MSBuild $projectFilePath "/t:Publish /p:TargetFramework=netcoreapp2.0 $bootstrapArgs" -logFileName $logFileName -useDotnetBuild
        }

        # The csi executable is only supported on desktop (even though we do multi-target it to 
        # netcoreapp2.). Need to build the desktop version here in order to build our NuGet 
        # packages below. 
        Run-MSBuild "src/Interactive/csi/csi.csproj" -logFileName "BootstrapCsi" -useDotnetBuild

        Ensure-NuGet | Out-Null
        Exec-Console "$configDir\Exes\csi\net46\csi.exe" "$repoDir\src\NuGet\BuildNuGets.csx $configDir 42.42.42.42-bootstrap $dir `"<developer build>`" Microsoft.NETCore.Compilers.nuspec"
        Unzip-File "$dir\Microsoft.NETCore.Compilers.42.42.42.42-bootstrap.nupkg" "$dir\Microsoft.NETCore.Compilers\42.42.42.42"

        Write-Host "Cleaning Bootstrap compiler artifacts"
        Run-MSBuild "Compilers.sln" "/t:Clean"
>>>>>>> da72477a
        Stop-BuildProcesses
    }
    else {
        Run-MSBuild "build\Toolset\Toolset.csproj" $bootstrapArgs -logFileName "Bootstrap"
        Remove-Item -re $dir -ErrorAction SilentlyContinue
        Create-Directory $dir

        Ensure-NuGet | Out-Null
        Exec-Console "$configDir\Exes\csi\net46\csi.exe" "$repoDir\src\NuGet\BuildNuGets.csx $configDir 42.42.42.42-bootstrap $dir `"<developer build>`" Microsoft.Net.Compilers.nuspec"
        Unzip-File "$dir\Microsoft.Net.Compilers.42.42.42.42-bootstrap.nupkg" "$dir\Microsoft.Net.Compilers\42.42.42.42"

        Write-Host "Cleaning Bootstrap compiler artifacts"
        Run-MSBuild "build\Toolset\Toolset.csproj" "/t:Clean" -logFileName "BootstrapClean"
        Stop-BuildProcesses
    }

    return $dir
}

function Build-Artifacts() { 
    if ($buildCoreClr) {
        Run-MSBuild "Compilers.sln" -useDotnetBuild
    }
    elseif ($build) {
        Run-MSBuild "Roslyn.sln" "/p:DeployExtension=false"
        Build-ExtraSignArtifacts
    }

    if ($pack) {
        Build-NuGetPackages
    }

    if ($sign) {
        Run-SignTool
    }

    if ($pack -and ($cibuild -or $official)) { 
        Build-DeployToSymStore
    }

    if ($build -and (-not $buildCoreClr)) {
        Build-InsertionItems
    }
}

# Not all of our artifacts needed for signing are included inside Roslyn.sln. Need to 
# finish building these before we can run signing.
function Build-ExtraSignArtifacts() { 

    Ensure-NuGet | Out-Null
    Push-Location (Join-Path $repoDir "src\Setup")
    try {
        # Publish the CoreClr projects (CscCore and VbcCore) and dependencies for later NuGet packaging.
        Write-Host "Publishing csc"
        Run-MSBuild "..\Compilers\CSharp\csc\csc.csproj" "/p:TargetFramework=netcoreapp2.0 /t:PublishWithoutBuilding"
        Write-Host "Publishing vbc"
        Run-MSBuild "..\Compilers\VisualBasic\vbc\vbc.csproj" "/p:TargetFramework=netcoreapp2.0 /t:PublishWithoutBuilding"
        Write-Host "Publishing VBCSCompiler"
        Run-MSBuild "..\Compilers\Server\VBCSCompiler\VBCSCompiler.csproj" "/p:TargetFramework=netcoreapp2.0 /t:PublishWithoutBuilding"
        Write-Host "Publishing MSBuildTask"
        Run-MSBuild "..\Compilers\Core\MSBuildTask\MSBuildTask.csproj" "/p:TargetFramework=netcoreapp2.0 /t:PublishWithoutBuilding"

        $dest = @($configDir)
        foreach ($dir in $dest) { 
            Copy-Item "PowerShell\*.ps1" $dir
        }

        Copy-Item -Force "Vsix\myget_org-extensions.config" $configDir
    }
    finally {
        Pop-Location
    }
}

function Build-InsertionItems() { 

    # Create the PerfTests directory under Binaries\$(Configuration).  There are still a number
    # of tools (in roslyn and roslyn-internal) that depend on this combined directory.
    function Create-PerfTests() {
        $target = Join-Path $configDir "PerfTests"
        Write-Host "PerfTests: $target"
        Create-Directory $target

        Push-Location $configDir
        foreach ($subDir in @("Dlls", "UnitTests")) {
            Push-Location $subDir
            foreach ($path in Get-ChildItem -re -in "PerfTests") {
                Write-Host "`tcopying $path"
                Copy-Item -force -recurse "$path\*" $target
            }
            Pop-Location
        }
        Pop-Location
    }

    $setupDir = Join-Path $repoDir "src\Setup"
    Push-Location $setupDir
    try { 
        Create-PerfTests
        Exec-Console (Join-Path $configDir "Exes\DevDivInsertionFiles\Roslyn.BuildDevDivInsertionFiles.exe") "$configDir $repoDir $(Get-PackagesDir)"
        
        # In non-official builds need to supply values for a few MSBuild properties. The actual value doesn't
        # matter, just that it's provided some value.
        $extraArgs = ""
        if (-not $official) { 
            $extraArgs = " /p:FinalizeValidate=false /p:ManifestPublishUrl=https://vsdrop.corp.microsoft.com/file/v1/Products/DevDiv/dotnet/roslyn/master/20160729.6"
        }

        Run-MSBuild "DevDivPackages\Roslyn.proj" -logFileName "RoslynPackagesProj"
        Run-MSBuild "DevDivVsix\PortableFacades\PortableFacades.vsmanproj" -buildArgs $extraArgs
        Run-MSBuild "DevDivVsix\CompilersPackage\Microsoft.CodeAnalysis.Compilers.vsmanproj" -buildArgs $extraArgs
        Run-MSBuild "DevDivVsix\MicrosoftCodeAnalysisLanguageServices\Microsoft.CodeAnalysis.LanguageServices.vsmanproj" -buildArgs "$extraArgs"
        Run-MSBuild "..\Dependencies\Microsoft.NetFX20\Microsoft.NetFX20.nuget.proj"
    }
    finally {
        Pop-Location
    }
}

function Build-NuGetPackages() {
    $buildArgs = ""
    if (-not $official) {
        $buildArgs = '/p:SkipReleaseVersion=true /p:SkipPreReleaseVersion=true'
    }

    Ensure-NuGet | Out-Null
    Run-MSBuild "src\NuGet\NuGet.proj" $buildArgs
}

function Build-DeployToSymStore() {
    Run-MSBuild "Roslyn.sln" "/t:DeployToSymStore" -logFileName "RoslynDeployToSymStore"
}

# These are tests that don't follow our standard restore, build, test pattern. They customize 
# the processes in order to test specific elements of our build and hence are handled 
# separately from our other tests
function Test-Special() {
    if ($testBuildCorrectness) {
        Exec-Block { & ".\build\scripts\test-build-correctness.ps1" -config $buildConfiguration } | Out-Host
    }
    elseif ($testDeterminism) {
        $bootstrapDir = Make-BootstrapBuild
        Exec-Block { & ".\build\scripts\test-determinism.ps1" -bootstrapDir $bootstrapDir } | Out-Host
    } 
    elseif ($testPerfCorrectness) {
        Test-PerfCorrectness
    }
    elseif ($testPerfRun) {
        Test-PerfRun
    }
    else {
        throw "Not a special test"
    }
}

function Test-PerfCorrectness() {
    Run-MSBuild "Roslyn.sln" "/p:DeployExtension=false" -logFileName "RoslynPerfCorrectness"
    Exec-Block { & ".\Binaries\$buildConfiguration\Exes\Perf.Runner\Roslyn.Test.Performance.Runner.exe" --ci-test } | Out-Host
}

function Test-PerfRun() { 
    Run-MSBuild "Roslyn.sln" "/p:DeployExtension=false" -logFileName "RoslynPerfRun"

    # Check if we have credentials to upload to benchview
    $extraArgs = @()
    if ((Test-Path env:\GIT_BRANCH) -and (Test-Path env:\BV_UPLOAD_SAS_TOKEN)) {
        $extraArgs += "--report-benchview"
        $extraArgs += "--branch=$env:GIT_BRANCH"

        # Check if we are in a PR or this is a rolling submission
        if (Test-Path env:\ghprbPullTitle) {
            $submissionName = $env:ghprbPullTitle.Replace(" ", "_")
            $extraArgs += "--benchview-submission-name=""$submissionName"""
            $extraArgs += "--benchview-submission-type=private"
        } 
        else {
            $extraArgs += "--benchview-submission-type=rolling"
        }

        Create-Directory ".\Binaries\$buildConfiguration\tools\"
        # Get the benchview tools - Place alongside Roslyn.Test.Performance.Runner.exe
        Exec-Block { & ".\build\scripts\install_benchview_tools.cmd" ".\Binaries\$buildConfiguration\tools\" } | Out-Host
    }

    Stop-BuildProcesses
    & ".\Binaries\$buildConfiguration\Exes\Perf.Runner\Roslyn.Test.Performance.Runner.exe"  $extraArgs --search-directory=".\\Binaries\\$buildConfiguration\\Dlls\\" --no-trace-upload
    if (-not $?) { 
        throw "Perf run failed"
    }
}

function Test-XUnitCoreClr() {
    Write-Host "Publishing ILAsm.csproj"
    $toolsDir = Join-Path $binariesDir "Tools"
    $ilasmDir = Join-Path $toolsDir "ILAsm"
    Exec-Console $dotnet "publish src\Tools\ILAsm --no-restore --runtime win-x64 --self-contained -o $ilasmDir"

    $unitDir = Join-Path $configDir "UnitTests"
    $tf = "netcoreapp2.0"
    $xunitResultDir = Join-Path $unitDir "xUnitResults"
    Create-Directory $xunitResultDir 
    $xunitConsole = Join-Path (Get-PackageDir "xunit.runner.console") "tools\$tf\xunit.console.dll"

    $dlls = @()
    $allGood = $true
    foreach ($dir in Get-ChildItem $unitDir) {
        $testDir = Join-Path $unitDir (Join-Path $dir $tf)
        if (Test-Path $testDir) { 
            $dllName = Get-ChildItem -name "*.UnitTests.dll" -path $testDir
            $dllPath = Join-Path $testDir $dllName

            $args = "exec"
            $args += " --depsfile " + [IO.Path]::ChangeExtension($dllPath, ".deps.json")
            $args += " --runtimeconfig " + [IO.Path]::ChangeExtension($dllPath, ".runtimeconfig.json")
            $args += " $xunitConsole"
            $args += " $dllPath"
            $args += " -xml " + (Join-Path $xunitResultDir ([IO.Path]::ChangeExtension($dllName, ".xml")))

            # https://github.com/dotnet/roslyn/issues/25049
            # Disable parallel runs everywhere until we get assembly specific settings working again
            $args += " -parallel none"

            try {
                Write-Host "Running $dllName"
                Exec-Console $dotnet $args
            }
            catch {
                Write-Host "Failed"
                $allGood = $false
            }
        }
    }

    if (-not $allGood) { 
        throw "Unit tests failed"
    }
}

# Core function for running our unit / integration tests tests
function Test-XUnit() { 

    if ($testCoreClr) {
        Test-XUnitCoreClr
        return
    }

    if ($testVsi -or $testVsiNetCore) {
        Deploy-VsixViaTool
    }

<<<<<<< HEAD
    $logFilePath = Join-Path $logsDir "runtests.log"
=======
>>>>>>> da72477a
    $unitDir = Join-Path $configDir "UnitTests"
    $runTests = Join-Path $configDir "Exes\RunTests\RunTests.exe"
    $xunitDir = Join-Path (Get-PackageDir "xunit.runner.console") "tools\net452"
    $args = "$xunitDir"
    $args += " -logpath:$logsDir"
    $args += " -nocache"

    if ($testDesktop) {
        if ($test32) {
            $dlls = Get-ChildItem -re -in "*.UnitTests.dll" $unitDir
        }
        else {
            $dlls = Get-ChildItem -re -in "*.UnitTests.dll" -ex "*Roslyn.Interactive*" $unitDir 
        }
    }
    elseif ($testVsi) {
        $dlls = Get-ChildItem -re -in "*.IntegrationTests.dll" $unitDir
    }
    else {
        $dlls = Get-ChildItem -re -in "*.IntegrationTests.dll" $unitDir
        $args += " -trait:Feature=NetCore"
    }

    # Exclude out the multi-targetted netcore app projects
    $dlls = $dlls | ?{ -not ($_.FullName -match ".*netcoreapp.*") }

    # Exclude out the ref assemblies
    $dlls = $dlls | ?{ -not ($_.FullName -match ".*\\ref\\.*") }
    $dlls = $dlls | ?{ -not ($_.FullName -match ".*/ref/.*") }

    if ($cibuild -or $official) {
        # Use a 50 minute timeout on CI
        $args += " -xml -timeout:50"

        $procdumpPath = Ensure-ProcDump
        $args += " -procdumppath:$procDumpPath"
    }

    if ($test64) {
        $args += " -test64"
    }

    foreach ($dll in $dlls) { 
        $args += " $dll"
    }
    
    try {
        Exec-Console $runTests $args
    }
    finally {
        Get-Process "xunit*" -ErrorAction SilentlyContinue | Stop-Process    
    }
}

# Deploy our core VSIX libraries to Visual Studio via the Roslyn VSIX tool.  This is an alternative to 
# deploying at build time.
function Deploy-VsixViaTool() { 
    $vsixDir = Get-PackageDir "RoslynTools.Microsoft.VSIXExpInstaller"
    $vsixExe = Join-Path $vsixDir "tools\VsixExpInstaller.exe"
    $both = Get-VisualStudioDirAndId
    $vsDir = $both[0].Trim("\")
    $vsId = $both[1]
    $hive = "RoslynDev"
    Write-Host "Using VS Instance $vsId at `"$vsDir`""
    $baseArgs = "/rootSuffix:$hive /vsInstallDir:`"$vsDir`""
    $all = @(
        "Vsix\CompilerExtension\Roslyn.Compilers.Extension.vsix",
        "Vsix\VisualStudioSetup\Roslyn.VisualStudio.Setup.vsix",
        "Vsix\VisualStudioSetup.Next\Roslyn.VisualStudio.Setup.Next.vsix",
        "Vsix\VisualStudioInteractiveComponents\Roslyn.VisualStudio.InteractiveComponents.vsix",
        "Vsix\ExpressionEvaluatorPackage\ExpressionEvaluatorPackage.vsix",
        "Vsix\VisualStudioDiagnosticsWindow\Roslyn.VisualStudio.DiagnosticsWindow.vsix",
        "Vsix\VisualStudioIntegrationTestSetup\Microsoft.VisualStudio.IntegrationTest.Setup.vsix")

    Write-Host "Uninstalling old Roslyn VSIX"

    # Actual uninstall is failing at the moment using the uninstall options. Temporarily using 
    # wildfire to uninstall our VSIX extensions
    $extDir = Join-Path ${env:USERPROFILE} "AppData\Local\Microsoft\VisualStudio\15.0_$($vsid)$($hive)"
    if (Test-Path $extDir) {
        foreach ($dir in Get-ChildItem -Directory $extDir) {
            $name = Split-Path -leaf $dir
            Write-Host "`tUninstalling $name"
        }
        Remove-Item -re -fo $extDir
    }

    Write-Host "Installing all Roslyn VSIX"
    foreach ($e in $all) {
        $name = Split-Path -leaf $e
        $filePath = Join-Path $configDir $e
        $fullArg = "$baseArgs $filePath"
        Write-Host "`tInstalling $name"
        Exec-Console $vsixExe $fullArg
    }
}

# Sign all of our binaries that need to be signed
function Run-SignTool() { 
    Push-Location $repoDir
    try {
        $signTool = Join-Path (Get-PackageDir "RoslynTools.Microsoft.SignTool") "tools\SignTool.exe"
        $signToolArgs = "-msbuildPath `"$msbuild`""
        switch ($signType) {
            "real" { break; }
            "test" { $signToolArgs += " -testSign"; break; }
            default { $signToolArgs += " -test"; break; }
        }

        $signToolArgs += " `"$configDir`""
        Exec-Console $signTool $signToolArgs
    }
    finally { 
        Pop-Location
    }
}

# Ensure that procdump is available on the machine.  Returns the path to the directory that contains 
# the procdump binaries (both 32 and 64 bit)
function Ensure-ProcDump() {

    # Jenkins images default to having procdump installed in the root.  Use that if available to avoid
    # an unnecessary download.
    if (Test-Path "c:\SysInternals\procdump.exe") {
        return "c:\SysInternals";
    }    

    $toolsDir = Join-Path $binariesDir "Tools"
    $outDir = Join-Path $toolsDir "ProcDump"
    $filePath = Join-Path $outDir "procdump.exe"
    if (-not (Test-Path $filePath)) { 
        Remove-Item -Re $filePath -ErrorAction SilentlyContinue
        Create-Directory $outDir 
        $zipFilePath = Join-Path $toolsDir "procdump.zip"
        Invoke-WebRequest "https://download.sysinternals.com/files/Procdump.zip" -UseBasicParsing -outfile $zipFilePath | Out-Null
        Add-Type -AssemblyName System.IO.Compression.FileSystem
        [IO.Compression.ZipFile]::ExtractToDirectory($zipFilePath, $outDir)
    }

    return $outDir
}

# The Jenkins images used to execute our tests can live for a very long time.  Over the course
# of hundreds of runs this can cause the %TEMP% folder to fill up.  To avoid this we redirect
# %TEMP% into the binaries folder which is deleted at the end of every run as a part of cleaning
# up the workspace.
function Redirect-Temp() {
    $temp = Join-Path $binariesDir "Temp"
    Create-Directory $temp
    Copy-Item (Join-Path $repoDir "src\Workspaces\CoreTestUtilities\TestFiles\.editorconfig") $temp
    Copy-Item (Join-Path $repoDir "src\Workspaces\CoreTestUtilities\TestFiles\Directory.Build.props") $temp
    Copy-Item (Join-Path $repoDir "src\Workspaces\CoreTestUtilities\TestFiles\Directory.Build.targets") $temp
    ${env:TEMP} = $temp
    ${env:TMP} = $temp
}

function List-BuildProcesses() {
    Write-Host "Listing running build processes..."
    Get-Process -Name "msbuild" -ErrorAction SilentlyContinue | Out-Host
    Get-Process -Name "vbcscompiler" -ErrorAction SilentlyContinue | Out-Host
    Get-Process -Name "dotnet" -ErrorAction SilentlyContinue | where { $_.Modules | select { $_.ModuleName -eq "VBCSCompiler.dll" } } | Out-Host
}

function List-VSProcesses() {
    Write-Host "Listing running vs processes..."
    Get-Process -Name "devenv" -ErrorAction SilentlyContinue | Out-Host
}

# Kill any instances VBCSCompiler.exe to release locked files, ignoring stderr if process is not open
# This prevents future CI runs from failing while trying to delete those files.
# Kill any instances of msbuild.exe to ensure that we never reuse nodes (e.g. if a non-roslyn CI run
# left some floating around).
function Stop-BuildProcesses() {
    Write-Host "Killing running build processes..."
    Get-Process -Name "msbuild" -ErrorAction SilentlyContinue | Stop-Process
    Get-Process -Name "vbcscompiler" -ErrorAction SilentlyContinue | Stop-Process
    Get-Process -Name "dotnet" -ErrorAction SilentlyContinue | where { $_.Modules | select { $_.ModuleName -eq "VBCSCompiler.dll" } } | Stop-Process
}

# Kill any instances of devenv.exe to ensure VSIX install/uninstall works in future runs and to ensure
# that any locked files don't prevent future CI runs from failing.
# Also call Stop-BuildProcesses
function Stop-VSProcesses() {
    Write-Host "Killing running vs processes..."
    Get-Process -Name "devenv" -ErrorAction SilentlyContinue | Stop-Process
}

try {
    . (Join-Path $PSScriptRoot "build-utils.ps1")
    Push-Location $repoDir

    Write-Host "Repo Dir $repoDir"
    Write-Host "Binaries Dir $binariesDir"

    Process-Arguments

    $msbuild = Ensure-MSBuild
    $dotnet = Ensure-DotnetSdk
    $buildConfiguration = if ($release) { "Release" } else { "Debug" }
    $configDir = Join-Path $binariesDir $buildConfiguration
    $logsDir = Join-Path $configDir "Logs"
    $bootstrapDir = ""

    # Ensure the main output directories exist as a number of tools will fail when they don't exist. 
    Create-Directory $binariesDir
    Create-Directory $configDir 
    Create-Directory $logsDir

    if ($cibuild) { 
        List-VSProcesses
        List-BuildProcesses
        Redirect-Temp
    }

    if ($restore) {
        Write-Host "Running restore"
        Restore-Packages
    }

    if ($isAnyTestSpecial) {
        Test-Special
        exit 0
    }

    if ($bootstrap) {
        $bootstrapDir = Make-BootstrapBuild
    }

    if ($build -or $pack) {
        Build-Artifacts
    }

    if ($testDesktop -or $testCoreClr -or $testVsi -or $testVsiNetCore) {
        Test-XUnit
    } 

    exit 0
}
catch {
    Write-Host $_
    Write-Host $_.Exception
    Write-Host $_.ScriptStackTrace
    exit 1
}
finally {
    Pop-Location
    if ($cibuild) {
        Stop-VSProcesses
        Stop-BuildProcesses
    }
}<|MERGE_RESOLUTION|>--- conflicted
+++ resolved
@@ -198,12 +198,6 @@
     Create-Directory $dir
     if ($buildCoreClr) {
         $bootstrapFramework = "netcoreapp2.0"
-<<<<<<< HEAD
-        Exec-Console "dotnet" "publish --no-restore src/Compilers/CSharp/csc -o `"$dir/bincore`" --framework $bootstrapFramework $bootstrapArgs -bl:$logsDir/BootstrapCsc.binlog"
-        Exec-Console "dotnet" "publish --no-restore src/Compilers/VisualBasic/vbc -o `"$dir/bincore`" --framework $bootstrapFramework $bootstrapArgs -bl:$logsDir/BootstrapVbc.binlog"
-        Exec-Console "dotnet" "publish --no-restore src/Compilers/Server/VBCSCompiler -o `"$dir/bincore`" --framework $bootstrapFramework $bootstrapArgs -bl:$logsDir/BootstrapVBCSCompiler.binlog"
-        Exec-Console "dotnet" "publish --no-restore src/Compilers/Core/MSBuildTask -o `"$dir`" --framework $bootstrapFramework $bootstrapArgs -bl:$binariesDir/BootstrapMSBuildTask.binlog"
-=======
         $projectFiles = @(
             'src/Compilers/CSharp/csc/csc.csproj',
             'src/Compilers/VisualBasic/vbc/vbc.csproj',
@@ -228,7 +222,6 @@
 
         Write-Host "Cleaning Bootstrap compiler artifacts"
         Run-MSBuild "Compilers.sln" "/t:Clean"
->>>>>>> da72477a
         Stop-BuildProcesses
     }
     else {
@@ -479,10 +472,6 @@
         Deploy-VsixViaTool
     }
 
-<<<<<<< HEAD
-    $logFilePath = Join-Path $logsDir "runtests.log"
-=======
->>>>>>> da72477a
     $unitDir = Join-Path $configDir "UnitTests"
     $runTests = Join-Path $configDir "Exes\RunTests\RunTests.exe"
     $xunitDir = Join-Path (Get-PackageDir "xunit.runner.console") "tools\net452"
