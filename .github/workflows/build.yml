--- conflicted
+++ resolved
@@ -3,15 +3,10 @@
 on:
   push:
     branches:
-<<<<<<< HEAD
-      - main
-      - microbuild
-      - validate/*
-=======
     - main
     - 'v*.*'
+    - microbuild
     - validate/*
->>>>>>> 4558ad03
   pull_request:
   workflow_dispatch:
 
