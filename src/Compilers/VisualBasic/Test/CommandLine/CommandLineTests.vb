﻿' Copyright (c) Microsoft.  All Rights Reserved.  Licensed under the Apache License, Version 2.0.  See License.txt in the project root for license information.

Imports System.Collections.Immutable
Imports System.ComponentModel
Imports System.Globalization
Imports System.IO
Imports System.IO.MemoryMappedFiles
Imports System.Reflection
Imports System.Reflection.Metadata
Imports System.Reflection.PortableExecutable
Imports System.Runtime.InteropServices
Imports System.Security.Cryptography
Imports System.Text
Imports System.Text.RegularExpressions
Imports System.Threading
Imports Microsoft.CodeAnalysis
Imports Microsoft.CodeAnalysis.CommonDiagnosticAnalyzers
Imports Microsoft.CodeAnalysis.Diagnostics
Imports Microsoft.CodeAnalysis.Emit
Imports Microsoft.CodeAnalysis.Test.Utilities
Imports Microsoft.CodeAnalysis.Text
Imports Microsoft.CodeAnalysis.VisualBasic.UnitTests
Imports Microsoft.DiaSymReader
Imports Roslyn.Test.PdbUtilities
Imports Roslyn.Test.Utilities
Imports Roslyn.Test.Utilities.SharedResourceHelpers
Imports Roslyn.Utilities
Imports Xunit

Namespace Microsoft.CodeAnalysis.VisualBasic.CommandLine.UnitTests
    Partial Public Class CommandLineTests
        Inherits BasicTestBase

        Private ReadOnly _baseDirectory As String = TempRoot.Root
        Private Shared ReadOnly s_basicCompilerExecutable As String = Path.Combine(
            Path.GetDirectoryName(GetType(CommandLineTests).Assembly.Location),
            Path.Combine("dependency", "vbc.exe"))
        Private Shared ReadOnly s_defaultSdkDirectory As String = RuntimeEnvironment.GetRuntimeDirectory()
        Private Shared ReadOnly s_compilerVersion As String = FileVersionInfo.GetVersionInfo(GetType(CommandLineTests).Assembly.Location).FileVersion
        Private Shared ReadOnly s_compilerShortCommitHash As String =
            CommonCompiler.ExtractShortCommitHash(GetType(CommandLineTests).Assembly.GetCustomAttribute(Of CommitHashAttribute).Hash)

        Private Shared Function DefaultParse(args As IEnumerable(Of String), baseDirectory As String, Optional sdkDirectory As String = Nothing, Optional additionalReferenceDirectories As String = Nothing) As VisualBasicCommandLineArguments
            sdkDirectory = If(sdkDirectory, s_defaultSdkDirectory)
            Return VisualBasicCommandLineParser.Default.Parse(args, baseDirectory, sdkDirectory, additionalReferenceDirectories)
        End Function

        Private Shared Function FullParse(commandLine As String, baseDirectory As String, Optional sdkDirectory As String = Nothing, Optional additionalReferenceDirectories As String = Nothing) As VisualBasicCommandLineArguments
            sdkDirectory = If(sdkDirectory, s_defaultSdkDirectory)
            Dim args = CommandLineParser.SplitCommandLineIntoArguments(commandLine, removeHashComments:=True)
            Return VisualBasicCommandLineParser.Default.Parse(args, baseDirectory, sdkDirectory, additionalReferenceDirectories)
        End Function

        Private Shared Function InteractiveParse(args As IEnumerable(Of String), baseDirectory As String, Optional sdkDirectory As String = Nothing, Optional additionalReferenceDirectories As String = Nothing) As VisualBasicCommandLineArguments
            sdkDirectory = If(sdkDirectory, s_defaultSdkDirectory)
            Return VisualBasicCommandLineParser.Script.Parse(args, baseDirectory, sdkDirectory, additionalReferenceDirectories)
        End Function

        <Fact>
        Public Sub SimpleAnalyzerConfig()
            Dim dir = Temp.CreateDirectory()
            Dim src = dir.CreateFile("test.vb").WriteAllText("
Class C
     Sub M()
        Dim x As Integer
    End Sub
End Class")
            Dim additionalFile = dir.CreateFile("file.txt")
            Dim analyzerConfig = dir.CreateFile(".editorconfig").WriteAllText("
[*.vb]
dotnet_diagnostic.bc42024.severity = suppress")
            Dim cmd = New MockVisualBasicCompiler(Nothing, dir.Path, {
                "/nologo",
                "/t:library",
                "/preferreduilang:en",
                "/analyzerconfig:" + analyzerConfig.Path,
                src.Path})

            Assert.Equal(analyzerConfig.Path, Assert.Single(cmd.Arguments.AnalyzerConfigPaths))

            Dim outWriter = New StringWriter(CultureInfo.InvariantCulture)
            Dim exitCode = cmd.Run(outWriter)
            Assert.Equal(0, exitCode)
            Assert.Equal("", outWriter.ToString())

            Assert.Null(cmd.AnalyzerOptions)
        End Sub

        <Fact>
        Public Sub AnalyzerConfigWithOptions()
            Dim dir = Temp.CreateDirectory()
            Dim src = dir.CreateFile("test.vb").WriteAllText("
Class C
     Sub M()
        Dim x As Integer
    End Sub
End Class")
            Dim additionalFile = dir.CreateFile("file.txt")
            Dim analyzerConfig = dir.CreateFile(".editorconfig").WriteAllText("
[*.vb]
dotnet_diagnostic.bc42024.severity = suppress
dotnet_diagnostic.warning01.severity = suppress
dotnet_diagnostic.Warning03.severity = suppress
my_option = my_val

[*.txt]
dotnet_diagnostic.bc42024.severity = suppress
my_option2 = my_val2")
            Dim cmd = New MockVisualBasicCompiler(Nothing, dir.Path, {
                "/nologo",
                "/t:library",
                "/preferreduilang:en",
                "/analyzerconfig:" + analyzerConfig.Path,
                "/analyzer:" + Assembly.GetExecutingAssembly().Location,
                "/nowarn:42376",
                "/additionalfile:" + additionalFile.Path,
                src.Path})

            Assert.Equal(analyzerConfig.Path, Assert.Single(cmd.Arguments.AnalyzerConfigPaths))

            Dim outWriter = New StringWriter(CultureInfo.InvariantCulture)
            Dim exitCode = cmd.Run(outWriter)
            Assert.Equal(0, exitCode)
            Assert.Equal("", outWriter.ToString())

            Dim comp = cmd.Compilation
            Dim tree = comp.SyntaxTrees.Single()
            AssertEx.SetEqual({
                KeyValuePairUtil.Create("bc42024", ReportDiagnostic.Suppress),
                KeyValuePairUtil.Create("warning01", ReportDiagnostic.Suppress),
                KeyValuePairUtil.Create("warning03", ReportDiagnostic.Suppress)
                }, tree.DiagnosticOptions)

            Dim provider = cmd.AnalyzerOptions.AnalyzerConfigOptionsProvider
            Dim options = provider.GetOptions(tree)
            Assert.NotNull(options)
            Dim val As String = Nothing
            Assert.True(options.TryGetValue("my_option", val))
            Assert.Equal("my_val", val)
            Assert.False(options.TryGetValue("my_option2", Nothing))
            Assert.False(options.TryGetValue("dotnet_diagnostic.bc42024.severity", Nothing))

            options = provider.GetOptions(cmd.AnalyzerOptions.AdditionalFiles.Single())
            Assert.NotNull(options)
            Assert.True(options.TryGetValue("my_option2", val))
            Assert.Equal("my_val2", val)
            Assert.False(options.TryGetValue("my_option", Nothing))
            Assert.False(options.TryGetValue("dotnet_diagnostic.bc42024.severity", Nothing))
        End Sub

        <Fact>
        Public Sub AnalyzerConfigBadSeverity()
            Dim dir = Temp.CreateDirectory()
            Dim src = dir.CreateFile("test.vb").WriteAllText("
Class C
     Sub M()
        Dim x As Integer
    End Sub
End Class")
            Dim analyzerConfig = dir.CreateFile(".editorconfig").WriteAllText("
[*.vb]
dotnet_diagnostic.BC42024.severity = garbage")
            Dim cmd = New MockVisualBasicCompiler(Nothing, dir.Path, {
                "/nologo",
                "/t:library",
                "/preferreduilang:en",
                "/analyzerconfig:" + analyzerConfig.Path,
                src.Path})

            Assert.Equal(analyzerConfig.Path, Assert.Single(cmd.Arguments.AnalyzerConfigPaths))

            Dim outWriter = New StringWriter(CultureInfo.InvariantCulture)
            Dim exitCode = cmd.Run(outWriter)
            Assert.Equal(0, exitCode)
            Assert.Equal(
$"vbc : warning InvalidSeverityInAnalyzerConfig: The diagnostic 'bc42024' was given an invalid severity 'garbage' in the analyzer config file at '{analyzerConfig.Path}'.
{src.Path}(4) : warning BC42024: Unused local variable: 'x'.

        Dim x As Integer
            ~           
", outWriter.ToString())
        End Sub

        <Fact>
        Public Sub AnalyzerConfigsInSameDir()
            Dim dir = Temp.CreateDirectory()
            Dim src = dir.CreateFile("test.cs").WriteAllText("
Class C
     Sub M()
        Dim x As Integer
    End Sub
End Class")
            Dim configText = "
[*.cs]
dotnet_diagnostic.cs0169.severity = suppress"

            Dim analyzerConfig1 = dir.CreateFile("analyzerconfig1").WriteAllText(configText)
            Dim analyzerConfig2 = dir.CreateFile("analyzerconfig2").WriteAllText(configText)

            Dim cmd = New MockVisualBasicCompiler(Nothing, dir.Path, {
                "/nologo",
                "/t:library",
                "/preferreduilang:en",
                "/analyzerconfig:" + analyzerConfig1.Path,
                "/analyzerconfig:" + analyzerConfig2.Path,
                src.Path
            })

            Dim outWriter = New StringWriter(CultureInfo.InvariantCulture)
            Dim exitCode = cmd.Run(outWriter)
            Assert.Equal(1, exitCode)
            Assert.Equal(
                $"vbc : error BC42500: Multiple analyzer config files cannot be in the same directory ('{dir.Path}').",
                outWriter.ToString().TrimEnd())
        End Sub

        <Fact>
        Public Sub XmlMemoryMapped()
            Dim dir = Temp.CreateDirectory()
            Dim src = dir.CreateFile("temp.cs").WriteAllText("
Class C
End Class")
            Dim docName As String = "doc.xml"

            Dim cmd = New MockVisualBasicCompiler(Nothing, dir.Path, {"/nologo", "/t:library", "/preferreduilang:en", $"/doc:{docName}", src.Path})

            Dim outWriter = New StringWriter(CultureInfo.InvariantCulture)
            Dim exitCode = cmd.Run(outWriter)
            Assert.Equal(0, exitCode)
            Assert.Equal("", outWriter.ToString())

            Dim xmlPath = Path.Combine(dir.Path, docName)
            Using fileStream = New FileStream(xmlPath, FileMode.Open, FileAccess.Read, FileShare.ReadWrite)
                Using mmf = MemoryMappedFile.CreateFromFile(fileStream, "xmlMap", 0, MemoryMappedFileAccess.Read, HandleInheritability.None, leaveOpen:=True)
                    exitCode = cmd.Run(outWriter)
                    Assert.Equal(1, exitCode)
                    Assert.StartsWith($"vbc : error BC2012: can't open '{xmlPath}' for writing:", outWriter.ToString())
                End Using
            End Using
        End Sub

        <Fact>
        <WorkItem(946954, "http://vstfdevdiv:8080/DevDiv2/DevDiv/_workitems/edit/946954")>
        Public Sub CompilerBinariesAreAnyCPU()
            Assert.Equal(ProcessorArchitecture.MSIL, AssemblyName.GetAssemblyName(s_basicCompilerExecutable).ProcessorArchitecture)
        End Sub

        <Fact, WorkItem(546322, "http://vstfdevdiv:8080/DevDiv2/DevDiv/_workitems/edit/546322")>
        Public Sub NowarnWarnaserrorTest()
            Dim src As String = Temp.CreateFile().WriteAllText(<text>
Class C
End Class
</text>.Value).Path
            Dim cmd = New MockVisualBasicCompiler(Nothing, _baseDirectory, {"/t:library", "/nowarn", "/warnaserror-", src})
            Assert.Equal(cmd.Arguments.CompilationOptions.GeneralDiagnosticOption, ReportDiagnostic.Suppress)

            cmd = New MockVisualBasicCompiler(Nothing, _baseDirectory, {"/t:library", "/nowarn", "/warnaserror", src})
            Assert.Equal(cmd.Arguments.CompilationOptions.GeneralDiagnosticOption, ReportDiagnostic.Error)

            cmd = New MockVisualBasicCompiler(Nothing, _baseDirectory, {"/t:library", "/nowarn", "/warnaserror+", src})
            Assert.Equal(cmd.Arguments.CompilationOptions.GeneralDiagnosticOption, ReportDiagnostic.Error)

            cmd = New MockVisualBasicCompiler(Nothing, _baseDirectory, {"/t:library", "/warnaserror-", "/nowarn", src})
            Assert.Equal(cmd.Arguments.CompilationOptions.GeneralDiagnosticOption, ReportDiagnostic.Suppress)

            cmd = New MockVisualBasicCompiler(Nothing, _baseDirectory, {"/t:library", "/warnaserror", "/nowarn", src})
            Assert.Equal(cmd.Arguments.CompilationOptions.GeneralDiagnosticOption, ReportDiagnostic.Suppress)

            cmd = New MockVisualBasicCompiler(Nothing, _baseDirectory, {"/t:library", "/warnaserror+", "/nowarn", src})
            Assert.Equal(cmd.Arguments.CompilationOptions.GeneralDiagnosticOption, ReportDiagnostic.Suppress)


            CleanupAllGeneratedFiles(src)
        End Sub

        <Fact>
        <WorkItem(21508, "https://github.com/dotnet/roslyn/issues/21508")>
        Public Sub ArgumentStartWithDashAndContainingSlash()
            Dim args As VisualBasicCommandLineArguments
            Dim folder = Temp.CreateDirectory()

            args = DefaultParse({"-debug+/debug:portable"}, folder.Path)
            args.Errors.AssertTheseDiagnostics(<errors>
BC2007: unrecognized option '-debug+/debug:portable'; ignored
BC2008: no input sources specified
                                               </errors>)
        End Sub

        <WorkItem(545247, "http://vstfdevdiv:8080/DevDiv2/DevDiv/_workitems/edit/545247")>
        <Fact()>
        Public Sub CommandLineCompilationWithQuotedMainArgument()
            ' Arguments with quoted rootnamespace and main type are unquoted when
            ' the arguments are read in by the command line compiler.
            Dim src As String = Temp.CreateFile().WriteAllText(<text>
Module Module1
    Sub Main()
    
    End Sub
End Module
</text>.Value).Path

            Dim output As New StringWriter()
            Dim vbc As New MockVisualBasicCompiler(Nothing, _baseDirectory, {"/nologo", "/target:exe", "/rootnamespace:""test""", "/main:""test.Module1""", src})

            Dim exitCode = vbc.Run(output, Nothing)
            Assert.Equal(0, exitCode)
            Assert.Equal("", output.ToString().Trim())
        End Sub

        <Fact>
        Public Sub CreateCompilationWithKeyFile()
            Dim source = "
Public Class C
    Public Shared Sub Main()
    End Sub
End Class"

            Dim fileName = "a.vb"
            Dim dir = Temp.CreateDirectory()
            Dim file = dir.CreateFile(fileName)
            file.WriteAllText(source)

            Dim cmd = New MockVisualBasicCompiler(dir.Path, {"/nologo", "a.vb", "/keyfile:key.snk"})
            Dim comp = cmd.CreateCompilation(TextWriter.Null, New TouchedFileLogger(), NullErrorLogger.Instance, Nothing)

            Assert.IsType(Of DesktopStrongNameProvider)(comp.Options.StrongNameProvider)
        End Sub

        <Fact>
        Public Sub CreateCompilationWithCryptoContainer()
            Dim source = "
Public Class C
    Public Shared Sub Main()
    End Sub
End Class"

            Dim fileName = "a.vb"
            Dim dir = Temp.CreateDirectory()
            Dim file = dir.CreateFile(fileName)
            file.WriteAllText(source)

            Dim cmd = New MockVisualBasicCompiler(dir.Path, {"/nologo", "a.vb", "/keycontainer:aaa"})
            Dim comp = cmd.CreateCompilation(TextWriter.Null, New TouchedFileLogger(), NullErrorLogger.Instance, Nothing)

            Assert.True(TypeOf comp.Options.StrongNameProvider Is DesktopStrongNameProvider)
        End Sub

        <Fact>
        Public Sub CreateCompilationWithStrongNameFallbackCommand()
            Dim source = "
Public Class C
    Public Shared Sub Main()
    End Sub
End Class"

            Dim fileName = "a.vb"
            Dim dir = Temp.CreateDirectory()
            Dim file = dir.CreateFile(fileName)
            file.WriteAllText(source)

            Dim cmd = New MockVisualBasicCompiler(dir.Path, {"/nologo", "a.vb", "/features:UseLegacyStrongNameProvider"})
            Dim comp = cmd.CreateCompilation(TextWriter.Null, New TouchedFileLogger(), NullErrorLogger.Instance, Nothing)

            Assert.True(TypeOf comp.Options.StrongNameProvider Is DesktopStrongNameProvider)
        End Sub

        <Fact>
        Public Sub ParseQuotedMainTypeAndRootnamespace()
            'These options are always unquoted when parsed in VisualBasicCommandLineParser.Parse.

            Dim args = DefaultParse({"/rootnamespace:Test", "a.vb"}, _baseDirectory)
            args.Errors.Verify()
            Assert.Equal("Test", args.CompilationOptions.RootNamespace)

            args = DefaultParse({"/main:Test", "a.vb"}, _baseDirectory)
            args.Errors.Verify()
            Assert.Equal("Test", args.CompilationOptions.MainTypeName)

            args = DefaultParse({"/main:""Test""", "a.vb"}, _baseDirectory)
            args.Errors.Verify()
            Assert.Equal("Test", args.CompilationOptions.MainTypeName)

            args = DefaultParse({"/rootnamespace:""Test""", "a.vb"}, _baseDirectory)
            args.Errors.Verify()
            Assert.Equal("Test", args.CompilationOptions.RootNamespace)

            args = DefaultParse({"/rootnamespace:""test""", "/main:""test.Module1""", "a.vb"}, _baseDirectory)
            args.Errors.Verify()
            Assert.Equal("test.Module1", args.CompilationOptions.MainTypeName)
            Assert.Equal("test", args.CompilationOptions.RootNamespace)

            ' Use of Cyrillic namespace
            args = DefaultParse({"/rootnamespace:""решения""", "/main:""решения.Module1""", "a.vb"}, _baseDirectory)
            args.Errors.Verify()
            Assert.Equal("решения.Module1", args.CompilationOptions.MainTypeName)
            Assert.Equal("решения", args.CompilationOptions.RootNamespace)

        End Sub

        <WorkItem(722561, "http://vstfdevdiv:8080/DevDiv2/DevDiv/_workitems/edit/722561")>
        <Fact>
        Public Sub Bug_722561()
            Dim src As String = Temp.CreateFile().WriteAllText(<text>
Public Class C
End Class
</text>.Value).Path

            ' Previous versions of the compiler used to report warnings (BC2026, BC2014)
            ' whenever an unrecognized warning code was supplied via /nowarn or /warnaserror.
            ' We no longer generate a warning in such cases.
            Dim cmd = New MockVisualBasicCompiler(Nothing, _baseDirectory, {"/nologo", "/t:library", "/nowarn:-1", src})
            Dim writer As New StringWriter()
            Dim result = cmd.Run(writer, Nothing)

            Assert.Equal(String.Empty, writer.ToString.Trim)

            cmd = New MockVisualBasicCompiler(Nothing, _baseDirectory, {"/nologo", "/t:library", "/nowarn:-12345678901234567890", src})
            writer = New StringWriter()
            result = cmd.Run(writer, Nothing)

            Assert.Equal(String.Empty, writer.ToString.Trim)

            cmd = New MockVisualBasicCompiler(Nothing, _baseDirectory, {"/nologo", "/t:library", "/nowarn:-1234567890123456789", src})
            writer = New StringWriter()
            result = cmd.Run(writer, Nothing)

            Assert.Equal(String.Empty, writer.ToString.Trim)

            CleanupAllGeneratedFiles(src)
        End Sub

        <Fact>
        Public Sub VbcTest()
            Dim output As StringWriter = New StringWriter()

            Dim cmd = New MockVisualBasicCompiler(Nothing, _baseDirectory, {"/preferreduilang:en"})
            cmd.Run(output, Nothing)

            Assert.True(output.ToString().StartsWith(s_logoLine1, StringComparison.Ordinal), "vbc should print logo and help if no args specified")
        End Sub

        <Fact>
        Public Sub VbcNologo_1()
            Dim src As String = Temp.CreateFile().WriteAllText(<text>
Class C
End Class
</text>.Value).Path

            Dim output As StringWriter = New StringWriter()

            Dim cmd = New MockVisualBasicCompiler(Nothing, _baseDirectory, {"/nologo", "/t:library", src})
            Dim exitCode = cmd.Run(output, Nothing)

            Assert.Equal(0, exitCode)
            Assert.Equal("", output.ToString().Trim())


            CleanupAllGeneratedFiles(src)
        End Sub

        <Fact>
        Public Sub VbcNologo_1a()
            Dim src As String = Temp.CreateFile().WriteAllText(<text>
Class C
End Class
</text>.Value).Path

            Dim output As StringWriter = New StringWriter()

            Dim cmd = New MockVisualBasicCompiler(Nothing, _baseDirectory, {"/nologo+", "/t:library", src})
            Dim exitCode = cmd.Run(output, Nothing)

            Assert.Equal(0, exitCode)
            Assert.Equal("", output.ToString().Trim())


            CleanupAllGeneratedFiles(src)
        End Sub

        <Fact>
        Public Sub VbcNologo_2()
            Dim src As String = Temp.CreateFile().WriteAllText(<text>
Class C
End Class
</text>.Value).Path

            Dim output As StringWriter = New StringWriter()

            Dim cmd = New MockVisualBasicCompiler(Nothing, _baseDirectory, {"/t:library", "/preferreduilang:en", src})
            Dim exitCode = cmd.Run(output, Nothing)

            Assert.Equal(0, exitCode)
            Dim patched As String = Regex.Replace(output.ToString().Trim(), "version \d+\.\d+\.\d+(\.\d+)?", "version A.B.C.D")
            patched = ReplaceCommitHash(patched)
            Assert.Equal(<text>
Microsoft (R) Visual Basic Compiler version A.B.C.D (HASH)
Copyright (C) Microsoft Corporation. All rights reserved.
</text>.Value.Replace(vbLf, vbCrLf).Trim,
                patched)
            ' Privately queued builds have 3-part version numbers instead of 4.  Since we're throwing away the version number,
            ' making the last part optional will fix this.

            CleanupAllGeneratedFiles(src)
        End Sub

        <Theory,
            InlineData("Microsoft (R) Visual Basic Compiler version A.B.C.D (<developer build>)",
                       "Microsoft (R) Visual Basic Compiler version A.B.C.D (HASH)"),
            InlineData("Microsoft (R) Visual Basic Compiler version A.B.C.D (ABCDEF01)",
                       "Microsoft (R) Visual Basic Compiler version A.B.C.D (HASH)"),
            InlineData("Microsoft (R) Visual Basic Compiler version A.B.C.D (abcdef90)",
                       "Microsoft (R) Visual Basic Compiler version A.B.C.D (HASH)"),
            InlineData("Microsoft (R) Visual Basic Compiler version A.B.C.D (12345678)",
                       "Microsoft (R) Visual Basic Compiler version A.B.C.D (HASH)")>
        Public Sub TestReplaceCommitHash(orig As String, expected As String)
            Assert.Equal(expected, ReplaceCommitHash(orig))
        End Sub

        Private Shared Function ReplaceCommitHash(s As String) As String
            Return Regex.Replace(s, "(\((<developer build>|[a-fA-F0-9]{8})\))", "(HASH)")
        End Function

        <Fact>
        Public Sub VbcNologo_2a()
            Dim src As String = Temp.CreateFile().WriteAllText(<text>
Class C
End Class
</text>.Value).Path

            Dim output As StringWriter = New StringWriter()

            Dim cmd = New MockVisualBasicCompiler(Nothing, _baseDirectory, {"/nologo-", "/preferreduilang:en", "/t:library", src})
            Dim exitCode = cmd.Run(output, Nothing)

            Assert.Equal(0, exitCode)
            Dim patched As String = Regex.Replace(output.ToString().Trim(), "version \d+\.\d+\.\d+(\.\d+)?", "version A.B.C.D")
            patched = ReplaceCommitHash(patched)
            Assert.Equal(<text>
Microsoft (R) Visual Basic Compiler version A.B.C.D (HASH)
Copyright (C) Microsoft Corporation. All rights reserved.
</text>.Value.Replace(vbLf, vbCrLf).Trim,
                patched)
            ' Privately queued builds have 3-part version numbers instead of 4.  Since we're throwing away the version number,
            ' making the last part optional will fix this.

            CleanupAllGeneratedFiles(src)
        End Sub

        <Fact()>
        Public Sub VbcUtf8Output_WithRedirecting_Off()
            Dim src As String = Temp.CreateFile().WriteAllText("♚", New System.Text.UTF8Encoding(False)).Path

            Dim tempOut = Temp.CreateFile()

            Dim output = ProcessUtilities.RunAndGetOutput("cmd", "/C """ & s_basicCompilerExecutable & """ /nologo /preferreduilang:en /t:library " & src & " > " & tempOut.Path, expectedRetCode:=1)
            Assert.Equal("", output.Trim())

            Assert.Equal(<text>
SRC.VB(1) : error BC30037: Character is not valid.

?
~
</text>.Value.Trim().Replace(vbLf, vbCrLf), tempOut.ReadAllText().Trim().Replace(src, "SRC.VB"))

            CleanupAllGeneratedFiles(src)
        End Sub

        <Fact()>
        Public Sub VbcUtf8Output_WithRedirecting_On()
            Dim src As String = Temp.CreateFile().WriteAllText("♚", New System.Text.UTF8Encoding(False)).Path

            Dim tempOut = Temp.CreateFile()

            Dim output = ProcessUtilities.RunAndGetOutput("cmd", "/C """ & s_basicCompilerExecutable & """ /utf8output /nologo /preferreduilang:en /t:library " & src & " > " & tempOut.Path, expectedRetCode:=1)
            Assert.Equal("", output.Trim())

            Assert.Equal(<text>
SRC.VB(1) : error BC30037: Character is not valid.

♚
~
</text>.Value.Trim().Replace(vbLf, vbCrLf), tempOut.ReadAllText().Trim().Replace(src, "SRC.VB"))


            CleanupAllGeneratedFiles(src)
        End Sub

        <Fact()>
        Public Sub ResponseFiles1()
            Dim rsp As String = Temp.CreateFile().WriteAllText(<text>
/r:System.dll
/nostdlib
/vbruntime-
# this is ignored
System.Console.WriteLine(&quot;*?&quot;);  # this is error
a.vb
</text>.Value).Path
            Dim cmd = New MockVisualBasicCompiler(rsp, _baseDirectory, {"b.vb"})

            AssertEx.Equal({"System.dll"}, cmd.Arguments.MetadataReferences.Select(Function(r) r.Reference))
            AssertEx.Equal(
            {
                Path.Combine(_baseDirectory, "a.vb"),
                Path.Combine(_baseDirectory, "b.vb")
            },
            cmd.Arguments.SourceFiles.Select(Function(file) file.Path))
            Assert.NotEmpty(cmd.Arguments.Errors)


            CleanupAllGeneratedFiles(rsp)
        End Sub

        <WorkItem(685392, "http://vstfdevdiv:8080/DevDiv2/DevDiv/_workitems/edit/685392")>
        <Fact()>
        Public Sub ResponseFiles_RootNamespace()
            Dim rsp As String = Temp.CreateFile().WriteAllText(<text>
/r:System.dll
/rootnamespace:"Hello"
a.vb
</text>.Value).Path
            Dim cmd = New MockVisualBasicCompiler(rsp, _baseDirectory, {"b.vb"})

            Assert.Equal("Hello", cmd.Arguments.CompilationOptions.RootNamespace)

            CleanupAllGeneratedFiles(rsp)
        End Sub

        Private Sub AssertGlobalImports(expectedImportStrings As String(), actualImports As GlobalImport())
            Assert.Equal(expectedImportStrings.Length, actualImports.Count)
            For i = 0 To expectedImportStrings.Length - 1
                Assert.Equal(expectedImportStrings(i), actualImports(i).Clause.ToString)
            Next
        End Sub

        <Fact>
        Public Sub ParseGlobalImports()
            Dim args = DefaultParse({"/imports: System ,System.Xml ,System.Linq", "a.vb"}, _baseDirectory)
            args.Errors.Verify()
            AssertEx.Equal({"System", "System.Xml", "System.Linq"}, args.CompilationOptions.GlobalImports.Select(Function(import) import.Clause.ToString()))

            args = DefaultParse({"/impORt: System,,,,,", "/IMPORTs:,,,Microsoft.VisualBasic,,System.IO", "a.vb"}, _baseDirectory)
            args.Errors.Verify()
            AssertEx.Equal({"System", "Microsoft.VisualBasic", "System.IO"}, args.CompilationOptions.GlobalImports.Select(Function(import) import.Clause.ToString()))

            args = DefaultParse({"/impORt: System, ,, ,,", "a.vb"}, _baseDirectory)
            args.Errors.Verify(Diagnostic(ERRID.ERR_ExpectedIdentifier),
                               Diagnostic(ERRID.ERR_ExpectedIdentifier))

            args = DefaultParse({"/impORt:", "a.vb"}, _baseDirectory)
            args.Errors.Verify(Diagnostic(ERRID.ERR_ArgumentRequired).WithArguments("import", ":<str>"))

            args = DefaultParse({"/impORts:", "a.vb"}, _baseDirectory)
            args.Errors.Verify(Diagnostic(ERRID.ERR_ArgumentRequired).WithArguments("imports", ":<import_list>"))

            args = DefaultParse({"/imports", "a.vb"}, _baseDirectory)
            args.Errors.Verify(Diagnostic(ERRID.ERR_ArgumentRequired).WithArguments("imports", ":<import_list>"))

            args = DefaultParse({"/imports+", "a.vb"}, _baseDirectory)
            args.Errors.Verify(Diagnostic(ERRID.WRN_BadSwitch).WithArguments("/imports+")) ' TODO: Dev11 reports ERR_ArgumentRequired
        End Sub

        <Fact>
        Public Sub ParseInteractive()
            Dim args As VisualBasicCommandLineArguments

            args = DefaultParse({}, _baseDirectory)
            args.Errors.Verify()
            Assert.False(args.InteractiveMode)

            args = DefaultParse({"/i"}, _baseDirectory)
            args.Errors.Verify({Diagnostic(ERRID.WRN_BadSwitch).WithArguments("/i").WithLocation(1, 1),
                               Diagnostic(ERRID.ERR_NoSources).WithLocation(1, 1)})
            Assert.False(args.InteractiveMode)

            args = InteractiveParse({}, _baseDirectory)
            args.Errors.Verify()
            Assert.True(args.InteractiveMode)

            args = InteractiveParse({"a.vb"}, _baseDirectory)
            args.Errors.Verify()
            Assert.False(args.InteractiveMode)

            args = InteractiveParse({"/i", "a.vb"}, _baseDirectory)
            args.Errors.Verify()
            Assert.True(args.InteractiveMode)

            args = InteractiveParse({"/i+", "a.vb"}, _baseDirectory)
            args.Errors.Verify()
            Assert.True(args.InteractiveMode)

            args = InteractiveParse({"/i+ /i-", "a.vb"}, _baseDirectory)
            args.Errors.Verify()
            Assert.False(args.InteractiveMode)

            For Each flag In {"i", "i+", "i-"}
                args = InteractiveParse({"/" + flag + ":arg"}, _baseDirectory)
                args.Errors.Verify(Diagnostic(ERRID.ERR_SwitchNeedsBool).WithArguments("i").WithLocation(1, 1))
            Next
        End Sub

        <Fact>
        Public Sub ParseInstrumentTestNames()
            Dim args As VisualBasicCommandLineArguments

            args = DefaultParse({}, _baseDirectory)
            Assert.True(args.EmitOptions.InstrumentationKinds.SequenceEqual({}))

            args = DefaultParse({"/instrument", "a.vb"}, _baseDirectory)
            args.Errors.Verify({Diagnostic(ERRID.ERR_ArgumentRequired).WithArguments("instrument", ":<string>").WithLocation(1, 1)})
            Assert.True(args.EmitOptions.InstrumentationKinds.SequenceEqual({}))

            args = DefaultParse({"/instrument:""""", "a.vb"}, _baseDirectory)
            args.Errors.Verify({Diagnostic(ERRID.ERR_ArgumentRequired).WithArguments("instrument", ":<string>").WithLocation(1, 1)})
            Assert.True(args.EmitOptions.InstrumentationKinds.SequenceEqual({}))

            args = DefaultParse({"/instrument:", "a.vb"}, _baseDirectory)
            args.Errors.Verify({Diagnostic(ERRID.ERR_ArgumentRequired).WithArguments("instrument", ":<string>").WithLocation(1, 1)})
            Assert.True(args.EmitOptions.InstrumentationKinds.SequenceEqual({}))

            args = DefaultParse({"/instrument:", "Test.Flag.Name", "a.vb"}, _baseDirectory)
            args.Errors.Verify({Diagnostic(ERRID.ERR_ArgumentRequired).WithArguments("instrument", ":<string>").WithLocation(1, 1)})
            Assert.True(args.EmitOptions.InstrumentationKinds.SequenceEqual({}))

            args = DefaultParse({"/instrument:InvalidOption", "a.vb"}, _baseDirectory)
            args.Errors.Verify({Diagnostic(ERRID.ERR_InvalidInstrumentationKind).WithArguments("InvalidOption").WithLocation(1, 1)})
            Assert.True(args.EmitOptions.InstrumentationKinds.SequenceEqual({}))

            args = DefaultParse({"/instrument:None", "a.vb"}, _baseDirectory)
            args.Errors.Verify({Diagnostic(ERRID.ERR_InvalidInstrumentationKind).WithArguments("None").WithLocation(1, 1)})
            Assert.True(args.EmitOptions.InstrumentationKinds.SequenceEqual({}))

            args = DefaultParse({"/instrument:""TestCoverage,InvalidOption""", "a.vb"}, _baseDirectory)
            args.Errors.Verify({Diagnostic(ERRID.ERR_InvalidInstrumentationKind).WithArguments("InvalidOption").WithLocation(1, 1)})
            Assert.True(args.EmitOptions.InstrumentationKinds.SequenceEqual({InstrumentationKind.TestCoverage}))

            args = DefaultParse({"/instrument:TestCoverage", "a.vb"}, _baseDirectory)
            args.Errors.Verify()
            Assert.True(args.EmitOptions.InstrumentationKinds.SequenceEqual({InstrumentationKind.TestCoverage}))

            args = DefaultParse({"/instrument:""TestCoverage""", "a.vb"}, _baseDirectory)
            args.Errors.Verify()
            Assert.True(args.EmitOptions.InstrumentationKinds.SequenceEqual({InstrumentationKind.TestCoverage}))

            args = DefaultParse({"/instrument:""TESTCOVERAGE""", "a.vb"}, _baseDirectory)
            args.Errors.Verify()
            Assert.True(args.EmitOptions.InstrumentationKinds.SequenceEqual({InstrumentationKind.TestCoverage}))

            args = DefaultParse({"/instrument:TestCoverage,TestCoverage", "a.vb"}, _baseDirectory)
            args.Errors.Verify()
            Assert.True(args.EmitOptions.InstrumentationKinds.SequenceEqual({InstrumentationKind.TestCoverage}))

            args = DefaultParse({"/instrument:TestCoverage", "/instrument:TestCoverage", "a.vb"}, _baseDirectory)
            args.Errors.Verify()
            Assert.True(args.EmitOptions.InstrumentationKinds.SequenceEqual({InstrumentationKind.TestCoverage}))
        End Sub

        <Fact>
        Public Sub ResponseFiles2()
            Dim rsp As String = Temp.CreateFile().WriteAllText(<text>
    /r:System
    /r:System.Core
    /r:System.Data
    /r:System.Data.DataSetExtensions
    /r:System.Xml
    /r:System.Xml.Linq
    /imports:System
    /imports:System.Collections.Generic
    /imports:System.Linq
    /imports:System.Text</text>.Value).Path
            Dim cmd = New MockVbi(rsp, _baseDirectory, {"b.vbx"})

            ' TODO (tomat): mscorlib, vbruntime order
            'AssertEx.Equal({GetType(Object).Assembly.Location,
            '                GetType(Microsoft.VisualBasic.Globals).Assembly.Location,
            '                "System", "System.Core", "System.Data", "System.Data.DataSetExtensions", "System.Xml", "System.Xml.Linq"},
            '               cmd.Arguments.AssemblyReferences.Select(Function(r)
            '                                                           Return If(r.Kind = ReferenceKind.AssemblyName,
            '                                                               (DirectCast(r, AssemblyNameReference)).Name,
            '                                                               (DirectCast(r, AssemblyFileReference)).Path)
            '                                                       End Function))

            AssertEx.Equal({"System", "System.Collections.Generic", "System.Linq", "System.Text"},
                           cmd.Arguments.CompilationOptions.GlobalImports.Select(Function(import) import.Clause.ToString()))
        End Sub

        <Fact, WorkItem(546028, "http://vstfdevdiv:8080/DevDiv2/DevDiv/_workitems/edit/546028")>
        Public Sub Win32ResourceArguments()
            Dim args As String() = {"/win32manifest:..\here\there\everywhere\nonexistent"}
            Dim parsedArgs = DefaultParse(args, _baseDirectory)
            Dim compilation = CreateCompilationWithMscorlib40(New VisualBasicSyntaxTree() {})
            Dim errors As IEnumerable(Of DiagnosticInfo) = Nothing
            CommonCompiler.GetWin32ResourcesInternal(MessageProvider.Instance, parsedArgs, compilation, errors)
            Assert.Equal(1, errors.Count())
            Assert.Equal(DirectCast(ERRID.ERR_UnableToReadUacManifest2, Integer), errors.First().Code)
            Assert.Equal(2, errors.First().Arguments.Count())
            args = {"/Win32icon:\bogus"}
            parsedArgs = DefaultParse(args, _baseDirectory)
            CommonCompiler.GetWin32ResourcesInternal(MessageProvider.Instance, parsedArgs, compilation, errors)
            Assert.Equal(1, errors.Count())
            Assert.Equal(DirectCast(ERRID.ERR_UnableToOpenResourceFile1, Integer), errors.First().Code)
            Assert.Equal(2, errors.First().Arguments.Count())
            args = {"/Win32Resource:\bogus"}
            parsedArgs = DefaultParse(args, _baseDirectory)
            CommonCompiler.GetWin32ResourcesInternal(MessageProvider.Instance, parsedArgs, compilation, errors)
            Assert.Equal(1, errors.Count())
            Assert.Equal(DirectCast(ERRID.ERR_UnableToOpenResourceFile1, Integer), errors.First().Code)
            Assert.Equal(2, errors.First().Arguments.Count())

            args = {"/win32manifest:goo.win32data:bar.win32data2"}
            parsedArgs = DefaultParse(args, _baseDirectory)
            CommonCompiler.GetWin32ResourcesInternal(MessageProvider.Instance, parsedArgs, compilation, errors)
            Assert.Equal(1, errors.Count())
            Assert.Equal(DirectCast(ERRID.ERR_UnableToReadUacManifest2, Integer), errors.First().Code)
            Assert.Equal(2, errors.First().Arguments.Count())
            args = {"/Win32icon:goo.win32data:bar.win32data2"}
            parsedArgs = DefaultParse(args, _baseDirectory)
            CommonCompiler.GetWin32ResourcesInternal(MessageProvider.Instance, parsedArgs, compilation, errors)
            Assert.Equal(1, errors.Count())
            Assert.Equal(DirectCast(ERRID.ERR_UnableToOpenResourceFile1, Integer), errors.First().Code)
            Assert.Equal(2, errors.First().Arguments.Count())
            args = {"/Win32Resource:goo.win32data:bar.win32data2"}
            parsedArgs = DefaultParse(args, _baseDirectory)
            CommonCompiler.GetWin32ResourcesInternal(MessageProvider.Instance, parsedArgs, compilation, errors)
            Assert.Equal(1, errors.Count())
            Assert.Equal(DirectCast(ERRID.ERR_UnableToOpenResourceFile1, Integer), errors.First().Code)
            Assert.Equal(2, errors.First().Arguments.Count())
        End Sub

        <Fact>
        Public Sub Win32IconContainsGarbage()
            Dim tmpFileName As String = Temp.CreateFile().WriteAllBytes(New Byte() {1, 2, 3, 4, 5, 6, 7, 8, 9, 10}).Path
            Dim parsedArgs = DefaultParse({"/win32icon:" + tmpFileName}, _baseDirectory)
            Dim compilation = CreateCompilationWithMscorlib40(New VisualBasicSyntaxTree() {})
            Dim errors As IEnumerable(Of DiagnosticInfo) = Nothing
            CommonCompiler.GetWin32ResourcesInternal(MessageProvider.Instance, parsedArgs, compilation, errors)
            Assert.Equal(1, errors.Count())
            Assert.Equal(DirectCast(ERRID.ERR_ErrorCreatingWin32ResourceFile, Integer), errors.First().Code)
            Assert.Equal(1, errors.First().Arguments.Count())


            CleanupAllGeneratedFiles(tmpFileName)
        End Sub

        <WorkItem(217718, "https://devdiv.visualstudio.com/DevDiv/_workitems?id=217718")>
        <Fact>
        Public Sub BadWin32Resource()
            Dim source = Temp.CreateFile(prefix:="", extension:=".vb").WriteAllText("
Module Test 
    Sub Main() 
    End Sub 
End Module").Path
            Dim badres = Temp.CreateFile().WriteAllBytes(New Byte() {0, 0}).Path

            Dim baseDir = Path.GetDirectoryName(source)
            Dim fileName = Path.GetFileName(source)

            Dim outWriter = New StringWriter(CultureInfo.InvariantCulture)
            Dim exitCode = New MockVisualBasicCompiler(Nothing, baseDir,
            {
                "/nologo",
                "/preferreduilang:en",
                "/win32resource:" + badres,
                source
            }).Run(outWriter)

            Assert.Equal(1, exitCode)
            Assert.Equal("vbc : error BC30136: Error creating Win32 resources: Unrecognized resource file format.", outWriter.ToString().Trim())

            CleanupAllGeneratedFiles(source)
            CleanupAllGeneratedFiles(badres)
        End Sub

        <Fact>
        Public Sub Win32ResourceOptions_Valid()
            CheckWin32ResourceOptions({"/win32resource:a"}, "a", Nothing, Nothing, False)

            CheckWin32ResourceOptions({"/win32icon:b"}, Nothing, "b", Nothing, False)

            CheckWin32ResourceOptions({"/win32manifest:c"}, Nothing, Nothing, "c", False)

            CheckWin32ResourceOptions({"/nowin32manifest"}, Nothing, Nothing, Nothing, True)
        End Sub

        <Fact>
        Public Sub Win32ResourceOptions_Empty()
            CheckWin32ResourceOptions({"/win32resource"}, Nothing, Nothing, Nothing, False,
                                      Diagnostic(ERRID.ERR_ArgumentRequired).WithArguments("win32resource", ":<file>"))
            CheckWin32ResourceOptions({"/win32resource:"}, Nothing, Nothing, Nothing, False,
                                      Diagnostic(ERRID.ERR_ArgumentRequired).WithArguments("win32resource", ":<file>"))
            CheckWin32ResourceOptions({"/win32resource: "}, Nothing, Nothing, Nothing, False,
                                      Diagnostic(ERRID.ERR_ArgumentRequired).WithArguments("win32resource", ":<file>"))

            CheckWin32ResourceOptions({"/win32icon"}, Nothing, Nothing, Nothing, False,
                                      Diagnostic(ERRID.ERR_ArgumentRequired).WithArguments("win32icon", ":<file>"))
            CheckWin32ResourceOptions({"/win32icon:"}, Nothing, Nothing, Nothing, False,
                                      Diagnostic(ERRID.ERR_ArgumentRequired).WithArguments("win32icon", ":<file>"))
            CheckWin32ResourceOptions({"/win32icon: "}, Nothing, Nothing, Nothing, False,
                                      Diagnostic(ERRID.ERR_ArgumentRequired).WithArguments("win32icon", ":<file>"))

            CheckWin32ResourceOptions({"/win32manifest"}, Nothing, Nothing, Nothing, False,
                                      Diagnostic(ERRID.ERR_ArgumentRequired).WithArguments("win32manifest", ":<file>"))
            CheckWin32ResourceOptions({"/win32manifest:"}, Nothing, Nothing, Nothing, False,
                                      Diagnostic(ERRID.ERR_ArgumentRequired).WithArguments("win32manifest", ":<file>"))
            CheckWin32ResourceOptions({"/win32manifest: "}, Nothing, Nothing, Nothing, False,
                                      Diagnostic(ERRID.ERR_ArgumentRequired).WithArguments("win32manifest", ":<file>"))

            CheckWin32ResourceOptions({"/nowin32manifest"}, Nothing, Nothing, Nothing, True)
            CheckWin32ResourceOptions({"/nowin32manifest:"}, Nothing, Nothing, Nothing, False,
                                      Diagnostic(ERRID.WRN_BadSwitch).WithArguments("/nowin32manifest:"))
            CheckWin32ResourceOptions({"/nowin32manifest: "}, Nothing, Nothing, Nothing, False,
                                      Diagnostic(ERRID.WRN_BadSwitch).WithArguments("/nowin32manifest:"))
        End Sub

        <Fact>
        Public Sub Win32ResourceOptions_Combinations()
            ' last occurrence wins
            CheckWin32ResourceOptions({"/win32resource:r", "/win32resource:s"}, "s", Nothing, Nothing, False)
            ' illegal
            CheckWin32ResourceOptions({"/win32resource:r", "/win32icon:i"}, "r", "i", Nothing, False,
                                      Diagnostic(ERRID.ERR_IconFileAndWin32ResFile))
            ' documented as illegal, but works in dev10
            CheckWin32ResourceOptions({"/win32resource:r", "/win32manifest:m"}, "r", Nothing, "m", False,
                                      Diagnostic(ERRID.ERR_CantHaveWin32ResAndManifest))
            ' fine
            CheckWin32ResourceOptions({"/win32resource:r", "/nowin32manifest"}, "r", Nothing, Nothing, True)


            ' illegal
            CheckWin32ResourceOptions({"/win32icon:i", "/win32resource:r"}, "r", "i", Nothing, False,
                                      Diagnostic(ERRID.ERR_IconFileAndWin32ResFile))
            ' last occurrence wins
            CheckWin32ResourceOptions({"/win32icon:i", "/win32icon:j"}, Nothing, "j", Nothing, False)
            ' fine
            CheckWin32ResourceOptions({"/win32icon:i", "/win32manifest:m"}, Nothing, "i", "m", False)
            ' fine
            CheckWin32ResourceOptions({"/win32icon:i", "/nowin32manifest"}, Nothing, "i", Nothing, True)


            ' documented as illegal, but works in dev10
            CheckWin32ResourceOptions({"/win32manifest:m", "/win32resource:r"}, "r", Nothing, "m", False,
                                      Diagnostic(ERRID.ERR_CantHaveWin32ResAndManifest))
            ' fine
            CheckWin32ResourceOptions({"/win32manifest:m", "/win32icon:i"}, Nothing, "i", "m", False)
            ' last occurrence wins
            CheckWin32ResourceOptions({"/win32manifest:m", "/win32manifest:n"}, Nothing, Nothing, "n", False)
            ' illegal
            CheckWin32ResourceOptions({"/win32manifest:m", "/nowin32manifest"}, Nothing, Nothing, "m", True,
                                      Diagnostic(ERRID.ERR_ConflictingManifestSwitches))


            ' fine
            CheckWin32ResourceOptions({"/nowin32manifest", "/win32resource:r"}, "r", Nothing, Nothing, True)
            ' fine
            CheckWin32ResourceOptions({"/nowin32manifest", "/win32icon:i"}, Nothing, "i", Nothing, True)
            ' illegal
            CheckWin32ResourceOptions({"/nowin32manifest", "/win32manifest:m"}, Nothing, Nothing, "m", True,
                                      Diagnostic(ERRID.ERR_ConflictingManifestSwitches))
            ' fine
            CheckWin32ResourceOptions({"/nowin32manifest", "/nowin32manifest"}, Nothing, Nothing, Nothing, True)
        End Sub

        <Fact>
        Public Sub Win32ResourceOptions_SimplyInvalid()

            Dim parsedArgs = DefaultParse({"/win32resource", "a.vb"}, _baseDirectory)
            parsedArgs.Errors.Verify(Diagnostic(ERRID.ERR_ArgumentRequired).WithArguments("win32resource", ":<file>"))

            parsedArgs = DefaultParse({"/win32resource+", "a.vb"}, _baseDirectory)
            parsedArgs.Errors.Verify(Diagnostic(ERRID.WRN_BadSwitch).WithArguments("/win32resource+")) ' TODO: Dev11 reports ERR_ArgumentRequired

            parsedArgs = DefaultParse({"/win32resource-", "a.vb"}, _baseDirectory)
            parsedArgs.Errors.Verify(Diagnostic(ERRID.WRN_BadSwitch).WithArguments("/win32resource-")) ' TODO: Dev11 reports ERR_ArgumentRequired

            parsedArgs = DefaultParse({"/win32icon", "a.vb"}, _baseDirectory)
            parsedArgs.Errors.Verify(Diagnostic(ERRID.ERR_ArgumentRequired).WithArguments("win32icon", ":<file>"))

            parsedArgs = DefaultParse({"/win32icon+", "a.vb"}, _baseDirectory)
            parsedArgs.Errors.Verify(Diagnostic(ERRID.WRN_BadSwitch).WithArguments("/win32icon+")) ' TODO: Dev11 reports ERR_ArgumentRequired

            parsedArgs = DefaultParse({"/win32icon-", "a.vb"}, _baseDirectory)
            parsedArgs.Errors.Verify(Diagnostic(ERRID.WRN_BadSwitch).WithArguments("/win32icon-")) ' TODO: Dev11 reports ERR_ArgumentRequired

            parsedArgs = DefaultParse({"/win32manifest", "a.vb"}, _baseDirectory)
            parsedArgs.Errors.Verify(Diagnostic(ERRID.ERR_ArgumentRequired).WithArguments("win32manifest", ":<file>"))

            parsedArgs = DefaultParse({"/win32manifest+", "a.vb"}, _baseDirectory)
            parsedArgs.Errors.Verify(Diagnostic(ERRID.WRN_BadSwitch).WithArguments("/win32manifest+")) ' TODO: Dev11 reports ERR_ArgumentRequired

            parsedArgs = DefaultParse({"/win32manifest-", "a.vb"}, _baseDirectory)
            parsedArgs.Errors.Verify(Diagnostic(ERRID.WRN_BadSwitch).WithArguments("/win32manifest-")) ' TODO: Dev11 reports ERR_ArgumentRequired

        End Sub

        Private Sub CheckWin32ResourceOptions(args As String(), expectedResourceFile As String, expectedIcon As String, expectedManifest As String, expectedNoManifest As Boolean, ParamArray diags As DiagnosticDescription())
            Dim parsedArgs = DefaultParse(args.Concat({"Test.vb"}), _baseDirectory)
            parsedArgs.Errors.Verify(diags)
            Assert.Equal(False, parsedArgs.DisplayHelp)
            Assert.Equal(expectedResourceFile, parsedArgs.Win32ResourceFile)
            Assert.Equal(expectedIcon, parsedArgs.Win32Icon)
            Assert.Equal(expectedManifest, parsedArgs.Win32Manifest)
            Assert.Equal(expectedNoManifest, parsedArgs.NoWin32Manifest)
        End Sub

        <Fact>
        Public Sub ParseResourceDescription()
            Dim diags = New List(Of Diagnostic)()
            Dim desc As ResourceDescription

            desc = VisualBasicCommandLineParser.ParseResourceDescription("resource", "\somepath\someFile.goo.bar", _baseDirectory, diags, embedded:=False)
            diags.Verify()
            diags.Clear()
            Assert.Equal("someFile.goo.bar", desc.FileName)
            Assert.Equal("someFile.goo.bar", desc.ResourceName)
            Assert.True(desc.IsPublic)

            desc = VisualBasicCommandLineParser.ParseResourceDescription("resource", "\somepath\someFile.goo.bar,someName", _baseDirectory, diags, embedded:=False)
            diags.Verify()
            diags.Clear()
            Assert.Equal("someFile.goo.bar", desc.FileName)
            Assert.Equal("someName", desc.ResourceName)
            Assert.True(desc.IsPublic)

            desc = VisualBasicCommandLineParser.ParseResourceDescription("resource", "\somepath\someFile.goo.bar,someName,public", _baseDirectory, diags, embedded:=False)
            diags.Verify()
            diags.Clear()
            Assert.Equal("someFile.goo.bar", desc.FileName)
            Assert.Equal("someName", desc.ResourceName)
            Assert.True(desc.IsPublic)

            ' use file name in place of missing resource name
            desc = VisualBasicCommandLineParser.ParseResourceDescription("resource", "\somepath\someFile.goo.bar,,private", _baseDirectory, diags, embedded:=False)
            diags.Verify()
            diags.Clear()
            Assert.Equal("someFile.goo.bar", desc.FileName)
            Assert.Equal("someFile.goo.bar", desc.ResourceName)
            Assert.False(desc.IsPublic)

            ' quoted accessibility is fine
            desc = VisualBasicCommandLineParser.ParseResourceDescription("resource", "\somepath\someFile.goo.bar,,""private""", _baseDirectory, diags, embedded:=False)
            diags.Verify()
            diags.Clear()
            Assert.Equal("someFile.goo.bar", desc.FileName)
            Assert.Equal("someFile.goo.bar", desc.ResourceName)
            Assert.False(desc.IsPublic)

            ' leading commas are ignored...
            desc = VisualBasicCommandLineParser.ParseResourceDescription("resource", ",,\somepath\someFile.goo.bar,,private", _baseDirectory, diags, embedded:=False)
            diags.Verify()
            diags.Clear()
            Assert.Equal("someFile.goo.bar", desc.FileName)
            Assert.Equal("someFile.goo.bar", desc.ResourceName)
            Assert.False(desc.IsPublic)

            ' ...as long as there's no whitespace between them
            desc = VisualBasicCommandLineParser.ParseResourceDescription("resource", ", ,\somepath\someFile.goo.bar,,private", _baseDirectory, diags, embedded:=False)
            diags.Verify(Diagnostic(ERRID.ERR_InvalidSwitchValue).WithArguments("resource", " "))
            diags.Clear()
            Assert.Null(desc)

            ' trailing commas are ignored...
            desc = VisualBasicCommandLineParser.ParseResourceDescription("resource", "\somepath\someFile.goo.bar,,private", _baseDirectory, diags, embedded:=False)
            diags.Verify()
            diags.Clear()
            Assert.Equal("someFile.goo.bar", desc.FileName)
            Assert.Equal("someFile.goo.bar", desc.ResourceName)
            Assert.False(desc.IsPublic)

            ' ...even if there's whitespace between them
            desc = VisualBasicCommandLineParser.ParseResourceDescription("resource", "\somepath\someFile.goo.bar,,private, ,", _baseDirectory, diags, embedded:=False)
            diags.Verify()
            diags.Clear()
            Assert.Equal("someFile.goo.bar", desc.FileName)
            Assert.Equal("someFile.goo.bar", desc.ResourceName)
            Assert.False(desc.IsPublic)

            desc = VisualBasicCommandLineParser.ParseResourceDescription("resource", "\somepath\someFile.goo.bar,someName,publi", _baseDirectory, diags, embedded:=False)
            diags.Verify(Diagnostic(ERRID.ERR_InvalidSwitchValue).WithArguments("resource", "publi"))
            diags.Clear()
            Assert.Null(desc)

            desc = VisualBasicCommandLineParser.ParseResourceDescription("resource", "D:rive\relative\path,someName,public", _baseDirectory, diags, embedded:=False)
            diags.Verify(Diagnostic(ERRID.FTL_InvalidInputFileName).WithArguments("D:rive\relative\path"))
            diags.Clear()
            Assert.Null(desc)

            desc = VisualBasicCommandLineParser.ParseResourceDescription("resource", "inva\l*d?path,someName,public", _baseDirectory, diags, embedded:=False)
            diags.Verify(Diagnostic(ERRID.FTL_InvalidInputFileName).WithArguments("inva\l*d?path"))
            diags.Clear()
            Assert.Null(desc)

            desc = VisualBasicCommandLineParser.ParseResourceDescription("resource", Nothing, _baseDirectory, diags, embedded:=False)
            diags.Verify(Diagnostic(ERRID.ERR_ArgumentRequired).WithArguments("resource", ":<resinfo>"))
            diags.Clear()
            Assert.Null(desc)

            desc = VisualBasicCommandLineParser.ParseResourceDescription("resource", "", _baseDirectory, diags, embedded:=False)
            diags.Verify(Diagnostic(ERRID.ERR_ArgumentRequired).WithArguments("resource", ":<resinfo>"))
            diags.Clear()
            Assert.Null(desc)

            desc = VisualBasicCommandLineParser.ParseResourceDescription("resource", " ", _baseDirectory, diags, embedded:=False)
            diags.Verify(Diagnostic(ERRID.ERR_InvalidSwitchValue).WithArguments("resource", " "))
            diags.Clear()
            Assert.Null(desc)

            desc = VisualBasicCommandLineParser.ParseResourceDescription("resource", " , ", _baseDirectory, diags, embedded:=False)
            diags.Verify(Diagnostic(ERRID.ERR_InvalidSwitchValue).WithArguments("resource", " "))
            diags.Clear()
            Assert.Null(desc)

            desc = VisualBasicCommandLineParser.ParseResourceDescription("resource", "path, ", _baseDirectory, diags, embedded:=False)
            diags.Verify()
            diags.Clear()
            Assert.Equal("path", desc.FileName)
            Assert.Equal("path", desc.ResourceName)
            Assert.True(desc.IsPublic)

            desc = VisualBasicCommandLineParser.ParseResourceDescription("resource", " ,name", _baseDirectory, diags, embedded:=False)
            diags.Verify(Diagnostic(ERRID.ERR_InvalidSwitchValue).WithArguments("resource", " "))
            diags.Clear()
            Assert.Null(desc)

            desc = VisualBasicCommandLineParser.ParseResourceDescription("resource", " , , ", _baseDirectory, diags, embedded:=False)
            diags.Verify(Diagnostic(ERRID.ERR_InvalidSwitchValue).WithArguments("resource", " "))
            diags.Clear()
            Assert.Null(desc)

            desc = VisualBasicCommandLineParser.ParseResourceDescription("resource", "path, , ", _baseDirectory, diags, embedded:=False)
            diags.Verify(Diagnostic(ERRID.ERR_InvalidSwitchValue).WithArguments("resource", " "))
            diags.Clear()
            Assert.Null(desc)

            desc = VisualBasicCommandLineParser.ParseResourceDescription("resource", " ,name, ", _baseDirectory, diags, embedded:=False)
            diags.Verify(Diagnostic(ERRID.ERR_InvalidSwitchValue).WithArguments("resource", " "))
            diags.Clear()
            Assert.Null(desc)

            desc = VisualBasicCommandLineParser.ParseResourceDescription("resource", " , ,private", _baseDirectory, diags, embedded:=False)
            diags.Verify(Diagnostic(ERRID.ERR_InvalidSwitchValue).WithArguments("resource", " "))
            diags.Clear()
            Assert.Null(desc)

            desc = VisualBasicCommandLineParser.ParseResourceDescription("resource", "path,name,", _baseDirectory, diags, embedded:=False)
            diags.Verify()
            diags.Clear()
            Assert.Equal("path", desc.FileName)
            Assert.Equal("name", desc.ResourceName)
            Assert.True(desc.IsPublic)

            desc = VisualBasicCommandLineParser.ParseResourceDescription("resource", "path,name,,", _baseDirectory, diags, embedded:=False)
            diags.Verify()
            diags.Clear()
            Assert.Equal("path", desc.FileName)
            Assert.Equal("name", desc.ResourceName)
            Assert.True(desc.IsPublic)

            desc = VisualBasicCommandLineParser.ParseResourceDescription("resource", "path,name, ", _baseDirectory, diags, embedded:=False)
            diags.Verify(Diagnostic(ERRID.ERR_InvalidSwitchValue).WithArguments("resource", " "))
            diags.Clear()
            Assert.Null(desc)

            desc = VisualBasicCommandLineParser.ParseResourceDescription("resource", "path, ,private", _baseDirectory, diags, embedded:=False)
            diags.Verify()
            diags.Clear()
            Assert.Equal("path", desc.FileName)
            Assert.Equal("path", desc.ResourceName)
            Assert.False(desc.IsPublic)

            desc = VisualBasicCommandLineParser.ParseResourceDescription("resource", " ,name,private", _baseDirectory, diags, embedded:=False)
            diags.Verify(Diagnostic(ERRID.ERR_InvalidSwitchValue).WithArguments("resource", " "))
            diags.Clear()
            Assert.Null(desc)

            Dim longI = New String("i"c, 260)

            desc = VisualBasicCommandLineParser.ParseResourceDescription("", String.Format("{0},e,private", longI), _baseDirectory, diags, embedded:=False)
            ' // error BC2032: File name 'iiiiiiiiiiiiiiiiiiiiiiiiiiiiiiiiiiiiiiiiiiiiiiiiiiiiiiiiiiiiiiiiiiiiiiiiiiiiiiiiiiiiiiiiiiiiiiiiiiiiiiiiiiiiiiiiiiiiiiiiiiiiiiiiiiiiiiiiiiiiiiiiiiiiiiiiiiiiiiiiiiiiiiiiiiiiiiiiiiiiiiiiiiiiiiiiiiiiiiiiiiiiiiiiiiiiiiiiiiiiiiiiiiiiiiiiiiiiiiiiiiiiiiiiiiiiiiiiiiii' is empty, contains invalid characters, has a drive specification without an absolute path, or is too long
            diags.Verify(Diagnostic(ERRID.FTL_InvalidInputFileName).WithArguments("iiiiiiiiiiiiiiiiiiiiiiiiiiiiiiiiiiiiiiiiiiiiiiiiiiiiiiiiiiiiiiiiiiiiiiiiiiiiiiiiiiiiiiiiiiiiiiiiiiiiiiiiiiiiiiiiiiiiiiiiiiiiiiiiiiiiiiiiiiiiiiiiiiiiiiiiiiiiiiiiiiiiiiiiiiiiiiiiiiiiiiiiiiiiiiiiiiiiiiiiiiiiiiiiiiiiiiiiiiiiiiiiiiiiiiiiiiiiiiiiiiiiiiiiiiiiiiiiiiii").WithLocation(1, 1))
        End Sub

        <Fact>
        Public Sub ManagedResourceOptions()
            Dim parsedArgs As VisualBasicCommandLineArguments
            Dim resourceDescription As ResourceDescription

            parsedArgs = DefaultParse({"/resource:a", "a.vb"}, _baseDirectory)
            parsedArgs.Errors.Verify()
            Assert.Equal(False, parsedArgs.DisplayHelp)
            resourceDescription = parsedArgs.ManifestResources.Single()
            Assert.Null(resourceDescription.FileName) ' since embedded
            Assert.Equal("a", resourceDescription.ResourceName)

            parsedArgs = DefaultParse({"/res:b", "a.vb"}, _baseDirectory)
            parsedArgs.Errors.Verify()
            Assert.Equal(False, parsedArgs.DisplayHelp)
            resourceDescription = parsedArgs.ManifestResources.Single()
            Assert.Null(resourceDescription.FileName) ' since embedded
            Assert.Equal("b", resourceDescription.ResourceName)

            parsedArgs = DefaultParse({"/linkresource:c", "a.vb"}, _baseDirectory)
            parsedArgs.Errors.Verify()
            Assert.Equal(False, parsedArgs.DisplayHelp)
            resourceDescription = parsedArgs.ManifestResources.Single()
            Assert.Equal("c", resourceDescription.FileName)
            Assert.Equal("c", resourceDescription.ResourceName)

            parsedArgs = DefaultParse({"/linkres:d", "a.vb"}, _baseDirectory)
            parsedArgs.Errors.Verify()
            Assert.Equal(False, parsedArgs.DisplayHelp)
            resourceDescription = parsedArgs.ManifestResources.Single()
            Assert.Equal("d", resourceDescription.FileName)
            Assert.Equal("d", resourceDescription.ResourceName)
        End Sub

        <Fact>
        Public Sub ManagedResourceOptions_SimpleErrors()
            Dim parsedArgs = DefaultParse({"/resource:", "a.vb"}, _baseDirectory)
            parsedArgs.Errors.Verify(Diagnostic(ERRID.ERR_ArgumentRequired).WithArguments("resource", ":<resinfo>"))

            parsedArgs = DefaultParse({"/resource: ", "a.vb"}, _baseDirectory)
            parsedArgs.Errors.Verify(Diagnostic(ERRID.ERR_ArgumentRequired).WithArguments("resource", ":<resinfo>"))

            parsedArgs = DefaultParse({"/resource", "a.vb"}, _baseDirectory)
            parsedArgs.Errors.Verify(Diagnostic(ERRID.ERR_ArgumentRequired).WithArguments("resource", ":<resinfo>"))

            parsedArgs = DefaultParse({"/RES+", "a.vb"}, _baseDirectory)
            parsedArgs.Errors.Verify(Diagnostic(ERRID.WRN_BadSwitch).WithArguments("/RES+")) ' TODO: Dev11 reports ERR_ArgumentRequired

            parsedArgs = DefaultParse({"/res-:", "a.vb"}, _baseDirectory)
            parsedArgs.Errors.Verify(Diagnostic(ERRID.WRN_BadSwitch).WithArguments("/res-:")) ' TODO: Dev11 reports ERR_ArgumentRequired

            parsedArgs = DefaultParse({"/linkresource:", "a.vb"}, _baseDirectory)
            parsedArgs.Errors.Verify(Diagnostic(ERRID.ERR_ArgumentRequired).WithArguments("linkresource", ":<resinfo>"))

            parsedArgs = DefaultParse({"/linkresource: ", "a.vb"}, _baseDirectory)
            parsedArgs.Errors.Verify(Diagnostic(ERRID.ERR_ArgumentRequired).WithArguments("linkresource", ":<resinfo>"))

            parsedArgs = DefaultParse({"/linkresource", "a.vb"}, _baseDirectory)
            parsedArgs.Errors.Verify(Diagnostic(ERRID.ERR_ArgumentRequired).WithArguments("linkresource", ":<resinfo>"))

            parsedArgs = DefaultParse({"/linkRES+", "a.vb"}, _baseDirectory)
            parsedArgs.Errors.Verify(Diagnostic(ERRID.WRN_BadSwitch).WithArguments("/linkRES+")) ' TODO: Dev11 reports ERR_ArgumentRequired

            parsedArgs = DefaultParse({"/linkres-:", "a.vb"}, _baseDirectory)
            parsedArgs.Errors.Verify(Diagnostic(ERRID.WRN_BadSwitch).WithArguments("/linkres-:")) ' TODO: Dev11 reports ERR_ArgumentRequired
        End Sub

        <Fact>
        Public Sub ModuleManifest()
            Dim parsedArgs = DefaultParse({"/win32manifest:blah", "/target:module", "a.cs"}, _baseDirectory)
            parsedArgs.Errors.Verify(
                Diagnostic(ERRID.WRN_IgnoreModuleManifest))

            ' Illegal, but not clobbered.
            Assert.Equal("blah", parsedArgs.Win32Manifest)
        End Sub

        <Fact>
        Public Sub ArgumentParsing()
            Dim parsedArgs = InteractiveParse({"a + b"}, _baseDirectory)
            Assert.Equal(False, parsedArgs.Errors.Any())
            Assert.Equal(False, parsedArgs.DisplayHelp)
            Assert.Equal(True, parsedArgs.SourceFiles.Any())
            parsedArgs = InteractiveParse({"a + b; c"}, _baseDirectory)
            Assert.Equal(False, parsedArgs.Errors.Any())
            Assert.Equal(False, parsedArgs.DisplayHelp)
            Assert.Equal(True, parsedArgs.SourceFiles.Any())
            parsedArgs = InteractiveParse({"/help"}, _baseDirectory)
            Assert.Equal(False, parsedArgs.Errors.Any())
            Assert.Equal(True, parsedArgs.DisplayHelp)
            Assert.Equal(False, parsedArgs.SourceFiles.Any())
            parsedArgs = InteractiveParse({"/version"}, _baseDirectory)
            Assert.Equal(False, parsedArgs.Errors.Any())
            Assert.True(parsedArgs.DisplayVersion)
            Assert.Equal(False, parsedArgs.SourceFiles.Any())
            parsedArgs = InteractiveParse({"/version", "c"}, _baseDirectory)
            Assert.Equal(False, parsedArgs.Errors.Any())
            Assert.True(parsedArgs.DisplayVersion)
            Assert.Equal(True, parsedArgs.SourceFiles.Any())
            parsedArgs = InteractiveParse({"/version:something"}, _baseDirectory)
            Assert.Equal(True, parsedArgs.Errors.Any())
            Assert.False(parsedArgs.DisplayVersion)
            parsedArgs = InteractiveParse({"/?"}, _baseDirectory)
            Assert.Equal(False, parsedArgs.Errors.Any())
            Assert.Equal(True, parsedArgs.DisplayHelp)
            Assert.Equal(False, parsedArgs.SourceFiles.Any())
            parsedArgs = InteractiveParse({"@dd"}, _baseDirectory)
            Assert.Equal(True, parsedArgs.Errors.Any())
            Assert.Equal(False, parsedArgs.DisplayHelp)
            Assert.Equal(False, parsedArgs.SourceFiles.Any())
            parsedArgs = InteractiveParse({"c /define:DEBUG"}, _baseDirectory)
            Assert.Equal(False, parsedArgs.Errors.Any())
            Assert.Equal(False, parsedArgs.DisplayHelp)
            Assert.Equal(True, parsedArgs.SourceFiles.Any())
            parsedArgs = InteractiveParse({"\\"}, _baseDirectory)
            parsedArgs.Errors.Verify(
                Diagnostic(ERRID.FTL_InvalidInputFileName).WithArguments(".exe"))

            Assert.Equal(False, parsedArgs.DisplayHelp)
            Assert.Equal(True, parsedArgs.SourceFiles.Any())
            parsedArgs = InteractiveParse({"""/r d.dll"""}, _baseDirectory)
            Assert.Equal(False, parsedArgs.Errors.Any())
            Assert.Equal(False, parsedArgs.DisplayHelp)
            Assert.Equal(True, parsedArgs.SourceFiles.Any())
            parsedArgs = InteractiveParse({"/r: d.dll"}, _baseDirectory)
            Assert.Equal(False, parsedArgs.Errors.Any())
            Assert.Equal(False, parsedArgs.DisplayHelp)
            Assert.Equal(False, parsedArgs.SourceFiles.Any())
        End Sub

        <Fact>
        Public Sub LangVersion()
            Dim parsedArgs = DefaultParse({"/langversion:9", "a.VB"}, _baseDirectory)
            parsedArgs.Errors.Verify()
            Assert.Equal(LanguageVersion.VisualBasic9, parsedArgs.ParseOptions.LanguageVersion)

            parsedArgs = DefaultParse({"/langVERSION:9.0", "a.vb"}, _baseDirectory)
            parsedArgs.Errors.Verify()
            Assert.Equal(LanguageVersion.VisualBasic9, parsedArgs.ParseOptions.LanguageVersion)

            parsedArgs = DefaultParse({"/langVERSION:10", "a.vb"}, _baseDirectory)
            parsedArgs.Errors.Verify()
            Assert.Equal(LanguageVersion.VisualBasic10, parsedArgs.ParseOptions.LanguageVersion)

            parsedArgs = DefaultParse({"/langVERSION:10.0", "a.vb"}, _baseDirectory)
            parsedArgs.Errors.Verify()
            Assert.Equal(LanguageVersion.VisualBasic10, parsedArgs.ParseOptions.LanguageVersion)

            parsedArgs = DefaultParse({"/langVERSION:11", "a.vb"}, _baseDirectory)
            parsedArgs.Errors.Verify()
            Assert.Equal(LanguageVersion.VisualBasic11, parsedArgs.ParseOptions.LanguageVersion)

            parsedArgs = DefaultParse({"/langVERSION:11.0", "a.vb"}, _baseDirectory)
            parsedArgs.Errors.Verify()
            Assert.Equal(LanguageVersion.VisualBasic11, parsedArgs.ParseOptions.LanguageVersion)

            parsedArgs = DefaultParse({"/langVERSION:12", "a.vb"}, _baseDirectory)
            parsedArgs.Errors.Verify()
            Assert.Equal(LanguageVersion.VisualBasic12, parsedArgs.ParseOptions.LanguageVersion)

            parsedArgs = DefaultParse({"/langVERSION:12.0", "a.vb"}, _baseDirectory)
            parsedArgs.Errors.Verify()
            Assert.Equal(LanguageVersion.VisualBasic12, parsedArgs.ParseOptions.LanguageVersion)

            parsedArgs = DefaultParse({"/langVERSION:14", "a.vb"}, _baseDirectory)
            parsedArgs.Errors.Verify()
            Assert.Equal(LanguageVersion.VisualBasic14, parsedArgs.ParseOptions.LanguageVersion)

            parsedArgs = DefaultParse({"/langVERSION:14.0", "a.vb"}, _baseDirectory)
            parsedArgs.Errors.Verify()
            Assert.Equal(LanguageVersion.VisualBasic14, parsedArgs.ParseOptions.LanguageVersion)

            parsedArgs = DefaultParse({"/langVERSION:15", "a.vb"}, _baseDirectory)
            parsedArgs.Errors.Verify()
            Assert.Equal(LanguageVersion.VisualBasic15, parsedArgs.ParseOptions.LanguageVersion)

            parsedArgs = DefaultParse({"/langVERSION:15.0", "a.vb"}, _baseDirectory)
            parsedArgs.Errors.Verify()
            Assert.Equal(LanguageVersion.VisualBasic15, parsedArgs.ParseOptions.LanguageVersion)

            parsedArgs = DefaultParse({"/langVERSION:15.3", "a.vb"}, _baseDirectory)
            parsedArgs.Errors.Verify()
            Assert.Equal(LanguageVersion.VisualBasic15_3, parsedArgs.ParseOptions.LanguageVersion)

            parsedArgs = DefaultParse({"/langVERSION:15.5", "a.vb"}, _baseDirectory)
            parsedArgs.Errors.Verify()
            Assert.Equal(LanguageVersion.VisualBasic15_5, parsedArgs.ParseOptions.LanguageVersion)

            parsedArgs = DefaultParse({"/langVERSION:16", "a.vb"}, _baseDirectory)
            parsedArgs.Errors.Verify()
            Assert.Equal(LanguageVersion.VisualBasic16, parsedArgs.ParseOptions.LanguageVersion)

            ' The canary check is a reminder that this test needs to be updated when a language version is added
            LanguageVersionAdded_Canary()

            parsedArgs = DefaultParse({"/langVERSION:default", "a.vb"}, _baseDirectory)
            parsedArgs.Errors.Verify()
            Assert.Equal(LanguageVersion.Default, parsedArgs.ParseOptions.SpecifiedLanguageVersion)
            Assert.Equal(LanguageVersion.Default.MapSpecifiedToEffectiveVersion(), parsedArgs.ParseOptions.LanguageVersion)

            parsedArgs = DefaultParse({"/langVERSION:latest", "a.vb"}, _baseDirectory)
            parsedArgs.Errors.Verify()
            Assert.Equal(LanguageVersion.Latest, parsedArgs.ParseOptions.SpecifiedLanguageVersion)
            Assert.Equal(LanguageVersion.Latest.MapSpecifiedToEffectiveVersion(), parsedArgs.ParseOptions.LanguageVersion)

            ' default: "current version"
            parsedArgs = DefaultParse({"a.vb"}, _baseDirectory)
            parsedArgs.Errors.Verify()
            Assert.Equal(LanguageVersion.Default.MapSpecifiedToEffectiveVersion(), parsedArgs.ParseOptions.LanguageVersion)

            ' overriding
            parsedArgs = DefaultParse({"/langVERSION:10", "/langVERSION:9.0", "a.vb"}, _baseDirectory)
            parsedArgs.Errors.Verify()
            Assert.Equal(LanguageVersion.VisualBasic9, parsedArgs.ParseOptions.LanguageVersion)

            ' errors
            parsedArgs = DefaultParse({"/langVERSION", "a.vb"}, _baseDirectory)
            parsedArgs.Errors.Verify(Diagnostic(ERRID.ERR_ArgumentRequired).WithArguments("langversion", ":<number>"))
            Assert.Equal(LanguageVersion.Default.MapSpecifiedToEffectiveVersion(), parsedArgs.ParseOptions.LanguageVersion)

            parsedArgs = DefaultParse({"/langVERSION+", "a.vb"}, _baseDirectory)
            parsedArgs.Errors.Verify(Diagnostic(ERRID.WRN_BadSwitch).WithArguments("/langVERSION+")) ' TODO: Dev11 reports ERR_ArgumentRequired
            Assert.Equal(LanguageVersion.Default.MapSpecifiedToEffectiveVersion(), parsedArgs.ParseOptions.LanguageVersion)

            parsedArgs = DefaultParse({"/langVERSION:", "a.vb"}, _baseDirectory)
            parsedArgs.Errors.Verify(Diagnostic(ERRID.ERR_ArgumentRequired).WithArguments("langversion", ":<number>"))
            Assert.Equal(LanguageVersion.Default.MapSpecifiedToEffectiveVersion(), parsedArgs.ParseOptions.LanguageVersion)

            parsedArgs = DefaultParse({"/langVERSION:8", "a.vb"}, _baseDirectory)
            parsedArgs.Errors.Verify(Diagnostic(ERRID.ERR_InvalidSwitchValue).WithArguments("langversion", "8"))
            Assert.Equal(LanguageVersion.Default.MapSpecifiedToEffectiveVersion(), parsedArgs.ParseOptions.LanguageVersion)

            parsedArgs = DefaultParse({"/langVERSION:" & (LanguageVersion.VisualBasic12 + 1), "a.vb"}, _baseDirectory)
            parsedArgs.Errors.Verify(Diagnostic(ERRID.ERR_InvalidSwitchValue).WithArguments("langversion", CStr(LanguageVersion.VisualBasic12 + 1)))
            Assert.Equal(LanguageVersion.Default.MapSpecifiedToEffectiveVersion(), parsedArgs.ParseOptions.LanguageVersion)
        End Sub

        <Fact>
        Public Sub DelaySign()
            Dim parsedArgs = DefaultParse({"/delaysign", "a.cs"}, _baseDirectory)
            parsedArgs.Errors.Verify()
            Assert.NotNull(parsedArgs.CompilationOptions.DelaySign)
            Assert.Equal(True, parsedArgs.CompilationOptions.DelaySign)

            parsedArgs = DefaultParse({"/delaysign+", "a.cs"}, _baseDirectory)
            parsedArgs.Errors.Verify()
            Assert.NotNull(parsedArgs.CompilationOptions.DelaySign)
            Assert.Equal(True, parsedArgs.CompilationOptions.DelaySign)

            parsedArgs = DefaultParse({"/DELAYsign-", "a.cs"}, _baseDirectory)
            parsedArgs.Errors.Verify()
            Assert.NotNull(parsedArgs.CompilationOptions.DelaySign)
            Assert.Equal(False, parsedArgs.CompilationOptions.DelaySign)

            parsedArgs = DefaultParse({"/delaysign:-", "a.cs"}, _baseDirectory)
            parsedArgs.Errors.Verify(Diagnostic(ERRID.ERR_SwitchNeedsBool).WithArguments("delaysign"))

            parsedArgs = InteractiveParse({"/d:a=1"}, _baseDirectory) ' test default value
            parsedArgs.Errors.Verify()
            Assert.Null(parsedArgs.CompilationOptions.DelaySign)
        End Sub

        <WorkItem(546113, "http://vstfdevdiv:8080/DevDiv2/DevDiv/_workitems/edit/546113")>
        <Fact>
        Public Sub OutputVerbose()
            Dim parsedArgs = DefaultParse({"/verbose", "a.vb"}, _baseDirectory)
            parsedArgs.Errors.Verify()
            Assert.Equal(OutputLevel.Verbose, parsedArgs.OutputLevel)

            parsedArgs = DefaultParse({"/verbose+", "a.vb"}, _baseDirectory)
            parsedArgs.Errors.Verify()
            Assert.Equal(OutputLevel.Verbose, parsedArgs.OutputLevel)

            parsedArgs = DefaultParse({"/verbose-", "a.vb"}, _baseDirectory)
            parsedArgs.Errors.Verify()
            Assert.Equal(OutputLevel.Normal, parsedArgs.OutputLevel)

            parsedArgs = DefaultParse({"/VERBOSE:-", "a.vb"}, _baseDirectory)
            parsedArgs.Errors.Verify(Diagnostic(ERRID.WRN_BadSwitch).WithArguments("/VERBOSE:-"))

            parsedArgs = DefaultParse({"/verbose-:", "a.vb"}, _baseDirectory)
            parsedArgs.Errors.Verify(Diagnostic(ERRID.ERR_SwitchNeedsBool).WithArguments("verbose"))

            parsedArgs = DefaultParse({"/verbose+:", "a.vb"}, _baseDirectory)
            parsedArgs.Errors.Verify(Diagnostic(ERRID.ERR_SwitchNeedsBool).WithArguments("verbose"))

            parsedArgs = DefaultParse({"/verbOSE:", "a.vb"}, _baseDirectory)
            parsedArgs.Errors.Verify(Diagnostic(ERRID.WRN_BadSwitch).WithArguments("/verbOSE:"))

            parsedArgs = InteractiveParse({"/d:a=1"}, _baseDirectory) ' test default value
            parsedArgs.Errors.Verify()
            Assert.Equal(OutputLevel.Normal, parsedArgs.OutputLevel)

            parsedArgs = DefaultParse({"/quiet", "/verbose", "a.vb"}, _baseDirectory)
            parsedArgs.Errors.Verify()
            Assert.Equal(OutputLevel.Verbose, parsedArgs.OutputLevel)

            parsedArgs = DefaultParse({"/quiet", "/verbose-", "a.vb"}, _baseDirectory)
            parsedArgs.Errors.Verify()
            Assert.Equal(OutputLevel.Normal, parsedArgs.OutputLevel)
        End Sub

        <WorkItem(546113, "http://vstfdevdiv:8080/DevDiv2/DevDiv/_workitems/edit/546113")>
        <Fact>
        Public Sub OutputQuiet()
            Dim parsedArgs = DefaultParse({"/quiet", "a.vb"}, _baseDirectory)
            parsedArgs.Errors.Verify()
            Assert.Equal(OutputLevel.Quiet, parsedArgs.OutputLevel)

            parsedArgs = DefaultParse({"/quiet+", "a.vb"}, _baseDirectory)
            parsedArgs.Errors.Verify()
            Assert.Equal(OutputLevel.Quiet, parsedArgs.OutputLevel)

            parsedArgs = DefaultParse({"/quiet-", "a.vb"}, _baseDirectory)
            parsedArgs.Errors.Verify()
            Assert.Equal(OutputLevel.Normal, parsedArgs.OutputLevel)

            parsedArgs = DefaultParse({"/QUIET:-", "a.vb"}, _baseDirectory)
            parsedArgs.Errors.Verify(Diagnostic(ERRID.WRN_BadSwitch).WithArguments("/QUIET:-"))

            parsedArgs = DefaultParse({"/quiet-:", "a.vb"}, _baseDirectory)
            parsedArgs.Errors.Verify(Diagnostic(ERRID.ERR_SwitchNeedsBool).WithArguments("quiet"))

            parsedArgs = DefaultParse({"/quiet+:", "a.vb"}, _baseDirectory)
            parsedArgs.Errors.Verify(Diagnostic(ERRID.ERR_SwitchNeedsBool).WithArguments("quiet"))

            parsedArgs = DefaultParse({"/quiET:", "a.vb"}, _baseDirectory)
            parsedArgs.Errors.Verify(Diagnostic(ERRID.WRN_BadSwitch).WithArguments("/quiET:"))

            parsedArgs = InteractiveParse({"/d:a=1"}, _baseDirectory) ' test default value
            parsedArgs.Errors.Verify()
            Assert.Equal(OutputLevel.Normal, parsedArgs.OutputLevel)

            parsedArgs = DefaultParse({"/verbose", "/quiet", "a.vb"}, _baseDirectory)
            parsedArgs.Errors.Verify()
            Assert.Equal(OutputLevel.Quiet, parsedArgs.OutputLevel)

            parsedArgs = DefaultParse({"/verbose", "/quiet-", "a.vb"}, _baseDirectory)
            parsedArgs.Errors.Verify()
            Assert.Equal(OutputLevel.Normal, parsedArgs.OutputLevel)
        End Sub

        <Fact>
        Public Sub Optimize()
            Dim parsedArgs = DefaultParse({"/optimize", "a.vb"}, _baseDirectory)
            parsedArgs.Errors.Verify()
            Assert.Equal(OptimizationLevel.Release, parsedArgs.CompilationOptions.OptimizationLevel)

            parsedArgs = DefaultParse({"a.vb"}, _baseDirectory)
            parsedArgs.Errors.Verify()
            Assert.Equal(OptimizationLevel.Debug, parsedArgs.CompilationOptions.OptimizationLevel) ' default

            parsedArgs = DefaultParse({"/OPTIMIZE+", "a.vb"}, _baseDirectory)
            parsedArgs.Errors.Verify()
            Assert.Equal(OptimizationLevel.Release, parsedArgs.CompilationOptions.OptimizationLevel)

            parsedArgs = DefaultParse({"/optimize-", "a.vb"}, _baseDirectory)
            parsedArgs.Errors.Verify()
            Assert.Equal(OptimizationLevel.Debug, parsedArgs.CompilationOptions.OptimizationLevel)

            parsedArgs = DefaultParse({"/optimize-", "/optimize+", "a.vb"}, _baseDirectory)
            parsedArgs.Errors.Verify()
            Assert.Equal(OptimizationLevel.Release, parsedArgs.CompilationOptions.OptimizationLevel)

            parsedArgs = DefaultParse({"/OPTIMIZE:", "a.cs"}, _baseDirectory)
            parsedArgs.Errors.Verify(Diagnostic(ERRID.ERR_SwitchNeedsBool).WithArguments("optimize"))

            parsedArgs = DefaultParse({"/OPTIMIZE+:", "a.cs"}, _baseDirectory)
            parsedArgs.Errors.Verify(Diagnostic(ERRID.ERR_SwitchNeedsBool).WithArguments("optimize"))

            parsedArgs = DefaultParse({"/optimize-:", "a.cs"}, _baseDirectory)
            parsedArgs.Errors.Verify(Diagnostic(ERRID.ERR_SwitchNeedsBool).WithArguments("optimize"))
        End Sub

        <WorkItem(5417, "DevDiv")>
        <Fact>
        Public Sub Deterministic()
            Dim ParsedArgs = DefaultParse({"a.vb"}, _baseDirectory)
            ParsedArgs.Errors.Verify()
            Assert.Equal(False, ParsedArgs.CompilationOptions.Deterministic)

            ParsedArgs = DefaultParse({"/deterministic+", "a.vb"}, _baseDirectory)
            ParsedArgs.Errors.Verify()
            Assert.Equal(True, ParsedArgs.CompilationOptions.Deterministic)

            ParsedArgs = DefaultParse({"/deterministic", "a.vb"}, _baseDirectory)
            ParsedArgs.Errors.Verify()
            Assert.Equal(True, ParsedArgs.CompilationOptions.Deterministic)

            ParsedArgs = DefaultParse({"/DETERMINISTIC+", "a.vb"}, _baseDirectory)
            ParsedArgs.Errors.Verify()
            Assert.Equal(True, ParsedArgs.CompilationOptions.Deterministic)

            ParsedArgs = DefaultParse({"/deterministic-", "a.vb"}, _baseDirectory)
            ParsedArgs.Errors.Verify()
            Assert.Equal(False, ParsedArgs.CompilationOptions.Deterministic)
        End Sub

        <WorkItem(546301, "http://vstfdevdiv:8080/DevDiv2/DevDiv/_workitems/edit/546301")>
        <Fact>
        Public Sub Parallel()
            Dim parsedArgs = DefaultParse({"/parallel", "a.vb"}, _baseDirectory)
            parsedArgs.Errors.Verify()
            Assert.Equal(True, parsedArgs.CompilationOptions.ConcurrentBuild)

            parsedArgs = DefaultParse({"/p", "a.vb"}, _baseDirectory)
            parsedArgs.Errors.Verify()
            Assert.Equal(True, parsedArgs.CompilationOptions.ConcurrentBuild)

            parsedArgs = DefaultParse({"a.vb"}, _baseDirectory)
            parsedArgs.Errors.Verify()
            Assert.Equal(True, parsedArgs.CompilationOptions.ConcurrentBuild) ' default

            parsedArgs = DefaultParse({"/PARALLEL+", "a.vb"}, _baseDirectory)
            parsedArgs.Errors.Verify()
            Assert.Equal(True, parsedArgs.CompilationOptions.ConcurrentBuild)

            parsedArgs = DefaultParse({"/PARALLEL-", "a.vb"}, _baseDirectory)
            parsedArgs.Errors.Verify()
            Assert.Equal(False, parsedArgs.CompilationOptions.ConcurrentBuild)

            parsedArgs = DefaultParse({"/PArallel-", "/PArallel+", "a.vb"}, _baseDirectory)
            parsedArgs.Errors.Verify()
            Assert.Equal(True, parsedArgs.CompilationOptions.ConcurrentBuild)

            parsedArgs = DefaultParse({"/parallel:", "a.vb"}, _baseDirectory)
            parsedArgs.Errors.Verify(Diagnostic(ERRID.ERR_SwitchNeedsBool).WithArguments("parallel"))

            parsedArgs = DefaultParse({"/parallel+:", "a.vb"}, _baseDirectory)
            parsedArgs.Errors.Verify(Diagnostic(ERRID.ERR_SwitchNeedsBool).WithArguments("parallel"))

            parsedArgs = DefaultParse({"/parallel-:", "a.vb"}, _baseDirectory)
            parsedArgs.Errors.Verify(Diagnostic(ERRID.ERR_SwitchNeedsBool).WithArguments("parallel"))

            parsedArgs = DefaultParse({"/P+", "a.vb"}, _baseDirectory)
            parsedArgs.Errors.Verify()
            Assert.Equal(True, parsedArgs.CompilationOptions.ConcurrentBuild)

            parsedArgs = DefaultParse({"/P-", "a.vb"}, _baseDirectory)
            parsedArgs.Errors.Verify()
            Assert.Equal(False, parsedArgs.CompilationOptions.ConcurrentBuild)

            parsedArgs = DefaultParse({"/P-", "/P+", "a.vb"}, _baseDirectory)
            parsedArgs.Errors.Verify()
            Assert.Equal(True, parsedArgs.CompilationOptions.ConcurrentBuild)

            parsedArgs = DefaultParse({"/p:", "a.vb"}, _baseDirectory)
            parsedArgs.Errors.Verify(Diagnostic(ERRID.ERR_SwitchNeedsBool).WithArguments("p"))

            parsedArgs = DefaultParse({"/p+:", "a.vb"}, _baseDirectory)
            parsedArgs.Errors.Verify(Diagnostic(ERRID.ERR_SwitchNeedsBool).WithArguments("p"))

            parsedArgs = DefaultParse({"/p-:", "a.vb"}, _baseDirectory)
            parsedArgs.Errors.Verify(Diagnostic(ERRID.ERR_SwitchNeedsBool).WithArguments("p"))
        End Sub

        <Fact>
        Public Sub SubsystemVersionTests()
            Dim parsedArgs = DefaultParse({"/subsystemversion:4.0", "a.vb"}, _baseDirectory)
            parsedArgs.Errors.Verify()
            Assert.Equal(SubsystemVersion.Create(4, 0), parsedArgs.EmitOptions.SubsystemVersion)

            ' wrongly supported subsystem version. CompilationOptions data will be faithful to the user input.
            ' It is normalized at the time of emit.
            parsedArgs = DefaultParse({"/subsystemversion:0.0", "a.vb"}, _baseDirectory)
            parsedArgs.Errors.Verify() ' no error in Dev11
            Assert.Equal(SubsystemVersion.Create(0, 0), parsedArgs.EmitOptions.SubsystemVersion)

            parsedArgs = DefaultParse({"/subsystemversion:0", "a.vb"}, _baseDirectory)
            parsedArgs.Errors.Verify() ' no error in Dev11
            Assert.Equal(SubsystemVersion.Create(0, 0), parsedArgs.EmitOptions.SubsystemVersion)

            parsedArgs = DefaultParse({"/subsystemversion:3.99", "a.vb"}, _baseDirectory)
            parsedArgs.Errors.Verify() ' no warning in Dev11
            Assert.Equal(SubsystemVersion.Create(3, 99), parsedArgs.EmitOptions.SubsystemVersion)

            parsedArgs = DefaultParse({"/subsystemversion:4.0", "/subsystemversion:5.333", "a.vb"}, _baseDirectory)
            parsedArgs.Errors.Verify()
            Assert.Equal(SubsystemVersion.Create(5, 333), parsedArgs.EmitOptions.SubsystemVersion)

            parsedArgs = DefaultParse({"/subsystemversion:", "a.vb"}, _baseDirectory)
            parsedArgs.Errors.Verify(Diagnostic(ERRID.ERR_ArgumentRequired).WithArguments("subsystemversion", ":<version>"))

            parsedArgs = DefaultParse({"/subsystemversion", "a.vb"}, _baseDirectory)
            parsedArgs.Errors.Verify(Diagnostic(ERRID.ERR_ArgumentRequired).WithArguments("subsystemversion", ":<version>"))

            parsedArgs = DefaultParse({"/subsystemversion-", "a.vb"}, _baseDirectory)
            parsedArgs.Errors.Verify(Diagnostic(ERRID.WRN_BadSwitch).WithArguments("/subsystemversion-")) ' TODO: Dev11 reports ERRID.ERR_ArgumentRequired

            parsedArgs = DefaultParse({"/subsystemversion: ", "a.vb"}, _baseDirectory)
            parsedArgs.Errors.Verify(Diagnostic(ERRID.ERR_ArgumentRequired).WithArguments("subsystemversion", ":<version>"))

            parsedArgs = DefaultParse({"/subsystemversion: 4.1", "a.vb"}, _baseDirectory)
            parsedArgs.Errors.Verify(Diagnostic(ERRID.ERR_InvalidSubsystemVersion).WithArguments(" 4.1"))

            parsedArgs = DefaultParse({"/subsystemversion:4 .0", "a.vb"}, _baseDirectory)
            parsedArgs.Errors.Verify(Diagnostic(ERRID.ERR_InvalidSubsystemVersion).WithArguments("4 .0"))

            parsedArgs = DefaultParse({"/subsystemversion:4. 0", "a.vb"}, _baseDirectory)
            parsedArgs.Errors.Verify(Diagnostic(ERRID.ERR_InvalidSubsystemVersion).WithArguments("4. 0"))

            parsedArgs = DefaultParse({"/subsystemversion:.", "a.vb"}, _baseDirectory)
            parsedArgs.Errors.Verify(Diagnostic(ERRID.ERR_InvalidSubsystemVersion).WithArguments("."))

            parsedArgs = DefaultParse({"/subsystemversion:4.", "a.vb"}, _baseDirectory)
            parsedArgs.Errors.Verify(Diagnostic(ERRID.ERR_InvalidSubsystemVersion).WithArguments("4."))

            parsedArgs = DefaultParse({"/subsystemversion:.0", "a.vb"}, _baseDirectory)
            parsedArgs.Errors.Verify(Diagnostic(ERRID.ERR_InvalidSubsystemVersion).WithArguments(".0"))

            parsedArgs = DefaultParse({"/subsystemversion:4.2 ", "a.vb"}, _baseDirectory)
            parsedArgs.Errors.Verify()

            parsedArgs = DefaultParse({"/subsystemversion:4.65536", "a.vb"}, _baseDirectory)
            parsedArgs.Errors.Verify(Diagnostic(ERRID.ERR_InvalidSubsystemVersion).WithArguments("4.65536"))

            parsedArgs = DefaultParse({"/subsystemversion:65536.0", "a.vb"}, _baseDirectory)
            parsedArgs.Errors.Verify(Diagnostic(ERRID.ERR_InvalidSubsystemVersion).WithArguments("65536.0"))

            parsedArgs = DefaultParse({"/subsystemversion:-4.0", "a.vb"}, _baseDirectory)
            parsedArgs.Errors.Verify(Diagnostic(ERRID.ERR_InvalidSubsystemVersion).WithArguments("-4.0"))

            ' TODO: incompatibilities: versions lower than '6.2' and 'arm', 'winmdobj', 'appcontainer'
        End Sub

        <Fact>
        Public Sub Codepage()
            Dim parsedArgs = DefaultParse({"/CodePage:1200", "a.vb"}, _baseDirectory)
            parsedArgs.Errors.Verify()
            Assert.Equal("Unicode", parsedArgs.Encoding.EncodingName)

            parsedArgs = DefaultParse({"/CodePage:1200", "/CodePage:65001", "a.vb"}, _baseDirectory)
            parsedArgs.Errors.Verify()
            Assert.Equal("Unicode (UTF-8)", parsedArgs.Encoding.EncodingName)

            ' errors 
            parsedArgs = DefaultParse({"/codepage:0", "a.vb"}, _baseDirectory)
            parsedArgs.Errors.Verify(Diagnostic(ERRID.ERR_BadCodepage).WithArguments("0"))

            parsedArgs = DefaultParse({"/codepage:abc", "a.vb"}, _baseDirectory)
            parsedArgs.Errors.Verify(Diagnostic(ERRID.ERR_BadCodepage).WithArguments("abc"))

            parsedArgs = DefaultParse({"/codepage:-5", "a.vb"}, _baseDirectory)
            parsedArgs.Errors.Verify(Diagnostic(ERRID.ERR_BadCodepage).WithArguments("-5"))

            parsedArgs = DefaultParse({"/codepage: ", "a.vb"}, _baseDirectory)
            parsedArgs.Errors.Verify(Diagnostic(ERRID.ERR_ArgumentRequired).WithArguments("codepage", ":<number>"))

            parsedArgs = DefaultParse({"/codepage:", "a.vb"}, _baseDirectory)
            parsedArgs.Errors.Verify(Diagnostic(ERRID.ERR_ArgumentRequired).WithArguments("codepage", ":<number>"))

            parsedArgs = DefaultParse({"/codepage+", "a.vb"}, _baseDirectory)
            parsedArgs.Errors.Verify(Diagnostic(ERRID.WRN_BadSwitch).WithArguments("/codepage+")) ' Dev11 reports ERR_ArgumentRequired

            parsedArgs = DefaultParse({"/codepage", "a.vb"}, _baseDirectory)
            parsedArgs.Errors.Verify(Diagnostic(ERRID.ERR_ArgumentRequired).WithArguments("codepage", ":<number>"))
        End Sub

        <Fact, WorkItem(24735, "https://github.com/dotnet/roslyn/issues/24735")>
        Public Sub ChecksumAlgorithm()
            Dim parsedArgs As VisualBasicCommandLineArguments

            parsedArgs = DefaultParse({"/checksumAlgorithm:sHa1", "a.cs"}, _baseDirectory)
            parsedArgs.Errors.Verify()
            Assert.Equal(SourceHashAlgorithm.Sha1, parsedArgs.ChecksumAlgorithm)
            Assert.Equal(HashAlgorithmName.SHA256, parsedArgs.EmitOptions.PdbChecksumAlgorithm)

            parsedArgs = DefaultParse({"/checksumAlgorithm:sha256", "a.cs"}, _baseDirectory)
            parsedArgs.Errors.Verify()
            Assert.Equal(SourceHashAlgorithm.Sha256, parsedArgs.ChecksumAlgorithm)
            Assert.Equal(HashAlgorithmName.SHA256, parsedArgs.EmitOptions.PdbChecksumAlgorithm)

            parsedArgs = DefaultParse({"a.cs"}, _baseDirectory)
            parsedArgs.Errors.Verify()
            Assert.Equal(SourceHashAlgorithm.Sha1, parsedArgs.ChecksumAlgorithm)
            Assert.Equal(HashAlgorithmName.SHA256, parsedArgs.EmitOptions.PdbChecksumAlgorithm)

            ' error
            parsedArgs = DefaultParse({"/checksumAlgorithm:256", "a.cs"}, _baseDirectory)
            parsedArgs.Errors.Verify(Diagnostic(ERRID.ERR_BadChecksumAlgorithm).WithArguments("256"))

            parsedArgs = DefaultParse({"/checksumAlgorithm:sha-1", "a.cs"}, _baseDirectory)
            parsedArgs.Errors.Verify(Diagnostic(ERRID.ERR_BadChecksumAlgorithm).WithArguments("sha-1"))

            parsedArgs = DefaultParse({"/checksumAlgorithm:sha", "a.cs"}, _baseDirectory)
            parsedArgs.Errors.Verify(Diagnostic(ERRID.ERR_BadChecksumAlgorithm).WithArguments("sha"))

            parsedArgs = DefaultParse({"/checksumAlgorithm: ", "a.cs"}, _baseDirectory)
            parsedArgs.Errors.Verify(Diagnostic(ERRID.ERR_ArgumentRequired).WithArguments("checksumalgorithm", ":<algorithm>"))

            parsedArgs = DefaultParse({"/checksumAlgorithm:", "a.cs"}, _baseDirectory)
            parsedArgs.Errors.Verify(Diagnostic(ERRID.ERR_ArgumentRequired).WithArguments("checksumalgorithm", ":<algorithm>"))

            parsedArgs = DefaultParse({"/checksumAlgorithm", "a.cs"}, _baseDirectory)
            parsedArgs.Errors.Verify(Diagnostic(ERRID.ERR_ArgumentRequired).WithArguments("checksumalgorithm", ":<algorithm>"))

            parsedArgs = DefaultParse({"/checksumAlgorithm+", "a.cs"}, _baseDirectory)
            parsedArgs.Errors.Verify(Diagnostic(ERRID.WRN_BadSwitch).WithArguments("/checksumAlgorithm+"))
        End Sub

        <Fact>
        Public Sub MainTypeName()
            Dim parsedArgs = DefaultParse({"/main:A.B.C", "a.vb"}, _baseDirectory)
            parsedArgs.Errors.Verify()
            Assert.Equal("A.B.C", parsedArgs.CompilationOptions.MainTypeName)

            ' overriding the value
            parsedArgs = DefaultParse({"/Main:A.B.C", "/M:X.Y.Z", "a.vb"}, _baseDirectory)
            parsedArgs.Errors.Verify()
            Assert.Equal("X.Y.Z", parsedArgs.CompilationOptions.MainTypeName)

            parsedArgs = DefaultParse({"/MAIN: ", "a.vb"}, _baseDirectory)
            parsedArgs.Errors.Verify(Diagnostic(ERRID.ERR_ArgumentRequired).WithArguments("main", ":<class>"))
            Assert.Null(parsedArgs.CompilationOptions.MainTypeName) ' EDMAURER Dev11 accepts and MainTypeName is " "

            ' errors 
            parsedArgs = DefaultParse({"/maiN:", "a.vb"}, _baseDirectory)
            parsedArgs.Errors.Verify(Diagnostic(ERRID.ERR_ArgumentRequired).WithArguments("main", ":<class>"))

            parsedArgs = DefaultParse({"/m", "a.vb"}, _baseDirectory)
            parsedArgs.Errors.Verify(Diagnostic(ERRID.ERR_ArgumentRequired).WithArguments("m", ":<class>"))

            parsedArgs = DefaultParse({"/m+", "a.vb"}, _baseDirectory)
            parsedArgs.Errors.Verify(Diagnostic(ERRID.WRN_BadSwitch).WithArguments("/m+")) ' Dev11 reports ERR_ArgumentRequired

            ' incompatibilities ignored by Dev11
            parsedArgs = DefaultParse({"/MAIN:XYZ", "/t:library", "a.vb"}, _baseDirectory)
            parsedArgs.Errors.Verify()
            Assert.Equal("XYZ", parsedArgs.CompilationOptions.MainTypeName)
            Assert.Equal(OutputKind.DynamicallyLinkedLibrary, parsedArgs.CompilationOptions.OutputKind)

            parsedArgs = DefaultParse({"/MAIN:XYZ", "/t:module", "a.vb"}, _baseDirectory)
            parsedArgs.Errors.Verify()
            Assert.Equal(OutputKind.NetModule, parsedArgs.CompilationOptions.OutputKind)
        End Sub

        <Fact>
        Public Sub OptionCompare()
            Dim parsedArgs = InteractiveParse({"/optioncompare"}, _baseDirectory)
            Assert.Equal(1, parsedArgs.Errors.Length)
            parsedArgs.Errors.Verify(Diagnostic(ERRID.ERR_ArgumentRequired).WithArguments("optioncompare", ":binary|text"))
            Assert.Equal(False, parsedArgs.CompilationOptions.OptionCompareText)

            parsedArgs = InteractiveParse({"/optioncompare:text", "/optioncompare"}, _baseDirectory)
            Assert.Equal(1, parsedArgs.Errors.Length)
            parsedArgs.Errors.Verify(Diagnostic(ERRID.ERR_ArgumentRequired).WithArguments("optioncompare", ":binary|text"))
            Assert.Equal(True, parsedArgs.CompilationOptions.OptionCompareText)

            parsedArgs = InteractiveParse({"/opTioncompare:Text", "/optioncomparE:bINARY"}, _baseDirectory)
            Assert.Equal(0, parsedArgs.Errors.Length)
            Assert.Equal(False, parsedArgs.CompilationOptions.OptionCompareText)

            parsedArgs = InteractiveParse({"/d:a=1"}, _baseDirectory) ' test default value
            Assert.Equal(0, parsedArgs.Errors.Length)
            Assert.Equal(False, parsedArgs.CompilationOptions.OptionCompareText)
        End Sub

        <Fact>
        Public Sub OptionExplicit()
            Dim parsedArgs = InteractiveParse({"/optiONexplicit"}, _baseDirectory)
            Assert.Equal(0, parsedArgs.Errors.Length)
            Assert.Equal(True, parsedArgs.CompilationOptions.OptionExplicit)

            parsedArgs = InteractiveParse({"/optiONexplicit:+"}, _baseDirectory)
            Assert.Equal(1, parsedArgs.Errors.Length)
            parsedArgs.Errors.Verify(Diagnostic(ERRID.ERR_SwitchNeedsBool).WithArguments("optionexplicit"))
            Assert.Equal(True, parsedArgs.CompilationOptions.OptionExplicit)

            parsedArgs = InteractiveParse({"/optiONexplicit-:"}, _baseDirectory)
            Assert.Equal(1, parsedArgs.Errors.Length)
            parsedArgs.Errors.Verify(Diagnostic(ERRID.ERR_SwitchNeedsBool).WithArguments("optionexplicit"))

            parsedArgs = InteractiveParse({"/optionexplicit+", "/optiONexplicit-:"}, _baseDirectory)
            Assert.Equal(1, parsedArgs.Errors.Length)
            parsedArgs.Errors.Verify(Diagnostic(ERRID.ERR_SwitchNeedsBool).WithArguments("optionexplicit"))

            parsedArgs = InteractiveParse({"/optionexplicit+", "/optiONexplicit-", "/optiONexpliCIT+"}, _baseDirectory)
            Assert.Equal(0, parsedArgs.Errors.Length)
            Assert.Equal(True, parsedArgs.CompilationOptions.OptionExplicit)

            parsedArgs = InteractiveParse({"/d:a=1"}, _baseDirectory) ' test default value
            Assert.Equal(0, parsedArgs.Errors.Length)
            Assert.Equal(True, parsedArgs.CompilationOptions.OptionExplicit)
        End Sub

        <Fact>
        Public Sub OptionInfer()
            Dim parsedArgs = InteractiveParse({"/optiONinfer"}, _baseDirectory)
            Assert.Equal(0, parsedArgs.Errors.Length)
            Assert.Equal(True, parsedArgs.CompilationOptions.OptionInfer)

            parsedArgs = InteractiveParse({"/OptionInfer:+"}, _baseDirectory)
            parsedArgs.Errors.Verify(Diagnostic(ERRID.ERR_SwitchNeedsBool).WithArguments("optioninfer"))

            parsedArgs = InteractiveParse({"/OPTIONinfer-:"}, _baseDirectory)
            parsedArgs.Errors.Verify(Diagnostic(ERRID.ERR_SwitchNeedsBool).WithArguments("optioninfer"))

            parsedArgs = InteractiveParse({"/optioninfer+", "/optioninFER-:"}, _baseDirectory)
            parsedArgs.Errors.Verify(Diagnostic(ERRID.ERR_SwitchNeedsBool).WithArguments("optioninfer"))

            parsedArgs = InteractiveParse({"/optioninfer+", "/optioninfeR-", "/OptionInfer+"}, _baseDirectory)
            parsedArgs.Errors.Verify()
            Assert.Equal(True, parsedArgs.CompilationOptions.OptionInfer)

            parsedArgs = InteractiveParse({"/d:a=1"}, _baseDirectory) ' test default value
            parsedArgs.Errors.Verify()
            Assert.Equal(False, parsedArgs.CompilationOptions.OptionInfer)
        End Sub

        Private ReadOnly s_VBC_VER As Double = PredefinedPreprocessorSymbols.CurrentVersionNumber

        <Fact>
        Public Sub LanguageVersionAdded_Canary()
            ' When a new version is added, this test will break. This list must be checked:
            ' - update the "UpgradeProject" codefixer (not yet supported in VB)
            ' - update the IDE drop-down for selecting Language Version (not yet supported in VB)
            ' - update project-system to recognize the new value and pass it through
            ' - update all the tests that call this canary
            ' - update the command-line documentation (CommandLine.md)
            AssertEx.SetEqual({"default", "9", "10", "11", "12", "14", "15", "15.3", "15.5", "16", "latest"},
                System.Enum.GetValues(GetType(LanguageVersion)).Cast(Of LanguageVersion)().Select(Function(v) v.ToDisplayString()))
            ' For minor versions, the format should be "x.y", such as "15.3"
        End Sub

        <Fact>
        Public Sub LanguageVersion_GetErrorCode()
            Dim versions = System.Enum.GetValues(GetType(LanguageVersion)).
                Cast(Of LanguageVersion)().
                Except({LanguageVersion.Default, LanguageVersion.Latest}).
                Select(Function(v) v.GetErrorName())

            Dim errorCodes = {
                "9.0",
                "10.0",
                "11.0",
                "12.0",
                "14.0",
                "15.0",
                "15.3",
                "15.5",
                "16"
             }

            AssertEx.SetEqual(versions, errorCodes)

            ' The canary check is a reminder that this test needs to be updated when a language version is added
            LanguageVersionAdded_Canary()
        End Sub

        <Fact>
        Public Sub LanguageVersion_MapSpecifiedToEffectiveVersion()
            Assert.Equal(LanguageVersion.VisualBasic9, LanguageVersion.VisualBasic9.MapSpecifiedToEffectiveVersion())
            Assert.Equal(LanguageVersion.VisualBasic10, LanguageVersion.VisualBasic10.MapSpecifiedToEffectiveVersion())
            Assert.Equal(LanguageVersion.VisualBasic11, LanguageVersion.VisualBasic11.MapSpecifiedToEffectiveVersion())
            Assert.Equal(LanguageVersion.VisualBasic12, LanguageVersion.VisualBasic12.MapSpecifiedToEffectiveVersion())
            Assert.Equal(LanguageVersion.VisualBasic14, LanguageVersion.VisualBasic14.MapSpecifiedToEffectiveVersion())
            Assert.Equal(LanguageVersion.VisualBasic15, LanguageVersion.VisualBasic15.MapSpecifiedToEffectiveVersion())
            Assert.Equal(LanguageVersion.VisualBasic15_3, LanguageVersion.VisualBasic15_3.MapSpecifiedToEffectiveVersion())
            Assert.Equal(LanguageVersion.VisualBasic15_5, LanguageVersion.VisualBasic15_5.MapSpecifiedToEffectiveVersion())
            Assert.Equal(LanguageVersion.VisualBasic16, LanguageVersion.VisualBasic16.MapSpecifiedToEffectiveVersion())

            Assert.Equal(LanguageVersion.VisualBasic15, LanguageVersion.Default.MapSpecifiedToEffectiveVersion())
            Assert.Equal(LanguageVersion.VisualBasic15_5, LanguageVersion.Latest.MapSpecifiedToEffectiveVersion())

            ' https//github.com/dotnet/roslyn/issues/29819 Once we are ready to remove the beta tag from VB 16 we should update Default/Latest accordingly

            ' The canary check is a reminder that this test needs to be updated when a language version is added
            LanguageVersionAdded_Canary()
        End Sub

        <Theory,
            InlineData("9", True, LanguageVersion.VisualBasic9),
            InlineData("9.0", True, LanguageVersion.VisualBasic9),
            InlineData("10", True, LanguageVersion.VisualBasic10),
            InlineData("10.0", True, LanguageVersion.VisualBasic10),
            InlineData("11", True, LanguageVersion.VisualBasic11),
            InlineData("11.0", True, LanguageVersion.VisualBasic11),
            InlineData("12", True, LanguageVersion.VisualBasic12),
            InlineData("12.0", True, LanguageVersion.VisualBasic12),
            InlineData("14", True, LanguageVersion.VisualBasic14),
            InlineData("14.0", True, LanguageVersion.VisualBasic14),
            InlineData("15", True, LanguageVersion.VisualBasic15),
            InlineData("15.0", True, LanguageVersion.VisualBasic15),
            InlineData("15.3", True, LanguageVersion.VisualBasic15_3),
            InlineData("15.5", True, LanguageVersion.VisualBasic15_5),
            InlineData("16", True, LanguageVersion.VisualBasic16),
            InlineData("DEFAULT", True, LanguageVersion.Default),
            InlineData("default", True, LanguageVersion.Default),
            InlineData("LATEST", True, LanguageVersion.Latest),
            InlineData("latest", True, LanguageVersion.Latest),
            InlineData(Nothing, False, LanguageVersion.Default),
            InlineData("bad", False, LanguageVersion.Default)>
        Public Sub LanguageVersion_TryParseDisplayString(input As String, success As Boolean, expected As LanguageVersion)
            Dim version As LanguageVersion
            Assert.Equal(success, TryParse(input, version))
            Assert.Equal(expected, version)

            ' The canary check is a reminder that this test needs to be updated when a language version is added
            LanguageVersionAdded_Canary()
        End Sub

        <Fact>
        Public Sub LanguageVersion_ListLangVersions()
            Dim dir = Temp.CreateDirectory()
            Dim outWriter As New StringWriter()
            Dim exitCode As Integer = New MockVisualBasicCompiler(Nothing, dir.ToString(), {"/langversion:?"}).Run(outWriter, Nothing)
            Assert.Equal(0, exitCode)

            Dim actual = outWriter.ToString()
            Dim expected = [Enum].GetValues(GetType(LanguageVersion)).Cast(Of LanguageVersion)().Select(Function(v) v.ToDisplayString())
            Dim acceptableSurroundingChar = {CChar(vbCr), CChar(vbLf), "("c, ")"c, " "c}

            For Each v In expected
                Dim foundIndex = actual.IndexOf(v)
                Assert.True(foundIndex > 0, $"Missing version '{v}'")
                Assert.True(Array.IndexOf(acceptableSurroundingChar, actual(foundIndex - 1)) >= 0)
                Assert.True(Array.IndexOf(acceptableSurroundingChar, actual(foundIndex + v.Length)) >= 0)
            Next
        End Sub

        <Fact>
        Public Sub TestDefine()
            TestDefines({"/D:a=True,b=1", "a.vb"},
                        {"a", True},
                        {"b", 1},
                        {"TARGET", "exe"},
                        {"VBC_VER", s_VBC_VER})

            TestDefines({"/D:a=True,b=1", "/define:a=""123"",b=False", "a.vb"},
                        {"a", "123"},
                        {"b", False},
                        {"TARGET", "exe"},
                        {"VBC_VER", s_VBC_VER})

            TestDefines({"/D:a=""\\\\a"",b=""\\\\\b""", "a.vb"},
                        {"a", "\\\\a"},
                        {"b", "\\\\\b"},
                        {"TARGET", "exe"},
                        {"VBC_VER", s_VBC_VER})

            TestDefines({"/define:DEBUG", "a.vb"},
                        {"DEBUG", True},
                        {"TARGET", "exe"},
                        {"VBC_VER", s_VBC_VER})

            TestDefines({"/D:TARGET=True,VBC_VER=1", "a.vb"},
                        {"TARGET", True},
                        {"VBC_VER", 1})
        End Sub

        Private Sub TestDefines(args As IEnumerable(Of String), ParamArray symbols As Object()())
            Dim parsedArgs = DefaultParse(args, _baseDirectory)
            Assert.False(parsedArgs.Errors.Any)
            Assert.Equal(symbols.Length, parsedArgs.ParseOptions.PreprocessorSymbols.Length)
            Dim sortedDefines = parsedArgs.ParseOptions.
                                PreprocessorSymbols.Select(
                                    Function(d) New With {d.Key, d.Value}).OrderBy(Function(o) o.Key)

            For i = 0 To symbols.Length - 1
                Assert.Equal(symbols(i)(0), sortedDefines(i).Key)
                Assert.Equal(symbols(i)(1), sortedDefines(i).Value)
            Next
        End Sub

        <Fact>
        Public Sub OptionStrict()
            Dim parsedArgs = DefaultParse({"/optionStrict", "a.vb"}, _baseDirectory)
            parsedArgs.Errors.Verify()
            Assert.Equal(VisualBasic.OptionStrict.On, parsedArgs.CompilationOptions.OptionStrict)

            parsedArgs = DefaultParse({"/optionStrict+", "a.vb"}, _baseDirectory)
            parsedArgs.Errors.Verify()
            Assert.Equal(VisualBasic.OptionStrict.On, parsedArgs.CompilationOptions.OptionStrict)

            parsedArgs = DefaultParse({"/optionStrict-", "a.vb"}, _baseDirectory)
            parsedArgs.Errors.Verify()
            Assert.Equal(VisualBasic.OptionStrict.Off, parsedArgs.CompilationOptions.OptionStrict)

            parsedArgs = DefaultParse({"/OptionStrict:cusTom", "a.vb"}, _baseDirectory)
            parsedArgs.Errors.Verify()
            Assert.Equal(VisualBasic.OptionStrict.Custom, parsedArgs.CompilationOptions.OptionStrict)

            parsedArgs = DefaultParse({"/OptionStrict:cusTom", "/optionstrict-", "a.vb"}, _baseDirectory)
            parsedArgs.Errors.Verify()
            Assert.Equal(VisualBasic.OptionStrict.Off, parsedArgs.CompilationOptions.OptionStrict)

            parsedArgs = DefaultParse({"/optionstrict-", "/OptionStrict:cusTom", "a.vb"}, _baseDirectory)
            parsedArgs.Errors.Verify()
            Assert.Equal(VisualBasic.OptionStrict.Custom, parsedArgs.CompilationOptions.OptionStrict)

            parsedArgs = DefaultParse({"/optionstrict:", "/OptionStrict:cusTom", "a.vb"}, _baseDirectory)
            parsedArgs.Errors.Verify(Diagnostic(ERRID.ERR_ArgumentRequired).WithArguments("optionstrict", ":custom"))

            parsedArgs = DefaultParse({"/optionstrict:xxx", "a.vb"}, _baseDirectory)
            parsedArgs.Errors.Verify(Diagnostic(ERRID.ERR_ArgumentRequired).WithArguments("optionstrict", ":custom"))
        End Sub

        <WorkItem(546319, "http://vstfdevdiv:8080/DevDiv2/DevDiv/_workitems/edit/546319")>
        <WorkItem(546318, "http://vstfdevdiv:8080/DevDiv2/DevDiv/_workitems/edit/546318")>
        <WorkItem(685392, "http://vstfdevdiv:8080/DevDiv2/DevDiv/_workitems/edit/685392")>
        <Fact>
        Public Sub RootNamespace()
            Dim parsedArgs = DefaultParse({"/rootnamespace:One.Two.Three", "a.vb"}, _baseDirectory)
            parsedArgs.Errors.Verify()
            Assert.Equal("One.Two.Three", parsedArgs.CompilationOptions.RootNamespace)

            parsedArgs = DefaultParse({"/rootnamespace:One Two Three", "/rootnamespace:One.Two.Three", "a.vb"}, _baseDirectory)
            parsedArgs.Errors.Verify()
            Assert.Equal("One.Two.Three", parsedArgs.CompilationOptions.RootNamespace)

            parsedArgs = DefaultParse({"/rootnamespace:""One.Two.Three""", "a.vb"}, _baseDirectory)
            parsedArgs.Errors.Verify()
            Assert.Equal("One.Two.Three", parsedArgs.CompilationOptions.RootNamespace)

            parsedArgs = DefaultParse({"/rootnamespace", "a.vb"}, _baseDirectory)
            parsedArgs.Errors.Verify(Diagnostic(ERRID.ERR_ArgumentRequired).WithArguments("rootnamespace", ":<string>"))

            parsedArgs = DefaultParse({"/rootnamespace:", "a.vb"}, _baseDirectory)
            parsedArgs.Errors.Verify(Diagnostic(ERRID.ERR_ArgumentRequired).WithArguments("rootnamespace", ":<string>"))

            parsedArgs = DefaultParse({"/rootnamespace+", "a.vb"}, _baseDirectory)
            parsedArgs.Errors.Verify(Diagnostic(ERRID.WRN_BadSwitch).WithArguments("/rootnamespace+")) ' TODO: Dev11 reports ERR_ArgumentRequired

            parsedArgs = DefaultParse({"/rootnamespace-:", "a.vb"}, _baseDirectory)
            parsedArgs.Errors.Verify(Diagnostic(ERRID.WRN_BadSwitch).WithArguments("/rootnamespace-:")) ' TODO: Dev11 reports ERR_ArgumentRequired

            parsedArgs = DefaultParse({"/rootnamespace:+", "a.vb"}, _baseDirectory)
            parsedArgs.Errors.Verify(Diagnostic(ERRID.ERR_BadNamespaceName1).WithArguments("+"))

            parsedArgs = DefaultParse({"/rootnamespace: ", "a.vb"}, _baseDirectory)
            parsedArgs.Errors.Verify(Diagnostic(ERRID.ERR_ArgumentRequired).WithArguments("rootnamespace", ":<string>"))

            parsedArgs = DefaultParse({"/rootnamespace: A.B.C", "a.vb"}, _baseDirectory)
            parsedArgs.Errors.Verify(Diagnostic(ERRID.ERR_BadNamespaceName1).WithArguments(" A.B.C"))

            parsedArgs = DefaultParse({"/rootnamespace:[abcdef", "a.vb"}, _baseDirectory)
            parsedArgs.Errors.Verify(Diagnostic(ERRID.ERR_BadNamespaceName1).WithArguments("[abcdef"))

            parsedArgs = DefaultParse({"/rootnamespace:abcdef]", "a.vb"}, _baseDirectory)
            parsedArgs.Errors.Verify(Diagnostic(ERRID.ERR_BadNamespaceName1).WithArguments("abcdef]"))

            parsedArgs = DefaultParse({"/rootnamespace:[[abcdef]]", "a.vb"}, _baseDirectory)
            parsedArgs.Errors.Verify(Diagnostic(ERRID.ERR_BadNamespaceName1).WithArguments("[[abcdef]]"))

            parsedArgs = DefaultParse({"/rootnamespace:[global]", "a.vb"}, _baseDirectory)
            parsedArgs.Errors.Verify()
            Assert.Equal("[global]", parsedArgs.CompilationOptions.RootNamespace)

            parsedArgs = DefaultParse({"/rootnamespace:goo.[global].bar", "a.vb"}, _baseDirectory)
            parsedArgs.Errors.Verify()
            Assert.Equal("goo.[global].bar", parsedArgs.CompilationOptions.RootNamespace)

            parsedArgs = DefaultParse({"/rootnamespace:goo.[bar]", "a.vb"}, _baseDirectory)
            parsedArgs.Errors.Verify()
            Assert.Equal("goo.[bar]", parsedArgs.CompilationOptions.RootNamespace)

            parsedArgs = DefaultParse({"/rootnamespace:goo$", "a.vb"}, _baseDirectory)
            parsedArgs.Errors.Verify(Diagnostic(ERRID.ERR_BadNamespaceName1).WithArguments("goo$"))

            parsedArgs = DefaultParse({"/rootnamespace:I(", "a.vb"}, _baseDirectory)
            parsedArgs.Errors.Verify(Diagnostic(ERRID.ERR_BadNamespaceName1).WithArguments("I("))

            parsedArgs = DefaultParse({"/rootnamespace:_", "a.vb"}, _baseDirectory)
            parsedArgs.Errors.Verify(Diagnostic(ERRID.ERR_BadNamespaceName1).WithArguments("_"))

            parsedArgs = DefaultParse({"/rootnamespace:[_]", "a.vb"}, _baseDirectory)
            parsedArgs.Errors.Verify(Diagnostic(ERRID.ERR_BadNamespaceName1).WithArguments("[_]"))

            parsedArgs = DefaultParse({"/rootnamespace:__.___", "a.vb"}, _baseDirectory)
            parsedArgs.Errors.Verify()
            Assert.Equal("__.___", parsedArgs.CompilationOptions.RootNamespace)

            parsedArgs = DefaultParse({"/rootnamespace:[", "a.vb"}, _baseDirectory)
            parsedArgs.Errors.Verify(Diagnostic(ERRID.ERR_BadNamespaceName1).WithArguments("["))

            parsedArgs = DefaultParse({"/rootnamespace:]", "a.vb"}, _baseDirectory)
            parsedArgs.Errors.Verify(Diagnostic(ERRID.ERR_BadNamespaceName1).WithArguments("]"))

            parsedArgs = DefaultParse({"/rootnamespace:[]", "a.vb"}, _baseDirectory)
            parsedArgs.Errors.Verify(Diagnostic(ERRID.ERR_BadNamespaceName1).WithArguments("[]"))
        End Sub

        <Fact>
        Public Sub Link_SimpleTests()
            Dim parsedArgs = DefaultParse({"/link:a", "/link:b,,,,c", "a.vb"}, _baseDirectory)
            parsedArgs.Errors.Verify()
            AssertEx.Equal({"a", "b", "c"},
                           parsedArgs.MetadataReferences.
                                      Where(Function(res) res.Properties.EmbedInteropTypes).
                                      Select(Function(res) res.Reference))

            parsedArgs = DefaultParse({"/Link: ,,, b ,,", "a.vb"}, _baseDirectory)
            parsedArgs.Errors.Verify()
            AssertEx.Equal({" ", " b "},
                           parsedArgs.MetadataReferences.
                                      Where(Function(res) res.Properties.EmbedInteropTypes).
                                      Select(Function(res) res.Reference))

            parsedArgs = DefaultParse({"/l:", "a.vb"}, _baseDirectory)
            parsedArgs.Errors.Verify(Diagnostic(ERRID.ERR_ArgumentRequired).WithArguments("l", ":<file_list>"))

            parsedArgs = DefaultParse({"/L", "a.vb"}, _baseDirectory)
            parsedArgs.Errors.Verify(Diagnostic(ERRID.ERR_ArgumentRequired).WithArguments("l", ":<file_list>"))

            parsedArgs = DefaultParse({"/l+", "a.vb"}, _baseDirectory)
            parsedArgs.Errors.Verify(Diagnostic(ERRID.WRN_BadSwitch).WithArguments("/l+")) ' TODO: Dev11 reports ERR_ArgumentRequired

            parsedArgs = DefaultParse({"/link-:", "a.vb"}, _baseDirectory)
            parsedArgs.Errors.Verify(Diagnostic(ERRID.WRN_BadSwitch).WithArguments("/link-:")) ' TODO: Dev11 reports ERR_ArgumentRequired
        End Sub

        <Fact>
        Public Sub Recurse_SimpleTests()
            Dim dir = Temp.CreateDirectory()
            Dim file1 = dir.CreateFile("a.vb")
            Dim file2 = dir.CreateFile("b.vb")
            Dim file3 = dir.CreateFile("c.txt")
            Dim file4 = dir.CreateDirectory("d1").CreateFile("d.txt")
            Dim file5 = dir.CreateDirectory("d2").CreateFile("e.vb")

            file1.WriteAllText("")
            file2.WriteAllText("")
            file3.WriteAllText("")
            file4.WriteAllText("")
            file5.WriteAllText("")

            Dim parsedArgs = DefaultParse({"/recurse:" & dir.ToString() & "\*.vb"}, _baseDirectory)
            parsedArgs.Errors.Verify()
            AssertEx.Equal({"{DIR}\a.vb", "{DIR}\b.vb", "{DIR}\d2\e.vb"}, parsedArgs.SourceFiles.Select(Function(file) file.Path.Replace(dir.ToString(), "{DIR}")))

            parsedArgs = DefaultParse({"*.vb"}, dir.ToString())
            parsedArgs.Errors.Verify()
            AssertEx.Equal({"{DIR}\a.vb", "{DIR}\b.vb"}, parsedArgs.SourceFiles.Select(Function(file) file.Path.Replace(dir.ToString(), "{DIR}")))

            parsedArgs = DefaultParse({"/reCURSE:", "a.vb"}, _baseDirectory)
            parsedArgs.Errors.Verify(Diagnostic(ERRID.ERR_ArgumentRequired).WithArguments("recurse", ":<wildcard>"))

            parsedArgs = DefaultParse({"/RECURSE: ", "a.vb"}, _baseDirectory)
            parsedArgs.Errors.Verify(Diagnostic(ERRID.ERR_ArgumentRequired).WithArguments("recurse", ":<wildcard>"))

            parsedArgs = DefaultParse({"/recurse", "a.vb"}, _baseDirectory)
            parsedArgs.Errors.Verify(Diagnostic(ERRID.ERR_ArgumentRequired).WithArguments("recurse", ":<wildcard>"))

            parsedArgs = DefaultParse({"/recurse+", "a.vb"}, _baseDirectory)
            parsedArgs.Errors.Verify(Diagnostic(ERRID.WRN_BadSwitch).WithArguments("/recurse+")) ' TODO: Dev11 reports ERR_ArgumentRequired

            parsedArgs = DefaultParse({"/recurse-:", "a.vb"}, _baseDirectory)
            parsedArgs.Errors.Verify(Diagnostic(ERRID.WRN_BadSwitch).WithArguments("/recurse-:")) ' TODO: Dev11 reports ERR_ArgumentRequired

            CleanupAllGeneratedFiles(file1.Path)
            CleanupAllGeneratedFiles(file2.Path)
            CleanupAllGeneratedFiles(file3.Path)
            CleanupAllGeneratedFiles(file4.Path)
            CleanupAllGeneratedFiles(file5.Path)
        End Sub

        <WorkItem(545991, "http://vstfdevdiv:8080/DevDiv2/DevDiv/_workitems/edit/545991")>
        <WorkItem(546009, "http://vstfdevdiv:8080/DevDiv2/DevDiv/_workitems/edit/546009")>
        <Fact>
        Public Sub Recurse_SimpleTests2()
            Dim folder = Temp.CreateDirectory()
            Dim file1 = folder.CreateFile("a.cs")
            Dim file2 = folder.CreateFile("b.vb")
            Dim file3 = folder.CreateFile("c.cpp")
            Dim file4 = folder.CreateDirectory("A").CreateFile("A_d.txt")
            Dim file5 = folder.CreateDirectory("B").CreateFile("B_e.vb")
            Dim file6 = folder.CreateDirectory("C").CreateFile("B_f.cs")

            file1.WriteAllText("")
            file2.WriteAllText("")
            file3.WriteAllText("")
            file4.WriteAllText("")
            file5.WriteAllText("")
            file6.WriteAllText("")

            Dim outWriter As New StringWriter()
            Dim exitCode As Integer = New MockVisualBasicCompiler(Nothing, folder.Path, {"/nologo", "/preferreduilang:en", "/t:library", "/recurse:.", "b.vb", "/out:abc.dll"}).Run(outWriter, Nothing)
            Assert.Equal(1, exitCode)
            Assert.Equal("vbc : error BC2014: the value '.' is invalid for option 'recurse'", outWriter.ToString().Trim())

            outWriter = New StringWriter()
            exitCode = New MockVisualBasicCompiler(Nothing, folder.Path, {"/nologo", "/preferreduilang:en", "/t:library", "/recurse:. ", "b.vb", "/out:abc.dll"}).Run(outWriter, Nothing)
            Assert.Equal(1, exitCode)
            Assert.Equal("vbc : error BC2014: the value '.' is invalid for option 'recurse'", outWriter.ToString().Trim())

            outWriter = New StringWriter()
            exitCode = New MockVisualBasicCompiler(Nothing, folder.Path, {"/nologo", "/preferreduilang:en", "/t:library", "/recurse:   . ", "/out:abc.dll"}).Run(outWriter, Nothing)
            Assert.Equal(1, exitCode)
            Assert.Equal("vbc : error BC2014: the value '   .' is invalid for option 'recurse'|vbc : error BC2008: no input sources specified", outWriter.ToString().Trim().Replace(vbCrLf, "|"))

            outWriter = New StringWriter()
            exitCode = New MockVisualBasicCompiler(Nothing, folder.Path, {"/nologo", "/preferreduilang:en", "/t:library", "/recurse:./.", "/out:abc.dll"}).Run(outWriter, Nothing)
            Assert.Equal(1, exitCode)
            Assert.Equal("vbc : error BC2014: the value './.' is invalid for option 'recurse'|vbc : error BC2008: no input sources specified", outWriter.ToString().Trim().Replace(vbCrLf, "|"))

            Dim args As VisualBasicCommandLineArguments
            Dim resolvedSourceFiles As String()

            args = DefaultParse({"/recurse:*.cp*", "/recurse:b\*.v*", "/out:a.dll"}, folder.Path)
            args.Errors.Verify()
            resolvedSourceFiles = args.SourceFiles.Select(Function(f) f.Path).ToArray()
            AssertEx.Equal({folder.Path + "\c.cpp", folder.Path + "\b\B_e.vb"}, resolvedSourceFiles)

            args = DefaultParse({"/recurse:.\\\\\\*.vb", "/out:a.dll"}, folder.Path)
            args.Errors.Verify()
            resolvedSourceFiles = args.SourceFiles.Select(Function(f) f.Path).ToArray()
            Assert.Equal(2, resolvedSourceFiles.Length)

            args = DefaultParse({"/recurse:.////*.vb", "/out:a.dll"}, folder.Path)
            args.Errors.Verify()
            resolvedSourceFiles = args.SourceFiles.Select(Function(f) f.Path).ToArray()
            Assert.Equal(2, resolvedSourceFiles.Length)

            CleanupAllGeneratedFiles(file1.Path)
            CleanupAllGeneratedFiles(file2.Path)
            CleanupAllGeneratedFiles(file3.Path)
            CleanupAllGeneratedFiles(file4.Path)
            CleanupAllGeneratedFiles(file5.Path)
            CleanupAllGeneratedFiles(file6.Path)
        End Sub

        <WorkItem(948285, "http://vstfdevdiv:8080/DevDiv2/DevDiv/_workitems/edit/948285")>
        <Fact>
        Public Sub Recurse_SimpleTests3()
            Dim folder = Temp.CreateDirectory()
            Dim outWriter = New StringWriter()
            Dim exitCode = New MockVisualBasicCompiler(Nothing, folder.Path, {"/nologo", "/preferreduilang:en", "/t:exe", "/out:abc.exe"}).Run(outWriter, Nothing)
            Assert.Equal(1, exitCode)
            Assert.Equal("vbc : error BC2008: no input sources specified", outWriter.ToString().Trim().Replace(vbCrLf, "|"))
        End Sub

        <Fact>
        Public Sub Reference_SimpleTests()
            Dim parsedArgs = DefaultParse({"/nostdlib", "/vbruntime-", "/r:a", "/REFERENCE:b,,,,c", "a.vb"}, _baseDirectory)
            parsedArgs.Errors.Verify()
            AssertEx.Equal({"a", "b", "c"},
                           parsedArgs.MetadataReferences.
                                      Where(Function(res) Not res.Properties.EmbedInteropTypes AndAlso Not res.Reference.EndsWith("mscorlib.dll", StringComparison.Ordinal)).
                                      Select(Function(res) res.Reference))

            parsedArgs = DefaultParse({"/Reference: ,,, b ,,", "/nostdlib", "/vbruntime-", "a.vb"}, _baseDirectory)
            parsedArgs.Errors.Verify()
            AssertEx.Equal({" ", " b "},
                           parsedArgs.MetadataReferences.
                                      Where(Function(res) Not res.Properties.EmbedInteropTypes AndAlso Not res.Reference.EndsWith("mscorlib.dll", StringComparison.Ordinal)).
                                      Select(Function(res) res.Reference))

            parsedArgs = DefaultParse({"/r:", "a.vb"}, _baseDirectory)
            parsedArgs.Errors.Verify(Diagnostic(ERRID.ERR_ArgumentRequired).WithArguments("r", ":<file_list>"))

            parsedArgs = DefaultParse({"/R", "a.vb"}, _baseDirectory)
            parsedArgs.Errors.Verify(Diagnostic(ERRID.ERR_ArgumentRequired).WithArguments("r", ":<file_list>"))

            parsedArgs = DefaultParse({"/reference+", "a.vb"}, _baseDirectory)
            parsedArgs.Errors.Verify(Diagnostic(ERRID.WRN_BadSwitch).WithArguments("/reference+")) ' TODO: Dev11 reports ERR_ArgumentRequired

            parsedArgs = DefaultParse({"/reference-:", "a.vb"}, _baseDirectory)
            parsedArgs.Errors.Verify(Diagnostic(ERRID.WRN_BadSwitch).WithArguments("/reference-:")) ' TODO: Dev11 reports ERR_ArgumentRequired
        End Sub

        Private Class SimpleMetadataResolver
            Inherits MetadataReferenceResolver

            Private ReadOnly _pathResolver As RelativePathResolver

            Public Sub New(baseDirectory As String)
                _pathResolver = New RelativePathResolver(ImmutableArray(Of String).Empty, baseDirectory)
            End Sub

            Public Overrides Function ResolveReference(reference As String, baseFilePath As String, properties As MetadataReferenceProperties) As ImmutableArray(Of PortableExecutableReference)
                Dim resolvedPath = _pathResolver.ResolvePath(reference, baseFilePath)

                If resolvedPath Is Nothing OrElse Not File.Exists(reference) Then
                    Return Nothing
                End If

                Return ImmutableArray.Create(MetadataReference.CreateFromFile(resolvedPath, properties))
            End Function

            Public Overrides Function Equals(other As Object) As Boolean
                Return True
            End Function

            Public Overrides Function GetHashCode() As Integer
                Return 1
            End Function
        End Class

        <Fact>
        Public Sub Reference_CorLibraryAddedWhenThereAreUnresolvedReferences()
            Dim parsedArgs = DefaultParse({"/r:unresolved", "a.vb"}, _baseDirectory)

            Dim metadataResolver = New SimpleMetadataResolver(_baseDirectory)
            Dim references = parsedArgs.ResolveMetadataReferences(metadataResolver).ToImmutableArray()

            Assert.Equal(4, references.Length)
            Assert.Contains(references, Function(r) r.IsUnresolved)
            Assert.Contains(references, Function(r)
                                            Dim peRef = TryCast(r, PortableExecutableReference)
                                            Return peRef IsNot Nothing AndAlso
                                                   peRef.FilePath.EndsWith("mscorlib.dll", StringComparison.Ordinal)
                                        End Function)
        End Sub

        <Fact>
        Public Sub Reference_CorLibraryAddedWhenThereAreNoUnresolvedReferences()
            Dim parsedArgs = DefaultParse({"a.vb"}, _baseDirectory)

            Dim metadataResolver = New SimpleMetadataResolver(_baseDirectory)
            Dim references = parsedArgs.ResolveMetadataReferences(metadataResolver).ToImmutableArray()

            Assert.Equal(3, references.Length)
            Assert.DoesNotContain(references, Function(r) r.IsUnresolved)
            Assert.Contains(references, Function(r)
                                            Dim peRef = TryCast(r, PortableExecutableReference)
                                            Return peRef IsNot Nothing AndAlso
                                                   peRef.FilePath.EndsWith("mscorlib.dll", StringComparison.Ordinal)
                                        End Function)
        End Sub

        <Fact>
        Public Sub ParseAnalyzers()
            Dim parsedArgs = DefaultParse({"/a:goo.dll", "a.vb"}, _baseDirectory)
            parsedArgs.Errors.Verify()
            Assert.Equal(1, parsedArgs.AnalyzerReferences.Length)
            Assert.Equal("goo.dll", parsedArgs.AnalyzerReferences(0).FilePath)

            parsedArgs = DefaultParse({"/analyzer:goo.dll", "a.vb"}, _baseDirectory)
            parsedArgs.Errors.Verify()
            Assert.Equal(1, parsedArgs.AnalyzerReferences.Length)
            Assert.Equal("goo.dll", parsedArgs.AnalyzerReferences(0).FilePath)

            parsedArgs = DefaultParse({"/analyzer:""goo.dll""", "a.vb"}, _baseDirectory)
            parsedArgs.Errors.Verify()
            Assert.Equal(1, parsedArgs.AnalyzerReferences.Length)
            Assert.Equal("goo.dll", parsedArgs.AnalyzerReferences(0).FilePath)

            parsedArgs = DefaultParse({"/a:goo.dll,bar.dll", "a.vb"}, _baseDirectory)
            parsedArgs.Errors.Verify()
            Assert.Equal(2, parsedArgs.AnalyzerReferences.Length)
            Assert.Equal("goo.dll", parsedArgs.AnalyzerReferences(0).FilePath)
            Assert.Equal("bar.dll", parsedArgs.AnalyzerReferences(1).FilePath)

            parsedArgs = DefaultParse({"/a:", "a.vb"}, _baseDirectory)
            parsedArgs.Errors.Verify(Diagnostic(ERRID.ERR_ArgumentRequired).WithArguments("a", ":<file_list>"))

            parsedArgs = DefaultParse({"/a", "a.vb"}, _baseDirectory)
            parsedArgs.Errors.Verify(Diagnostic(ERRID.ERR_ArgumentRequired).WithArguments("a", ":<file_list>"))
        End Sub

        <Fact>
        Public Sub Analyzers_Missing()
            Dim source = "Imports System"
            Dim dir = Temp.CreateDirectory()

            Dim file = dir.CreateFile("a.vb")
            file.WriteAllText(source)

            Dim outWriter = New StringWriter(CultureInfo.InvariantCulture)
            Dim vbc = New MockVisualBasicCompiler(Nothing, dir.Path, {"/nologo", "/preferreduilang:en", "/t:library", "/a:missing.dll", "a.vb"})
            Dim exitCode = vbc.Run(outWriter, Nothing)
            Assert.Equal(1, exitCode)
            Assert.Equal("vbc : error BC2017: could not find library 'missing.dll'", outWriter.ToString().Trim())

            CleanupAllGeneratedFiles(file.Path)
        End Sub

        <Fact>
        Public Sub Analyzers_Empty()
            Dim source = "Imports System"
            Dim dir = Temp.CreateDirectory()

            Dim file = dir.CreateFile("a.vb")
            file.WriteAllText(source)

            Dim outWriter = New StringWriter(CultureInfo.InvariantCulture)
            Dim vbc = New MockVisualBasicCompiler(Nothing, dir.Path, {"/nologo", "/preferreduilang:en", "/t:library", "/a:" + GetType(Object).Assembly.Location, "a.vb"})
            Dim exitCode = vbc.Run(outWriter, Nothing)
            Assert.Equal(0, exitCode)
            Assert.DoesNotContain("warning", outWriter.ToString())

            CleanupAllGeneratedFiles(file.Path)
        End Sub

        <Fact>
        Public Sub Analyzers_Found()
            Dim source = "Imports System " + vbCrLf + "Public Class Tester" + vbCrLf + "End Class"

            Dim dir = Temp.CreateDirectory()

            Dim file = dir.CreateFile("a.vb")
            file.WriteAllText(source)
            ' This assembly has a MockDiagnosticAnalyzer type which should get run by this compilation.
            Dim outWriter = New StringWriter(CultureInfo.InvariantCulture)
            Dim vbc = New MockVisualBasicCompiler(Nothing, dir.Path, {"/nologo", "/preferreduilang:en", "/t:library", "/a:" + Assembly.GetExecutingAssembly().Location, "a.vb"})
            Dim exitCode = vbc.Run(outWriter, Nothing)
            Assert.Equal(0, exitCode)
            ' Diagnostic cannot instantiate
            Assert.True(outWriter.ToString().Contains("warning BC42376"))
            ' Diagnostic is thrown
            Assert.True(outWriter.ToString().Contains("a.vb(2) : warning Warning01: Throwing a diagnostic for types declared"))
            Assert.True(outWriter.ToString().Contains("a.vb(2) : warning Warning03: Throwing a diagnostic for types declared"))

            CleanupAllGeneratedFiles(file.Path)
        End Sub

        <Fact>
        Public Sub Analyzers_WithRuleSet()
            Dim source = "Imports System " + vbCrLf + "Public Class Tester" + vbCrLf + "End Class"

            Dim dir = Temp.CreateDirectory()

            Dim file = dir.CreateFile("a.vb")
            file.WriteAllText(source)

            Dim rulesetSource = <?xml version="1.0" encoding="utf-8"?>
                                <RuleSet Name="Ruleset1" Description="Test" ToolsVersion="12.0">
                                    <Rules AnalyzerId="Microsoft.Analyzers.ManagedCodeAnalysis" RuleNamespace="Microsoft.Rules.Managed">
                                        <Rule Id="Warning01" Action="Error"/>
                                        <Rule Id="Test02" Action="Warning"/>
                                        <Rule Id="Warning03" Action="None"/>
                                    </Rules>
                                </RuleSet>

            Dim ruleSetFile = CreateRuleSetFile(rulesetSource)

            Dim outWriter = New StringWriter(CultureInfo.InvariantCulture)
            Dim vbc = New MockVisualBasicCompiler(Nothing, dir.Path, {"/nologo", "/t:library", "/a:" + Assembly.GetExecutingAssembly().Location, "a.vb", "/ruleset:" + ruleSetFile.Path})
            Dim exitCode = vbc.Run(outWriter, Nothing)
            Assert.Equal(1, exitCode)
            ' Diagnostic cannot instantiate
            Assert.True(outWriter.ToString().Contains("warning BC42376"))
            '' Diagnostic thrown as error
            'Assert.True(outWriter.ToString().Contains("error Warning01"))
            ' Diagnostic is suppressed
            Assert.False(outWriter.ToString().Contains("warning Warning03"))

            CleanupAllGeneratedFiles(file.Path)
        End Sub

        <Fact>
        Public Sub Analyzers_CommandLineOverridesRuleset1()
            Dim source = "Imports System " + vbCrLf + "Public Class Tester" + vbCrLf + "End Class"

            Dim dir = Temp.CreateDirectory()

            Dim file = dir.CreateFile("a.vb")
            file.WriteAllText(source)

            Dim rulesetSource = <?xml version="1.0" encoding="utf-8"?>
                                <RuleSet Name="Ruleset1" Description="Test" ToolsVersion="12.0">
                                    <IncludeAll Action="Warning"/>
                                </RuleSet>

            Dim ruleSetFile = CreateRuleSetFile(rulesetSource)

            Dim outWriter = New StringWriter(CultureInfo.InvariantCulture)
            Dim vbc = New MockVisualBasicCompiler(Nothing, dir.Path,
                                                  {
                                                        "/nologo", "/preferreduilang:en", "/preferreduilang:en", "/t:library",
                                                        "/a:" + Assembly.GetExecutingAssembly().Location, "a.vb",
                                                        "/ruleset:" & ruleSetFile.Path, "/warnaserror", "/nowarn:42376"
                                                  })
            Dim exitCode = vbc.Run(outWriter, Nothing)
            Assert.Equal(1, exitCode)
            ' Diagnostics thrown as error: command line always overrides ruleset.
            Dim output = outWriter.ToString()
            Assert.Contains("error Warning01", output, StringComparison.Ordinal)
            Assert.Contains("error Warning03", output, StringComparison.Ordinal)

            outWriter = New StringWriter(CultureInfo.InvariantCulture)
            vbc = New MockVisualBasicCompiler(Nothing, dir.Path,
                                                  {
                                                        "/nologo", "/preferreduilang:en", "/t:library",
                                                        "/a:" + Assembly.GetExecutingAssembly().Location, "a.vb",
                                                        "/warnaserror+", "/ruleset:" & ruleSetFile.Path, "/nowarn:42376"
                                                  })
            exitCode = vbc.Run(outWriter, Nothing)
            Assert.Equal(1, exitCode)
            ' Diagnostics thrown as error: command line always overrides ruleset.
            output = outWriter.ToString()
            Assert.Contains("error Warning01", output, StringComparison.Ordinal)
            Assert.Contains("error Warning03", output, StringComparison.Ordinal)

            CleanupAllGeneratedFiles(file.Path)
        End Sub

        <Fact>
        Public Sub Analyzer_CommandLineOverridesRuleset2()
            Dim source = "Imports System " + vbCrLf + "Public Class Tester" + vbCrLf + "End Class"

            Dim dir = Temp.CreateDirectory()

            Dim file = dir.CreateFile("a.vb")
            file.WriteAllText(source)

            Dim rulesetSource = <?xml version="1.0" encoding="utf-8"?>
                                <RuleSet Name="Ruleset1" Description="Test" ToolsVersion="12.0">
                                    <Rules AnalyzerId="Microsoft.Analyzers.ManagedCodeAnalysis" RuleNamespace="Microsoft.Rules.Managed">
                                        <Rule Id="Warning01" Action="Error"/>
                                        <Rule Id="Warning03" Action="Warning"/>
                                    </Rules>
                                </RuleSet>

            Dim ruleSetFile = CreateRuleSetFile(rulesetSource)

            Dim outWriter = New StringWriter(CultureInfo.InvariantCulture)
            Dim vbc = New MockVisualBasicCompiler(Nothing, dir.Path,
                                                  {
                                                        "/nologo", "/t:library",
                                                        "/a:" + Assembly.GetExecutingAssembly().Location, "a.vb",
                                                        "/ruleset:" & ruleSetFile.Path, "/nowarn"
                                                  })
            Dim exitCode = vbc.Run(outWriter, Nothing)
            Assert.Equal(0, exitCode)
            ' Diagnostics suppressed: command line always overrides ruleset.
            Dim output = outWriter.ToString()
            Assert.DoesNotContain("Warning01", output, StringComparison.Ordinal)
            Assert.DoesNotContain("BC31072", output, StringComparison.Ordinal)
            Assert.DoesNotContain("Warning03", output, StringComparison.Ordinal)

            outWriter = New StringWriter(CultureInfo.InvariantCulture)
            vbc = New MockVisualBasicCompiler(Nothing, dir.Path,
                                                  {
                                                        "/nologo", "/t:library",
                                                        "/a:" + Assembly.GetExecutingAssembly().Location, "a.vb",
                                                        "/nowarn", "/ruleset:" & ruleSetFile.Path
                                                  })
            exitCode = vbc.Run(outWriter, Nothing)
            Assert.Equal(0, exitCode)
            ' Diagnostics suppressed: command line always overrides ruleset.
            output = outWriter.ToString()
            Assert.DoesNotContain("Warning01", output, StringComparison.Ordinal)
            Assert.DoesNotContain("BC31072", output, StringComparison.Ordinal)
            Assert.DoesNotContain("Warning03", output, StringComparison.Ordinal)

            CleanupAllGeneratedFiles(file.Path)
        End Sub

        <Fact>
        Public Sub Analyzers_WithRuleSetIncludeAll()
            Dim source = "Imports System \r\n Public Class Tester \r\n Public Sub Goo() \r\n Dim x As Integer \r\n End Sub \r\n End Class"

            Dim dir = Temp.CreateDirectory()

            Dim file = dir.CreateFile("a.vb")
            file.WriteAllText(source)

            Dim rulesetSource = <?xml version="1.0" encoding="utf-8"?>
                                <RuleSet Name="Ruleset1" Description="Test" ToolsVersion="12.0">
                                    <IncludeAll Action="Error"/>
                                    <Rules AnalyzerId="Microsoft.Analyzers.ManagedCodeAnalysis" RuleNamespace="Microsoft.Rules.Managed">
                                        <Rule Id="Warning01" Action="Error"/>
                                        <Rule Id="Test02" Action="Warning"/>
                                        <Rule Id="Warning03" Action="None"/>
                                    </Rules>
                                </RuleSet>

            Dim ruleSetFile = CreateRuleSetFile(rulesetSource)

            Dim outWriter = New StringWriter(CultureInfo.InvariantCulture)
            Dim vbc = New MockVisualBasicCompiler(Nothing, dir.Path, {"/nologo", "/t:library", "/a:" + Assembly.GetExecutingAssembly().Location, "a.vb", "/ruleset:" + ruleSetFile.Path})
            Dim exitCode = vbc.Run(outWriter, Nothing)
            Assert.Equal(1, exitCode)
            ' Compiler warnings as errors
            Assert.True(outWriter.ToString().Contains("error BC42376"))
            ' User diagnostics not thrown due to compiler errors
            Assert.False(outWriter.ToString().Contains("Warning01"))
            Assert.False(outWriter.ToString().Contains("Warning03"))

            CleanupAllGeneratedFiles(file.Path)
        End Sub

        Private Function CreateRuleSetFile(source As XDocument) As TempFile
            Dim dir = Temp.CreateDirectory()
            Dim file = dir.CreateFile("a.ruleset")
            file.WriteAllText(source.ToString())
            Return file
        End Function

        <Fact>
        Public Sub RulesetSwitchPositive()

            Dim source = <?xml version="1.0" encoding="utf-8"?>
                         <RuleSet Name="Ruleset1" Description="Test" ToolsVersion="12.0">
                             <IncludeAll Action="Warning"/>
                             <Rules AnalyzerId="Microsoft.Analyzers.ManagedCodeAnalysis" RuleNamespace="Microsoft.Rules.Managed">
                                 <Rule Id="CA1012" Action="Error"/>
                                 <Rule Id="CA1013" Action="Warning"/>
                                 <Rule Id="CA1014" Action="None"/>
                             </Rules>
                         </RuleSet>

            Dim file = CreateRuleSetFile(source)
            Dim parsedArgs = DefaultParse(New String() {"/ruleset:" + file.Path, "a.cs"}, _baseDirectory)
            parsedArgs.Errors.Verify()
            Assert.Equal(expected:=file.Path, actual:=parsedArgs.RuleSetPath)
            Assert.True(parsedArgs.CompilationOptions.SpecificDiagnosticOptions.ContainsKey("CA1012"))
            Assert.True(parsedArgs.CompilationOptions.SpecificDiagnosticOptions("CA1012") = ReportDiagnostic.Error)
            Assert.True(parsedArgs.CompilationOptions.SpecificDiagnosticOptions.ContainsKey("CA1013"))
            Assert.True(parsedArgs.CompilationOptions.SpecificDiagnosticOptions("CA1013") = ReportDiagnostic.Warn)
            Assert.True(parsedArgs.CompilationOptions.SpecificDiagnosticOptions.ContainsKey("CA1014"))
            Assert.True(parsedArgs.CompilationOptions.SpecificDiagnosticOptions("CA1014") = ReportDiagnostic.Suppress)
            Assert.True(parsedArgs.CompilationOptions.GeneralDiagnosticOption = ReportDiagnostic.Warn)
        End Sub

        <Fact>
        Public Sub RuleSetSwitchQuoted()
            Dim source = <?xml version="1.0" encoding="utf-8"?>
                         <RuleSet Name="Ruleset1" Description="Test" ToolsVersion="12.0">
                             <IncludeAll Action="Warning"/>
                             <Rules AnalyzerId="Microsoft.Analyzers.ManagedCodeAnalysis" RuleNamespace="Microsoft.Rules.Managed">
                                 <Rule Id="CA1012" Action="Error"/>
                                 <Rule Id="CA1013" Action="Warning"/>
                                 <Rule Id="CA1014" Action="None"/>
                             </Rules>
                         </RuleSet>

            Dim file = CreateRuleSetFile(source)
            Dim parsedArgs = DefaultParse(New String() {"/ruleset:" + """" + file.Path + """", "a.cs"}, _baseDirectory)
            parsedArgs.Errors.Verify()
            Assert.Equal(expected:=file.Path, actual:=parsedArgs.RuleSetPath)
        End Sub

        <Fact>
        Public Sub RulesetSwitchParseErrors()
            Dim parsedArgs = DefaultParse(New String() {"/ruleset", "a.cs"}, _baseDirectory)
            parsedArgs.Errors.Verify(
            Diagnostic(ERRID.ERR_ArgumentRequired).WithArguments("ruleset", ":<file>"))
            Assert.Null(parsedArgs.RuleSetPath)

            parsedArgs = DefaultParse(New String() {"/ruleset", "a.cs"}, _baseDirectory)
            parsedArgs.Errors.Verify(
            Diagnostic(ERRID.ERR_ArgumentRequired).WithArguments("ruleset", ":<file>"))
            Assert.Null(parsedArgs.RuleSetPath)

            parsedArgs = DefaultParse(New String() {"/ruleset:blah", "a.cs"}, _baseDirectory)
            parsedArgs.Errors.Verify(
            Diagnostic(ERRID.ERR_CantReadRulesetFile).WithArguments(Path.Combine(TempRoot.Root, "blah"), "File not found."))
            Assert.Equal(expected:=Path.Combine(TempRoot.Root, "blah"), actual:=parsedArgs.RuleSetPath)

            parsedArgs = DefaultParse(New String() {"/ruleset:blah;blah.ruleset", "a.cs"}, _baseDirectory)
            parsedArgs.Errors.Verify(
            Diagnostic(ERRID.ERR_CantReadRulesetFile).WithArguments(Path.Combine(TempRoot.Root, "blah;blah.ruleset"), "File not found."))
            Assert.Equal(expected:=Path.Combine(TempRoot.Root, "blah;blah.ruleset"), actual:=parsedArgs.RuleSetPath)

            Dim file = CreateRuleSetFile(New XDocument())
            parsedArgs = DefaultParse(New String() {"/ruleset:" + file.Path, "a.cs"}, _baseDirectory)
            'parsedArgs.Errors.Verify(
            '   Diagnostic(ERRID.ERR_CantReadRulesetFile).WithArguments(file.Path, "Root element is missing."))
            Assert.Equal(expected:=file.Path, actual:=parsedArgs.RuleSetPath)
            Dim err = parsedArgs.Errors.Single()

            Assert.Equal(ERRID.ERR_CantReadRulesetFile, err.Code)
            Assert.Equal(2, err.Arguments.Count)
            Assert.Equal(file.Path, DirectCast(err.Arguments(0), String))
            Dim currentUICultureName = Thread.CurrentThread.CurrentUICulture.Name
            If currentUICultureName.Length = 0 OrElse currentUICultureName.StartsWith("en", StringComparison.OrdinalIgnoreCase) Then
                Assert.Equal(err.Arguments(1), "Root element is missing.")
            End If
        End Sub

        <Fact>
        Public Sub Target_SimpleTests()
            Dim parsedArgs = DefaultParse({"/target:exe", "a.vb"}, _baseDirectory)
            parsedArgs.Errors.Verify()
            Assert.Equal(OutputKind.ConsoleApplication, parsedArgs.CompilationOptions.OutputKind)

            parsedArgs = DefaultParse({"/t:module", "a.vb"}, _baseDirectory)
            parsedArgs.Errors.Verify()
            Assert.Equal(OutputKind.NetModule, parsedArgs.CompilationOptions.OutputKind)

            parsedArgs = DefaultParse({"/target:library", "a.vb"}, _baseDirectory)
            parsedArgs.Errors.Verify()
            Assert.Equal(OutputKind.DynamicallyLinkedLibrary, parsedArgs.CompilationOptions.OutputKind)

            parsedArgs = DefaultParse({"/TARGET:winexe", "a.vb"}, _baseDirectory)
            parsedArgs.Errors.Verify()
            Assert.Equal(OutputKind.WindowsApplication, parsedArgs.CompilationOptions.OutputKind)

            parsedArgs = DefaultParse({"/target:winmdobj", "a.vb"}, _baseDirectory)
            parsedArgs.Errors.Verify()
            Assert.Equal(OutputKind.WindowsRuntimeMetadata, parsedArgs.CompilationOptions.OutputKind)

            parsedArgs = DefaultParse({"/target:appcontainerexe", "a.vb"}, _baseDirectory)
            parsedArgs.Errors.Verify()
            Assert.Equal(OutputKind.WindowsRuntimeApplication, parsedArgs.CompilationOptions.OutputKind)

            parsedArgs = DefaultParse({"/target:winexe", "/T:exe", "/target:module", "a.vb"}, _baseDirectory)
            parsedArgs.Errors.Verify()
            Assert.Equal(OutputKind.NetModule, parsedArgs.CompilationOptions.OutputKind)

            parsedArgs = DefaultParse({"/t", "a.vb"}, _baseDirectory)
            parsedArgs.Errors.Verify(Diagnostic(ERRID.ERR_ArgumentRequired).WithArguments("t", ":exe|winexe|library|module|appcontainerexe|winmdobj"))

            parsedArgs = DefaultParse({"/target:", "a.vb"}, _baseDirectory)
            parsedArgs.Errors.Verify(Diagnostic(ERRID.ERR_ArgumentRequired).WithArguments("target", ":exe|winexe|library|module|appcontainerexe|winmdobj"))

            parsedArgs = DefaultParse({"/target:xyz", "a.vb"}, _baseDirectory)
            parsedArgs.Errors.Verify(Diagnostic(ERRID.ERR_InvalidSwitchValue).WithArguments("target", "xyz"))

            parsedArgs = DefaultParse({"/T+", "a.vb"}, _baseDirectory)
            parsedArgs.Errors.Verify(Diagnostic(ERRID.WRN_BadSwitch).WithArguments("/T+")) ' TODO: Dev11 reports ERR_ArgumentRequired

            parsedArgs = DefaultParse({"/TARGET-:", "a.vb"}, _baseDirectory)
            parsedArgs.Errors.Verify(Diagnostic(ERRID.WRN_BadSwitch).WithArguments("/TARGET-:")) ' TODO: Dev11 reports ERR_ArgumentRequired
        End Sub

        <Fact>
        Public Sub Target_SimpleTestsNoSourceFile()
            Dim parsedArgs = DefaultParse({"/target:exe"}, _baseDirectory)
            parsedArgs.Errors.Verify(Diagnostic(ERRID.ERR_NoSources).WithLocation(1, 1))
            Assert.Equal(OutputKind.ConsoleApplication, parsedArgs.CompilationOptions.OutputKind)

            parsedArgs = DefaultParse({"/t:module"}, _baseDirectory)
            parsedArgs.Errors.Verify(Diagnostic(ERRID.ERR_NoSources).WithLocation(1, 1))
            Assert.Equal(OutputKind.NetModule, parsedArgs.CompilationOptions.OutputKind)

            parsedArgs = DefaultParse({"/target:library"}, _baseDirectory)
            parsedArgs.Errors.Verify(Diagnostic(ERRID.ERR_NoSources).WithLocation(1, 1))
            Assert.Equal(OutputKind.DynamicallyLinkedLibrary, parsedArgs.CompilationOptions.OutputKind)

            parsedArgs = DefaultParse({"/TARGET:winexe"}, _baseDirectory)
            parsedArgs.Errors.Verify(Diagnostic(ERRID.ERR_NoSources).WithLocation(1, 1))
            Assert.Equal(OutputKind.WindowsApplication, parsedArgs.CompilationOptions.OutputKind)

            parsedArgs = DefaultParse({"/target:winmdobj"}, _baseDirectory)
            parsedArgs.Errors.Verify(Diagnostic(ERRID.ERR_NoSources).WithLocation(1, 1))
            Assert.Equal(OutputKind.WindowsRuntimeMetadata, parsedArgs.CompilationOptions.OutputKind)

            parsedArgs = DefaultParse({"/target:appcontainerexe"}, _baseDirectory)
            parsedArgs.Errors.Verify(Diagnostic(ERRID.ERR_NoSources).WithLocation(1, 1))
            Assert.Equal(OutputKind.WindowsRuntimeApplication, parsedArgs.CompilationOptions.OutputKind)

            parsedArgs = DefaultParse({"/target:winexe", "/T:exe", "/target:module"}, _baseDirectory)
            parsedArgs.Errors.Verify(Diagnostic(ERRID.ERR_NoSources).WithLocation(1, 1))
            Assert.Equal(OutputKind.NetModule, parsedArgs.CompilationOptions.OutputKind)

            parsedArgs = DefaultParse({"/t"}, _baseDirectory)
            parsedArgs.Errors.Verify(
                Diagnostic(ERRID.ERR_ArgumentRequired).WithArguments("t", ":exe|winexe|library|module|appcontainerexe|winmdobj"),
                Diagnostic(ERRID.ERR_NoSources).WithLocation(1, 1))

            parsedArgs = DefaultParse({"/target:"}, _baseDirectory)
            parsedArgs.Errors.Verify(
                Diagnostic(ERRID.ERR_ArgumentRequired).WithArguments("target", ":exe|winexe|library|module|appcontainerexe|winmdobj"),
                Diagnostic(ERRID.ERR_NoSources).WithLocation(1, 1))

            parsedArgs = DefaultParse({"/target:xyz"}, _baseDirectory)
            parsedArgs.Errors.Verify(
                Diagnostic(ERRID.ERR_InvalidSwitchValue).WithArguments("target", "xyz"),
                Diagnostic(ERRID.ERR_NoSources).WithLocation(1, 1))

            parsedArgs = DefaultParse({"/T+"}, _baseDirectory)
            parsedArgs.Errors.Verify(
                Diagnostic(ERRID.WRN_BadSwitch).WithArguments("/T+"),
                Diagnostic(ERRID.ERR_NoSources).WithLocation(1, 1)) ' TODO: Dev11 reports ERR_ArgumentRequired

            parsedArgs = DefaultParse({"/TARGET-:"}, _baseDirectory)
            parsedArgs.Errors.Verify(
                Diagnostic(ERRID.WRN_BadSwitch).WithArguments("/TARGET-:"),
                Diagnostic(ERRID.ERR_NoSources).WithLocation(1, 1)) ' TODO: Dev11 reports ERR_ArgumentRequired
        End Sub

        <Fact>
        Public Sub Utf8Output()
            Dim parsedArgs = DefaultParse({"/utf8output", "a.vb"}, _baseDirectory)
            parsedArgs.Errors.Verify()
            Assert.Equal(True, parsedArgs.Utf8Output)

            parsedArgs = DefaultParse({"/utf8output+", "a.vb"}, _baseDirectory)
            parsedArgs.Errors.Verify()
            Assert.Equal(True, parsedArgs.Utf8Output)

            parsedArgs = DefaultParse({"/utf8output-", "a.vb"}, _baseDirectory)
            parsedArgs.Errors.Verify()
            Assert.Equal(False, parsedArgs.Utf8Output)

            ' default
            parsedArgs = DefaultParse({"/nologo", "a.vb"}, _baseDirectory)
            parsedArgs.Errors.Verify()
            Assert.Equal(False, parsedArgs.Utf8Output)

            ' overriding
            parsedArgs = DefaultParse({"/utf8output+", "/utf8output-", "a.vb"}, _baseDirectory)
            parsedArgs.Errors.Verify()
            Assert.Equal(False, parsedArgs.Utf8Output)

            ' errors
            parsedArgs = DefaultParse({"/utf8output:", "a.vb"}, _baseDirectory)
            parsedArgs.Errors.Verify(Diagnostic(ERRID.ERR_SwitchNeedsBool).WithArguments("utf8output"))

        End Sub

        <Fact>
        Public Sub Debug()
            Dim platformPdbKind = If(PathUtilities.IsUnixLikePlatform, DebugInformationFormat.PortablePdb, DebugInformationFormat.Pdb)

            Dim parsedArgs = DefaultParse({"a.vb"}, _baseDirectory)
            Assert.False(parsedArgs.EmitPdb)
            parsedArgs.Errors.Verify()

            parsedArgs = DefaultParse({"/debug-", "a.vb"}, _baseDirectory)
            parsedArgs.Errors.Verify()
            Assert.False(parsedArgs.EmitPdb)
            Assert.Equal(parsedArgs.EmitOptions.DebugInformationFormat, platformPdbKind)

            parsedArgs = DefaultParse({"/debug", "a.vb"}, _baseDirectory)
            parsedArgs.Errors.Verify()
            Assert.True(parsedArgs.EmitPdb)
            Assert.Equal(parsedArgs.EmitOptions.DebugInformationFormat, platformPdbKind)

            parsedArgs = DefaultParse({"/debug+", "a.vb"}, _baseDirectory)
            parsedArgs.Errors.Verify()
            Assert.True(parsedArgs.EmitPdb)
            Assert.Equal(parsedArgs.EmitOptions.DebugInformationFormat, platformPdbKind)

            parsedArgs = DefaultParse({"/debug+", "/debug-", "a.vb"}, _baseDirectory)
            parsedArgs.Errors.Verify()
            Assert.False(parsedArgs.EmitPdb)
            Assert.Equal(parsedArgs.EmitOptions.DebugInformationFormat, platformPdbKind)

            parsedArgs = DefaultParse({"/debug:full", "a.vb"}, _baseDirectory)
            parsedArgs.Errors.Verify()
            Assert.True(parsedArgs.EmitPdb)
            Assert.Equal(parsedArgs.EmitOptions.DebugInformationFormat, platformPdbKind)

            parsedArgs = DefaultParse({"/debug:FULL", "a.vb"}, _baseDirectory)
            parsedArgs.Errors.Verify()
            Assert.True(parsedArgs.EmitPdb)
            Assert.Equal(parsedArgs.EmitOptions.DebugInformationFormat, platformPdbKind)

            parsedArgs = DefaultParse({"/debug:pdbonly", "a.vb"}, _baseDirectory)
            parsedArgs.Errors.Verify()
            Assert.True(parsedArgs.EmitPdb)
            Assert.Equal(parsedArgs.EmitOptions.DebugInformationFormat, platformPdbKind)

            parsedArgs = DefaultParse({"/debug:portable", "a.vb"}, _baseDirectory)
            parsedArgs.Errors.Verify()
            Assert.True(parsedArgs.EmitPdb)
            Assert.Equal(parsedArgs.EmitOptions.DebugInformationFormat, DebugInformationFormat.PortablePdb)

            parsedArgs = DefaultParse({"/debug:embedded", "a.vb"}, _baseDirectory)
            parsedArgs.Errors.Verify()
            Assert.True(parsedArgs.EmitPdb)
            Assert.Equal(parsedArgs.EmitOptions.DebugInformationFormat, DebugInformationFormat.Embedded)

            parsedArgs = DefaultParse({"/debug:PDBONLY", "a.vb"}, _baseDirectory)
            parsedArgs.Errors.Verify()
            Assert.True(parsedArgs.EmitPdb)
            Assert.Equal(parsedArgs.EmitOptions.DebugInformationFormat, platformPdbKind)

            parsedArgs = DefaultParse({"/debug:full", "/debug:pdbonly", "a.vb"}, _baseDirectory)
            parsedArgs.Errors.Verify()
            Assert.True(parsedArgs.EmitPdb)
            Assert.Equal(parsedArgs.EmitOptions.DebugInformationFormat, platformPdbKind)

            parsedArgs = DefaultParse({"/debug:pdbonly", "/debug:full", "a.vb"}, _baseDirectory)
            parsedArgs.Errors.Verify()
            Assert.True(parsedArgs.EmitPdb)
            Assert.Equal(platformPdbKind, parsedArgs.EmitOptions.DebugInformationFormat)

            parsedArgs = DefaultParse({"/debug:pdbonly", "/debug-", "a.vb"}, _baseDirectory)
            parsedArgs.Errors.Verify()
            Assert.False(parsedArgs.EmitPdb)
            Assert.Equal(platformPdbKind, parsedArgs.EmitOptions.DebugInformationFormat)

            parsedArgs = DefaultParse({"/debug:pdbonly", "/debug-", "/debug", "a.vb"}, _baseDirectory)
            parsedArgs.Errors.Verify()
            Assert.True(parsedArgs.EmitPdb)
            Assert.Equal(platformPdbKind, parsedArgs.EmitOptions.DebugInformationFormat)

            parsedArgs = DefaultParse({"/debug:pdbonly", "/debug-", "/debug+", "a.vb"}, _baseDirectory)
            parsedArgs.Errors.Verify()
            Assert.True(parsedArgs.EmitPdb)
            Assert.Equal(platformPdbKind, parsedArgs.EmitOptions.DebugInformationFormat)

            parsedArgs = DefaultParse({"/debug:embedded", "/debug-", "/debug+", "a.vb"}, _baseDirectory)
            parsedArgs.Errors.Verify()
            Assert.True(parsedArgs.EmitPdb)
            Assert.Equal(DebugInformationFormat.Embedded, parsedArgs.EmitOptions.DebugInformationFormat)

            parsedArgs = DefaultParse({"/debug:embedded", "/debug-", "a.vb"}, _baseDirectory)
            parsedArgs.Errors.Verify()
            Assert.False(parsedArgs.EmitPdb)
            Assert.Equal(DebugInformationFormat.Embedded, parsedArgs.EmitOptions.DebugInformationFormat)

            parsedArgs = DefaultParse({"/debug:", "a.vb"}, _baseDirectory)
            parsedArgs.Errors.Verify(Diagnostic(ERRID.ERR_InvalidSwitchValue).WithArguments("debug", ""))

            parsedArgs = DefaultParse({"/debug:+", "a.vb"}, _baseDirectory)
            parsedArgs.Errors.Verify(Diagnostic(ERRID.ERR_InvalidSwitchValue).WithArguments("debug", "+"))

            parsedArgs = DefaultParse({"/debug:invalid", "a.vb"}, _baseDirectory)
            parsedArgs.Errors.Verify(Diagnostic(ERRID.ERR_InvalidSwitchValue).WithArguments("debug", "invalid"))

            parsedArgs = DefaultParse({"/debug-:", "a.vb"}, _baseDirectory)
            parsedArgs.Errors.Verify(Diagnostic(ERRID.ERR_SwitchNeedsBool).WithArguments("debug"))

            parsedArgs = DefaultParse({"/pdb:something", "a.vb"}, _baseDirectory)
            parsedArgs.Errors.Verify(Diagnostic(ERRID.WRN_BadSwitch).WithArguments("/pdb:something"))
        End Sub

        <Fact>
        Public Sub SourceLink()
            Dim parsedArgs = DefaultParse({"/sourcelink:sl.json", "/debug:portable", "a.vb"}, _baseDirectory)
            parsedArgs.Errors.Verify()
            Assert.Equal(Path.Combine(_baseDirectory, "sl.json"), parsedArgs.SourceLink)

            parsedArgs = DefaultParse({"/sourcelink:sl.json", "/debug:embedded", "a.vb"}, _baseDirectory)
            parsedArgs.Errors.Verify()
            Assert.Equal(Path.Combine(_baseDirectory, "sl.json"), parsedArgs.SourceLink)

            parsedArgs = DefaultParse({"/sourcelink:""s l.json""", "/debug:embedded", "a.vb"}, _baseDirectory)
            parsedArgs.Errors.Verify()
            Assert.Equal(Path.Combine(_baseDirectory, "s l.json"), parsedArgs.SourceLink)

            parsedArgs = DefaultParse({"/sourcelink:sl.json", "/debug:full", "a.vb"}, _baseDirectory)
            parsedArgs.Errors.Verify()

            parsedArgs = DefaultParse({"/sourcelink:sl.json", "/debug:pdbonly", "a.vb"}, _baseDirectory)
            parsedArgs.Errors.Verify()

            parsedArgs = DefaultParse({"/sourcelink:sl.json", "/debug-", "a.vb"}, _baseDirectory)
            parsedArgs.Errors.Verify(Diagnostic(ERRID.ERR_SourceLinkRequiresPdb))

            parsedArgs = DefaultParse({"/sourcelink:sl.json", "/debug+", "a.vb"}, _baseDirectory)
            parsedArgs.Errors.Verify()

            parsedArgs = DefaultParse({"/sourcelink:sl.json", "a.vb"}, _baseDirectory)
            parsedArgs.Errors.Verify(Diagnostic(ERRID.ERR_SourceLinkRequiresPdb))
        End Sub

        <Fact>
        Public Sub SourceLink_EndToEnd_EmbeddedPortable()
            Dim dir = Temp.CreateDirectory()

            Dim src = dir.CreateFile("a.vb")
            src.WriteAllText("
Class C 
  Public Shared Sub Main()
  End Sub
End Class")

            Dim sl = dir.CreateFile("sl.json")
            sl.WriteAllText("{ ""documents"" : {} }")

            Dim outWriter = New StringWriter(CultureInfo.InvariantCulture)
            Dim vbc = New MockVisualBasicCompiler(Nothing, dir.Path, {"/nologo", "/debug:embedded", "/sourcelink:sl.json", "a.vb"})
            Dim exitCode As Integer = vbc.Run(outWriter)
            Assert.Equal(0, exitCode)

            Dim peStream = File.OpenRead(Path.Combine(dir.Path, "a.exe"))

            Using peReader = New PEReader(peStream)
                Dim entry = peReader.ReadDebugDirectory().Single(Function(e) e.Type = DebugDirectoryEntryType.EmbeddedPortablePdb)

                Using mdProvider = peReader.ReadEmbeddedPortablePdbDebugDirectoryData(entry)
                    Dim blob = mdProvider.GetMetadataReader().GetSourceLinkBlob()
                    AssertEx.Equal(File.ReadAllBytes(sl.Path), blob)
                End Using
            End Using

            CleanupAllGeneratedFiles(src.Path)
        End Sub

        <Fact>
        Public Sub SourceLink_EndToEnd_Portable()
            Dim dir = Temp.CreateDirectory()

            Dim src = dir.CreateFile("a.vb")
            src.WriteAllText("
Class C 
  Public Shared Sub Main()
  End Sub
End Class")

            Dim sl = dir.CreateFile("sl.json")
            sl.WriteAllText("{ ""documents"" : {} }")

            Dim outWriter = New StringWriter(CultureInfo.InvariantCulture)
            Dim vbc = New MockVisualBasicCompiler(Nothing, dir.Path, {"/nologo", "/debug:portable", "/sourcelink:sl.json", "a.vb"})
            Dim exitCode As Integer = vbc.Run(outWriter)
            Assert.Equal(0, exitCode)

            Dim pdbStream = File.OpenRead(Path.Combine(dir.Path, "a.pdb"))
            Using mdProvider = MetadataReaderProvider.FromPortablePdbStream(pdbStream)
                Dim blob = mdProvider.GetMetadataReader().GetSourceLinkBlob()
                AssertEx.Equal(File.ReadAllBytes(sl.Path), blob)
            End Using

            CleanupAllGeneratedFiles(src.Path)
        End Sub

        <Fact>
        Public Sub Embed()
            Dim parsedArgs = DefaultParse({"a.vb "}, _baseDirectory)
            parsedArgs.Errors.Verify()
            Assert.Empty(parsedArgs.EmbeddedFiles)

            parsedArgs = DefaultParse({"/embed", "/debug:portable", "a.vb", "b.vb", "c.vb"}, _baseDirectory)
            parsedArgs.Errors.Verify()
            AssertEx.Equal(parsedArgs.SourceFiles, parsedArgs.EmbeddedFiles)
            AssertEx.Equal(
                {"a.vb", "b.vb", "c.vb"}.Select(Function(f) Path.Combine(_baseDirectory, f)),
                parsedArgs.EmbeddedFiles.Select(Function(f) f.Path))

            parsedArgs = DefaultParse({"/embed:a.vb", "/embed:b.vb", "/debug:embedded", "a.vb", "b.vb", "c.vb"}, _baseDirectory)
            parsedArgs.Errors.Verify()
            AssertEx.Equal(
                {"a.vb", "b.vb"}.Select(Function(f) Path.Combine(_baseDirectory, f)),
                parsedArgs.EmbeddedFiles.Select(Function(f) f.Path))

            parsedArgs = DefaultParse({"/embed:a.vb;b.vb", "/debug:portable", "a.vb", "b.vb", "c.vb"}, _baseDirectory)
            parsedArgs.Errors.Verify()
            AssertEx.Equal(
                {"a.vb", "b.vb"}.Select(Function(f) Path.Combine(_baseDirectory, f)),
                parsedArgs.EmbeddedFiles.Select(Function(f) f.Path))

            parsedArgs = DefaultParse({"/embed:a.vb,b.vb", "/debug:portable", "a.vb", "b.vb", "c.vb"}, _baseDirectory)
            parsedArgs.Errors.Verify()
            AssertEx.Equal(
                {"a.vb", "b.vb"}.Select(Function(f) Path.Combine(_baseDirectory, f)),
                parsedArgs.EmbeddedFiles.Select(Function(f) f.Path))

            parsedArgs = DefaultParse({"/embed:""a,b.vb""", "/debug:portable", "a,b.vb", "c.vb"}, _baseDirectory)
            parsedArgs.Errors.Verify()
            AssertEx.Equal(
                {"a,b.vb"}.Select(Function(f) Path.Combine(_baseDirectory, f)),
                parsedArgs.EmbeddedFiles.Select(Function(f) f.Path))

            parsedArgs = DefaultParse({"/embed:\""a,b.vb\""", "/debug:portable", "a,b.vb", "c.vb"}, _baseDirectory)
            parsedArgs.Errors.Verify()
            AssertEx.Equal(
                {"a,b.vb"}.Select(Function(f) Path.Combine(_baseDirectory, f)),
                parsedArgs.EmbeddedFiles.Select(Function(f) f.Path))

            parsedArgs = DefaultParse({"/embed:\""""a.vb,b.vb""\""", "/debug:portable", "a.vb", "b.vb", "c.vb"}, _baseDirectory)
            parsedArgs.Errors.Verify()
            AssertEx.Equal(
                {"a.vb", "b.vb"}.Select(Function(f) Path.Combine(_baseDirectory, f)),
                parsedArgs.EmbeddedFiles.Select(Function(f) f.Path))

            parsedArgs = DefaultParse({"/embed:a.txt", "/embed", "/debug:portable", "a.vb", "b.vb", "c.vb"}, _baseDirectory)
            parsedArgs.Errors.Verify()
            AssertEx.Equal(
                {"a.txt", "a.vb", "b.vb", "c.vb"}.Select(Function(f) Path.Combine(_baseDirectory, f)),
                parsedArgs.EmbeddedFiles.Select(Function(f) f.Path))

            parsedArgs = DefaultParse({"/embed", "a.vb"}, _baseDirectory)
            parsedArgs.Errors.Verify(Diagnostic(ERRID.ERR_CannotEmbedWithoutPdb))

            parsedArgs = DefaultParse({"/embed:a.txt", "a.vb"}, _baseDirectory)
            parsedArgs.Errors.Verify(Diagnostic(ERRID.ERR_CannotEmbedWithoutPdb))

            parsedArgs = DefaultParse({"/embed", "/debug-", "a.vb"}, _baseDirectory)
            parsedArgs.Errors.Verify(Diagnostic(ERRID.ERR_CannotEmbedWithoutPdb))

            parsedArgs = DefaultParse({"/embed:a.txt", "/debug-", "a.vb"}, _baseDirectory)
            parsedArgs.Errors.Verify(Diagnostic(ERRID.ERR_CannotEmbedWithoutPdb))

            parsedArgs = DefaultParse({"/embed", "/debug:full", "a.vb"}, _baseDirectory)
            parsedArgs.Errors.Verify()

            parsedArgs = DefaultParse({"/embed", "/debug:pdbonly", "a.vb"}, _baseDirectory)
            parsedArgs.Errors.Verify()

            parsedArgs = DefaultParse({"/embed", "/debug+", "a.vb"}, _baseDirectory)
            parsedArgs.Errors.Verify()
        End Sub

        <Theory>
        <InlineData("/debug:portable", "/embed", {"embed.vb", "embed2.vb", "embed.xyz"})>
        <InlineData("/debug:portable", "/embed:embed.vb", {"embed.vb", "embed.xyz"})>
        <InlineData("/debug:portable", "/embed:embed2.vb", {"embed2.vb"})>
        <InlineData("/debug:portable", "/embed:embed.xyz", {"embed.xyz"})>
        <InlineData("/debug:embedded", "/embed", {"embed.vb", "embed2.vb", "embed.xyz"})>
        <InlineData("/debug:embedded", "/embed:embed.vb", {"embed.vb", "embed.xyz"})>
        <InlineData("/debug:embedded", "/embed:embed2.vb", {"embed2.vb"})>
        <InlineData("/debug:embedded", "/embed:embed.xyz", {"embed.xyz"})>
        <InlineData("/debug:full", "/embed", {"embed.vb", "embed2.vb", "embed.xyz"})>
        <InlineData("/debug:full", "/embed:embed.vb", {"embed.vb", "embed.xyz"})>
        <InlineData("/debug:full", "/embed:embed2.vb", {"embed2.vb"})>
        <InlineData("/debug:full", "/embed:embed.xyz", {"embed.xyz"})>
        Public Sub Embed_EndToEnd(debugSwitch As String, embedSwitch As String, expectedEmbedded As String())
            ' embed.vb: large enough To compress, has #line directives
            Const embed_vb =
"'''''''''''''''''''''''''''''''''''''''''''''''''''''''''''''''''''''''''''''''
Class Program
    Shared Sub Main()
#ExternalSource(""embed.xyz"", 1)
        System.Console.WriteLine(""Hello, World"")

        System.Console.WriteLine(""Goodbye, World"")
#End ExternalSource
    End Sub
End Class
'''''''''''''''''''''''''''''''''''''''''''''''''''''''''''''''''''''''''''''''"

            ' embed2.vb: small enough to not compress, no sequence points
            Const embed2_vb =
"Class C
End Class"

            ' target of #ExternalSource
            Const embed_xyz =
"print Hello, World

print Goodbye, World"

            Assert.True(embed_vb.Length >= EmbeddedText.CompressionThreshold)
            Assert.True(embed2_vb.Length < EmbeddedText.CompressionThreshold)

            Dim dir = Temp.CreateDirectory()
            Dim src = dir.CreateFile("embed.vb")
            Dim src2 = dir.CreateFile("embed2.vb")
            Dim txt = dir.CreateFile("embed.xyz")

            src.WriteAllText(embed_vb)
            src2.WriteAllText(embed2_vb)
            txt.WriteAllText(embed_xyz)

            Dim expectedEmbeddedMap = New Dictionary(Of String, String)()
            If expectedEmbedded.Contains("embed.vb") Then
                expectedEmbeddedMap.Add(src.Path, embed_vb)
            End If

            If expectedEmbedded.Contains("embed2.vb") Then
                expectedEmbeddedMap.Add(src2.Path, embed2_vb)
            End If

            If expectedEmbedded.Contains("embed.xyz") Then
                expectedEmbeddedMap.Add(txt.Path, embed_xyz)
            End If

            Dim output = New StringWriter(CultureInfo.InvariantCulture)
            Dim vbc = New MockVisualBasicCompiler(Nothing, dir.Path, {"/nologo", debugSwitch, embedSwitch, "embed.vb", "embed2.vb"})
            Dim exitCode = vbc.Run(output)
            Assert.Equal("", output.ToString().Trim())
            Assert.Equal(0, exitCode)

            Select Case debugSwitch
                Case "/debug:embedded"
                    ValidateEmbeddedSources_Portable(expectedEmbeddedMap, dir, isEmbeddedPdb:=True)
                Case "/debug:portable"
                    ValidateEmbeddedSources_Portable(expectedEmbeddedMap, dir, isEmbeddedPdb:=False)
                Case "/debug:full"
                    ValidateEmbeddedSources_Windows(expectedEmbeddedMap, dir)
            End Select

            Assert.Empty(expectedEmbeddedMap)
            CleanupAllGeneratedFiles(src.Path)
        End Sub

        Private Shared Sub ValidateEmbeddedSources_Portable(expectedEmbeddedMap As Dictionary(Of String, String), dir As TempDirectory, isEmbeddedPdb As Boolean)
            Using peReader As New PEReader(File.OpenRead(Path.Combine(dir.Path, "embed.exe")))
                Dim entry = peReader.ReadDebugDirectory().SingleOrDefault(Function(e) e.Type = DebugDirectoryEntryType.EmbeddedPortablePdb)
                Assert.Equal(isEmbeddedPdb, entry.DataSize > 0)

                Using mdProvider As MetadataReaderProvider = If(
                    isEmbeddedPdb,
                    peReader.ReadEmbeddedPortablePdbDebugDirectoryData(entry),
                    MetadataReaderProvider.FromPortablePdbStream(File.OpenRead(Path.Combine(dir.Path, "embed.pdb"))))

                    Dim mdReader = mdProvider.GetMetadataReader()
                    For Each handle In mdReader.Documents
                        Dim doc = mdReader.GetDocument(handle)
                        Dim docPath = mdReader.GetString(doc.Name)

                        Dim embeddedSource = mdReader.GetEmbeddedSource(handle)
                        If embeddedSource Is Nothing Then
                            Continue For
                        End If

                        Assert.True(TypeOf embeddedSource.Encoding Is UTF8Encoding AndAlso embeddedSource.Encoding.GetPreamble().Length = 0)
                        Assert.Equal(expectedEmbeddedMap(docPath), embeddedSource.ToString())
                        Assert.True(expectedEmbeddedMap.Remove(docPath))
                    Next
                End Using
            End Using
        End Sub

        Private Shared Sub ValidateEmbeddedSources_Windows(expectedEmbeddedMap As Dictionary(Of String, String), dir As TempDirectory)
            Dim symReader As ISymUnmanagedReader5 = Nothing

            Try
                symReader = SymReaderFactory.CreateReader(File.OpenRead(Path.Combine(dir.Path, "embed.pdb")))

                For Each doc In symReader.GetDocuments()
                    Dim docPath = doc.GetName()

                    Dim sourceBlob = doc.GetEmbeddedSource()
                    If sourceBlob.Array Is Nothing Then
                        Continue For
                    End If

                    Dim sourceStr = Encoding.UTF8.GetString(sourceBlob.Array, sourceBlob.Offset, sourceBlob.Count)

                    Assert.Equal(expectedEmbeddedMap(docPath), sourceStr)
                    Assert.True(expectedEmbeddedMap.Remove(docPath))
                Next
            Finally
                symReader?.Dispose()
            End Try
        End Sub

        <CompilerTrait(CompilerFeature.Determinism)>
        <Fact>
        Public Sub PathMapParser()
            Dim parsedArgs = DefaultParse({"/pathmap:", "a.vb"}, _baseDirectory)
            parsedArgs.Errors.Verify(
                Diagnostic(ERRID.WRN_BadSwitch).WithArguments("/pathmap:").WithLocation(1, 1)
            )
            Assert.Equal(ImmutableArray.Create(Of KeyValuePair(Of String, String))(), parsedArgs.PathMap)

            parsedArgs = DefaultParse({"/pathmap:K1=V1", "a.vb"}, _baseDirectory)
            parsedArgs.Errors.Verify()
            Assert.Equal(KeyValuePairUtil.Create("K1\", "V1\"), parsedArgs.PathMap(0))

            parsedArgs = DefaultParse({"/pathmap:C:\goo\=/", "a.vb"}, _baseDirectory)
            parsedArgs.Errors.Verify()
            Assert.Equal(KeyValuePairUtil.Create("C:\goo\", "/"), parsedArgs.PathMap(0))

            parsedArgs = DefaultParse({"/pathmap:K1=V1,K2=V2", "a.vb"}, _baseDirectory)
            parsedArgs.Errors.Verify()
            Assert.Equal(KeyValuePairUtil.Create("K1\", "V1\"), parsedArgs.PathMap(0))
            Assert.Equal(KeyValuePairUtil.Create("K2\", "V2\"), parsedArgs.PathMap(1))

            parsedArgs = DefaultParse({"/pathmap:,,,", "a.vb"}, _baseDirectory)
            Assert.Equal(4, parsedArgs.Errors.Count())
            Assert.Equal(ERRID.ERR_InvalidPathMap, parsedArgs.Errors(0).Code)
            Assert.Equal(ERRID.ERR_InvalidPathMap, parsedArgs.Errors(1).Code)
            Assert.Equal(ERRID.ERR_InvalidPathMap, parsedArgs.Errors(2).Code)
            Assert.Equal(ERRID.ERR_InvalidPathMap, parsedArgs.Errors(3).Code)

            parsedArgs = DefaultParse({"/pathmap:k=,=v", "a.vb"}, _baseDirectory)
            Assert.Equal(2, parsedArgs.Errors.Count())
            Assert.Equal(ERRID.ERR_InvalidPathMap, parsedArgs.Errors(0).Code)
            Assert.Equal(ERRID.ERR_InvalidPathMap, parsedArgs.Errors(1).Code)

            parsedArgs = DefaultParse({"/pathmap:k=v=bad", "a.vb"}, _baseDirectory)
            Assert.Equal(1, parsedArgs.Errors.Count())
            Assert.Equal(ERRID.ERR_InvalidPathMap, parsedArgs.Errors(0).Code)

            parsedArgs = DefaultParse({"/pathmap:""supporting spaces=is hard""", "a.vb"}, _baseDirectory)
            parsedArgs.Errors.Verify()
            Assert.Equal(KeyValuePairUtil.Create("supporting spaces\", "is hard\"), parsedArgs.PathMap(0))

            parsedArgs = DefaultParse({"/pathmap:""K 1=V 1"",""K 2=V 2""", "a.vb"}, _baseDirectory)
            parsedArgs.Errors.Verify()
            Assert.Equal(KeyValuePairUtil.Create("K 1\", "V 1\"), parsedArgs.PathMap(0))
            Assert.Equal(KeyValuePairUtil.Create("K 2\", "V 2\"), parsedArgs.PathMap(1))

            parsedArgs = DefaultParse({"/pathmap:""K 1""=""V 1"",""K 2""=""V 2""", "a.vb"}, _baseDirectory)
            parsedArgs.Errors.Verify()
            Assert.Equal(KeyValuePairUtil.Create("K 1\", "V 1\"), parsedArgs.PathMap(0))
            Assert.Equal(KeyValuePairUtil.Create("K 2\", "V 2\"), parsedArgs.PathMap(1))
        End Sub

        ' PathMapKeepsCrossPlatformRoot and PathMapInconsistentSlashes should be in an
        ' assembly that is ran cross-platform, but as no visual basic test assemblies are
        ' run cross-platform, put this here in the hopes that this will eventually be ported.
        <Theory>
        <InlineData("C:\", "/", "C:\", "/")>
        <InlineData("C:\temp\", "/temp/", "C:\temp", "/temp")>
        <InlineData("C:\temp\", "/temp/", "C:\temp\", "/temp/")>
        <InlineData("/", "C:\", "/", "C:\")>
        <InlineData("/temp/", "C:\temp\", "/temp", "C:\temp")>
        <InlineData("/temp/", "C:\temp\", "/temp/", "C:\temp\")>
        Public Sub PathMapKeepsCrossPlatformRoot(expectedFrom As String, expectedTo As String, sourceFrom As String, sourceTo As String)
            Dim pathmapArg = $"/pathmap:{sourceFrom}={sourceTo}"
            Dim parsedArgs = VisualBasicCommandLineParser.Default.Parse({pathmapArg, "a.cs"}, TempRoot.Root, RuntimeEnvironment.GetRuntimeDirectory(), Nothing)
            parsedArgs.Errors.Verify()
            Dim expected = New KeyValuePair(Of String, String)(expectedFrom, expectedTo)
            Assert.Equal(expected, parsedArgs.PathMap(0))
        End Sub

        <Fact>
        Public Sub PathMapInconsistentSlashes()
            Dim Parse = Function(args() As String) As VisualBasicCommandLineArguments
                            Dim parsedArgs = VisualBasicCommandLineParser.Default.Parse(args, TempRoot.Root, RuntimeEnvironment.GetRuntimeDirectory(), Nothing)
                            parsedArgs.Errors.Verify()
                            Return parsedArgs
                        End Function
            Dim sep = PathUtilities.DirectorySeparatorChar
            Assert.Equal(New KeyValuePair(Of String, String)("C:\temp/goo" + sep, "/temp\goo" + sep), Parse({"/pathmap:C:\temp/goo=/temp\goo", "a.cs"}).PathMap(0))
            Assert.Equal(New KeyValuePair(Of String, String)("noslash" + sep, "withoutslash" + sep), Parse({"/pathmap:noslash=withoutslash", "a.cs"}).PathMap(0))
            Dim doublemap = Parse({"/pathmap:/temp=/goo,/temp/=/bar", "a.cs"}).PathMap
            Assert.Equal(New KeyValuePair(Of String, String)("/temp/", "/goo/"), doublemap(0))
            Assert.Equal(New KeyValuePair(Of String, String)("/temp/", "/bar/"), doublemap(1))
        End Sub

        <Fact>
        Public Sub NothingBaseDirectoryNotAddedToKeyFileSearchPaths()
            Dim args As VisualBasicCommandLineArguments = VisualBasicCommandLineParser.Default.Parse(New String() {}, Nothing, RuntimeEnvironment.GetRuntimeDirectory())
            AssertEx.Equal(ImmutableArray.Create(Of String)(), args.KeyFileSearchPaths)
        End Sub

        <Fact>
        <WorkItem(29252, "https://github.com/dotnet/roslyn/issues/29252")>
        Public Sub SdkPathArg()
            Dim parentDir = Temp.CreateDirectory()

            Dim sdkDir = parentDir.CreateDirectory("sdk")
            Dim sdkPath = sdkDir.Path

            Dim parser = VisualBasicCommandLineParser.Default.Parse({$"-sdkPath:{sdkPath}"}, parentDir.Path, Nothing)
            AssertEx.Equal(ImmutableArray.Create(sdkPath), parser.ReferencePaths)
        End Sub

        <Fact>
        <WorkItem(29252, "https://github.com/dotnet/roslyn/issues/29252")>
        Public Sub SdkPathNoArg()
            Dim parentDir = Temp.CreateDirectory()
            Dim parser = VisualBasicCommandLineParser.Default.Parse({"file.vb", "-sdkPath", $"-out:{parentDir.Path}"}, parentDir.Path, Nothing)
            parser.Errors.Verify(
                Diagnostic(ERRID.ERR_ArgumentRequired, arguments:={"sdkpath", ":<path>"}).WithLocation(1, 1),
                Diagnostic(ERRID.WRN_CannotFindStandardLibrary1).WithArguments("System.dll").WithLocation(1, 1),
                Diagnostic(ERRID.ERR_LibNotFound).WithArguments("Microsoft.VisualBasic.dll").WithLocation(1, 1))
        End Sub

        <Fact>
        <WorkItem(29252, "https://github.com/dotnet/roslyn/issues/29252")>
        Public Sub SdkPathFollowedByNoSdkPath()
            Dim parentDir = Temp.CreateDirectory()
            Dim parser = VisualBasicCommandLineParser.Default.Parse({"file.vb", $"-out:{parentDir.Path}", "-sdkPath:path/to/sdk", "/noSdkPath"}, parentDir.Path, Nothing)
            AssertEx.Equal(ImmutableArray(Of String).Empty, parser.ReferencePaths)
        End Sub

        <Fact>
        <WorkItem(29252, "https://github.com/dotnet/roslyn/issues/29252")>
        Public Sub NoSdkPathFollowedBySdkPath()
            Dim parentDir = Temp.CreateDirectory()
            Dim sdkDir = parentDir.CreateDirectory("sdk")
            Dim parser = VisualBasicCommandLineParser.Default.Parse({"file.vb", $"-out:{parentDir.Path}", "/noSdkPath", $"-sdkPath:{sdkDir.Path}"}, parentDir.Path, Nothing)
            AssertEx.Equal(ImmutableArray.Create(sdkDir.Path), parser.ReferencePaths)
        End Sub

        <Fact>
        <WorkItem(29252, "https://github.com/dotnet/roslyn/issues/29252")>
        Public Sub NoSdkPathReferenceSystemDll()
            Dim source = "
Module M
End Module
"
            Dim dir = Temp.CreateDirectory()

            Dim file = dir.CreateFile("a.vb")
            file.WriteAllText(source)

            Dim outWriter = New StringWriter(CultureInfo.InvariantCulture)
            Dim vbc = New MockVisualBasicCompiler(Nothing, dir.Path, {"/nologo", "/preferreduilang:en", "/nosdkpath", "/t:library", "a.vb"})
            Dim exitCode = vbc.Run(outWriter, Nothing)
            Dim output = outWriter.ToString().Trim()
            Assert.Equal(1, exitCode)
            Assert.Contains("vbc : error BC2017: could not find library 'Microsoft.VisualBasic.dll'", output)

            CleanupAllGeneratedFiles(file.Path)
        End Sub

        <CompilerTrait(CompilerFeature.Determinism)>
        <Fact>
        Public Sub PathMapPdbDeterminism()
            Dim assertPdbEmit =
                Sub(dir As TempDirectory, pePdbPath As String, extraArgs As String())

                    Dim source =
                        <compilation>
Imports System
Module Program
    Sub Main()
    End Sub
End Module
                        </compilation>

                    Dim src = dir.CreateFile("a.vb").WriteAllText(source.Value)
                    Dim pdbPath = Path.Combine(dir.Path, "a.pdb")
                    Dim defaultArgs = {"/nologo", "/debug", "a.vb"}
                    Dim isDeterministic = extraArgs.Contains("/deterministic")
                    Dim args = defaultArgs.Concat(extraArgs).ToArray()
                    Dim outWriter = New StringWriter(CultureInfo.InvariantCulture)

                    Dim vbc = New MockVisualBasicCompiler(dir.Path, args)
                    Dim exitCode = vbc.Run(outWriter)
                    Assert.Equal(0, exitCode)

                    Dim exePath = Path.Combine(dir.Path, "a.exe")
                    Assert.True(File.Exists(exePath))
                    Assert.True(File.Exists(pdbPath))

                    Using peStream = File.OpenRead(exePath)
                        PdbValidation.ValidateDebugDirectory(peStream, Nothing, pePdbPath, hashAlgorithm:=Nothing, hasEmbeddedPdb:=False, isDeterministic)
                    End Using
                End Sub

            ' No mappings
            Using dir As New DisposableDirectory(Temp)
                Dim pePdbPath = Path.Combine(dir.Path, "a.pdb")
                assertPdbEmit(dir, pePdbPath, {})
            End Using

            ' Simple mapping
            Using dir As New DisposableDirectory(Temp)
                Dim pePdbPath = "q:\a.pdb"
                assertPdbEmit(dir, pePdbPath, {$"/pathmap:{dir.Path}=q:\"})
            End Using

            ' Simple mapping deterministic
            Using dir As New DisposableDirectory(Temp)
                Dim pePdbPath = "q:\a.pdb"
                assertPdbEmit(dir, pePdbPath, {$"/pathmap:{dir.Path}=q:\", "/deterministic"})
            End Using

            ' Partial mapping
            Using dir As New DisposableDirectory(Temp)
                Dim subDir = dir.CreateDirectory("example")
                Dim pePdbPath = "q:\example\a.pdb"
                assertPdbEmit(subDir, pePdbPath, {$"/pathmap:{dir.Path}=q:\"})
            End Using

            ' Legacy feature flag
            Using dir As New DisposableDirectory(Temp)
                Dim pePdbPath = Path.Combine(dir.Path, "a.pdb")
                assertPdbEmit(dir, "a.pdb", {"/features:pdb-path-determinism"})
            End Using

            ' Unix path map
            Using dir As New DisposableDirectory(Temp)
                Dim pdbPath = Path.Combine(dir.Path, "a.pdb")
                assertPdbEmit(dir, "/a.pdb", {$"/pathmap:{dir.Path}=/"})
            End Using

            ' Multi-specified path map with mixed slashes
            Using dir As New DisposableDirectory(Temp)
                Dim pdbPath = Path.Combine(dir.Path, "a.pdb")
                assertPdbEmit(dir, "/goo/a.pdb", {$"/pathmap:{dir.Path}=/goo,{dir.Path}{PathUtilities.DirectorySeparatorChar}=/bar"})
            End Using
        End Sub


        <WorkItem(540891, "http://vstfdevdiv:8080/DevDiv2/DevDiv/_workitems/edit/540891")>
        <Fact>
        Public Sub ParseOut()
            Const baseDirectory As String = "C:\abc\def\baz"

            ' Should preserve fully qualified paths
            Dim parsedArgs = DefaultParse({"/out:C:\MyFolder\MyBinary.dll", "/t:library", "a.vb"}, baseDirectory)
            parsedArgs.Errors.Verify()
            Assert.Equal("MyBinary", parsedArgs.CompilationName)
            Assert.Equal("MyBinary.dll", parsedArgs.OutputFileName)
            Assert.Equal("MyBinary.dll", parsedArgs.CompilationOptions.ModuleName)
            Assert.Equal("C:\MyFolder", parsedArgs.OutputDirectory)

            parsedArgs = DefaultParse({"/out:""C:\My Folder\MyBinary.dll""", "/t:library", "a.vb"}, baseDirectory)
            parsedArgs.Errors.Verify()
            Assert.Equal("MyBinary", parsedArgs.CompilationName)
            Assert.Equal("MyBinary.dll", parsedArgs.OutputFileName)
            Assert.Equal("MyBinary.dll", parsedArgs.CompilationOptions.ModuleName)
            Assert.Equal("C:\My Folder", parsedArgs.OutputDirectory)

            parsedArgs = DefaultParse({"/refout:", "a.vb"}, baseDirectory)
            parsedArgs.Errors.Verify(
                Diagnostic(ERRID.ERR_ArgumentRequired).WithArguments("refout", ":<file>").WithLocation(1, 1))

            parsedArgs = DefaultParse({"/refout:ref.dll", "/refonly", "a.vb"}, baseDirectory)
            parsedArgs.Errors.Verify(
                Diagnostic(ERRID.ERR_NoRefOutWhenRefOnly).WithLocation(1, 1))

            parsedArgs = DefaultParse({"/refonly:incorrect", "a.vb"}, baseDirectory)
            parsedArgs.Errors.Verify(
                Diagnostic(ERRID.ERR_SwitchNeedsBool).WithArguments("refonly").WithLocation(1, 1))

            parsedArgs = DefaultParse({"/refout:ref.dll", "/target:module", "a.vb"}, baseDirectory)
            parsedArgs.Errors.Verify(
                Diagnostic(ERRID.ERR_NoNetModuleOutputWhenRefOutOrRefOnly).WithLocation(1, 1))

            parsedArgs = DefaultParse({"/refout:ref.dll", "/link:b", "a.vb"}, baseDirectory)
            parsedArgs.Errors.Verify()

            parsedArgs = DefaultParse({"/refonly", "/link:b", "a.vb"}, baseDirectory)
            parsedArgs.Errors.Verify()

            parsedArgs = DefaultParse({"/refonly", "/target:module", "a.vb"}, baseDirectory)
            parsedArgs.Errors.Verify(
                Diagnostic(ERRID.ERR_NoNetModuleOutputWhenRefOutOrRefOnly).WithLocation(1, 1))

            parsedArgs = DefaultParse({"/out:C:\""My Folder""\MyBinary.dll", "/t:library", "a.vb"}, baseDirectory)
            parsedArgs.Errors.Verify(
                    Diagnostic(ERRID.FTL_InvalidInputFileName).WithArguments("C:""My Folder\MyBinary.dll").WithLocation(1, 1))

            parsedArgs = DefaultParse({"/out:MyBinary.dll", "/t:library", "a.vb"}, baseDirectory)
            parsedArgs.Errors.Verify()
            Assert.Equal("MyBinary", parsedArgs.CompilationName)
            Assert.Equal("MyBinary.dll", parsedArgs.OutputFileName)
            Assert.Equal("MyBinary.dll", parsedArgs.CompilationOptions.ModuleName)
            Assert.Equal(baseDirectory, parsedArgs.OutputDirectory)

            parsedArgs = DefaultParse({"/out:Ignored.dll", "/out:MyBinary.dll", "/t:library", "a.vb"}, baseDirectory)
            parsedArgs.Errors.Verify()
            Assert.Equal("MyBinary", parsedArgs.CompilationName)
            Assert.Equal("MyBinary.dll", parsedArgs.OutputFileName)
            Assert.Equal("MyBinary.dll", parsedArgs.CompilationOptions.ModuleName)
            Assert.Equal(baseDirectory, parsedArgs.OutputDirectory)

            parsedArgs = DefaultParse({"/out:..\MyBinary.dll", "/t:library", "a.vb"}, baseDirectory)
            parsedArgs.Errors.Verify()
            Assert.Equal("MyBinary", parsedArgs.CompilationName)
            Assert.Equal("MyBinary.dll", parsedArgs.OutputFileName)
            Assert.Equal("MyBinary.dll", parsedArgs.CompilationOptions.ModuleName)
            Assert.Equal("C:\abc\def", parsedArgs.OutputDirectory)

            ' not specified: exe
            parsedArgs = DefaultParse({"a.vb"}, baseDirectory)
            parsedArgs.Errors.Verify()
            Assert.Equal("a", parsedArgs.CompilationName)
            Assert.Equal("a.exe", parsedArgs.OutputFileName)
            Assert.Equal("a.exe", parsedArgs.CompilationOptions.ModuleName)
            Assert.Equal(baseDirectory, parsedArgs.OutputDirectory)

            ' not specified: dll
            parsedArgs = DefaultParse({"/target:library", "a.vb"}, baseDirectory)
            parsedArgs.Errors.Verify()
            Assert.Equal("a", parsedArgs.CompilationName)
            Assert.Equal("a.dll", parsedArgs.OutputFileName)
            Assert.Equal("a.dll", parsedArgs.CompilationOptions.ModuleName)
            Assert.Equal(baseDirectory, parsedArgs.OutputDirectory)

            ' not specified: module
            parsedArgs = DefaultParse({"/target:module", "a.vb"}, baseDirectory)
            parsedArgs.Errors.Verify()
            Assert.Null(parsedArgs.CompilationName)
            Assert.Equal("a.netmodule", parsedArgs.OutputFileName)
            Assert.Equal("a.netmodule", parsedArgs.CompilationOptions.ModuleName)
            Assert.Equal(baseDirectory, parsedArgs.OutputDirectory)

            ' not specified: appcontainerexe
            parsedArgs = DefaultParse({"/target:appcontainerexe", "a.vb"}, baseDirectory)
            parsedArgs.Errors.Verify()
            Assert.Equal("a", parsedArgs.CompilationName)
            Assert.Equal("a.exe", parsedArgs.OutputFileName)
            Assert.Equal("a.exe", parsedArgs.CompilationOptions.ModuleName)
            Assert.Equal(baseDirectory, parsedArgs.OutputDirectory)

            ' not specified: winmdobj
            parsedArgs = DefaultParse({"/target:winmdobj", "a.vb"}, baseDirectory)
            parsedArgs.Errors.Verify()
            Assert.Equal("a", parsedArgs.CompilationName)
            Assert.Equal("a.winmdobj", parsedArgs.OutputFileName)
            Assert.Equal("a.winmdobj", parsedArgs.CompilationOptions.ModuleName)
            Assert.Equal(baseDirectory, parsedArgs.OutputDirectory)

            ' drive-relative path:
            Dim currentDrive As Char = Directory.GetCurrentDirectory()(0)
            parsedArgs = DefaultParse({currentDrive + ":a.vb"}, baseDirectory)
            parsedArgs.Errors.Verify(
                Diagnostic(ERRID.FTL_InvalidInputFileName).WithArguments(currentDrive + ":a.vb"))

            Assert.Null(parsedArgs.CompilationName)
            Assert.Null(parsedArgs.OutputFileName)
            Assert.Null(parsedArgs.CompilationOptions.ModuleName)
            Assert.Equal(baseDirectory, parsedArgs.OutputDirectory)

            ' UNC
            parsedArgs = DefaultParse({"/out:\\b", "a.vb"}, _baseDirectory)
            parsedArgs.Errors.Verify(
                Diagnostic(ERRID.FTL_InvalidInputFileName).WithArguments("\\b"))

            Assert.Equal("a.exe", parsedArgs.OutputFileName)
            Assert.Equal("a", parsedArgs.CompilationName)
            Assert.Equal("a.exe", parsedArgs.CompilationOptions.ModuleName)

            parsedArgs = DefaultParse({"/out:\\server\share\file.exe", "a.vb"}, _baseDirectory)
            parsedArgs.Errors.Verify()

            Assert.Equal("\\server\share", parsedArgs.OutputDirectory)
            Assert.Equal("file.exe", parsedArgs.OutputFileName)
            Assert.Equal("file", parsedArgs.CompilationName)
            Assert.Equal("file.exe", parsedArgs.CompilationOptions.ModuleName)

            ' invalid name
            parsedArgs = DefaultParse({"/out:a.b" & vbNullChar & "b", "a.vb"}, _baseDirectory)
            parsedArgs.Errors.Verify(
                Diagnostic(ERRID.FTL_InvalidInputFileName).WithArguments("a.b" & vbNullChar & "b"))

            Assert.Equal("a.exe", parsedArgs.OutputFileName)
            Assert.Equal("a", parsedArgs.CompilationName)
            Assert.Equal("a.exe", parsedArgs.CompilationOptions.ModuleName)

            ' Temp Skip: Unicode?
            ' parsedArgs = DefaultParse({"/out:a" & ChrW(&HD800) & "b.dll", "a.vb"}, _baseDirectory)
            ' parsedArgs.Errors.Verify(
            '    Diagnostic(ERRID.FTL_InvalidInputFileName).WithArguments("a" & ChrW(&HD800) & "b.dll"))

            ' Assert.Equal("a.exe", parsedArgs.OutputFileName)
            ' Assert.Equal("a", parsedArgs.CompilationName)
            ' Assert.Equal("a.exe", parsedArgs.CompilationOptions.ModuleName)

            ' Temp Skip: error message changed (path)
            'parsedArgs = DefaultParse({"/out:"" a.dll""", "a.vb"}, _baseDirectory)
            'parsedArgs.Errors.Verify(
            '    Diagnostic(ERRID.FTL_InvalidInputFileName).WithArguments(" a.dll"))

            'Assert.Equal("a.exe", parsedArgs.OutputFileName)
            'Assert.Equal("a", parsedArgs.CompilationName)
            'Assert.Equal("a.exe", parsedArgs.CompilationOptions.ModuleName)

            ' Dev11 reports BC2012: can't open 'a<>.z' for writing
            parsedArgs = DefaultParse({"/out:""a<>.dll""", "a.vb"}, _baseDirectory)
            parsedArgs.Errors.Verify(
                Diagnostic(ERRID.FTL_InvalidInputFileName).WithArguments("a<>.dll"))

            Assert.Equal("a.exe", parsedArgs.OutputFileName)
            Assert.Equal("a", parsedArgs.CompilationName)
            Assert.Equal("a.exe", parsedArgs.CompilationOptions.ModuleName)

            ' bad value
            parsedArgs = DefaultParse({"/out", "a.vb"}, baseDirectory)
            parsedArgs.Errors.Verify(Diagnostic(ERRID.ERR_ArgumentRequired).WithArguments("out", ":<file>"))

            parsedArgs = DefaultParse({"/OUT:", "a.vb"}, baseDirectory)
            parsedArgs.Errors.Verify(Diagnostic(ERRID.ERR_ArgumentRequired).WithArguments("out", ":<file>"))

            parsedArgs = DefaultParse({"/REFOUT:", "a.vb"}, baseDirectory)
            parsedArgs.Errors.Verify(Diagnostic(ERRID.ERR_ArgumentRequired).WithArguments("refout", ":<file>"))

            parsedArgs = DefaultParse({"/refout:ref.dll", "/refonly", "a.vb"}, baseDirectory)
            parsedArgs.Errors.Verify(Diagnostic(ERRID.ERR_NoRefOutWhenRefOnly).WithLocation(1, 1))

            parsedArgs = DefaultParse({"/out+", "a.vb"}, baseDirectory)
            parsedArgs.Errors.Verify(Diagnostic(ERRID.WRN_BadSwitch).WithArguments("/out+")) ' TODO: Dev11 reports ERR_ArgumentRequired

            parsedArgs = DefaultParse({"/out-:", "a.vb"}, baseDirectory)
            parsedArgs.Errors.Verify(Diagnostic(ERRID.WRN_BadSwitch).WithArguments("/out-:")) ' TODO: Dev11 reports ERR_ArgumentRequired

            parsedArgs = DefaultParse({"/out:.exe", "a.vb"}, _baseDirectory)
            parsedArgs.Errors.Verify(
                Diagnostic(ERRID.FTL_InvalidInputFileName).WithArguments(".exe"))

            Assert.Null(parsedArgs.OutputFileName)
            Assert.Null(parsedArgs.CompilationName)
            Assert.Null(parsedArgs.CompilationOptions.ModuleName)

            parsedArgs = DefaultParse({"/t:exe", "/out:.exe", "a.vb"}, _baseDirectory)
            parsedArgs.Errors.Verify(
                Diagnostic(ERRID.FTL_InvalidInputFileName).WithArguments(".exe"))

            Assert.Null(parsedArgs.OutputFileName)
            Assert.Null(parsedArgs.CompilationName)
            Assert.Null(parsedArgs.CompilationOptions.ModuleName)

            parsedArgs = DefaultParse({"/t:library", "/out:.dll", "a.vb"}, _baseDirectory)
            parsedArgs.Errors.Verify(
                Diagnostic(ERRID.FTL_InvalidInputFileName).WithArguments(".dll"))

            Assert.Null(parsedArgs.OutputFileName)
            Assert.Null(parsedArgs.CompilationName)
            Assert.Null(parsedArgs.CompilationOptions.ModuleName)

            parsedArgs = DefaultParse({"/t:module", "/out:.netmodule", "a.vb"}, _baseDirectory)
            parsedArgs.Errors.Verify()

            Assert.Equal(".netmodule", parsedArgs.OutputFileName)
            Assert.Null(parsedArgs.CompilationName)
            Assert.Equal(".netmodule", parsedArgs.CompilationOptions.ModuleName)

            parsedArgs = DefaultParse({".vb"}, _baseDirectory)
            parsedArgs.Errors.Verify(
                Diagnostic(ERRID.FTL_InvalidInputFileName).WithArguments(".exe"))

            Assert.Null(parsedArgs.OutputFileName)
            Assert.Null(parsedArgs.CompilationName)
            Assert.Null(parsedArgs.CompilationOptions.ModuleName)

            parsedArgs = DefaultParse({"/t:exe", ".vb"}, _baseDirectory)
            parsedArgs.Errors.Verify(
                Diagnostic(ERRID.FTL_InvalidInputFileName).WithArguments(".exe"))

            Assert.Null(parsedArgs.OutputFileName)
            Assert.Null(parsedArgs.CompilationName)
            Assert.Null(parsedArgs.CompilationOptions.ModuleName)

            parsedArgs = DefaultParse({"/t:library", ".vb"}, _baseDirectory)
            parsedArgs.Errors.Verify(
                Diagnostic(ERRID.FTL_InvalidInputFileName).WithArguments(".dll"))

            Assert.Null(parsedArgs.OutputFileName)
            Assert.Null(parsedArgs.CompilationName)
            Assert.Null(parsedArgs.CompilationOptions.ModuleName)

            parsedArgs = DefaultParse({"/t:module", ".vb"}, _baseDirectory)
            parsedArgs.Errors.Verify()

            Assert.Equal(".netmodule", parsedArgs.OutputFileName)
            Assert.Null(parsedArgs.CompilationName)
            Assert.Equal(".netmodule", parsedArgs.CompilationOptions.ModuleName)
        End Sub

        <Fact>
        Public Sub ParseOut2()
            ' exe
            Dim parsedArgs = DefaultParse({"/out:.x", "a.vb"}, _baseDirectory)
            parsedArgs.Errors.Verify()

            Assert.Equal(".x", parsedArgs.CompilationName)
            Assert.Equal(".x.exe", parsedArgs.OutputFileName)
            Assert.Equal(".x.exe", parsedArgs.CompilationOptions.ModuleName)

            parsedArgs = DefaultParse({"/target:winexe", "/out:.x.eXe", "a.vb"}, _baseDirectory)
            parsedArgs.Errors.Verify()

            Assert.Equal(".x", parsedArgs.CompilationName)
            Assert.Equal(".x.eXe", parsedArgs.OutputFileName)
            Assert.Equal(".x.eXe", parsedArgs.CompilationOptions.ModuleName)

            parsedArgs = DefaultParse({"/target:winexe", "/out:.exe", "a.vb"}, _baseDirectory)
            parsedArgs.Errors.Verify(Diagnostic(ERRID.FTL_InvalidInputFileName).WithArguments(".exe"))

            Assert.Null(parsedArgs.CompilationName)
            Assert.Null(parsedArgs.OutputFileName)
            Assert.Null(parsedArgs.CompilationOptions.ModuleName)

            ' dll
            parsedArgs = DefaultParse({"/target:library", "/out:.x", "a.vb"}, _baseDirectory)
            parsedArgs.Errors.Verify()

            Assert.Equal(".x", parsedArgs.CompilationName)
            Assert.Equal(".x.dll", parsedArgs.OutputFileName)
            Assert.Equal(".x.dll", parsedArgs.CompilationOptions.ModuleName)

            parsedArgs = DefaultParse({"/target:library", "/out:.X.Dll", "a.vb"}, _baseDirectory)
            parsedArgs.Errors.Verify()

            Assert.Equal(".X", parsedArgs.CompilationName)
            Assert.Equal(".X.Dll", parsedArgs.OutputFileName)
            Assert.Equal(".X.Dll", parsedArgs.CompilationOptions.ModuleName)

            parsedArgs = DefaultParse({"/target:library", "/out:.dll", "a.vb"}, _baseDirectory)
            parsedArgs.Errors.Verify(Diagnostic(ERRID.FTL_InvalidInputFileName).WithArguments(".dll"))

            Assert.Null(parsedArgs.CompilationName)
            Assert.Null(parsedArgs.OutputFileName)
            Assert.Null(parsedArgs.CompilationOptions.ModuleName)

            ' module
            parsedArgs = DefaultParse({"/target:module", "/out:.x", "a.vb"}, _baseDirectory)
            parsedArgs.Errors.Verify()

            Assert.Null(parsedArgs.CompilationName)
            Assert.Equal(".x", parsedArgs.OutputFileName)
            Assert.Equal(".x", parsedArgs.CompilationOptions.ModuleName)

            parsedArgs = DefaultParse({"/target:module", "/out:x.dll", "a.vb"}, _baseDirectory)
            parsedArgs.Errors.Verify()

            Assert.Null(parsedArgs.CompilationName)
            Assert.Equal("x.dll", parsedArgs.OutputFileName)
            Assert.Equal("x.dll", parsedArgs.CompilationOptions.ModuleName)

            parsedArgs = DefaultParse({"/target:module", "/out:.x.netmodule", "a.vb"}, _baseDirectory)
            parsedArgs.Errors.Verify()

            Assert.Null(parsedArgs.CompilationName)
            Assert.Equal(".x.netmodule", parsedArgs.OutputFileName)
            Assert.Equal(".x.netmodule", parsedArgs.CompilationOptions.ModuleName)

            parsedArgs = DefaultParse({"/target:module", "/out:x", "a.vb"}, _baseDirectory)
            parsedArgs.Errors.Verify()

            Assert.Null(parsedArgs.CompilationName)
            Assert.Equal("x.netmodule", parsedArgs.OutputFileName)
            Assert.Equal("x.netmodule", parsedArgs.CompilationOptions.ModuleName)
        End Sub

        <Fact, WorkItem(11497, "https://github.com/dotnet/roslyn/issues/11497")>
        Public Sub ConsistentErrorMessageWhenProvidingNoKeyFile()
            Dim outWriter = New StringWriter(CultureInfo.InvariantCulture)
            Dim vbc = New MockVisualBasicCompiler(Nothing, _baseDirectory, {"/keyfile:", "/target:library", "/nologo", "/preferreduilang:en", "a.vb"})
            Dim exitCode = vbc.Run(outWriter)

            Assert.Equal(1, exitCode)
            Assert.Equal("vbc : error BC2006: option 'keyfile' requires ':<file>'", outWriter.ToString().Trim())
        End Sub

        <Fact, WorkItem(11497, "https://github.com/dotnet/roslyn/issues/11497")>
        Public Sub ConsistentErrorMessageWhenProvidingEmptyKeyFile()
            Dim outWriter = New StringWriter(CultureInfo.InvariantCulture)
            Dim vbc = New MockVisualBasicCompiler(Nothing, _baseDirectory, {"/keyfile:""""", "/target:library", "/nologo", "/preferreduilang:en", "a.vb"})
            Dim exitCode = vbc.Run(outWriter)

            Assert.Equal(1, exitCode)
            Assert.Equal("vbc : error BC2006: option 'keyfile' requires ':<file>'", outWriter.ToString().Trim())
        End Sub

        <Fact, WorkItem(11497, "https://github.com/dotnet/roslyn/issues/11497")>
        Public Sub ConsistentErrorMessageWhenProvidingNoKeyFile_PublicSign()
            Dim outWriter = New StringWriter(CultureInfo.InvariantCulture)
            Dim vbc = New MockVisualBasicCompiler(Nothing, _baseDirectory, {"/keyfile:", "/publicsign", "/target:library", "/nologo", "/preferreduilang:en", "a.vb"})
            Dim exitCode = vbc.Run(outWriter)

            Assert.Equal(1, exitCode)
            Assert.Equal("vbc : error BC2006: option 'keyfile' requires ':<file>'", outWriter.ToString().Trim())
        End Sub

        <Fact, WorkItem(11497, "https://github.com/dotnet/roslyn/issues/11497")>
        Public Sub ConsistentErrorMessageWhenProvidingEmptyKeyFile_PublicSign()
            Dim outWriter = New StringWriter(CultureInfo.InvariantCulture)
            Dim vbc = New MockVisualBasicCompiler(Nothing, _baseDirectory, {"/keyfile:""""", "/publicsign", "/target:library", "/nologo", "/preferreduilang:en", "a.vb"})
            Dim exitCode = vbc.Run(outWriter)

            Assert.Equal(1, exitCode)
            Assert.Equal("vbc : error BC2006: option 'keyfile' requires ':<file>'", outWriter.ToString().Trim())
        End Sub

        <Fact, WorkItem(531020, "http://vstfdevdiv:8080/DevDiv2/DevDiv/_workitems/edit/531020")>
        Public Sub ParseDocBreak1()
            Const baseDirectory As String = "C:\abc\def\baz"

            ' In dev11, this appears to be equivalent to /doc- (i.e. don't parse and don't output).
            Dim parsedArgs = DefaultParse({"/doc:""""", "a.vb"}, baseDirectory)
            parsedArgs.Errors.Verify(
                Diagnostic(ERRID.ERR_ArgumentRequired).WithArguments("doc", ":<file>"))
            Assert.Null(parsedArgs.DocumentationPath)
            Assert.Equal(DocumentationMode.Diagnose, parsedArgs.ParseOptions.DocumentationMode)
        End Sub

        <Fact, WorkItem(705173, "http://vstfdevdiv:8080/DevDiv2/DevDiv/_workitems/edit/705173")>
        Public Sub Ensure_UTF8_Explicit_Prefix_In_Documentation_Comment_File()
            Dim dir = Temp.CreateDirectory()
            Dim src = dir.CreateFile("src.vb")
            src.WriteAllText(
    <text>
''' &lt;summary&gt;ABC...XYZ&lt;/summary&gt;
Class C
End Class
</text>.Value.Replace(vbLf, vbCrLf))

            Dim output = ProcessUtilities.RunAndGetOutput(s_basicCompilerExecutable,
                                         String.Format("/nologo /doc:{1}\src.xml /t:library {0}",
                                                       src.ToString(),
                                                       dir.ToString()),
                                         startFolder:=dir.ToString())
            AssertOutput(<text></text>, output)

            Dim fileContents = File.ReadAllBytes(dir.ToString() & "\src.xml")
            Assert.InRange(fileContents.Length, 4, Integer.MaxValue)
            Assert.Equal(&HEF, fileContents(0))
            Assert.Equal(&HBB, fileContents(1))
            Assert.Equal(&HBF, fileContents(2))

            CleanupAllGeneratedFiles(src.Path)
        End Sub

        <Fact, WorkItem(733242, "http://vstfdevdiv:8080/DevDiv2/DevDiv/_workitems/edit/733242")>
        Public Sub Bug733242()
            Dim dir = Temp.CreateDirectory()

            Dim src = dir.CreateFile("a.vb")
            src.WriteAllText(
    <text>
''' &lt;summary&gt;ABC...XYZ&lt;/summary&gt;
Class C
End Class
</text>.Value.Replace(vbLf, vbCrLf))

            Dim xml = dir.CreateFile("a.xml")
            xml.WriteAllText("EMPTY")

            Using xmlFileHandle As FileStream = File.Open(xml.ToString(), FileMode.Open, FileAccess.Read, FileShare.Delete Or FileShare.ReadWrite)

                Dim output = ProcessUtilities.RunAndGetOutput(s_basicCompilerExecutable, String.Format("/nologo /t:library /doc+ {0}", src.ToString()), startFolder:=dir.ToString(), expectedRetCode:=0)
                AssertOutput(<text></text>, output)

                Assert.True(File.Exists(Path.Combine(dir.ToString(), "a.xml")))

                Using reader As New StreamReader(xmlFileHandle)
                    Dim content = reader.ReadToEnd()
                    AssertOutput(
    <text>
        <![CDATA[
<?xml version="1.0"?>
<doc>
<assembly>
<name>
a
</name>
</assembly>
<members>
<member name="T:C">
 <summary>ABC...XYZ</summary>
</member>
</members>
</doc>
]]>
    </text>,
    content)
                End Using

            End Using

            CleanupAllGeneratedFiles(src.Path)
            CleanupAllGeneratedFiles(xml.Path)
        End Sub

        <Fact, WorkItem(768605, "http://vstfdevdiv:8080/DevDiv2/DevDiv/_workitems/edit/768605")>
        Public Sub Bug768605()
            Dim dir = Temp.CreateDirectory()

            Dim src = dir.CreateFile("a.vb")
            src.WriteAllText(
    <text>
''' &lt;summary&gt;ABC&lt;/summary&gt;
Class C: End Class
''' &lt;summary&gt;XYZ&lt;/summary&gt;
Class E: End Class
</text>.Value.Replace(vbLf, vbCrLf))

            Dim xml = dir.CreateFile("a.xml")
            xml.WriteAllText("EMPTY")

            Dim output = ProcessUtilities.RunAndGetOutput(s_basicCompilerExecutable, String.Format("/nologo /t:library /doc+ {0}", src.ToString()), startFolder:=dir.ToString(), expectedRetCode:=0)
            AssertOutput(<text></text>, output)

            Using reader As New StreamReader(xml.ToString())
                Dim content = reader.ReadToEnd()
                AssertOutput(
    <text>
        <![CDATA[
<?xml version="1.0"?>
<doc>
<assembly>
<name>
a
</name>
</assembly>
<members>
<member name="T:C">
 <summary>ABC</summary>
</member>
<member name="T:E">
 <summary>XYZ</summary>
</member>
</members>
</doc>
]]>
    </text>,
    content)
            End Using

            src.WriteAllText(
    <text>
''' &lt;summary&gt;ABC&lt;/summary&gt;
Class C: End Class
</text>.Value.Replace(vbLf, vbCrLf))

            output = ProcessUtilities.RunAndGetOutput(s_basicCompilerExecutable, String.Format("/nologo /t:library /doc+ {0}", src.ToString()), startFolder:=dir.ToString(), expectedRetCode:=0)
            AssertOutput(<text></text>, output)

            Using reader As New StreamReader(xml.ToString())
                Dim content = reader.ReadToEnd()
                AssertOutput(
    <text>
        <![CDATA[
<?xml version="1.0"?>
<doc>
<assembly>
<name>
a
</name>
</assembly>
<members>
<member name="T:C">
 <summary>ABC</summary>
</member>
</members>
</doc>
]]>
    </text>,
    content)
            End Using

            CleanupAllGeneratedFiles(src.Path)
            CleanupAllGeneratedFiles(xml.Path)
        End Sub

        <Fact, WorkItem(705148, "http://vstfdevdiv:8080/DevDiv2/DevDiv/_workitems/edit/705148")>
        Public Sub Bug705148a()
            Dim dir = Temp.CreateDirectory()
            Dim src = dir.CreateFile("a.vb")
            src.WriteAllText(
    <text>
''' &lt;summary&gt;ABC...XYZ&lt;/summary&gt;
Class C
End Class
</text>.Value.Replace(vbLf, vbCrLf))

            Dim output = ProcessUtilities.RunAndGetOutput(s_basicCompilerExecutable, String.Format("/nologo /t:library /doc:abcdfg.xyz /doc+ {0}", src.ToString()), startFolder:=dir.ToString())
            AssertOutput(<text></text>, output)

            Assert.True(File.Exists(Path.Combine(dir.ToString(), "a.xml")))

            CleanupAllGeneratedFiles(src.Path)
        End Sub

        <Fact, WorkItem(705148, "http://vstfdevdiv:8080/DevDiv2/DevDiv/_workitems/edit/705148")>
        Public Sub Bug705148b()
            Dim dir = Temp.CreateDirectory()
            Dim src = dir.CreateFile("a.vb")
            src.WriteAllText(
    <text>
''' &lt;summary&gt;ABC...XYZ&lt;/summary&gt;
Class C
End Class
</text>.Value.Replace(vbLf, vbCrLf))

            Dim output = ProcessUtilities.RunAndGetOutput(s_basicCompilerExecutable, String.Format("/nologo /t:library /doc /out:MyXml.dll {0}", src.ToString()), startFolder:=dir.ToString())
            AssertOutput(<text></text>, output)

            Assert.True(File.Exists(Path.Combine(dir.ToString(), "MyXml.xml")))

            CleanupAllGeneratedFiles(src.Path)
        End Sub

        <Fact, WorkItem(705148, "http://vstfdevdiv:8080/DevDiv2/DevDiv/_workitems/edit/705148")>
        Public Sub Bug705148c()
            Dim dir = Temp.CreateDirectory()
            Dim src = dir.CreateFile("a.vb")
            src.WriteAllText(
    <text>
''' &lt;summary&gt;ABC...XYZ&lt;/summary&gt;
Class C
End Class
</text>.Value.Replace(vbLf, vbCrLf))

            Dim output = ProcessUtilities.RunAndGetOutput(s_basicCompilerExecutable, String.Format("/nologo /t:library /doc:doc.xml /doc+ {0}", src.ToString()), startFolder:=dir.ToString())
            AssertOutput(<text></text>, output)

            Assert.True(File.Exists(Path.Combine(dir.ToString(), "a.xml")))

            CleanupAllGeneratedFiles(src.Path)
        End Sub

        <Fact, WorkItem(705202, "http://vstfdevdiv:8080/DevDiv2/DevDiv/_workitems/edit/705202")>
        Public Sub Bug705202a()
            Dim dir = Temp.CreateDirectory()
            Dim src = dir.CreateFile("a.vb")
            src.WriteAllText(
    <text>
''' &lt;summary&gt;ABC...XYZ&lt;/summary&gt;
Class C
End Class
</text>.Value.Replace(vbLf, vbCrLf))

            Dim output = ProcessUtilities.RunAndGetOutput(s_basicCompilerExecutable, String.Format("/nologo /t:library /doc:doc.xml /out:out.dll {0}", src.ToString()), startFolder:=dir.ToString())
            AssertOutput(<text></text>, output)

            Assert.True(File.Exists(Path.Combine(dir.ToString(), "doc.xml")))

            CleanupAllGeneratedFiles(src.Path)
        End Sub

        <Fact, WorkItem(705202, "http://vstfdevdiv:8080/DevDiv2/DevDiv/_workitems/edit/705202")>
        Public Sub Bug705202b()
            Dim dir = Temp.CreateDirectory()
            Dim src = dir.CreateFile("a.vb")
            src.WriteAllText(
    <text>
''' &lt;summary&gt;ABC...XYZ&lt;/summary&gt;
Class C
End Class
</text>.Value.Replace(vbLf, vbCrLf))

            Dim output = ProcessUtilities.RunAndGetOutput(s_basicCompilerExecutable, String.Format("/nologo /t:library /doc:doc.xml /doc /out:out.dll {0}", src.ToString()), startFolder:=dir.ToString())
            AssertOutput(<text></text>, output)

            Assert.True(File.Exists(Path.Combine(dir.ToString(), "out.xml")))

            CleanupAllGeneratedFiles(src.Path)
        End Sub

        <Fact, WorkItem(705202, "http://vstfdevdiv:8080/DevDiv2/DevDiv/_workitems/edit/705202")>
        Public Sub Bug705202c()
            Dim dir = Temp.CreateDirectory()
            Dim src = dir.CreateFile("a.vb")
            src.WriteAllText(
    <text>
''' &lt;summary&gt;ABC...XYZ&lt;/summary&gt;
Class C
End Class
</text>.Value.Replace(vbLf, vbCrLf))

            Dim output = ProcessUtilities.RunAndGetOutput(s_basicCompilerExecutable, String.Format("/nologo /t:library /doc:doc.xml /out:out.dll /doc+ {0}", src.ToString()), startFolder:=dir.ToString())
            AssertOutput(<text></text>, output)

            Assert.True(File.Exists(Path.Combine(dir.ToString(), "out.xml")))

            CleanupAllGeneratedFiles(src.Path)
        End Sub

        <Fact, WorkItem(531021, "http://vstfdevdiv:8080/DevDiv2/DevDiv/_workitems/edit/531021")>
        Public Sub ParseDocBreak2()

            ' In dev11, if you give an invalid file name, the documentation comments
            ' are parsed but writing the XML file fails with (warning!) BC42311.
            Const baseDirectory As String = "C:\abc\def\baz"

            Dim parsedArgs = DefaultParse({"/doc:"" """, "a.vb"}, baseDirectory)
            parsedArgs.Errors.Verify(
                Diagnostic(ERRID.WRN_XMLCannotWriteToXMLDocFile2).WithArguments(" ", "The system cannot find the path specified"))
            Assert.Null(parsedArgs.DocumentationPath)
            Assert.Equal(DocumentationMode.Diagnose, parsedArgs.ParseOptions.DocumentationMode)

            parsedArgs = DefaultParse({"/doc:"" \ """, "a.vb"}, baseDirectory)
            parsedArgs.Errors.Verify(
                Diagnostic(ERRID.WRN_XMLCannotWriteToXMLDocFile2).WithArguments(" \ ", "The system cannot find the path specified"))
            Assert.Null(parsedArgs.DocumentationPath)
            Assert.Equal(DocumentationMode.Diagnose, parsedArgs.ParseOptions.DocumentationMode)

            ' UNC
            parsedArgs = DefaultParse({"/doc:\\b", "a.vb"}, baseDirectory)
            parsedArgs.Errors.Verify(
                Diagnostic(ERRID.WRN_XMLCannotWriteToXMLDocFile2).WithArguments("\\b", "The system cannot find the path specified"))

            Assert.Null(parsedArgs.DocumentationPath)
            Assert.Equal(DocumentationMode.Diagnose, parsedArgs.ParseOptions.DocumentationMode) ' Even though the format was incorrect

            ' invalid name:
            parsedArgs = DefaultParse({"/doc:a.b" + ChrW(0) + "b", "a.vb"}, baseDirectory)
            parsedArgs.Errors.Verify(
                Diagnostic(ERRID.WRN_XMLCannotWriteToXMLDocFile2).WithArguments("a.b" + ChrW(0) + "b", "The system cannot find the path specified"))

            Assert.Null(parsedArgs.DocumentationPath)
            Assert.Equal(DocumentationMode.Diagnose, parsedArgs.ParseOptions.DocumentationMode) ' Even though the format was incorrect

            parsedArgs = DefaultParse({"/doc:a" + ChrW(55296) + "b.xml", "a.vb"}, baseDirectory)
            parsedArgs.Errors.Verify(
                Diagnostic(ERRID.WRN_XMLCannotWriteToXMLDocFile2).WithArguments("a" + ChrW(55296) + "b.xml", "The system cannot find the path specified"))

            Assert.Null(parsedArgs.DocumentationPath)
            Assert.Equal(DocumentationMode.Diagnose, parsedArgs.ParseOptions.DocumentationMode) ' Even though the format was incorrect

            parsedArgs = DefaultParse({"/doc:""a<>.xml""", "a.vb"}, baseDirectory)
            parsedArgs.Errors.Verify(
                Diagnostic(ERRID.WRN_XMLCannotWriteToXMLDocFile2).WithArguments("a<>.xml", "The system cannot find the path specified"))

            Assert.Null(parsedArgs.DocumentationPath)
            Assert.Equal(DocumentationMode.Diagnose, parsedArgs.ParseOptions.DocumentationMode) ' Even though the format was incorrect
        End Sub

        <Fact>
        Public Sub ParseDoc()
            Const baseDirectory As String = "C:\abc\def\baz"

            Dim parsedArgs = DefaultParse({"/doc:", "a.vb"}, baseDirectory)
            parsedArgs.Errors.Verify(
                Diagnostic(ERRID.ERR_ArgumentRequired).WithArguments("doc", ":<file>"))
            Assert.Equal(DocumentationMode.Diagnose, parsedArgs.ParseOptions.DocumentationMode)

            parsedArgs = DefaultParse({"/doc", "a.vb"}, baseDirectory)
            parsedArgs.Errors.Verify()
            Assert.Equal(Path.Combine(baseDirectory, "a.xml"), parsedArgs.DocumentationPath)
            Assert.Equal(DocumentationMode.Diagnose, parsedArgs.ParseOptions.DocumentationMode)

            parsedArgs = DefaultParse({"/doc+", "a.vb"}, baseDirectory)
            parsedArgs.Errors.Verify()
            Assert.Equal(Path.Combine(baseDirectory, "a.xml"), parsedArgs.DocumentationPath)
            Assert.Equal(DocumentationMode.Diagnose, parsedArgs.ParseOptions.DocumentationMode)

            parsedArgs = DefaultParse({"/doc-", "a.vb"}, baseDirectory)
            parsedArgs.Errors.Verify()
            Assert.Null(parsedArgs.DocumentationPath)
            Assert.Equal(DocumentationMode.None, parsedArgs.ParseOptions.DocumentationMode)

            parsedArgs = DefaultParse({"/doc+:abc.xml", "a.vb"}, baseDirectory)
            parsedArgs.Errors.Verify(
                Diagnostic(ERRID.ERR_SwitchNeedsBool).WithArguments("doc"))
            Assert.Equal(Path.Combine(baseDirectory, "a.xml"), parsedArgs.DocumentationPath)
            Assert.Equal(DocumentationMode.Diagnose, parsedArgs.ParseOptions.DocumentationMode)

            parsedArgs = DefaultParse({"/doc-:a.xml", "a.vb"}, baseDirectory)
            parsedArgs.Errors.Verify(
                Diagnostic(ERRID.ERR_SwitchNeedsBool).WithArguments("doc"))
            Assert.Null(parsedArgs.DocumentationPath)
            Assert.Equal(DocumentationMode.None, parsedArgs.ParseOptions.DocumentationMode)

            ' Should preserve fully qualified paths
            parsedArgs = DefaultParse({"/doc:C:\MyFolder\MyBinary.xml", "a.vb"}, baseDirectory)
            parsedArgs.Errors.Verify()
            Assert.Equal("C:\MyFolder\MyBinary.xml", parsedArgs.DocumentationPath)
            Assert.Equal(DocumentationMode.Diagnose, parsedArgs.ParseOptions.DocumentationMode)

            ' Should handle quotes
            parsedArgs = DefaultParse({"/doc:""C:\My Folder\MyBinary.xml""", "a.vb"}, baseDirectory)
            parsedArgs.Errors.Verify()
            Assert.Equal("C:\My Folder\MyBinary.xml", parsedArgs.DocumentationPath)
            Assert.Equal(DocumentationMode.Diagnose, parsedArgs.ParseOptions.DocumentationMode)

            ' Should expand partially qualified paths
            parsedArgs = DefaultParse({"/doc:MyBinary.xml", "a.vb"}, baseDirectory)
            parsedArgs.Errors.Verify()
            Assert.Equal(Path.Combine(baseDirectory, "MyBinary.xml"), parsedArgs.DocumentationPath)
            Assert.Equal(DocumentationMode.Diagnose, parsedArgs.ParseOptions.DocumentationMode)

            ' Should expand partially qualified paths
            parsedArgs = DefaultParse({"/doc:..\MyBinary.xml", "a.vb"}, baseDirectory)
            parsedArgs.Errors.Verify()
            Assert.Equal("C:\abc\def\MyBinary.xml", parsedArgs.DocumentationPath)
            Assert.Equal(DocumentationMode.Diagnose, parsedArgs.ParseOptions.DocumentationMode)

            ' drive-relative path:
            Dim currentDrive As Char = Directory.GetCurrentDirectory()(0)
            parsedArgs = DefaultParse({"/doc:" + currentDrive + ":a.xml", "a.vb"}, baseDirectory)
            parsedArgs.Errors.Verify(
                Diagnostic(ERRID.WRN_XMLCannotWriteToXMLDocFile2).WithArguments(currentDrive + ":a.xml", "The system cannot find the path specified"))

            Assert.Null(parsedArgs.DocumentationPath)
            Assert.Equal(DocumentationMode.Diagnose, parsedArgs.ParseOptions.DocumentationMode) ' Even though the format was incorrect

            ' UNC
            parsedArgs = DefaultParse({"/doc:\\server\share\file.xml", "a.vb"}, baseDirectory)
            parsedArgs.Errors.Verify()

            Assert.Equal("\\server\share\file.xml", parsedArgs.DocumentationPath)
            Assert.Equal(DocumentationMode.Diagnose, parsedArgs.ParseOptions.DocumentationMode)
        End Sub

        <Fact>
        Public Sub ParseDocAndOut()
            Const baseDirectory As String = "C:\abc\def\baz"

            ' Can specify separate directories for binary and XML output.
            Dim parsedArgs = DefaultParse({"/doc:a\b.xml", "/out:c\d.exe", "a.vb"}, baseDirectory)
            parsedArgs.Errors.Verify()

            Assert.Equal("C:\abc\def\baz\a\b.xml", parsedArgs.DocumentationPath)

            Assert.Equal("C:\abc\def\baz\c", parsedArgs.OutputDirectory)
            Assert.Equal("d.exe", parsedArgs.OutputFileName)

            ' XML does not fall back on output directory.
            parsedArgs = DefaultParse({"/doc:b.xml", "/out:c\d.exe", "a.vb"}, baseDirectory)
            parsedArgs.Errors.Verify()

            Assert.Equal("C:\abc\def\baz\b.xml", parsedArgs.DocumentationPath)

            Assert.Equal("C:\abc\def\baz\c", parsedArgs.OutputDirectory)
            Assert.Equal("d.exe", parsedArgs.OutputFileName)
        End Sub

        <Fact>
        Public Sub ParseDocMultiple()
            Const baseDirectory As String = "C:\abc\def\baz"

            Dim parsedArgs = DefaultParse({"/doc+", "/doc-", "/doc+", "a.vb"}, baseDirectory)
            parsedArgs.Errors.Verify()
            Assert.Equal(DocumentationMode.Diagnose, parsedArgs.ParseOptions.DocumentationMode)
            Assert.Equal(Path.Combine(baseDirectory, "a.xml"), parsedArgs.DocumentationPath)

            parsedArgs = DefaultParse({"/doc-", "/doc+", "/doc-", "a.vb"}, baseDirectory)
            parsedArgs.Errors.Verify()
            Assert.Equal(DocumentationMode.None, parsedArgs.ParseOptions.DocumentationMode)
            Assert.Null(parsedArgs.DocumentationPath)

            parsedArgs = DefaultParse({"/doc:a.xml", "/doc-", "a.vb"}, baseDirectory)
            parsedArgs.Errors.Verify()
            Assert.Equal(DocumentationMode.None, parsedArgs.ParseOptions.DocumentationMode)
            Assert.Null(parsedArgs.DocumentationPath)

            parsedArgs = DefaultParse({"/doc:abc.xml", "/doc+", "a.vb"}, baseDirectory)
            parsedArgs.Errors.Verify()
            Assert.Equal(DocumentationMode.Diagnose, parsedArgs.ParseOptions.DocumentationMode)
            Assert.Equal(Path.Combine(baseDirectory, "a.xml"), parsedArgs.DocumentationPath)

            parsedArgs = DefaultParse({"/doc-", "/doc:a.xml", "a.vb"}, baseDirectory)
            parsedArgs.Errors.Verify()
            Assert.Equal(DocumentationMode.Diagnose, parsedArgs.ParseOptions.DocumentationMode)
            Assert.Equal(Path.Combine(baseDirectory, "a.xml"), parsedArgs.DocumentationPath)

            parsedArgs = DefaultParse({"/doc+", "/doc:a.xml", "a.vb"}, baseDirectory)
            parsedArgs.Errors.Verify()
            Assert.Equal(DocumentationMode.Diagnose, parsedArgs.ParseOptions.DocumentationMode)
            Assert.Equal(Path.Combine(baseDirectory, "a.xml"), parsedArgs.DocumentationPath)
        End Sub

        <Fact>
        Public Sub ParseErrorLog()
            Const baseDirectory As String = "C:\abc\def\baz"

            Dim parsedArgs = DefaultParse({"/errorlog:", "a.vb"}, baseDirectory)
            parsedArgs.Errors.Verify(
                Diagnostic(ERRID.ERR_ArgumentRequired).WithArguments("errorlog", ":<file>"))
            Assert.Null(parsedArgs.ErrorLogPath)
            Assert.False(parsedArgs.CompilationOptions.ReportSuppressedDiagnostics)

            parsedArgs = DefaultParse({"/errorlog", "a.vb"}, baseDirectory)
            parsedArgs.Errors.Verify(
                Diagnostic(ERRID.ERR_ArgumentRequired).WithArguments("errorlog", ":<file>"))
            Assert.Null(parsedArgs.ErrorLogPath)
            Assert.False(parsedArgs.CompilationOptions.ReportSuppressedDiagnostics)

            ' Should preserve fully qualified paths
            parsedArgs = DefaultParse({"/errorlog:C:\MyFolder\MyBinary.xml", "a.vb"}, baseDirectory)
            parsedArgs.Errors.Verify()
            Assert.Equal("C:\MyFolder\MyBinary.xml", parsedArgs.ErrorLogPath)
            Assert.True(parsedArgs.CompilationOptions.ReportSuppressedDiagnostics)

            ' Should handle quotes
            parsedArgs = DefaultParse({"/errorlog:""C:\My Folder\MyBinary.xml""", "a.vb"}, baseDirectory)
            parsedArgs.Errors.Verify()
            Assert.Equal("C:\My Folder\MyBinary.xml", parsedArgs.ErrorLogPath)
            Assert.True(parsedArgs.CompilationOptions.ReportSuppressedDiagnostics)

            ' Quote after a \ is treated as an escape
            parsedArgs = DefaultParse({"/errorlog:C:\""My Folder""\MyBinary.xml", "a.vb"}, baseDirectory)
            parsedArgs.Errors.Verify(
                    Diagnostic(ERRID.FTL_InvalidInputFileName).WithArguments("C:""My Folder\MyBinary.xml").WithLocation(1, 1))

            ' Should expand partially qualified paths
            parsedArgs = DefaultParse({"/errorlog:MyBinary.xml", "a.vb"}, baseDirectory)
            parsedArgs.Errors.Verify()
            Assert.Equal(Path.Combine(baseDirectory, "MyBinary.xml"), parsedArgs.ErrorLogPath)

            ' Should expand partially qualified paths
            parsedArgs = DefaultParse({"/errorlog:..\MyBinary.xml", "a.vb"}, baseDirectory)
            parsedArgs.Errors.Verify()
            Assert.Equal("C:\abc\def\MyBinary.xml", parsedArgs.ErrorLogPath)
            Assert.True(parsedArgs.CompilationOptions.ReportSuppressedDiagnostics)

            ' drive-relative path:
            Dim currentDrive As Char = Directory.GetCurrentDirectory()(0)
            Dim filePath = currentDrive + ":a.xml"
            parsedArgs = DefaultParse({"/errorlog:" + filePath, "a.vb"}, baseDirectory)
            parsedArgs.Errors.Verify(
                Diagnostic(ERRID.FTL_InvalidInputFileName).WithArguments(filePath))

            Assert.Null(parsedArgs.ErrorLogPath)
            Assert.False(parsedArgs.CompilationOptions.ReportSuppressedDiagnostics)

            ' UNC
            parsedArgs = DefaultParse({"/errorlog:\\server\share\file.xml", "a.vb"}, baseDirectory)
            parsedArgs.Errors.Verify()

            Assert.Equal("\\server\share\file.xml", parsedArgs.ErrorLogPath)
            Assert.True(parsedArgs.CompilationOptions.ReportSuppressedDiagnostics)
        End Sub

        <Fact>
        Public Sub ParseErrorLogAndOut()
            Const baseDirectory As String = "C:\abc\def\baz"

            ' Can specify separate directories for binary and error log output.
            Dim parsedArgs = DefaultParse({"/errorlog:a\b.xml", "/out:c\d.exe", "a.vb"}, baseDirectory)
            parsedArgs.Errors.Verify()

            Assert.Equal("C:\abc\def\baz\a\b.xml", parsedArgs.ErrorLogPath)

            Assert.Equal("C:\abc\def\baz\c", parsedArgs.OutputDirectory)
            Assert.Equal("d.exe", parsedArgs.OutputFileName)

            ' error log does not fall back on output directory.
            parsedArgs = DefaultParse({"/errorlog:b.xml", "/out:c\d.exe", "a.vb"}, baseDirectory)
            parsedArgs.Errors.Verify()

            Assert.Equal("C:\abc\def\baz\b.xml", parsedArgs.ErrorLogPath)

            Assert.Equal("C:\abc\def\baz\c", parsedArgs.OutputDirectory)
            Assert.Equal("d.exe", parsedArgs.OutputFileName)
        End Sub

        <Fact>
        Public Sub KeyContainerAndKeyFile()
            ' KEYCONTAINER
            Dim parsedArgs = DefaultParse({"/KeyContainer:key-cont-name", "a.vb"}, _baseDirectory)
            parsedArgs.Errors.Verify()
            Assert.Equal("key-cont-name", parsedArgs.CompilationOptions.CryptoKeyContainer)

            parsedArgs = DefaultParse({"/KEYcontainer", "a.vb"}, _baseDirectory)
            parsedArgs.Errors.Verify(Diagnostic(ERRID.ERR_ArgumentRequired).WithArguments("keycontainer", ":<string>"))
            Assert.Null(parsedArgs.CompilationOptions.CryptoKeyContainer)

            parsedArgs = DefaultParse({"/keycontainer-", "a.vb"}, _baseDirectory)
            parsedArgs.Errors.Verify(Diagnostic(ERRID.WRN_BadSwitch).WithArguments("/keycontainer-"))
            Assert.Null(parsedArgs.CompilationOptions.CryptoKeyContainer)

            parsedArgs = DefaultParse({"/keycontainer:", "a.vb"}, _baseDirectory)
            parsedArgs.Errors.Verify(Diagnostic(ERRID.ERR_ArgumentRequired).WithArguments("keycontainer", ":<string>"))
            Assert.Null(parsedArgs.CompilationOptions.CryptoKeyContainer)

            parsedArgs = DefaultParse({"/keycontainer: ", "a.vb"}, _baseDirectory)
            parsedArgs.Errors.Verify(Diagnostic(ERRID.ERR_ArgumentRequired).WithArguments("keycontainer", ":<string>"))
            Assert.Null(parsedArgs.CompilationOptions.CryptoKeyContainer)

            ' KEYFILE
            parsedArgs = DefaultParse({"/keyfile:\somepath\s""ome Fil""e.goo.bar", "a.cs"}, _baseDirectory)
            parsedArgs.Errors.Verify()
            Assert.Equal("\somepath\some File.goo.bar", parsedArgs.CompilationOptions.CryptoKeyFile)

            parsedArgs = DefaultParse({"/keyFile", "a.cs"}, _baseDirectory)
            parsedArgs.Errors.Verify(Diagnostic(ERRID.ERR_ArgumentRequired).WithArguments("keyfile", ":<file>"))
            Assert.Null(parsedArgs.CompilationOptions.CryptoKeyFile)

            parsedArgs = DefaultParse({"/keyfile-", "a.cs"}, _baseDirectory)
            parsedArgs.Errors.Verify(Diagnostic(ERRID.WRN_BadSwitch).WithArguments("/keyfile-"))
            Assert.Null(parsedArgs.CompilationOptions.CryptoKeyFile)

            parsedArgs = DefaultParse({"/keyfile: ", "a.vb"}, _baseDirectory)
            parsedArgs.Errors.Verify(Diagnostic(ERRID.ERR_ArgumentRequired).WithArguments("keyfile", ":<file>"))
            Assert.Null(parsedArgs.CompilationOptions.CryptoKeyFile)

            ' default value
            parsedArgs = DefaultParse({"a.vb"}, _baseDirectory)
            parsedArgs.Errors.Verify()
            Assert.Equal(Nothing, parsedArgs.CompilationOptions.CryptoKeyContainer)
            Assert.Equal(Nothing, parsedArgs.CompilationOptions.CryptoKeyFile)

            ' keyfile/keycontainer conflicts 
            parsedArgs = DefaultParse({"/keycontainer:a", "/keyfile:b", "a.vb"}, _baseDirectory)
            parsedArgs.Errors.Verify()
            Assert.Equal(Nothing, parsedArgs.CompilationOptions.CryptoKeyContainer)
            Assert.Equal("b", parsedArgs.CompilationOptions.CryptoKeyFile)

            ' keyfile/keycontainer conflicts 
            parsedArgs = DefaultParse({"/keyfile:b", "/keycontainer:a", "a.vb"}, _baseDirectory)
            parsedArgs.Errors.Verify()
            Assert.Equal("a", parsedArgs.CompilationOptions.CryptoKeyContainer)
            Assert.Equal(Nothing, parsedArgs.CompilationOptions.CryptoKeyFile)

        End Sub

        <Fact, WorkItem(530088, "http://vstfdevdiv:8080/DevDiv2/DevDiv/_workitems/edit/530088")>
        Public Sub Platform()
            ' test recognizing all options
            Dim parsedArgs = DefaultParse({"/platform:X86", "a.vb"}, _baseDirectory)
            parsedArgs.Errors.Verify()
            Assert.Equal(CodeAnalysis.Platform.X86, parsedArgs.CompilationOptions.Platform)

            parsedArgs = DefaultParse({"/platform:x64", "a.vb"}, _baseDirectory)
            parsedArgs.Errors.Verify()
            Assert.Equal(CodeAnalysis.Platform.X64, parsedArgs.CompilationOptions.Platform)

            parsedArgs = DefaultParse({"/platform:itanium", "a.vb"}, _baseDirectory)
            parsedArgs.Errors.Verify()
            Assert.Equal(CodeAnalysis.Platform.Itanium, parsedArgs.CompilationOptions.Platform)

            parsedArgs = DefaultParse({"/platform:anycpu", "a.vb"}, _baseDirectory)
            parsedArgs.Errors.Verify()
            Assert.Equal(CodeAnalysis.Platform.AnyCpu, parsedArgs.CompilationOptions.Platform)

            parsedArgs = DefaultParse({"/platform:anycpu32bitpreferred", "/t:exe", "a.vb"}, _baseDirectory)
            parsedArgs.Errors.Verify()
            Assert.Equal(CodeAnalysis.Platform.AnyCpu32BitPreferred, parsedArgs.CompilationOptions.Platform)

            parsedArgs = DefaultParse({"/platform:anycpu32bitpreferred", "/t:appcontainerexe", "a.vb"}, _baseDirectory)
            parsedArgs.Errors.Verify()
            Assert.Equal(CodeAnalysis.Platform.AnyCpu32BitPreferred, parsedArgs.CompilationOptions.Platform)

            parsedArgs = DefaultParse({"/platform:arm", "a.vb"}, _baseDirectory)
            parsedArgs.Errors.Verify()
            Assert.Equal(CodeAnalysis.Platform.Arm, parsedArgs.CompilationOptions.Platform)

            ' test default (AnyCPU)
            parsedArgs = DefaultParse({"/debug-", "a.vb"}, _baseDirectory)
            parsedArgs.Errors.Verify()
            Assert.Equal(CodeAnalysis.Platform.AnyCpu, parsedArgs.CompilationOptions.Platform)

            ' test missing 
            parsedArgs = DefaultParse({"/platform:", "a.vb"}, _baseDirectory)
            Verify(parsedArgs.Errors, Diagnostic(ERRID.ERR_ArgumentRequired).WithArguments("platform", ":<string>"))
            parsedArgs = DefaultParse({"/platform", "a.vb"}, _baseDirectory)
            Verify(parsedArgs.Errors, Diagnostic(ERRID.ERR_ArgumentRequired).WithArguments("platform", ":<string>"))
            parsedArgs = DefaultParse({"/platform+", "a.vb"}, _baseDirectory)
            Verify(parsedArgs.Errors, Diagnostic(ERRID.WRN_BadSwitch).WithArguments("/platform+")) ' TODO: Dev11 reports ERR_ArgumentRequired

            ' test illegal input
            parsedArgs = DefaultParse({"/platform:abcdef", "a.vb"}, _baseDirectory)
            Verify(parsedArgs.Errors, Diagnostic(ERRID.ERR_InvalidSwitchValue).WithArguments("platform", "abcdef"))

            ' test overriding
            parsedArgs = DefaultParse({"/platform:anycpu32bitpreferred", "/platform:anycpu", "a.vb"}, _baseDirectory)
            parsedArgs.Errors.Verify()
            Assert.Equal(CodeAnalysis.Platform.AnyCpu, parsedArgs.CompilationOptions.Platform)

            ' test illegal
            parsedArgs = DefaultParse({"/platform:anycpu32bitpreferred", "/t:library", "a.vb"}, _baseDirectory)
            Verify(parsedArgs.Errors, Diagnostic(ERRID.ERR_LibAnycpu32bitPreferredConflict).WithArguments("Platform", "AnyCpu32BitPreferred").WithLocation(1, 1))

            parsedArgs = DefaultParse({"/platform:anycpu", "/platform:anycpu32bitpreferred", "/target:winmdobj", "a.vb"}, _baseDirectory)
            Verify(parsedArgs.Errors, Diagnostic(ERRID.ERR_LibAnycpu32bitPreferredConflict).WithArguments("Platform", "AnyCpu32BitPreferred").WithLocation(1, 1))
        End Sub

        <Fact()>
        Public Sub FileAlignment()
            ' test recognizing all options
            Dim parsedArgs = DefaultParse({"/filealign:512", "a.vb"}, _baseDirectory)
            Assert.Equal(512, parsedArgs.EmitOptions.FileAlignment)
            parsedArgs = DefaultParse({"/filealign:1024", "a.vb"}, _baseDirectory)
            Assert.Equal(1024, parsedArgs.EmitOptions.FileAlignment)
            parsedArgs = DefaultParse({"/filealign:2048", "a.vb"}, _baseDirectory)
            Assert.Equal(2048, parsedArgs.EmitOptions.FileAlignment)
            parsedArgs = DefaultParse({"/filealign:4096", "a.vb"}, _baseDirectory)
            Assert.Equal(4096, parsedArgs.EmitOptions.FileAlignment)
            parsedArgs = DefaultParse({"/filealign:8192", "a.vb"}, _baseDirectory)
            Assert.Equal(8192, parsedArgs.EmitOptions.FileAlignment)

            ' test oct values
            parsedArgs = DefaultParse({"/filealign:01000", "a.vb"}, _baseDirectory)
            Assert.Equal(512, parsedArgs.EmitOptions.FileAlignment)
            parsedArgs = DefaultParse({"/filealign:02000", "a.vb"}, _baseDirectory)
            Assert.Equal(1024, parsedArgs.EmitOptions.FileAlignment)
            parsedArgs = DefaultParse({"/filealign:04000", "a.vb"}, _baseDirectory)
            Assert.Equal(2048, parsedArgs.EmitOptions.FileAlignment)
            parsedArgs = DefaultParse({"/filealign:010000", "a.vb"}, _baseDirectory)
            Assert.Equal(4096, parsedArgs.EmitOptions.FileAlignment)
            parsedArgs = DefaultParse({"/filealign:020000", "a.vb"}, _baseDirectory)
            Assert.Equal(8192, parsedArgs.EmitOptions.FileAlignment)

            ' test hex values
            parsedArgs = DefaultParse({"/filealign:0x200", "a.vb"}, _baseDirectory)
            Assert.Equal(512, parsedArgs.EmitOptions.FileAlignment)
            parsedArgs = DefaultParse({"/filealign:0x400", "a.vb"}, _baseDirectory)
            Assert.Equal(1024, parsedArgs.EmitOptions.FileAlignment)
            parsedArgs = DefaultParse({"/filealign:0x800", "a.vb"}, _baseDirectory)
            Assert.Equal(2048, parsedArgs.EmitOptions.FileAlignment)
            parsedArgs = DefaultParse({"/filealign:0x1000", "a.vb"}, _baseDirectory)
            Assert.Equal(4096, parsedArgs.EmitOptions.FileAlignment)
            parsedArgs = DefaultParse({"/filealign:0x2000", "a.vb"}, _baseDirectory)
            Assert.Equal(8192, parsedArgs.EmitOptions.FileAlignment)

            ' test default (no value)
            parsedArgs = DefaultParse({"/platform:x86", "a.vb"}, _baseDirectory)
            Assert.Equal(0, parsedArgs.EmitOptions.FileAlignment)

            ' test missing 
            parsedArgs = DefaultParse({"/filealign:", "a.vb"}, _baseDirectory)
            Verify(parsedArgs.Errors, Diagnostic(ERRID.ERR_ArgumentRequired).WithArguments("filealign", ":<number>"))

            ' test illegal
            parsedArgs = DefaultParse({"/filealign:0", "a.vb"}, _baseDirectory)
            Verify(parsedArgs.Errors, Diagnostic(ERRID.ERR_InvalidSwitchValue).WithArguments("filealign", "0"))
            parsedArgs = DefaultParse({"/filealign:0x", "a.vb"}, _baseDirectory)
            Verify(parsedArgs.Errors, Diagnostic(ERRID.ERR_InvalidSwitchValue).WithArguments("filealign", "0x"))
            parsedArgs = DefaultParse({"/filealign:0x0", "a.vb"}, _baseDirectory)
            Verify(parsedArgs.Errors, Diagnostic(ERRID.ERR_InvalidSwitchValue).WithArguments("filealign", "0x0"))
            parsedArgs = DefaultParse({"/filealign:-1", "a.vb"}, _baseDirectory)
            Verify(parsedArgs.Errors, Diagnostic(ERRID.ERR_InvalidSwitchValue).WithArguments("filealign", "-1"))
            parsedArgs = DefaultParse({"/filealign:-0x100", "a.vb"}, _baseDirectory)
            Verify(parsedArgs.Errors, Diagnostic(ERRID.ERR_InvalidSwitchValue).WithArguments("filealign", "-0x100"))
        End Sub

        <Fact()>
        Public Sub RemoveIntChecks()
            Dim parsedArgs = DefaultParse({"/removeintcheckS", "a.vb"}, _baseDirectory)
            parsedArgs.Errors.Verify()
            Assert.False(parsedArgs.CompilationOptions.CheckOverflow)

            parsedArgs = DefaultParse({"/removeintcheckS+", "a.vb"}, _baseDirectory)
            parsedArgs.Errors.Verify()
            Assert.False(parsedArgs.CompilationOptions.CheckOverflow)

            parsedArgs = DefaultParse({"/removeintcheckS-", "a.vb"}, _baseDirectory)
            parsedArgs.Errors.Verify()
            Assert.True(parsedArgs.CompilationOptions.CheckOverflow)

            parsedArgs = DefaultParse({"/removeintchecks+", "/removeintchecks-", "a.vb"}, _baseDirectory)
            parsedArgs.Errors.Verify()
            Assert.True(parsedArgs.CompilationOptions.CheckOverflow)

            parsedArgs = DefaultParse({"/removeintchecks:", "a.vb"}, _baseDirectory)
            parsedArgs.Errors.Verify(Diagnostic(ERRID.ERR_SwitchNeedsBool).WithArguments("removeintchecks"))

            parsedArgs = DefaultParse({"/removeintchecks:+", "a.vb"}, _baseDirectory)
            parsedArgs.Errors.Verify(Diagnostic(ERRID.ERR_SwitchNeedsBool).WithArguments("removeintchecks"))

            parsedArgs = DefaultParse({"/removeintchecks+:", "a.vb"}, _baseDirectory)
            parsedArgs.Errors.Verify(Diagnostic(ERRID.ERR_SwitchNeedsBool).WithArguments("removeintchecks"))
        End Sub

        <Fact()>
        Public Sub BaseAddress()
            ' This test is about what passes the parser. Even if a value was accepted by the parser it might not be considered
            ' as a valid base address later on (e.g. values >0x8000).

            ' test decimal values being treated as hex
            Dim parsedArgs = DefaultParse({"/baseaddress:0", "a.vb"}, _baseDirectory)
            Assert.Equal(CType(0, ULong), parsedArgs.EmitOptions.BaseAddress)
            parsedArgs = DefaultParse({"/baseaddress:1024", "a.vb"}, _baseDirectory)
            Assert.Equal(CType(&H1024, ULong), parsedArgs.EmitOptions.BaseAddress)
            parsedArgs = DefaultParse({"/baseaddress:2048", "a.vb"}, _baseDirectory)
            Assert.Equal(CType(&H2048, ULong), parsedArgs.EmitOptions.BaseAddress)
            parsedArgs = DefaultParse({"/baseaddress:4096", "a.vb"}, _baseDirectory)
            Assert.Equal(CType(&H4096, ULong), parsedArgs.EmitOptions.BaseAddress)
            parsedArgs = DefaultParse({"/baseaddress:8192", "a.vb"}, _baseDirectory)
            Assert.Equal(CType(&H8192, ULong), parsedArgs.EmitOptions.BaseAddress)

            ' test hex values being treated as hex
            parsedArgs = DefaultParse({"/baseaddress:0x200", "a.vb"}, _baseDirectory)
            Assert.Equal(CType(&H200, ULong), parsedArgs.EmitOptions.BaseAddress)
            parsedArgs = DefaultParse({"/baseaddress:0x400", "a.vb"}, _baseDirectory)
            Assert.Equal(CType(&H400, ULong), parsedArgs.EmitOptions.BaseAddress)
            parsedArgs = DefaultParse({"/baseaddress:0x800", "a.vb"}, _baseDirectory)
            Assert.Equal(CType(&H800, ULong), parsedArgs.EmitOptions.BaseAddress)
            parsedArgs = DefaultParse({"/baseaddress:0x1000", "a.vb"}, _baseDirectory)
            Assert.Equal(CType(&H1000, ULong), parsedArgs.EmitOptions.BaseAddress)
            parsedArgs = DefaultParse({"/baseaddress:0xFFFFFFFFFFFFFFFF", "a.vb"}, _baseDirectory)
            Assert.Equal(ULong.MaxValue, parsedArgs.EmitOptions.BaseAddress)
            parsedArgs = DefaultParse({"/baseaddress:FFFFFFFFFFFFFFFF", "a.vb"}, _baseDirectory)
            Assert.Equal(ULong.MaxValue, parsedArgs.EmitOptions.BaseAddress)

            ' test octal values being treated as hex
            parsedArgs = DefaultParse({"/baseaddress:00", "a.vb"}, _baseDirectory)
            Assert.Equal(CType(0, ULong), parsedArgs.EmitOptions.BaseAddress)
            parsedArgs = DefaultParse({"/baseaddress:01024", "a.vb"}, _baseDirectory)
            Assert.Equal(CType(&H1024, ULong), parsedArgs.EmitOptions.BaseAddress)
            parsedArgs = DefaultParse({"/baseaddress:02048", "a.vb"}, _baseDirectory)
            Assert.Equal(CType(&H2048, ULong), parsedArgs.EmitOptions.BaseAddress)
            parsedArgs = DefaultParse({"/baseaddress:04096", "a.vb"}, _baseDirectory)
            Assert.Equal(CType(&H4096, ULong), parsedArgs.EmitOptions.BaseAddress)
            parsedArgs = DefaultParse({"/baseaddress:08192", "a.vb"}, _baseDirectory)
            Assert.Equal(CType(&H8192, ULong), parsedArgs.EmitOptions.BaseAddress)

            ' test default (no value)
            parsedArgs = DefaultParse({"/platform:x86", "a.vb"}, _baseDirectory)
            Assert.Equal(CType(0, ULong), parsedArgs.EmitOptions.BaseAddress)

            ' test missing 
            parsedArgs = DefaultParse({"/baseaddress:", "a.vb"}, _baseDirectory)
            Verify(parsedArgs.Errors, Diagnostic(ERRID.ERR_ArgumentRequired).WithArguments("baseaddress", ":<number>"))

            ' test illegal
            parsedArgs = DefaultParse({"/baseaddress:0x10000000000000000", "a.vb"}, _baseDirectory)
            Verify(parsedArgs.Errors, Diagnostic(ERRID.ERR_InvalidSwitchValue).WithArguments("baseaddress", "0x10000000000000000"))
            parsedArgs = DefaultParse({"/BASEADDRESS:-1", "a.vb"}, _baseDirectory)
            Verify(parsedArgs.Errors, Diagnostic(ERRID.ERR_InvalidSwitchValue).WithArguments("baseaddress", "-1"))
            parsedArgs = DefaultParse({"/BASEADDRESS:" + ULong.MaxValue.ToString, "a.vb"}, _baseDirectory)
            Verify(parsedArgs.Errors, Diagnostic(ERRID.ERR_InvalidSwitchValue).WithArguments("baseaddress", ULong.MaxValue.ToString))
        End Sub

        <Fact()>
        Public Sub BinaryFile()
            Dim binaryPath = Temp.CreateFile().WriteAllBytes(TestResources.NetFX.v4_0_30319.mscorlib).Path
            Dim outWriter As New StringWriter()
            Dim exitCode As Integer = New MockVisualBasicCompiler(Nothing, _baseDirectory, {"/nologo", "/preferreduilang:en", binaryPath}).Run(outWriter, Nothing)
            Assert.Equal(1, exitCode)
            Assert.Equal("vbc : error BC2015: the file '" + binaryPath + "' is not a text file", outWriter.ToString.Trim())

            CleanupAllGeneratedFiles(binaryPath)
        End Sub

        <Fact()>
        Public Sub AddModule()
            Dim parsedArgs = DefaultParse({"/nostdlib", "/vbruntime-", "/addMODULE:c:\,d:\x\y\z,abc,,", "a.vb"}, _baseDirectory)
            parsedArgs.Errors.Verify()
            Assert.Equal(3, parsedArgs.MetadataReferences.Length)
            Assert.Equal("c:\", parsedArgs.MetadataReferences(0).Reference)
            Assert.Equal(MetadataImageKind.Module, parsedArgs.MetadataReferences(0).Properties.Kind)
            Assert.Equal("d:\x\y\z", parsedArgs.MetadataReferences(1).Reference)
            Assert.Equal(MetadataImageKind.Module, parsedArgs.MetadataReferences(1).Properties.Kind)
            Assert.Equal("abc", parsedArgs.MetadataReferences(2).Reference)
            Assert.Equal(MetadataImageKind.Module, parsedArgs.MetadataReferences(2).Properties.Kind)
            Assert.False(parsedArgs.MetadataReferences(0).Reference.EndsWith("mscorlib.dll", StringComparison.Ordinal))
            Assert.False(parsedArgs.MetadataReferences(1).Reference.EndsWith("mscorlib.dll", StringComparison.Ordinal))
            Assert.False(parsedArgs.MetadataReferences(2).Reference.EndsWith("mscorlib.dll", StringComparison.Ordinal))
            Assert.True(parsedArgs.DefaultCoreLibraryReference.Value.Reference.EndsWith("mscorlib.dll", StringComparison.Ordinal))
            Assert.Equal(MetadataImageKind.Assembly, parsedArgs.DefaultCoreLibraryReference.Value.Properties.Kind)

            parsedArgs = DefaultParse({"/ADDMODULE", "a.vb"}, _baseDirectory)
            parsedArgs.Errors.Verify(Diagnostic(ERRID.ERR_ArgumentRequired).WithArguments("addmodule", ":<file_list>"))

            parsedArgs = DefaultParse({"/addmodule:", "a.vb"}, _baseDirectory)
            parsedArgs.Errors.Verify(Diagnostic(ERRID.ERR_ArgumentRequired).WithArguments("addmodule", ":<file_list>"))

            parsedArgs = DefaultParse({"/addmodule+", "a.vb"}, _baseDirectory)
            parsedArgs.Errors.Verify(Diagnostic(ERRID.WRN_BadSwitch).WithArguments("/addmodule+")) ' TODO: Dev11 reports ERR_ArgumentRequired
        End Sub

        <Fact()>
        Public Sub LibPathsAndLibEnvVariable()
            Dim parsedArgs = DefaultParse({"/libpath:c:\,d:\x\y\z,abc,,", "a.vb"}, _baseDirectory)
            parsedArgs.Errors.Verify()
            AssertReferencePathsEqual(parsedArgs.ReferencePaths, Nothing, "c:\", "d:\x\y\z", Path.Combine(_baseDirectory, "abc"))

            parsedArgs = DefaultParse({"/lib:c:\Windows", "/libpaths:abc\def, , , ", "a.vb"}, _baseDirectory)
            parsedArgs.Errors.Verify()
            AssertReferencePathsEqual(parsedArgs.ReferencePaths, Nothing, "c:\Windows", Path.Combine(_baseDirectory, "abc\def"))

            parsedArgs = DefaultParse({"/libpath", "a.vb"}, _baseDirectory)
            parsedArgs.Errors.Verify(Diagnostic(ERRID.ERR_ArgumentRequired).WithArguments("libpath", ":<path_list>"))

            parsedArgs = DefaultParse({"/libpath:", "a.vb"}, _baseDirectory)
            parsedArgs.Errors.Verify(Diagnostic(ERRID.ERR_ArgumentRequired).WithArguments("libpath", ":<path_list>"))

            parsedArgs = DefaultParse({"/libpath+", "a.vb"}, _baseDirectory)
            parsedArgs.Errors.Verify(Diagnostic(ERRID.WRN_BadSwitch).WithArguments("/libpath+")) ' TODO: Dev11 reports ERR_ArgumentRequired
        End Sub

        <Fact(), WorkItem(546005, "http://vstfdevdiv:8080/DevDiv2/DevDiv/_workitems/edit/546005")>
        Public Sub LibPathsAndLibEnvVariable_Relative_vbc()
            Dim tempFolder = Temp.CreateDirectory()
            Dim baseDirectory = tempFolder.ToString()

            Dim subFolder = tempFolder.CreateDirectory("temp")
            Dim subDirectory = subFolder.ToString()

            Dim src = Temp.CreateFile("a.vb")
            src.WriteAllText("Imports System")

            Dim outWriter As New StringWriter()
            Dim exitCode As Integer = New MockVisualBasicCompiler(Nothing, subDirectory, {"/nologo", "/t:library", "/out:abc.xyz", src.ToString()}).Run(outWriter, Nothing)
            Assert.Equal(0, exitCode)
            Assert.Equal("", outWriter.ToString().Trim())

            outWriter = New StringWriter()
            exitCode = New MockVisualBasicCompiler(Nothing, baseDirectory, {"/nologo", "/libpath:temp", "/r:abc.xyz.dll", "/t:library", src.ToString()}).Run(outWriter, Nothing)
            Assert.Equal(0, exitCode)
            Assert.Equal("", outWriter.ToString().Trim())

            CleanupAllGeneratedFiles(src.Path)
        End Sub

        <Fact()>
        Public Sub UnableWriteOutput()
            Dim tempFolder = Temp.CreateDirectory()
            Dim baseDirectory = tempFolder.ToString()
            Dim subFolder = tempFolder.CreateDirectory("temp.dll")

            Dim src = Temp.CreateFile("a.vb")
            src.WriteAllText("Imports System")

            Dim outWriter As New StringWriter()
            Dim exitCode As Integer = New MockVisualBasicCompiler(Nothing, baseDirectory, {"/nologo", "/preferreduilang:en", "/t:library", "/out:" & subFolder.ToString(), src.ToString()}).Run(outWriter, Nothing)
            Assert.Equal(1, exitCode)
            Assert.True(outWriter.ToString().Contains("error BC2012: can't open '" & subFolder.ToString() & "' for writing: ")) ' Cannot create a file when that file already exists.

            CleanupAllGeneratedFiles(src.Path)
        End Sub

        <Fact()>
        Public Sub SdkPathAndLibEnvVariable()
            Dim parsedArgs = DefaultParse({"/libpath:c:lib2", "/sdkpath:<>,d:\sdk1", "/vbruntime*", "/nostdlib", "a.vb"}, _baseDirectory)

            ' invalid paths are ignored
            parsedArgs.Errors.Verify()
            AssertReferencePathsEqual(parsedArgs.ReferencePaths, "d:\sdk1")

            parsedArgs = DefaultParse({"/sdkpath:c:\Windows", "/sdkpath:d:\Windows", "/vbruntime*", "/nostdlib", "a.vb"}, _baseDirectory)
            parsedArgs.Errors.Verify()
            AssertReferencePathsEqual(parsedArgs.ReferencePaths, "d:\Windows")

            parsedArgs = DefaultParse({"/sdkpath:c:\Windows,d:\blah", "a.vb"}, _baseDirectory)
            AssertReferencePathsEqual(parsedArgs.ReferencePaths, "c:\Windows", "d:\blah")

            parsedArgs = DefaultParse({"/libpath:c:\Windows,d:\blah", "/sdkpath:c:\lib2", "a.vb"}, _baseDirectory)
            AssertReferencePathsEqual(parsedArgs.ReferencePaths, "c:\lib2", "c:\Windows", "d:\blah")

            parsedArgs = DefaultParse({"/sdkpath", "/vbruntime*", "/nostdlib", "a.vb"}, _baseDirectory)
            parsedArgs.Errors.Verify(Diagnostic(ERRID.ERR_ArgumentRequired).WithArguments("sdkpath", ":<path>"))

            parsedArgs = DefaultParse({"/sdkpath:", "a.vb"}, _baseDirectory)
            parsedArgs.Errors.Verify(Diagnostic(ERRID.ERR_ArgumentRequired).WithArguments("sdkpath", ":<path>"))

            parsedArgs = DefaultParse({"/sdkpath+", "/vbruntime*", "/nostdlib", "a.vb"}, _baseDirectory)
            parsedArgs.Errors.Verify(Diagnostic(ERRID.WRN_BadSwitch).WithArguments("/sdkpath+")) ' TODO: Dev11 reports ERR_ArgumentRequired
        End Sub

        <Fact()>
        Public Sub VbRuntime()

            Dim dir = Temp.CreateDirectory()
            Dim src = dir.CreateFile("src.vb")
            src.WriteAllText(
    <text>
Imports Microsoft.VisualBasic
Class C
Dim a = vbLf
Dim b = Loc
End Class
</text>.Value.Replace(vbLf, vbCrLf))

            Dim output = ProcessUtilities.RunAndGetOutput(s_basicCompilerExecutable, "/nologo /preferreduilang:en /vbruntime /t:library " & src.ToString(), expectedRetCode:=1)
            AssertOutput(
    <text>
src.vb(5) : error BC30455: Argument not specified for parameter 'FileNumber' of 'Public Function Loc(FileNumber As Integer) As Long'.
Dim b = Loc
        ~~~
</text>, output)

            output = ProcessUtilities.RunAndGetOutput(s_basicCompilerExecutable, "/nologo /preferreduilang:en /vbruntime+ /t:library " & src.ToString(), expectedRetCode:=1)
            AssertOutput(
    <text>
src.vb(5) : error BC30455: Argument not specified for parameter 'FileNumber' of 'Public Function Loc(FileNumber As Integer) As Long'.
Dim b = Loc
        ~~~
</text>, output)

            output = ProcessUtilities.RunAndGetOutput(s_basicCompilerExecutable, "/nologo /preferreduilang:en /vbruntime* /t:library /r:System.dll " & src.ToString(), expectedRetCode:=1)
            AssertOutput(
    <text>
src.vb(5) : error BC30451: 'Loc' is not declared. It may be inaccessible due to its protection level.
Dim b = Loc
        ~~~
</text>, output)

            output = ProcessUtilities.RunAndGetOutput(s_basicCompilerExecutable, "/nologo /preferreduilang:en /vbruntime+ /vbruntime:abc /vbruntime* /t:library /r:System.dll " & src.ToString(), expectedRetCode:=1)
            AssertOutput(
    <text>
src.vb(5) : error BC30451: 'Loc' is not declared. It may be inaccessible due to its protection level.
Dim b = Loc
        ~~~
</text>, output)

            output = ProcessUtilities.RunAndGetOutput(s_basicCompilerExecutable, "/nologo /preferreduilang:en /vbruntime+ /vbruntime:abc /t:library " & src.ToString(), expectedRetCode:=1)
            AssertOutput(
    <text>
vbc : error BC2017: could not find library 'abc'
</text>, output)

            Dim newVbCore = dir.CreateFile("Microsoft.VisualBasic.dll")
            newVbCore.WriteAllBytes(File.ReadAllBytes(Path.Combine(RuntimeEnvironment.GetRuntimeDirectory(), "Microsoft.VisualBasic.dll")))

            output = ProcessUtilities.RunAndGetOutput(s_basicCompilerExecutable, "/nologo /preferreduilang:en /vbruntime:" & newVbCore.ToString() & " /t:library " & src.ToString(), expectedRetCode:=1)
            AssertOutput(
    <text>
src.vb(5) : error BC30455: Argument not specified for parameter 'FileNumber' of 'Public Function Loc(FileNumber As Integer) As Long'.
Dim b = Loc
        ~~~
</text>, output)


            CleanupAllGeneratedFiles(src.Path)
        End Sub

        <WorkItem(997208, "http://vstfdevdiv:8080/DevDiv2/DevDiv/_workitems/edit/997208")>
        <Fact>
        Public Sub VbRuntime02()

            Dim dir = Temp.CreateDirectory()
            Dim src = dir.CreateFile("src.vb")
            src.WriteAllText(
    <text>
Imports Microsoft.VisualBasic
Class C
Dim a = vbLf
Dim b = Loc
End Class
</text>.Value.Replace(vbLf, vbCrLf))

            Dim output = ProcessUtilities.RunAndGetOutput(s_basicCompilerExecutable, "/nologo /preferreduilang:en /nostdlib /r:mscorlib.dll /vbruntime- /t:library /d:_MyType=\""Empty\"" " & src.ToString(), expectedRetCode:=1)
            AssertOutput(
    <text>
src.vb(2) : warning BC40056: Namespace or type specified in the Imports 'Microsoft.VisualBasic' doesn't contain any public member or cannot be found. Make sure the namespace or the type is defined and contains at least one public member. Make sure the imported element name doesn't use any aliases.
Imports Microsoft.VisualBasic
        ~~~~~~~~~~~~~~~~~~~~~
src.vb(4) : error BC30451: 'vbLf' is not declared. It may be inaccessible due to its protection level.
Dim a = vbLf
        ~~~~
src.vb(5) : error BC30451: 'Loc' is not declared. It may be inaccessible due to its protection level.
Dim b = Loc
        ~~~
</text>, output)

            CleanupAllGeneratedFiles(src.Path)
        End Sub

        <Fact()>
        Public Sub VbRuntimeEmbeddedIsIncompatibleWithNetModule()
            Dim opt = TestOptions.ReleaseModule

            opt = opt.WithEmbedVbCoreRuntime(True)
            opt.Errors.Verify(Diagnostic(ERRID.ERR_VBCoreNetModuleConflict))

            CreateCompilationWithMscorlib40AndVBRuntime(<compilation><file/></compilation>, opt).GetDiagnostics().Verify(Diagnostic(ERRID.ERR_VBCoreNetModuleConflict))

            opt = opt.WithOutputKind(OutputKind.DynamicallyLinkedLibrary)
            opt.Errors.Verify()

            CreateCompilationWithMscorlib40AndVBRuntime(<compilation><file/></compilation>, opt).GetDiagnostics().Verify()
        End Sub

        <Fact()>
        Public Sub SdkPathInAction()

            Dim dir = Temp.CreateDirectory()
            Dim src = dir.CreateFile("src.vb")
            src.WriteAllText(
    <text>
Class C
End Class
</text>.Value.Replace(vbLf, vbCrLf))

            Dim output = ProcessUtilities.RunAndGetOutput(s_basicCompilerExecutable, "/nologo /preferreduilang:en /nostdlib /sdkpath:l:\x /t:library " & src.ToString(), expectedRetCode:=1, startFolder:=dir.Path)
            AssertOutput(
    <text>
        vbc : error BC2017: could not find library 'Microsoft.VisualBasic.dll'
        </text>, output)

            output = ProcessUtilities.RunAndGetOutput(s_basicCompilerExecutable, "/nologo /preferreduilang:en /nostdlib /r:mscorlib.dll /vbruntime- /sdkpath:c:folder /t:library " & src.ToString(), expectedRetCode:=1, startFolder:=dir.Path)
            AssertOutput(
    <text> 
vbc : error BC2017: could not find library 'mscorlib.dll'
</text>, output)

            output = ProcessUtilities.RunAndGetOutput(s_basicCompilerExecutable, "/nologo /preferreduilang:en /nostdlib /sdkpath:" & dir.Path & " /t:library " & src.ToString(), expectedRetCode:=1, startFolder:=dir.Path)
            AssertOutput(
    <text>
vbc : error BC2017: could not find library 'Microsoft.VisualBasic.dll'
</text>, output.Replace(dir.Path, "{SDKPATH}"))

            ' Create 'System.Runtime.dll'
            Dim sysRuntime = dir.CreateFile("System.Runtime.dll")
            sysRuntime.WriteAllBytes(File.ReadAllBytes(Path.Combine(RuntimeEnvironment.GetRuntimeDirectory(), "System.Runtime.dll")))

            output = ProcessUtilities.RunAndGetOutput(s_basicCompilerExecutable, "/nologo /preferreduilang:en /nostdlib /sdkpath:" & dir.Path & " /t:library " & src.ToString(), expectedRetCode:=1, startFolder:=dir.Path)
            AssertOutput(
    <text>
vbc : error BC2017: could not find library 'Microsoft.VisualBasic.dll'
</text>, output.Replace(dir.Path, "{SDKPATH}"))

            ' trash in 'System.Runtime.dll'
            sysRuntime.WriteAllBytes({0, 1, 2, 3, 4, 5})

            output = ProcessUtilities.RunAndGetOutput(s_basicCompilerExecutable, "/nologo /preferreduilang:en /nostdlib /sdkpath:" & dir.Path & " /t:library " & src.ToString(), expectedRetCode:=1, startFolder:=dir.Path)
            AssertOutput(
    <text>
vbc : error BC2017: could not find library 'Microsoft.VisualBasic.dll'
</text>, output.Replace(dir.Path, "{SDKPATH}"))

            ' Create 'mscorlib.dll'
            Dim msCorLib = dir.CreateFile("mscorlib.dll")
            msCorLib.WriteAllBytes(File.ReadAllBytes(Path.Combine(RuntimeEnvironment.GetRuntimeDirectory(), "mscorlib.dll")))

            ' NOT: both libraries exist, but 'System.Runtime.dll' is invalid, so we need to pick up 'mscorlib.dll'
            output = ProcessUtilities.RunAndGetOutput(s_basicCompilerExecutable, "/nologo /nostdlib /sdkpath:" & dir.Path & " /t:library /vbruntime* /r:" & Path.Combine(RuntimeEnvironment.GetRuntimeDirectory(), "System.dll") & " " & src.ToString(), startFolder:=dir.Path)
            AssertOutput(<text></text>, output.Replace(dir.Path, "{SDKPATH}")) ' SUCCESSFUL BUILD with 'mscorlib.dll' and embedded VbCore

            File.Delete(sysRuntime.Path)

            ' NOTE: only 'mscorlib.dll' exists
            output = ProcessUtilities.RunAndGetOutput(s_basicCompilerExecutable, "/nologo /nostdlib /sdkpath:" & dir.Path & " /t:library /vbruntime* /r:" & Path.Combine(RuntimeEnvironment.GetRuntimeDirectory(), "System.dll") & " " & src.ToString(), startFolder:=dir.Path)
            AssertOutput(<text></text>, output.Replace(dir.Path, "{SDKPATH}"))

            File.Delete(msCorLib.Path)

            CleanupAllGeneratedFiles(src.Path)
        End Sub

        <WorkItem(598158, "http://vstfdevdiv:8080/DevDiv2/DevDiv/_workitems/edit/598158")>
        <Fact()>
        Public Sub MultiplePathsInSdkPath()

            Dim dir = Temp.CreateDirectory()
            Dim src = dir.CreateFile("src.vb")
            src.WriteAllText(
    <text>
Class C
End Class
</text>.Value.Replace(vbLf, vbCrLf))

            Dim output As String = ""

            Dim subFolder1 = dir.CreateDirectory("fldr1")
            Dim subFolder2 = dir.CreateDirectory("fldr2")

            Dim sdkMultiPath = subFolder1.Path & "," & subFolder2.Path
            Dim cmd As String = " /nologo /preferreduilang:en /sdkpath:" & sdkMultiPath &
                      " /t:library /r:" & Path.Combine(RuntimeEnvironment.GetRuntimeDirectory(), "System.dll") &
                      " " & src.ToString()
            Dim cmdNoStdLibNoRuntime As String = "/nostdlib /vbruntime* /r:mscorlib.dll /preferreduilang:en" & cmd

            ' NOTE: no 'mscorlib.dll' exists
            output = ProcessUtilities.RunAndGetOutput(s_basicCompilerExecutable, cmdNoStdLibNoRuntime, startFolder:=dir.Path, expectedRetCode:=1)
            AssertOutput(<text>vbc : error BC2017: could not find library 'mscorlib.dll'</text>, output.Replace(dir.Path, "{SDKPATH}"))

            ' Create '<dir>\fldr2\mscorlib.dll'
            Dim msCorLib = subFolder2.CreateFile("mscorlib.dll")
            msCorLib.WriteAllBytes(File.ReadAllBytes(Path.Combine(RuntimeEnvironment.GetRuntimeDirectory(), "mscorlib.dll")))

            ' NOTE: only 'mscorlib.dll' exists
            output = ProcessUtilities.RunAndGetOutput(s_basicCompilerExecutable, cmdNoStdLibNoRuntime, startFolder:=dir.Path)
            AssertOutput(<text></text>, output.Replace(dir.Path, "{SDKPATH}"))

            output = ProcessUtilities.RunAndGetOutput(s_basicCompilerExecutable, cmd, startFolder:=dir.Path, expectedRetCode:=1)
            AssertOutput(
    <text>
vbc : warning BC40049: Could not find standard library 'System.dll'.
vbc : error BC2017: could not find library 'Microsoft.VisualBasic.dll'
</text>, output.Replace(dir.Path, "{SDKPATH}"))

            File.Delete(msCorLib.Path)
            CleanupAllGeneratedFiles(src.Path)
        End Sub

        <Fact()>
        Public Sub NostdlibInAction()

            Dim dir = Temp.CreateDirectory()
            Dim src = dir.CreateFile("src.vb")
            src.WriteAllText(
    <text>
Class C
End Class
</text>.Value.Replace(vbLf, vbCrLf))

            Dim output = ProcessUtilities.RunAndGetOutput(s_basicCompilerExecutable, "/nologo /preferreduilang:en /nostdlib /t:library " & src.ToString(), startFolder:=dir.Path, expectedRetCode:=1)
            Assert.Contains("error BC30002: Type 'Global.System.ComponentModel.EditorBrowsable' is not defined.", output, StringComparison.Ordinal)

            output = ProcessUtilities.RunAndGetOutput(s_basicCompilerExecutable, "/nologo /nostdlib /define:_MYTYPE=\""Empty\"" /t:library " & src.ToString(), startFolder:=dir.Path)
            AssertOutput(<text></text>, output)

            output = ProcessUtilities.RunAndGetOutput(s_basicCompilerExecutable, "/nologo /preferreduilang:en /nostdlib /sdkpath:x:\ /vbruntime- /define:_MYTYPE=\""Empty\"" /t:library " & src.ToString(), expectedRetCode:=1, startFolder:=dir.Path)
            AssertOutput(
    <text>
src.vb(2) : error BC30002: Type 'System.Void' is not defined.
Class C
~~~~~~~
End Class
~~~~~~~~~
src.vb(2) : error BC31091: Import of type 'Object' from assembly or module 'src.dll' failed.
Class C
      ~
</text>, output)

            CleanupAllGeneratedFiles(src.Path)
        End Sub

        Private Sub AssertOutput(expected As XElement, output As String, Optional fileName As String = "src.vb")
            AssertOutput(expected.Value, output, fileName)
        End Sub

        Private Sub AssertOutput(expected As String, output As String, Optional fileName As String = "src.vb")
            output = Regex.Replace(output, "^.*" & fileName, fileName, RegexOptions.Multiline)
            output = Regex.Replace(output, "\r\n\s*\r\n", vbCrLf) ' empty strings
            output = output.Trim()
            Assert.Equal(expected.Replace(vbLf, vbCrLf).Trim, output)
        End Sub

        <Fact()>
        Public Sub ResponsePathInSearchPath()
            Dim file = Temp.CreateDirectory().CreateFile("vb.rsp")
            file.WriteAllText("")

            Dim parsedArgs = DefaultParse({"/libpath:c:\lib2,", "@" & file.ToString(), "a.vb"}, _baseDirectory)
            parsedArgs.Errors.Verify()
            AssertReferencePathsEqual(parsedArgs.ReferencePaths, Nothing, Path.GetDirectoryName(file.ToString()), "c:\lib2")

            CleanupAllGeneratedFiles(file.Path)
        End Sub

        Private Sub AssertReferencePathsEqual(refPaths As ImmutableArray(Of String), sdkPathOrNothing As String, ParamArray paths() As String)
            Assert.Equal(1 + paths.Length, refPaths.Length)
            Assert.Equal(If(sdkPathOrNothing, RuntimeEnvironment.GetRuntimeDirectory()), refPaths(0))
            For i = 0 To paths.Count - 1
                Assert.Equal(paths(i), refPaths(i + 1))
            Next
        End Sub

        <Fact()>
        Public Sub HighEntropyVirtualAddressSpace()
            Dim parsedArgs = DefaultParse({"/highentropyva", "a.vb"}, _baseDirectory)
            Assert.True(parsedArgs.EmitOptions.HighEntropyVirtualAddressSpace)
            parsedArgs = DefaultParse({"/highentropyva+", "a.vb"}, _baseDirectory)
            Assert.True(parsedArgs.EmitOptions.HighEntropyVirtualAddressSpace)
            parsedArgs = DefaultParse({"/highentropyva-", "a.vb"}, _baseDirectory)
            Assert.False(parsedArgs.EmitOptions.HighEntropyVirtualAddressSpace)
            parsedArgs = DefaultParse({"/highentropyva:+", "a.vb"}, _baseDirectory)
            Assert.False(parsedArgs.EmitOptions.HighEntropyVirtualAddressSpace)
            Verify(parsedArgs.Errors, Diagnostic(ERRID.WRN_BadSwitch).WithArguments("/highentropyva:+"))
            parsedArgs = DefaultParse({"/highentropyva:", "a.vb"}, _baseDirectory)
            Assert.False(parsedArgs.EmitOptions.HighEntropyVirtualAddressSpace)
            Verify(parsedArgs.Errors, Diagnostic(ERRID.WRN_BadSwitch).WithArguments("/highentropyva:"))
            parsedArgs = DefaultParse({"/highentropyva+ /highentropyva-", "a.vb"}, _baseDirectory)
            Assert.False(parsedArgs.EmitOptions.HighEntropyVirtualAddressSpace)
        End Sub

        <Fact>
        Public Sub Win32ResQuotes()
            Dim responseFile As String() = {
                " /win32resource:d:\\""abc def""\a""b c""d\a.res"
            }

            Dim args = DefaultParse(VisualBasicCommandLineParser.ParseResponseLines(responseFile), "c:\")
            Assert.Equal("d:\abc def\ab cd\a.res", args.Win32ResourceFile)

            responseFile = {
                " /win32icon:d:\\""abc def""\a""b c""d\a.ico"
            }

            args = DefaultParse(VisualBasicCommandLineParser.ParseResponseLines(responseFile), "c:\")
            Assert.Equal("d:\abc def\ab cd\a.ico", args.Win32Icon)

            responseFile = {
                " /win32manifest:d:\\""abc def""\a""b c""d\a.manifest"
            }

            args = DefaultParse(VisualBasicCommandLineParser.ParseResponseLines(responseFile), "c:\")
            Assert.Equal("d:\abc def\ab cd\a.manifest", args.Win32Manifest)
        End Sub

        <Fact>
        Public Sub ResourceOnlyCompile()
            Dim parsedArgs = DefaultParse({"/resource:goo.vb,ed", "/out:e.dll"}, _baseDirectory)
            parsedArgs.Errors.Verify()
            parsedArgs = DefaultParse({"/resource:goo.vb,ed"}, _baseDirectory)
            parsedArgs.Errors.Verify(Diagnostic(ERRID.ERR_NoSourcesOut))
        End Sub

        <Fact>
        Public Sub OutputFileName1()
            Dim source1 = <![CDATA[
Class A
End Class
]]>

            Dim source2 = <![CDATA[
Class B
    Shared Sub Main()
    End Sub
End Class
]]>

            ' Name comes from name of first file.
            CheckOutputFileName(
                source1, source2,
                inputName1:="p.cs", inputName2:="q.cs",
                commandLineArguments:={"/target:library"},
                expectedOutputName:="p.dll")
        End Sub

        <Fact>
        Public Sub OutputFileName2()
            Dim source1 = <![CDATA[
Class A
End Class
]]>

            Dim source2 = <![CDATA[
Class B
    Shared Sub Main()
    End Sub
End Class
]]>

            ' Name comes from command-line option.
            CheckOutputFileName(
                source1, source2,
                inputName1:="p.cs", inputName2:="q.cs",
                commandLineArguments:={"/target:library", "/out:r.dll"},
                expectedOutputName:="r.dll")
        End Sub

        <Fact>
        Public Sub OutputFileName3()
            Dim source1 = <![CDATA[
Class A
End Class
]]>

            Dim source2 = <![CDATA[
Class B
    Shared Sub Main()
    End Sub
End Class
]]>

            ' Name comes from name of first file.
            CheckOutputFileName(
                source1, source2,
                inputName1:="p.cs", inputName2:="q.cs",
                commandLineArguments:={"/target:exe"},
                expectedOutputName:="p.exe")
        End Sub

        <Fact>
        Public Sub OutputFileName4()
            Dim source1 = <![CDATA[
Class A
End Class
]]>

            Dim source2 = <![CDATA[
Class B
    Shared Sub Main()
    End Sub
End Class
]]>

            ' Name comes from command-line option.
            CheckOutputFileName(
                source1, source2,
                inputName1:="p.cs", inputName2:="q.cs",
                commandLineArguments:={"/target:exe", "/out:r.exe"},
                expectedOutputName:="r.exe")
        End Sub

        <Fact>
        Public Sub OutputFileName5()
            Dim source1 = <![CDATA[
Class A
    Shared Sub Main()
    End Sub
End Class
]]>

            Dim source2 = <![CDATA[
Class B
    Shared Sub Main()
    End Sub
End Class
]]>

            ' Name comes from name of first file.
            CheckOutputFileName(
                source1, source2,
                inputName1:="p.cs", inputName2:="q.cs",
                commandLineArguments:={"/target:exe", "/main:A"},
                expectedOutputName:="p.exe")
        End Sub

        <Fact>
        Public Sub OutputFileName6()
            Dim source1 = <![CDATA[
Class A
    Shared Sub Main()
    End Sub
End Class
]]>

            Dim source2 = <![CDATA[
Class B
    Shared Sub Main()
    End Sub
End Class
]]>

            ' Name comes from name of first file.
            CheckOutputFileName(
                source1, source2,
                inputName1:="p.cs", inputName2:="q.cs",
                commandLineArguments:={"/target:exe", "/main:B"},
                expectedOutputName:="p.exe")
        End Sub

        <WorkItem(545773, "http://vstfdevdiv:8080/DevDiv2/DevDiv/_workitems/edit/545773")>
        <Fact>
        Public Sub OutputFileName7()
            Dim source1 = <![CDATA[
Class A
End Class
]]>

            Dim source2 = <![CDATA[
Class B
    Shared Sub Main()
    End Sub
End Class
]]>

            ' Name comes from command-line option.
            CheckOutputFileName(
                source1, source2,
                inputName1:="p.cs", inputName2:="q.cs",
                commandLineArguments:={"/target:library", "/out:goo"},
                expectedOutputName:="goo.dll")
        End Sub

        <WorkItem(545773, "http://vstfdevdiv:8080/DevDiv2/DevDiv/_workitems/edit/545773")>
        <Fact>
        Public Sub OutputFileName8()
            Dim source1 = <![CDATA[
Class A
End Class
]]>

            Dim source2 = <![CDATA[
Class B
    Shared Sub Main()
    End Sub
End Class
]]>

            ' Name comes from command-line option.
            CheckOutputFileName(
                source1, source2,
                inputName1:="p.cs", inputName2:="q.cs",
                commandLineArguments:={"/target:library", "/out:goo. "},
                expectedOutputName:="goo.dll")
        End Sub

        <WorkItem(545773, "http://vstfdevdiv:8080/DevDiv2/DevDiv/_workitems/edit/545773")>
        <Fact>
        Public Sub OutputFileName9()
            Dim source1 = <![CDATA[
Class A
End Class
]]>

            Dim source2 = <![CDATA[
Class B
    Shared Sub Main()
    End Sub
End Class
]]>

            ' Name comes from command-line option.
            CheckOutputFileName(
                source1, source2,
                inputName1:="p.cs", inputName2:="q.cs",
                commandLineArguments:={"/target:library", "/out:goo.a"},
                expectedOutputName:="goo.a.dll")
        End Sub

        <WorkItem(545773, "http://vstfdevdiv:8080/DevDiv2/DevDiv/_workitems/edit/545773")>
        <Fact>
        Public Sub OutputFileName10()
            Dim source1 = <![CDATA[
Class A
End Class
]]>

            Dim source2 = <![CDATA[
Class B
    Shared Sub Main()
    End Sub
End Class
]]>

            ' Name comes from command-line option.
            CheckOutputFileName(
                source1, source2,
                inputName1:="p.cs", inputName2:="q.cs",
                commandLineArguments:={"/target:module", "/out:goo.a"},
                expectedOutputName:="goo.a")
        End Sub

        <WorkItem(545773, "http://vstfdevdiv:8080/DevDiv2/DevDiv/_workitems/edit/545773")>
        <Fact>
        Public Sub OutputFileName11()
            Dim source1 = <![CDATA[
Class A
End Class
]]>

            Dim source2 = <![CDATA[
Class B
    Shared Sub Main()
    End Sub
End Class
]]>

            ' Name comes from command-line option.
            CheckOutputFileName(
                source1, source2,
                inputName1:="p.cs", inputName2:="q.cs",
                commandLineArguments:={"/target:module", "/out:goo.a . . . . "},
                expectedOutputName:="goo.a")
        End Sub

        <WorkItem(545773, "http://vstfdevdiv:8080/DevDiv2/DevDiv/_workitems/edit/545773")>
        <Fact>
        Public Sub OutputFileName12()
            Dim source1 = <![CDATA[
Class A
End Class
]]>

            Dim source2 = <![CDATA[
Class B
    Shared Sub Main()
    End Sub
End Class
]]>

            ' Name comes from command-line option.
            CheckOutputFileName(
                source1, source2,
                inputName1:="p.cs", inputName2:="q.cs",
                commandLineArguments:={"/target:module", "/out:goo. . . . . "},
                expectedOutputName:="goo.netmodule")
        End Sub

        <Fact>
        Public Sub OutputFileName13()
            Dim source1 = <![CDATA[
Class A
End Class
]]>

            Dim source2 = <![CDATA[
Class B
    Shared Sub Main()
    End Sub
End Class
]]>

            ' Name comes from name of first file.
            CheckOutputFileName(
                source1, source2,
                inputName1:="p.cs", inputName2:="q.cs",
                commandLineArguments:={"/target:winmdobj"},
                expectedOutputName:="p.winmdobj")
        End Sub

        <Fact>
        Public Sub OutputFileName14()
            Dim source1 = <![CDATA[
Class A
End Class
]]>

            Dim source2 = <![CDATA[
Class B
    Shared Sub Main()
    End Sub
End Class
]]>

            ' Name comes from name of first file.
            CheckOutputFileName(
                source1, source2,
                inputName1:="p.cs", inputName2:="q.cs",
                commandLineArguments:={"/target:appcontainerexe"},
                expectedOutputName:="p.exe")
        End Sub

        Private Sub CheckOutputFileName(source1 As XCData, source2 As XCData, inputName1 As String, inputName2 As String, commandLineArguments As String(), expectedOutputName As String)
            Dim dir = Temp.CreateDirectory()

            Dim file1 = dir.CreateFile(inputName1)
            file1.WriteAllText(source1.Value)

            Dim file2 = dir.CreateFile(inputName2)
            file2.WriteAllText(source2.Value)

            Dim outWriter As New StringWriter()
            Dim vbc As New MockVisualBasicCompiler(Nothing, dir.Path, commandLineArguments.Concat({inputName1, inputName2}).ToArray())
            Dim exitCode As Integer = vbc.Run(outWriter, Nothing)
            If exitCode <> 0 Then
                Console.WriteLine(outWriter.ToString())
                Assert.Equal(0, exitCode)
            End If

            Assert.Equal(1, Directory.EnumerateFiles(dir.Path, "*" & PathUtilities.GetExtension(expectedOutputName)).Count())
            Assert.Equal(1, Directory.EnumerateFiles(dir.Path, expectedOutputName).Count())


            If System.IO.File.Exists(expectedOutputName) Then
                System.IO.File.Delete(expectedOutputName)
            End If

            CleanupAllGeneratedFiles(file1.Path)
            CleanupAllGeneratedFiles(file2.Path)
        End Sub

        Private Shared Sub AssertSpecificDiagnostics(expectedCodes As Integer(), expectedOptions As ReportDiagnostic(), args As VisualBasicCommandLineArguments)
            Dim actualOrdered = args.CompilationOptions.SpecificDiagnosticOptions.OrderBy(Function(entry) entry.Key)

            AssertEx.Equal(
                expectedCodes.Select(Function(i) MessageProvider.Instance.GetIdForErrorCode(i)),
                actualOrdered.Select(Function(entry) entry.Key))

            AssertEx.Equal(expectedOptions, actualOrdered.Select(Function(entry) entry.Value))
        End Sub

        <Fact>
        Public Sub WarningsOptions()
            ' Baseline
            Dim parsedArgs = DefaultParse({"a.vb"}, _baseDirectory)
            Assert.Equal(ReportDiagnostic.Default, parsedArgs.CompilationOptions.GeneralDiagnosticOption)

            ' Test for /warnaserrors
            parsedArgs = DefaultParse({"/warnaserror", "a.vb"}, _baseDirectory)
            Assert.Equal(ReportDiagnostic.Error, parsedArgs.CompilationOptions.GeneralDiagnosticOption)

            ' Test for /warnaserrors+
            parsedArgs = DefaultParse({"/warnaserror+", "a.vb"}, _baseDirectory)
            Assert.Equal(ReportDiagnostic.Error, parsedArgs.CompilationOptions.GeneralDiagnosticOption)

            ' Test for /warnaserrors:
            parsedArgs = DefaultParse({"/warnaserror:", "a.vb"}, _baseDirectory)
            Assert.Equal(ReportDiagnostic.Default, parsedArgs.CompilationOptions.GeneralDiagnosticOption)

            ' Test for /warnaserrors:42024,42025
            parsedArgs = DefaultParse({"/warnaserror:42024,42025", "a.vb"}, _baseDirectory)
            Assert.Equal(ReportDiagnostic.Default, parsedArgs.CompilationOptions.GeneralDiagnosticOption)
            AssertSpecificDiagnostics({42024, 42025}, {ReportDiagnostic.Error, ReportDiagnostic.Error}, parsedArgs)

            ' Test for /warnaserrors+:
            parsedArgs = DefaultParse({"/warnaserror+:", "a.vb"}, _baseDirectory)
            Assert.Equal(ReportDiagnostic.Default, parsedArgs.CompilationOptions.GeneralDiagnosticOption)

            ' Test for /warnaserrors+:42024,42025
            parsedArgs = DefaultParse({"/warnaserror+:42024,42025", "a.vb"}, _baseDirectory)
            Assert.Equal(ReportDiagnostic.Default, parsedArgs.CompilationOptions.GeneralDiagnosticOption)
            AssertSpecificDiagnostics({42024, 42025}, {ReportDiagnostic.Error, ReportDiagnostic.Error}, parsedArgs)

            ' Test for /warnaserrors-
            parsedArgs = DefaultParse({"/warnaserror-", "a.vb"}, _baseDirectory)
            Assert.Equal(ReportDiagnostic.Default, parsedArgs.CompilationOptions.GeneralDiagnosticOption)

            ' Test for /warnaserrors-:
            parsedArgs = DefaultParse({"/warnaserror-:", "a.vb"}, _baseDirectory)
            Assert.Equal(ReportDiagnostic.Default, parsedArgs.CompilationOptions.GeneralDiagnosticOption)

            ' Test for /warnaserrors-:42024,42025
            parsedArgs = DefaultParse({"/warnaserror-:42024,42025", "a.vb"}, _baseDirectory)
            Assert.Equal(ReportDiagnostic.Default, parsedArgs.CompilationOptions.GeneralDiagnosticOption)
            AssertSpecificDiagnostics({42024, 42025}, {ReportDiagnostic.Default, ReportDiagnostic.Default}, parsedArgs)

            ' Test for /nowarn
            parsedArgs = DefaultParse({"/nowarn", "a.vb"}, _baseDirectory)
            Assert.Equal(ReportDiagnostic.Suppress, parsedArgs.CompilationOptions.GeneralDiagnosticOption)

            ' Test for /nowarn:
            parsedArgs = DefaultParse({"/nowarn:", "a.vb"}, _baseDirectory)
            Assert.Equal(ReportDiagnostic.Default, parsedArgs.CompilationOptions.GeneralDiagnosticOption)

            ' Test for /nowarn:42024,42025
            parsedArgs = DefaultParse({"/nowarn:42024,42025", "a.vb"}, _baseDirectory)
            Assert.Equal(ReportDiagnostic.Default, parsedArgs.CompilationOptions.GeneralDiagnosticOption)
            AssertSpecificDiagnostics({42024, 42025}, {ReportDiagnostic.Suppress, ReportDiagnostic.Suppress}, parsedArgs)
        End Sub

        <Fact()>
        Public Sub WarningsErrors()
            ' Previous versions of the compiler used to report warnings (BC2026, BC2014)
            ' whenever an unrecognized warning code was supplied via /nowarn or /warnaserror.
            ' We no longer generate a warning in such cases.

            ' Test for /warnaserrors:1
            Dim parsedArgs = DefaultParse({"/warnaserror:1", "a.vb"}, _baseDirectory)
            parsedArgs.Errors.Verify()

            ' Test for /warnaserrors:abc
            parsedArgs = DefaultParse({"/warnaserror:abc", "a.vb"}, _baseDirectory)
            parsedArgs.Errors.Verify()

            ' Test for /nowarn:1
            parsedArgs = DefaultParse({"/nowarn:1", "a.vb"}, _baseDirectory)
            parsedArgs.Errors.Verify()

            ' Test for /nowarn:abc
            parsedArgs = DefaultParse({"/nowarn:abc", "a.vb"}, _baseDirectory)
            parsedArgs.Errors.Verify()
        End Sub

        <WorkItem(545025, "http://vstfdevdiv:8080/DevDiv2/DevDiv/_workitems/edit/545025")>
        <Fact()>
        Public Sub CompilationWithWarnAsError()
            Dim source = <![CDATA[
Class A
    Shared Sub Main()
    End Sub
End Class
]]>
            ' Baseline without warning options (expect success)
            Dim exitCode As Integer = GetExitCode(source.Value, "a.vb", {})
            Assert.Equal(0, exitCode)

            ' The case with /warnaserror (expect to be success, since there will be no warning)
            exitCode = GetExitCode(source.Value, "b.vb", {"/warnaserror"})
            Assert.Equal(0, exitCode)

            ' The case with /warnaserror and /nowarn:1 (expect success)
            ' Note that even though the command line option has a warning, it is not going to become an error
            ' in order to avoid the halt of compilation. 
            exitCode = GetExitCode(source.Value, "c.vb", {"/warnaserror", "/nowarn:1"})
            Assert.Equal(0, exitCode)
        End Sub

        Public Function GetExitCode(source As String, fileName As String, commandLineArguments As String()) As Integer
            Dim dir = Temp.CreateDirectory()
            Dim file1 = dir.CreateFile(fileName)
            file1.WriteAllText(source)

            Dim outWriter As New StringWriter()
            Dim vbc As New MockVisualBasicCompiler(Nothing, dir.Path, commandLineArguments.Concat({fileName}).ToArray())
            Return vbc.Run(outWriter, Nothing)
        End Function

        <WorkItem(545214, "http://vstfdevdiv:8080/DevDiv2/DevDiv/_workitems/edit/545214")>
        <Fact()>
        Public Sub ErrorMessageWithSquiggles_01()
            Dim source =
                <compilation>
                    <file name="a.vb">Imports System

Module Program
    Sub Main(args As String())
        Dim x As Integer
        Dim yy As Integer
        Const zzz As Long = 0
    End Sub

    Function goo()
    End Function
End Module
                    </file>
                </compilation>

            Dim result =
                    <file name="output">Microsoft (R) Visual Basic Compiler version VERSION (HASH)
Copyright (C) Microsoft Corporation. All rights reserved.

PATH(5) : warning BC42024: Unused local variable: 'x'.

        Dim x As Integer
            ~           
PATH(6) : warning BC42024: Unused local variable: 'yy'.

        Dim yy As Integer
            ~~           
PATH(7) : warning BC42099: Unused local constant: 'zzz'.

        Const zzz As Long = 0
              ~~~            
PATH(11) : warning BC42105: Function 'goo' doesn't return a value on all code paths. A null reference exception could occur at run time when the result is used.

    End Function
    ~~~~~~~~~~~~
</file>

            Dim fileName = "a.vb"
            Dim dir = Temp.CreateDirectory()
            Dim file = dir.CreateFile(fileName)
            file.WriteAllText(source.Value)

            Dim output As New StringWriter()
            Dim vbc As New MockVisualBasicCompiler(Nothing, dir.Path, {fileName, "/preferreduilang:en"})
            vbc.Run(output, Nothing)

            Dim expected = ReplacePathAndVersionAndHash(result, file).Trim()
            Dim actual = output.ToString().Trim()
            Assert.Equal(expected, actual)

            CleanupAllGeneratedFiles(file.Path)
        End Sub

        <WorkItem(545214, "http://vstfdevdiv:8080/DevDiv2/DevDiv/_workitems/edit/545214")>
        <Fact()>
        Public Sub ErrorMessageWithSquiggles_02()
            ' It verifies the case where diagnostic does not have the associated location in it.
            Dim source =
                <compilation>
                    <file name="a.vb">
                        <![CDATA[
Imports System.Runtime.CompilerServices

Module Module1
    Delegate Sub delegateType()

    Sub main()
        Dim a As ArgIterator = Nothing
        Dim d As delegateType = AddressOf a.Goo
    End Sub

    <Extension()> _
    Public Function Goo(ByVal x As ArgIterator) as Integer
	Return 1
    End Function
End Module
]]>
                    </file>
                </compilation>

            Dim result =
                    <file name="output">Microsoft (R) Visual Basic Compiler version VERSION (HASH)
Copyright (C) Microsoft Corporation. All rights reserved.

PATH(9) : error BC36640: Instance of restricted type 'ArgIterator' cannot be used in a lambda expression.

        Dim d As delegateType = AddressOf a.Goo
                                          ~    
</file>

            Dim fileName = "a.vb"
            Dim dir = Temp.CreateDirectory()
            Dim file = dir.CreateFile(fileName)
            file.WriteAllText(source.Value)

            Dim output As New StringWriter()
            Dim vbc As New MockVisualBasicCompiler(Nothing, dir.Path, {fileName, "/preferreduilang:en", "-imports:System"})
            vbc.Run(output, Nothing)

            Assert.Equal(ReplacePathAndVersionAndHash(result, file), output.ToString())

            CleanupAllGeneratedFiles(file.Path)
        End Sub

        <WorkItem(545214, "http://vstfdevdiv:8080/DevDiv2/DevDiv/_workitems/edit/545214")>
        <Fact()>
        Public Sub ErrorMessageWithSquiggles_03()
            ' It verifies the case where the squiggles covers the error span with tabs in it.
            Dim source = "Module Module1" + vbCrLf +
                         "  Sub Main()" + vbCrLf +
                         "      Dim x As Integer = ""a" + vbTab + vbTab + vbTab + "b""c ' There is a tab in the string." + vbCrLf +
                         "  End Sub" + vbCrLf +
                         "End Module" + vbCrLf

            Dim result = <file name="output">Microsoft (R) Visual Basic Compiler version VERSION (HASH)
Copyright (C) Microsoft Corporation. All rights reserved.

PATH(3) : error BC30201: Expression expected.

      Dim x As Integer = "a            b"c ' There is a tab in the string.
                         ~                                                 
PATH(3) : error BC30004: Character constant must contain exactly one character.

      Dim x As Integer = "a            b"c ' There is a tab in the string.
                         ~~~~~~~~~~~~~~~~~                       
</file>

            Dim fileName = "a.vb"
            Dim dir = Temp.CreateDirectory()
            Dim file = dir.CreateFile(fileName)
            file.WriteAllText(source)

            Dim output As New StringWriter()
            Dim vbc As New MockVisualBasicCompiler(Nothing, dir.Path, {fileName, "/preferreduilang:en"})
            vbc.Run(output, Nothing)

            Dim expected = ReplacePathAndVersionAndHash(result, file).Trim()
            Dim actual = output.ToString().Trim()
            Assert.Equal(expected, actual)

            CleanupAllGeneratedFiles(file.Path)
        End Sub

        <WorkItem(545214, "http://vstfdevdiv:8080/DevDiv2/DevDiv/_workitems/edit/545214")>
        <Fact()>
        Public Sub ErrorMessageWithSquiggles_04()
            ' It verifies the case where the squiggles covers multiple lines.
            Dim source =
                <compilation>
                    <file name="a.vb">
                        <![CDATA[
Imports System.Collections.Generic
Module Module1
    Sub Main()
        Dim i3 = From el In {
                3, 33, 333
                } Select el
    End Sub
End Module
]]>
                    </file>
                </compilation>

            Dim result =
                    <file name="output">Microsoft (R) Visual Basic Compiler version VERSION (HASH)
Copyright (C) Microsoft Corporation. All rights reserved.

PATH(5) : error BC36593: Expression of type 'Integer()' is not queryable. Make sure you are not missing an assembly reference and/or namespace import for the LINQ provider.

        Dim i3 = From el In {
                            ~
                3, 33, 333
~~~~~~~~~~~~~~~~~~~~~~~~~~
                } Select el
~~~~~~~~~~~~~~~~~          
</file>

            Dim fileName = "a.vb"
            Dim dir = Temp.CreateDirectory()
            Dim file = dir.CreateFile(fileName)
            file.WriteAllText(source.Value)

            Dim output As New StringWriter()
            Dim vbc As New MockVisualBasicCompiler(Nothing, dir.Path, {fileName, "/preferreduilang:en"})
            vbc.Run(output, Nothing)

            Assert.Equal(ReplacePathAndVersionAndHash(result, file), output.ToString())

            CleanupAllGeneratedFiles(file.Path)
        End Sub

        <WorkItem(545214, "http://vstfdevdiv:8080/DevDiv2/DevDiv/_workitems/edit/545214")>
        <Fact()>
        Public Sub ErrorMessageWithSquiggles_05()
            ' It verifies the case where the squiggles covers multiple lines.
            Dim source =
                <compilation>
                    <file name="a.vb">
                        <![CDATA[
Imports System.Collections.Generic
Module _
    Module1
    Sub Main()
    End Sub
'End Module
]]>
                    </file>
                </compilation>

            Dim result =
                    <file name="output">Microsoft (R) Visual Basic Compiler version VERSION (HASH)
Copyright (C) Microsoft Corporation. All rights reserved.

PATH(3) : error BC30625: 'Module' statement must end with a matching 'End Module'.

Module _
~~~~~~~~
    Module1
~~~~~~~~~~~
</file>

            Dim fileName = "a.vb"
            Dim dir = Temp.CreateDirectory()
            Dim file = dir.CreateFile(fileName)
            file.WriteAllText(source.Value)

            Dim output As New StringWriter()
            Dim vbc As New MockVisualBasicCompiler(Nothing, dir.Path, {fileName, "/preferreduilang:en"})
            vbc.Run(output, Nothing)

            Assert.Equal(ReplacePathAndVersionAndHash(result, file), output.ToString())

            CleanupAllGeneratedFiles(file.Path)
        End Sub

        <WorkItem(545214, "http://vstfdevdiv:8080/DevDiv2/DevDiv/_workitems/edit/545214")>
        <Fact()>
        Public Sub ErrorMessageWithSquiggles_06()
            ' It verifies the case where the squiggles covers the very long error span.
            Dim source =
                <compilation>
                    <file name="a.vb">
                        <![CDATA[
Imports System
Imports System.Collections.Generic

Module Program

    Event eeeeeeeeeeeeeeeeeeeeeeeeeeeeeeeeeeeeeeeeeeeeeeeeeeeeeeeeeeeeeeeeeeeeeeeeeeeeeeeeeeeeeeeeeeeeeeeeeeeeeeeeeeeeeeeeeeeeeeeeeeeeeeeeeeeeeeeeeeeeeeeeeeeeeeeeeeeeeeeeeeeeeeeeeeeeeeeeeeeeeeeeeeeeeeeeeeeeeeeeeeeeeeeeeeeeeeeeeeeeeeeeeeeeeeeeeeeeeeeeeeeeeeeeeeeeeeeeeeeeeeeeeeeeeeeeeeeeeeeeeeeeeeeeeeeeeeeeeeeeeeeeeeeeeeeeeeeeeeeeeeeeeeeeeeeeeeeeeeeeeeeeeeeeeeeeeeeeeeeeeeeeeeeeeeeeeeeeeeeeeeeeeeeeeeeeeeeeeeeeeeeeeeeeeeeeeeeeeeeeeeeeeeeeeeeeeeeeeeeeeeeeeeeeeeeeeeeeeeeeeeeeeeeeeeeeeeeeeeeeeeeeeeeeeeeeeeeeeeeeeeeeeeeeeeeeeeeeeeeeeeeeeeeeeeeeeeeeeeeeeeeeeeeeeeeeeeeeeeeeeeeeeeeeeeeeeeeeeeeeeeeeeeeeeeeeeeeeeeeeeeeeeeeeeeeeeeeeeeeeeeeeeeeeeeeeeeeeeeeeeeeeeeeeeeeeeeeeeeeeeeeeeeeeeeeeeeeeeeeeeeeeeeeeeeeeeeeeeeeeeeeeeeeeeeeeeeeeeeeeeeeeeeeeeeeeeeeeeeeeeeeeeeeeeeeeeeeeeeeeeeeeeeeeeeeeeeeeeeeeeeeeeeeeeeeeeeeeeeeeeeeeeeeeeeeeeeeeeeeeeeeeeeeeeeeeeeeeeeeeeeeeeeeeeeeeeeeeeeeeeeeeeeeeeeeeeeeeeeeeeeeeeeeeeeeeeeeeeeeeeeeeeeeeeeeeeeeeeeeeeeeeeeeeeeeeeeeeeeeeeeeeeeeeeeeeeeeeeeeeeeeeeeeeeeeeeeeeeeeeeeeeeeeeeeeeeeeeeeeeeeeeeeeeeeee()

    Event eeeeeeeeeeeeeeeeeeeeeeeeeeeeeeeeeeeeeeeeeeeeeeeeeeeeeeeeeeeeeeeeeeeeeeeeeeeeeeeeeeeeeeeeeeeeeeeeeeeeeeeeeeeeeeeeeeeeeeeeeeeeeeeeeeeeeeeeeeeeeeeeeeeeeeeeeeeeeeeeeeeeeeeeeeeeeeeeeeeeeeeeeeeeeeeeeeeeeeeeeeeeeeeeeeeeeeeeeeeeeeeeeeeeeeeeeeeeeeeeeeeeeeeeeeeeeeeeeeeeeeeeeeeeeeeeeeeeeeeeeeeeeeeeeeeeeeeeeeeeeeeeeeeeeeeeeeeeeeeeeeeeeeeeeeeeeeeeeeeeeeeeeeeeeeeeeeeeeeeeeeeeeeeeeeeeeeeeeeeeeeeeeeeeeeeeeeeeeeeeeeeeeeeeeeeeeeeeeeeeeeeeeeeeeeeeeeeeeeeeeeeeeeeeeeeeeeeeeeeeeeeeeeeeeeeeeeeeeeeeeeeeeeeeeeeeeeeeeeeeeeeeeeeeeeeeeeeeeeeeeeeeeeeeeeeeeeeeeeeeeeeeeeeeeeeeeeeeeeeeeeeeeeeeeeeeeeeeeeeeeeeeeeeeeeeeeeeeeeeeeeeeeeeeeeeeeeeeeeeeeeeeeeeeeeeeeeeeeeeeeeeeeeeeeeeeeeeeeeeeeeeeeeeeeeeeeeeeeeeeeeeeeeeeeeeeeeeeeeeeeeeeeeeeeeeeeeeeeeeeeeeeeeeeeeeeeeeeeeeeeeeeeeeeeeeeeeeeeeeeeeeeeeeeeeeeeeeeeeeeeeeeeeeeeeeeeeeeeeeeeeeeeeeeeeeeeeeeeeeeeeeeeeeeeeeeeeeeeeeeeeeeeeeeeeeeeeeeeeeeeeeeeeeeeeeeeeeeeeeeeeeeeeeeeeeeeeeeeeeeeeeeeeeeeeeeeeeeeeeeeeeeeeeeeeeeeeeeeeeeeeeeeeeeeeeeeeeeeeeeeeeeeeeeeeeeeeeeeeeeeeeeeeeeeeeeeeeeeeeeeeeeeeeeeee()

    Sub Main(args As String())
    End Sub
End Module
]]>
                    </file>
                </compilation>

            Dim result =
                    <file name="output">Microsoft (R) Visual Basic Compiler version VERSION (HASH)
Copyright (C) Microsoft Corporation. All rights reserved.

PATH(7) : error BC37220: Name 'eeeeeeeeeeeeeeeeeeeeeeeeeeeeeeeeeeeeeeeeeeeeeeeeeeeeeeeeeeeeeeeeeeeeeeeeeeeeeeeeeeeeeeeeeeeeeeeeeeeeeeeeeeeeeeeeeeeeeeeeeeeeeeeeeeeeeeeeeeeeeeeeeeeeeeeeeeeeeeeeeeeeeeeeeeeeeeeeeeeeeeeeeeeeeeeeeeeeeeeeeeeeeeeeeeeeeeeeeeeeeeeeeeeeeeeeeeeeeeeeeeeeeeeeeeeeeeeeeeeeeeeeeeeeeeeeeeeeeeeeeeeeeeeeeeeeeeeeeeeeeeeeeeeeeeeeeeeeeeeeeeeeeeeeeeeeeeeeeeeeeeeeeeeeeeeeeeeeeeeeeeeeeeeeeeeeeeeeeeeeeeeeeeeeeeeeeeeeeeeeeeeeeeeeeeeeeeeeeeeeeeeeeeeeeeeeeeeeeeeeeeeeeeeeeeeeeeeeeeeeeeeeeeeeeeeeeeeeeeeeeeeeeeeeeeeeeeeeeeeeeeeeeeeeeeeeeeeeeeeeeeeeeeeeeeeeeeeeeeeeeeeeeeeeeeeeeeeeeeeeeeeeeeeeeeeeeeeeeeeeeeeeeeeeeeeeeeeeeeeeeeeeeeeeeeeeeeeeeeeeeeeeeeeeeeeeeeeeeeeeeeeeeeeeeeeeeeeeeeeeeeeeeeeeeeeeeeeeeeeeeeeeeeeeeeeeeeeeeeeeeeeeeeeeeeeeeeeeeeeeeeeeeeeeeeeeeeeeeeeeeeeeeeeeeeeeeeeeeeeeeeeeeeeeeeeeeeeeeeeeeeeeeeeeeeeeeeeeeeeeeeeeeeeeeeeeeeeeeeeeeeeeeeeeeeeeeeeeeeeeeeeeeeeeeeeeeeeeeeeeeeeeeeeeeeeeeeeeeeeeeeeeeeeeeeeeeeeeeeeeeeeeeeeeeeeeeeeeeeeeeeeeeeeeeeeeeeeeeeeeeeeeeeeeeeeeeeeeeeeeeeeeeeeeeeeeeeeeeeeeeeeeeeeeeeeeeeeeeeeeeeeeeeeeeeeeEventHandler' exceeds the maximum length allowed in metadata.

    Event eeeeeeeeeeeeeeeeeeeeeeeeeeeeeeeeeeeeeeeeeeeeeeeeeeeeeeeeeeeeeeeeeeeeeeeeeeeeeeeeeeeeeeeeeeeeeeeeeeeeeeeeeeeeeeeeeeeeeeeeeeeeeeeeeeeeeeeeeeeeeeeeeeeeeeeeeeeeeeeeeeeeeeeeeeeeeeeeeeeeeeeeeeeeeeeeeeeeeeeeeeeeeeeeeeeeeeeeeeeeeeeeeeeeeeeeeeeeeeeeeeeeeeeeeeeeeeeeeeeeeeeeeeeeeeeeeeeeeeeeeeeeeeeeeeeeeeeeeeeeeeeeeeeeeeeeeeeeeeeeeeeeeeeeeeeeeeeeeeeeeeeeeeeeeeeeeeeeeeeeeeeeeeeeeeeeeeeeeeeeeeeeeeeeeeeeeeeeeeeeeeeeeeeeeeeeeeeeeeeeeeeeeeeeeeeeeeeeeeeeeeeeeeeeeeeeeeeeeeeeeeeeeeeeeeeeeeeeeeeeeeeeeeeeeeeeeeeeeeeeeeeeeeeeeeeeeeeeeeeeeeeeeeeeeeeeeeeeeeeeeeeeeeeeeeeeeeeeeeeeeeeeeeeeeeeeeeeeeeeeeeeeeeeeeeeeeeeeeeeeeeeeeeeeeeeeeeeeeeeeeeeeeeeeeeeeeeeeeeeeeeeeeeeeeeeeeeeeeeeeeeeeeeeeeeeeeeeeeeeeeeeeeeeeeeeeeeeeeeeeeeeeeeeeeeeeeeeeeeeeeeeeeeeeeeeeeeeeeeeeeeeeeeeeeeeeeeeeeeeeeeeeeeeeeeeeeeeeeeeeeeeeeeeeeeeeeeeeeeeeeeeeeeeeeeeeeeeeeeeeeeeeeeeeeeeeeeeeeeeeeeeeeeeeeeeeeeeeeeeeeeeeeeeeeeeeeeeeeeeeeeeeeeeeeeeeeeeeeeeeeeeeeeeeeeeeeeeeeeeeeeeeeeeeeeeeeeeeeeeeeeeeeeeeeeeeeeeeeeeeeeeeeeeeeeeeeeeeeeeeeeeeeeeeeeeeeeeeeeeeeeeeeeeeeeee()
    ~~~~~~~~~~~~~~~~~~~~~~~~~~~~~~~~~~~~~~~~~~~~~~~~~~~~~~~~~~~~~~~~~~~~~~~~~~~~~~~~~~~~~~~~~~~~~~~~~~~~~~~~~~~~~~~~~~~~~~~~~~~~~~~~~~~~~~~~~~~~~~~~~~~~~~~~~~~~~~~~~~~~~~~~~~~~~~~~~~~~~~~~~~~~~~~~~~~~~~~~~~~~~~~~~~~~~~~~~~~~~~~~~~~~~~~~~~~~~~~~~~~~~~~~~~~~~~~~~~~~~~~~~~~~~~~~~~~~~~~~~~~~~~~~~~~~~~~~~~~~~~~~~~~~~~~~~~~~~~~~~~~~~~~~~~~~~~~~~~~~~~~~~~~~~~~~~~~~~~~~~~~~~~~~~~~~~~~~~~~~~~~~~~~~~~~~~~~~~~~~~~~~~~~~~~~~~~~~~~~~~~~~~~~~~~~~~~~~~~~~~~~~~~~~~~~~~~~~~~~~~~~~~~~~~~~~~~~~~~~~~~~~~~~~~~~~~~~~~~~~~~~~~~~~~~~~~~~~~~~~~~~~~~~~~~~~~~~~~~~~~~~~~~~~~~~~~~~~~~~~~~~~~~~~~~~~~~~~~~~~~~~~~~~~~~~~~~~~~~~~~~~~~~~~~~~~~~~~~~~~~~~~~~~~~~~~~~~~~~~~~~~~~~~~~~~~~~~~~~~~~~~~~~~~~~~~~~~~~~~~~~~~~~~~~~~~~~~~~~~~~~~~~~~~~~~~~~~~~~~~~~~~~~~~~~~~~~~~~~~~~~~~~~~~~~~~~~~~~~~~~~~~~~~~~~~~~~~~~~~~~~~~~~~~~~~~~~~~~~~~~~~~~~~~~~~~~~~~~~~~~~~~~~~~~~~~~~~~~~~~~~~~~~~~~~~~~~~~~~~~~~~~~~~~~~~~~~~~~~~~~~~~~~~~~~~~~~~~~~~~~~~~~~~~~~~~~~~~~~~~~~~~~~~~~~~~~~~~~~~~~~~~~~~~~~~~~~~~~~~~~~~~~~~~~~~~~~~~~~~~~~~~~~~~~~~~~~~~~~~~~~~~~~~~~~~~~~~~~~~~
</file>

            Dim fileName = "a.vb"
            Dim dir = Temp.CreateDirectory()
            Dim file = dir.CreateFile(fileName)
            file.WriteAllText(source.Value)

            Dim output As New StringWriter()
            Dim vbc As New MockVisualBasicCompiler(Nothing, dir.Path, {fileName, "/preferreduilang:en"})
            vbc.Run(output, Nothing)

            Assert.Equal(ReplacePathAndVersionAndHash(result, file), output.ToString())

            CleanupAllGeneratedFiles(file.Path)
        End Sub

        <WorkItem(545214, "http://vstfdevdiv:8080/DevDiv2/DevDiv/_workitems/edit/545214")>
        <Fact()>
        Public Sub ErrorMessageWithSquiggles_07()
            ' It verifies the case where the error is on the last line.
            Dim source =
                <compilation>
                    <file name="a.vb">
                        <![CDATA[
Imports System

Module Module1
    Sub Main()
        Console.WriteLine("Hello from VB")
    End Sub
End Class]]>
                    </file>
                </compilation>

            Dim result =
                    <file name="output">Microsoft (R) Visual Basic Compiler version VERSION (HASH)
Copyright (C) Microsoft Corporation. All rights reserved.

PATH(4) : error BC30625: 'Module' statement must end with a matching 'End Module'.

Module Module1
~~~~~~~~~~~~~~
PATH(8) : error BC30460: 'End Class' must be preceded by a matching 'Class'.

End Class
~~~~~~~~~
</file>

            Dim fileName = "a.vb"
            Dim dir = Temp.CreateDirectory()
            Dim file = dir.CreateFile(fileName)
            file.WriteAllText(source.Value)

            Dim output As New StringWriter()
            Dim vbc As New MockVisualBasicCompiler(Nothing, dir.Path, {fileName, "/preferreduilang:en"})
            vbc.Run(output, Nothing)

            Assert.Equal(ReplacePathAndVersionAndHash(result, file), output.ToString())

            CleanupAllGeneratedFiles(file.Path)
        End Sub

        <WorkItem(531606, "http://vstfdevdiv:8080/DevDiv2/DevDiv/_workitems/edit/531606")>
        <Fact()>
        Public Sub ErrorMessageWithSquiggles_08()
            Dim source =
                <compilation>
                    <file name="a.vb">
                        <![CDATA[
Imports System

Module Module1
    Sub Main()
        Dim i As system.Boolean,
    End Sub
End Module
]]>
                    </file>
                </compilation>

            Dim result =
    <file name="output">Microsoft (R) Visual Basic Compiler version VERSION (HASH)
Copyright (C) Microsoft Corporation. All rights reserved.

PATH(6) : error BC30203: Identifier expected.

        Dim i As system.Boolean,
                                ~
</file>

            Dim fileName = "a.vb"
            Dim dir = Temp.CreateDirectory()
            Dim file = dir.CreateFile(fileName)
            file.WriteAllText(source.Value)

            Dim output As New StringWriter()
            Dim vbc As New MockVisualBasicCompiler(Nothing, dir.Path, {fileName, "/preferreduilang:en"})
            vbc.Run(output, Nothing)

            Assert.Equal(ReplacePathAndVersionAndHash(result, file), output.ToString())

            CleanupAllGeneratedFiles(file.Path)
        End Sub

        Private Shared Function ReplacePathAndVersionAndHash(result As XElement, file As TempFile) As String
            Return result.Value.Replace("PATH", file.Path).Replace("VERSION", s_compilerVersion).Replace("HASH", s_compilerShortCommitHash).Replace(vbLf, vbCrLf)
        End Function

        <WorkItem(545247, "http://vstfdevdiv:8080/DevDiv2/DevDiv/_workitems/edit/545247")>
        <Fact()>
        Public Sub CompilationWithNonExistingOutPath()
            Dim source =
                <compilation>
                    <file name="a.vb">
                        <![CDATA[
Imports System

Module Module1
    Sub Main()
    End Sub
End Module
]]>
                    </file>
                </compilation>

            Dim fileName = "a.vb"
            Dim dir = Temp.CreateDirectory()
            Dim file = dir.CreateFile(fileName)
            file.WriteAllText(source.Value)

            Dim output As New StringWriter()
            Dim vbc As New MockVisualBasicCompiler(Nothing, dir.Path, {fileName, "/target:exe", "/preferreduilang:en", "/out:sub\a.exe"})
            Dim exitCode = vbc.Run(output, Nothing)

            Assert.Equal(1, exitCode)
            Assert.Contains("error BC2012: can't open '" + dir.Path + "\sub\a.exe' for writing", output.ToString(), StringComparison.Ordinal)

            CleanupAllGeneratedFiles(file.Path)
        End Sub

        <WorkItem(545247, "http://vstfdevdiv:8080/DevDiv2/DevDiv/_workitems/edit/545247")>
        <Fact()>
        Public Sub CompilationWithWrongOutPath_01()
            Dim source =
                <compilation>
                    <file name="a.vb">
                        <![CDATA[
Imports System

Module Module1
    Sub Main()
    End Sub
End Module
]]>
                    </file>
                </compilation>

            Dim fileName = "a.vb"
            Dim dir = Temp.CreateDirectory()
            Dim file = dir.CreateFile(fileName)
            file.WriteAllText(source.Value)

            Dim output As New StringWriter()
            Dim vbc As New MockVisualBasicCompiler(Nothing, dir.Path, {fileName, "/preferreduilang:en", "/target:exe", "/out:sub\"})
            Dim exitCode = vbc.Run(output, Nothing)

            Assert.Equal(1, exitCode)
            Dim message = output.ToString()
            Assert.Contains("error BC2032: File name", message, StringComparison.Ordinal)
            Assert.Contains("sub", message, StringComparison.Ordinal)

            CleanupAllGeneratedFiles(file.Path)
        End Sub

        <WorkItem(545247, "http://vstfdevdiv:8080/DevDiv2/DevDiv/_workitems/edit/545247")>
        <Fact()>
        Public Sub CompilationWithWrongOutPath_02()
            Dim source =
                <compilation>
                    <file name="a.vb">
                        <![CDATA[
Imports System

Module Module1
    Sub Main()
    End Sub
End Module
]]>
                    </file>
                </compilation>

            Dim fileName = "a.vb"
            Dim dir = Temp.CreateDirectory()
            Dim file = dir.CreateFile(fileName)
            file.WriteAllText(source.Value)

            Dim output As New StringWriter()
            Dim vbc As New MockVisualBasicCompiler(Nothing, dir.Path, {fileName, "/preferreduilang:en", "/target:exe", "/out:sub\ "})
            Dim exitCode = vbc.Run(output, Nothing)

            Assert.Equal(1, exitCode)
            Dim message = output.ToString()
            Assert.Contains("error BC2032: File name", message, StringComparison.Ordinal)
            Assert.Contains("sub", message, StringComparison.Ordinal)

            CleanupAllGeneratedFiles(file.Path)
        End Sub

        <WorkItem(545247, "http://vstfdevdiv:8080/DevDiv2/DevDiv/_workitems/edit/545247")>
        <Fact()>
        Public Sub CompilationWithWrongOutPath_03()
            Dim source =
                <compilation>
                    <file name="a.vb">
                        <![CDATA[
Imports System

Module Module1
    Sub Main()
    End Sub
End Module
]]>
                    </file>
                </compilation>

            Dim fileName = "a.vb"
            Dim dir = Temp.CreateDirectory()
            Dim file = dir.CreateFile(fileName)
            file.WriteAllText(source.Value)

            Dim output As New StringWriter()
            Dim vbc As New MockVisualBasicCompiler(Nothing, dir.Path, {fileName, "/preferreduilang:en", "/target:exe", "/out:aaa:\a.exe"})
            Dim exitCode = vbc.Run(output, Nothing)

            Assert.Equal(1, exitCode)
            Assert.Contains("error BC2032: File name 'aaa:\a.exe' is empty, contains invalid characters, has a drive specification without an absolute path, or is too long", output.ToString(), StringComparison.Ordinal)

            CleanupAllGeneratedFiles(file.Path)
        End Sub

        <WorkItem(545247, "http://vstfdevdiv:8080/DevDiv2/DevDiv/_workitems/edit/545247")>
        <Fact()>
        Public Sub CompilationWithWrongOutPath_04()
            Dim source =
                <compilation>
                    <file name="a.vb">
                        <![CDATA[
Imports System

Module Module1
    Sub Main()
    End Sub
End Module
]]>
                    </file>
                </compilation>

            Dim fileName = "a.vb"
            Dim dir = Temp.CreateDirectory()
            Dim file = dir.CreateFile(fileName)
            file.WriteAllText(source.Value)

            Dim output As New StringWriter()
            Dim vbc As New MockVisualBasicCompiler(Nothing, dir.Path, {fileName, "/preferreduilang:en", "/target:exe", "/out: "})
            Dim exitCode = vbc.Run(output, Nothing)

            Assert.Equal(1, exitCode)
            Assert.Contains("error BC2006: option 'out' requires ':<file>'", output.ToString(), StringComparison.Ordinal)

            CleanupAllGeneratedFiles(file.Path)
        End Sub

        <Fact()>
        Public Sub SpecifyProperCodePage()
            ' Class <UTF8 Cyrillic Character>
            ' End Class
            Dim source() As Byte = {
                                    &H43, &H6C, &H61, &H73, &H73, &H20, &HD0, &H96, &HD, &HA,
                                    &H45, &H6E, &H64, &H20, &H43, &H6C, &H61, &H73, &H73
                                   }

            Dim fileName = "a.vb"
            Dim dir = Temp.CreateDirectory()
            Dim file = dir.CreateFile(fileName)
            file.WriteAllBytes(source)

            Dim output = ProcessUtilities.RunAndGetOutput(s_basicCompilerExecutable, "/nologo /t:library " & file.ToString(), startFolder:=dir.Path)
            Assert.Equal("", output) ' Autodetected UTF8, NO ERROR

            output = ProcessUtilities.RunAndGetOutput(s_basicCompilerExecutable, "/nologo /preferreduilang:en /t:library /codepage:20127 " & file.ToString(), expectedRetCode:=1, startFolder:=dir.Path) ' 20127: US-ASCII
            ' 0xd0, 0x96 ==> 'Ð–' ==> ERROR
            Dim expected = <result>
a.vb(1) : error BC30203: Identifier expected.

Class ??
      ~                           
    </result>.Value.Replace(vbLf, vbCrLf).Trim()
            Dim actual = Regex.Replace(output, "^.*a.vb", "a.vb", RegexOptions.Multiline).Trim()

            Assert.Equal(expected, actual)
        End Sub

        <Fact()>
        Public Sub EmittedSubsystemVersion()
            Dim dir = Temp.CreateDirectory()
            Dim file = dir.CreateFile("a.vb")
            file.WriteAllText(
    <text>
    Class C
    End Class
</text>.Value.Replace(vbLf, vbCrLf))

            Dim comp = VisualBasicCompilation.Create("a.dll", options:=TestOptions.ReleaseDll)
            Dim peHeaders = New PEHeaders(comp.EmitToStream(New EmitOptions(subsystemVersion:=SubsystemVersion.Create(5, 1))))
            Assert.Equal(5, peHeaders.PEHeader.MajorSubsystemVersion)
            Assert.Equal(1, peHeaders.PEHeader.MinorSubsystemVersion)

            CleanupAllGeneratedFiles(file.Path)
        End Sub

        <Fact>
        Public Sub DefaultManifestForExe()
            Dim source =
                <compilation>
                    <file name="a.vb">
                        <![CDATA[
Imports System

Module Module1
    Sub Main()
    End Sub
End Module
]]>
                    </file>
                </compilation>

            Dim expectedManifest =
    <?xml version="1.0" encoding="utf-16"?>
    <ManifestResource Size="490">
        <Contents><![CDATA[<?xml version="1.0" encoding="UTF-8" standalone="yes"?>

<assembly xmlns="urn:schemas-microsoft-com:asm.v1" manifestVersion="1.0">
  <assemblyIdentity version="1.0.0.0" name="MyApplication.app"/>
  <trustInfo xmlns="urn:schemas-microsoft-com:asm.v2">
    <security>
      <requestedPrivileges xmlns="urn:schemas-microsoft-com:asm.v3">
        <requestedExecutionLevel level="asInvoker" uiAccess="false"/>
      </requestedPrivileges>
    </security>
  </trustInfo>
</assembly>]]></Contents>
    </ManifestResource>

            CheckManifestXml(source, OutputKind.ConsoleApplication, explicitManifest:=Nothing, expectedManifest:=expectedManifest)
        End Sub

        <Fact>
        Public Sub DefaultManifestForDll()
            Dim source =
                <compilation>
                    <file name="a.vb">
                        <![CDATA[
Imports System

Module Module1
    Sub Main()
    End Sub
End Module
]]>
                    </file>
                </compilation>

            CheckManifestXml(source, OutputKind.DynamicallyLinkedLibrary, explicitManifest:=Nothing, expectedManifest:=Nothing)
        End Sub

        <Fact>
        Public Sub DefaultManifestForModule()
            Dim source =
                <compilation>
                    <file name="a.vb">
                        <![CDATA[
Imports System

Module Module1
    Sub Main()
    End Sub
End Module
]]>
                    </file>
                </compilation>

            CheckManifestXml(source, OutputKind.NetModule, explicitManifest:=Nothing, expectedManifest:=Nothing)
        End Sub

        <Fact>
        Public Sub DefaultManifestForWinExe()
            Dim source =
                <compilation>
                    <file name="a.vb">
                        <![CDATA[
Imports System

Module Module1
    Sub Main()
    End Sub
End Module
]]>
                    </file>
                </compilation>

            Dim expectedManifest =
    <?xml version="1.0" encoding="utf-16"?>
    <ManifestResource Size="490">
        <Contents><![CDATA[<?xml version="1.0" encoding="UTF-8" standalone="yes"?>

<assembly xmlns="urn:schemas-microsoft-com:asm.v1" manifestVersion="1.0">
  <assemblyIdentity version="1.0.0.0" name="MyApplication.app"/>
  <trustInfo xmlns="urn:schemas-microsoft-com:asm.v2">
    <security>
      <requestedPrivileges xmlns="urn:schemas-microsoft-com:asm.v3">
        <requestedExecutionLevel level="asInvoker" uiAccess="false"/>
      </requestedPrivileges>
    </security>
  </trustInfo>
</assembly>]]></Contents>
    </ManifestResource>

            CheckManifestXml(source, OutputKind.WindowsApplication, explicitManifest:=Nothing, expectedManifest:=expectedManifest)
        End Sub

        <Fact>
        Public Sub DefaultManifestForAppContainerExe()
            Dim source =
                <compilation>
                    <file name="a.vb">
                        <![CDATA[
Imports System

Module Module1
    Sub Main()
    End Sub
End Module
]]>
                    </file>
                </compilation>

            Dim expectedManifest =
    <?xml version="1.0" encoding="utf-16"?>
    <ManifestResource Size="490">
        <Contents><![CDATA[<?xml version="1.0" encoding="UTF-8" standalone="yes"?>

<assembly xmlns="urn:schemas-microsoft-com:asm.v1" manifestVersion="1.0">
  <assemblyIdentity version="1.0.0.0" name="MyApplication.app"/>
  <trustInfo xmlns="urn:schemas-microsoft-com:asm.v2">
    <security>
      <requestedPrivileges xmlns="urn:schemas-microsoft-com:asm.v3">
        <requestedExecutionLevel level="asInvoker" uiAccess="false"/>
      </requestedPrivileges>
    </security>
  </trustInfo>
</assembly>]]></Contents>
    </ManifestResource>

            CheckManifestXml(source, OutputKind.WindowsRuntimeApplication, explicitManifest:=Nothing, expectedManifest:=expectedManifest)
        End Sub

        <Fact>
        Public Sub DefaultManifestForWinMDObj()
            Dim source =
                <compilation>
                    <file name="a.vb">
                        <![CDATA[
Imports System

Module Module1
    Sub Main()
    End Sub
End Module
]]>
                    </file>
                </compilation>

            CheckManifestXml(source, OutputKind.WindowsRuntimeMetadata, explicitManifest:=Nothing, expectedManifest:=Nothing)
        End Sub

        <Fact>
        Public Sub ExplicitManifestForExe()
            Dim source =
                <compilation>
                    <file name="a.vb">
                        <![CDATA[
Imports System

Module Module1
    Sub Main()
    End Sub
End Module
]]>
                    </file>
                </compilation>

            Dim explicitManifest =
    <?xml version="1.0" encoding="UTF-8" standalone="yes"?>
    <assembly xmlns="urn:schemas-microsoft-com:asm.v1" manifestVersion="1.0">
        <assemblyIdentity version="1.0.0.0" name="Test.app"/>
        <trustInfo xmlns="urn:schemas-microsoft-com:asm.v2">
            <security>
                <requestedPrivileges xmlns="urn:schemas-microsoft-com:asm.v3">
                    <requestedExecutionLevel level="asInvoker" uiAccess="false"/>
                </requestedPrivileges>
            </security>
        </trustInfo>
    </assembly>

            Dim expectedManifest =
    <?xml version="1.0" encoding="utf-16"?>
    <ManifestResource Size="421">
        <Contents><![CDATA[<assembly xmlns="urn:schemas-microsoft-com:asm.v1" manifestVersion="1.0">
  <assemblyIdentity version="1.0.0.0" name="Test.app" />
  <trustInfo xmlns="urn:schemas-microsoft-com:asm.v2">
    <security>
      <requestedPrivileges xmlns="urn:schemas-microsoft-com:asm.v3">
        <requestedExecutionLevel level="asInvoker" uiAccess="false" />
      </requestedPrivileges>
    </security>
  </trustInfo>
</assembly>]]></Contents>
    </ManifestResource>

            CheckManifestXml(source, OutputKind.ConsoleApplication, explicitManifest, expectedManifest)
        End Sub

        <Fact>
        Public Sub ExplicitManifestResForDll()
            Dim source =
                <compilation>
                    <file name="a.vb">
                        <![CDATA[
Imports System

Module Module1
    Sub Main()
    End Sub
End Module
]]>
                    </file>
                </compilation>

            Dim explicitManifest =
    <?xml version="1.0" encoding="UTF-8" standalone="yes"?>
    <assembly xmlns="urn:schemas-microsoft-com:asm.v1" manifestVersion="1.0">
        <assemblyIdentity version="1.0.0.0" name="Test.app"/>
        <trustInfo xmlns="urn:schemas-microsoft-com:asm.v2">
            <security>
                <requestedPrivileges xmlns="urn:schemas-microsoft-com:asm.v3">
                    <requestedExecutionLevel level="asInvoker" uiAccess="false"/>
                </requestedPrivileges>
            </security>
        </trustInfo>
    </assembly>

            Dim expectedManifest =
    <?xml version="1.0" encoding="utf-16"?>
    <ManifestResource Size="421">
        <Contents><![CDATA[<assembly xmlns="urn:schemas-microsoft-com:asm.v1" manifestVersion="1.0">
  <assemblyIdentity version="1.0.0.0" name="Test.app" />
  <trustInfo xmlns="urn:schemas-microsoft-com:asm.v2">
    <security>
      <requestedPrivileges xmlns="urn:schemas-microsoft-com:asm.v3">
        <requestedExecutionLevel level="asInvoker" uiAccess="false" />
      </requestedPrivileges>
    </security>
  </trustInfo>
</assembly>]]></Contents>
    </ManifestResource>

            CheckManifestXml(source, OutputKind.DynamicallyLinkedLibrary, explicitManifest, expectedManifest)
        End Sub

        <Fact>
        Public Sub ExplicitManifestForModule()
            Dim source =
                <compilation>
                    <file name="a.vb">
                        <![CDATA[
Imports System

Module Module1
    Sub Main()
    End Sub
End Module
]]>
                    </file>
                </compilation>

            Dim explicitManifest =
    <?xml version="1.0" encoding="UTF-8" standalone="yes"?>
    <assembly xmlns="urn:schemas-microsoft-com:asm.v1" manifestVersion="1.0">
        <assemblyIdentity version="1.0.0.0" name="Test.app"/>
        <trustInfo xmlns="urn:schemas-microsoft-com:asm.v2">
            <security>
                <requestedPrivileges xmlns="urn:schemas-microsoft-com:asm.v3">
                    <requestedExecutionLevel level="asInvoker" uiAccess="false"/>
                </requestedPrivileges>
            </security>
        </trustInfo>
    </assembly>

            CheckManifestXml(source, OutputKind.NetModule, explicitManifest, expectedManifest:=Nothing)
        End Sub

        <DllImport("kernel32.dll", SetLastError:=True)> Public Shared Function _
            LoadLibraryEx(lpFileName As String, hFile As IntPtr, dwFlags As UInteger) As IntPtr
        End Function
        <DllImport("kernel32.dll", SetLastError:=True)> Public Shared Function _
            FreeLibrary(hFile As IntPtr) As Boolean
        End Function

        Private Sub CheckManifestXml(source As XElement, outputKind As OutputKind, explicitManifest As XDocument, expectedManifest As XDocument)
            Dim dir = Temp.CreateDirectory()
            Dim sourceFile = dir.CreateFile("Test.cs").WriteAllText(source.Value)

            Dim outputFileName As String
            Dim target As String
            Select Case outputKind
                Case OutputKind.ConsoleApplication
                    outputFileName = "Test.exe"
                    target = "exe"
                Case OutputKind.WindowsApplication
                    outputFileName = "Test.exe"
                    target = "winexe"
                Case OutputKind.DynamicallyLinkedLibrary
                    outputFileName = "Test.dll"
                    target = "library"
                Case OutputKind.NetModule
                    outputFileName = "Test.netmodule"
                    target = "module"
                Case OutputKind.WindowsRuntimeMetadata
                    outputFileName = "Test.winmdobj"
                    target = "winmdobj"
                Case OutputKind.WindowsRuntimeApplication
                    outputFileName = "Test.exe"
                    target = "appcontainerexe"
                Case Else
                    Throw TestExceptionUtilities.UnexpectedValue(outputKind)
            End Select

            Dim vbc As VisualBasicCompiler
            Dim manifestFile As TempFile
            If explicitManifest Is Nothing Then
                vbc = New MockVisualBasicCompiler(Nothing, dir.Path,
                {
                    String.Format("/target:{0}", target),
                    String.Format("/out:{0}", outputFileName),
                    Path.GetFileName(sourceFile.Path)
                })
            Else
                manifestFile = dir.CreateFile("Test.config").WriteAllText(explicitManifest.ToString())
                vbc = New MockVisualBasicCompiler(Nothing, dir.Path,
                {
                    String.Format("/target:{0}", target),
                    String.Format("/out:{0}", outputFileName),
                    String.Format("/win32manifest:{0}", Path.GetFileName(manifestFile.Path)),
                    Path.GetFileName(sourceFile.Path)
                })
            End If
            Assert.Equal(0, vbc.Run(New StringWriter(), Nothing))

            Dim library As IntPtr = LoadLibraryEx(Path.Combine(dir.Path, outputFileName), IntPtr.Zero, 2)
            If library = IntPtr.Zero Then
                Throw New Win32Exception(Marshal.GetLastWin32Error())
            End If

            Const resourceType As String = "#24"
            Dim resourceId As String = If(outputKind = OutputKind.DynamicallyLinkedLibrary, "#2", "#1")

            Dim manifestSize As UInteger = Nothing
            If expectedManifest Is Nothing Then
                Assert.Throws(Of Win32Exception)(Function() Win32Res.GetResource(library, resourceId, resourceType, manifestSize))
            Else
                Dim manifestResourcePointer As IntPtr = Win32Res.GetResource(library, resourceId, resourceType, manifestSize)
                Dim actualManifest As String = Win32Res.ManifestResourceToXml(manifestResourcePointer, manifestSize)
                Assert.Equal(expectedManifest.ToString(), XDocument.Parse(actualManifest).ToString())
            End If

            FreeLibrary(library)

            CleanupAllGeneratedFiles(sourceFile.Path)
        End Sub

        <WorkItem(530221, "http://vstfdevdiv:8080/DevDiv2/DevDiv/_workitems/edit/530221")>
        <WorkItem(5664, "https://github.com/dotnet/roslyn/issues/5664")>
        <ConditionalFact(GetType(IsEnglishLocal))>
        Public Sub Bug15538()
            ' The icacls command fails on our Helix machines And it appears to be related to the use of the $ in 
            ' the username. 
            ' https://github.com/dotnet/roslyn/issues/28836
            If StringComparer.OrdinalIgnoreCase.Equals(Environment.UserDomainName, "WORKGROUP") Then
                Return
            End If

            Dim folder = Temp.CreateDirectory()
            Dim source As String = folder.CreateFile("src.vb").WriteAllText("").Path
            Dim ref As String = folder.CreateFile("ref.dll").WriteAllText("").Path

            Try
                Dim output = ProcessUtilities.RunAndGetOutput("cmd", "/C icacls " & ref & " /inheritance:r /Q")
                Assert.Equal("Successfully processed 1 files; Failed processing 0 files", output.Trim())

                output = ProcessUtilities.RunAndGetOutput("cmd", "/C icacls " & ref & " /deny %USERDOMAIN%\%USERNAME%:(r,WDAC) /Q")
                Assert.Equal("Successfully processed 1 files; Failed processing 0 files", output.Trim())

                output = ProcessUtilities.RunAndGetOutput("cmd", "/C """ & s_basicCompilerExecutable & """ /nologo /preferreduilang:en /r:" & ref & " /t:library " & source, expectedRetCode:=1)
                Assert.True(output.StartsWith("vbc : error BC31011: Unable to load referenced library '" & ref & "': Access to the path '" & ref & "' is denied.", StringComparison.Ordinal))

            Finally
                Dim output = ProcessUtilities.RunAndGetOutput("cmd", "/C icacls " & ref & " /reset /Q")
                Assert.Equal("Successfully processed 1 files; Failed processing 0 files", output.Trim())
                File.Delete(ref)
            End Try

            CleanupAllGeneratedFiles(source)
        End Sub

        <WorkItem(544926, "http://vstfdevdiv:8080/DevDiv2/DevDiv/_workitems/edit/544926")>
        <Fact()>
        Public Sub ResponseFilesWithNoconfig_01()
            Dim source As String = Temp.CreateFile().WriteAllText(<text>
Imports System

Module Module1
    Sub Main()
        Dim x As Integer    
    End Sub
End Module
</text>.Value).Path

            Dim rsp As String = Temp.CreateFile().WriteAllText(<text>
/warnaserror                                                               
</text>.Value).Path

            ' Checks the base case without /noconfig (expect to see error)
            Dim vbc = New MockVisualBasicCompiler(rsp, _baseDirectory, {source, "/preferreduilang:en"})
            Dim output As New StringWriter()
            Dim exitCode = vbc.Run(output, Nothing)
            Assert.Equal(1, exitCode)
            Assert.Contains("error BC42024: Unused local variable: 'x'.", output.ToString(), StringComparison.Ordinal)

            ' Checks the base case with /noconfig (expect to see warning, instead of error)
            vbc = New MockVisualBasicCompiler(rsp, _baseDirectory, {source, "/preferreduilang:en", "/noconfig"})
            output = New StringWriter()
            exitCode = vbc.Run(output, Nothing)
            Assert.Equal(0, exitCode)
            Assert.Contains("warning BC42024: Unused local variable: 'x'.", output.ToString(), StringComparison.Ordinal)

            ' Checks the base case with /NOCONFIG (expect to see warning, instead of error)
            vbc = New MockVisualBasicCompiler(rsp, _baseDirectory, {source, "/preferreduilang:en", "/NOCONFIG"})
            output = New StringWriter()
            exitCode = vbc.Run(output, Nothing)
            Assert.Equal(0, exitCode)
            Assert.Contains("warning BC42024: Unused local variable: 'x'.", output.ToString(), StringComparison.Ordinal)

            ' Checks the base case with -noconfig (expect to see warning, instead of error)
            vbc = New MockVisualBasicCompiler(rsp, _baseDirectory, {source, "/preferreduilang:en", "-noconfig"})
            output = New StringWriter()
            exitCode = vbc.Run(output, Nothing)
            Assert.Equal(0, exitCode)
            Assert.Contains("warning BC42024: Unused local variable: 'x'.", output.ToString(), StringComparison.Ordinal)

            CleanupAllGeneratedFiles(source)
            CleanupAllGeneratedFiles(rsp)
        End Sub

        <WorkItem(544926, "http://vstfdevdiv:8080/DevDiv2/DevDiv/_workitems/edit/544926")>
        <Fact()>
        Public Sub ResponseFilesWithNoconfig_02()
            Dim source As String = Temp.CreateFile().WriteAllText(<text>
Imports System

Module Module1
    Sub Main()
    End Sub
End Module
</text>.Value).Path

            Dim rsp As String = Temp.CreateFile().WriteAllText(<text>
/noconfig                                        
</text>.Value).Path

            ' Checks the case with /noconfig inside the response file (expect to see warning)
            Dim vbc = New MockVisualBasicCompiler(rsp, _baseDirectory, {source, "/preferreduilang:en"})
            Dim output As New StringWriter()
            Dim exitCode = vbc.Run(output, Nothing)
            Assert.Equal(0, exitCode)
            Assert.Contains("warning BC2025: ignoring /noconfig option because it was specified in a response file", output.ToString(), StringComparison.Ordinal)

            ' Checks the case with /noconfig inside the response file as along with /nowarn (expect to see warning)
            vbc = New MockVisualBasicCompiler(rsp, _baseDirectory, {source, "/preferreduilang:en", "/nowarn"})
            output = New StringWriter()
            exitCode = vbc.Run(output, Nothing)
            Assert.Equal(0, exitCode)
            Assert.Contains("warning BC2025: ignoring /noconfig option because it was specified in a response file", output.ToString(), StringComparison.Ordinal)

            CleanupAllGeneratedFiles(source)
            CleanupAllGeneratedFiles(rsp)
        End Sub

        <WorkItem(544926, "http://vstfdevdiv:8080/DevDiv2/DevDiv/_workitems/edit/544926")>
        <Fact()>
        Public Sub ResponseFilesWithNoconfig_03()
            Dim source As String = Temp.CreateFile().WriteAllText(<text>
Imports System

Module Module1
    Sub Main()
    End Sub
End Module
</text>.Value).Path

            Dim rsp As String = Temp.CreateFile().WriteAllText(<text>
/NOCONFIG       
</text>.Value).Path

            ' Checks the case with /noconfig inside the response file (expect to see warning)
            Dim vbc = New MockVisualBasicCompiler(rsp, _baseDirectory, {source, "/preferreduilang:en"})
            Dim output As New StringWriter()
            Dim exitCode = vbc.Run(output, Nothing)
            Assert.Equal(0, exitCode)
            Assert.Contains("warning BC2025: ignoring /noconfig option because it was specified in a response file", output.ToString(), StringComparison.Ordinal)

            ' Checks the case with /NOCONFIG inside the response file as along with /nowarn (expect to see warning)
            vbc = New MockVisualBasicCompiler(rsp, _baseDirectory, {source, "/preferreduilang:en", "/nowarn"})
            output = New StringWriter()
            exitCode = vbc.Run(output, Nothing)
            Assert.Equal(0, exitCode)
            Assert.Contains("warning BC2025: ignoring /noconfig option because it was specified in a response file", output.ToString(), StringComparison.Ordinal)

            CleanupAllGeneratedFiles(source)
            CleanupAllGeneratedFiles(rsp)
        End Sub

        <WorkItem(544926, "http://vstfdevdiv:8080/DevDiv2/DevDiv/_workitems/edit/544926")>
        <Fact()>
        Public Sub ResponseFilesWithNoconfig_04()
            Dim source As String = Temp.CreateFile().WriteAllText(<text>
Imports System

Module Module1
    Sub Main()
    End Sub
End Module
</text>.Value).Path

            Dim rsp As String = Temp.CreateFile().WriteAllText(<text>
-noconfig
</text>.Value).Path

            ' Checks the case with /noconfig inside the response file (expect to see warning)
            Dim vbc = New MockVisualBasicCompiler(rsp, _baseDirectory, {source, "/preferreduilang:en"})
            Dim output As New StringWriter()
            Dim exitCode = vbc.Run(output, Nothing)
            Assert.Equal(0, exitCode)
            Assert.Contains("warning BC2025: ignoring /noconfig option because it was specified in a response file", output.ToString(), StringComparison.Ordinal)

            ' Checks the case with -noconfig inside the response file as along with /nowarn (expect to see warning)
            vbc = New MockVisualBasicCompiler(rsp, _baseDirectory, {source, "/preferreduilang:en", "/nowarn"})
            output = New StringWriter()
            exitCode = vbc.Run(output, Nothing)
            Assert.Equal(0, exitCode)
            Assert.Contains("warning BC2025: ignoring /noconfig option because it was specified in a response file", output.ToString(), StringComparison.Ordinal)

            CleanupAllGeneratedFiles(source)
            CleanupAllGeneratedFiles(rsp)
        End Sub

        <WorkItem(545832, "http://vstfdevdiv:8080/DevDiv2/DevDiv/_workitems/edit/545832")>
        <Fact()>
        Public Sub ResponseFilesWithEmptyAliasReference()
            Dim source As String = Temp.CreateFile().WriteAllText(<text>
Imports System
</text>.Value).Path

            Dim rsp As String = Temp.CreateFile().WriteAllText(<text>
-nologo
/r:a=""""
</text>.Value).Path

            Dim vbc = New MockVisualBasicCompiler(rsp, _baseDirectory, {source, "/preferreduilang:en"})
            Dim output As New StringWriter()
            Dim exitCode = vbc.Run(output, Nothing)
            Assert.Equal(1, exitCode)
            Assert.Equal("vbc : error BC2017: could not find library 'a='", output.ToString().Trim())

            CleanupAllGeneratedFiles(source)
            CleanupAllGeneratedFiles(rsp)
        End Sub

        <WorkItem(546031, "http://vstfdevdiv:8080/DevDiv2/DevDiv/_workitems/edit/546031")>
        <WorkItem(546032, "http://vstfdevdiv:8080/DevDiv2/DevDiv/_workitems/edit/546032")>
        <WorkItem(546033, "http://vstfdevdiv:8080/DevDiv2/DevDiv/_workitems/edit/546033")>
        <Fact()>
        Public Sub InvalidDefineSwitch()
            Dim source As String = Temp.CreateFile().WriteAllText(<text>
Imports System
</text>.Value).Path

            Dim vbc = New MockVisualBasicCompiler(Nothing, _baseDirectory, {"-nologo", "/preferreduilang:en", "/t:libraRY", "/define", source})
            Dim output As New StringWriter()
            Dim exitCode = vbc.Run(output, Nothing)
            Assert.Equal(1, exitCode)
            Assert.Equal("vbc : error BC2006: option 'define' requires ':<symbol_list>'", output.ToString().Trim())

            vbc = New MockVisualBasicCompiler(Nothing, _baseDirectory, {"-nologo", "/preferreduilang:en", "/t:libraRY", "/define:", source})
            output = New StringWriter()
            exitCode = vbc.Run(output, Nothing)
            Assert.Equal(1, exitCode)
            Assert.Equal("vbc : error BC2006: option 'define' requires ':<symbol_list>'", output.ToString().Trim())

            vbc = New MockVisualBasicCompiler(Nothing, _baseDirectory, {"-nologo", "/preferreduilang:en", "/t:libraRY", "/define: ", source})
            output = New StringWriter()
            exitCode = vbc.Run(output, Nothing)
            Assert.Equal(1, exitCode)
            Assert.Equal("vbc : error BC2006: option 'define' requires ':<symbol_list>'", output.ToString().Trim())

            vbc = New MockVisualBasicCompiler(Nothing, _baseDirectory, {"-nologo", "/preferreduilang:en", "/t:libraRY", "/define:_,", source})
            output = New StringWriter()
            exitCode = vbc.Run(output, Nothing)
            Assert.Equal(1, exitCode)
            Assert.Equal("vbc : error BC31030: Conditional compilation constant '_ ^^ ^^ ' is not valid: Identifier expected.", output.ToString().Trim())

            vbc = New MockVisualBasicCompiler(Nothing, _baseDirectory, {"-nologo", "/preferreduilang:en", "/t:libraRY", "/define:_a,", source})
            output = New StringWriter()
            exitCode = vbc.Run(output, Nothing)
            Assert.Equal(0, exitCode)
            Assert.Equal("", output.ToString().Trim())

            vbc = New MockVisualBasicCompiler(Nothing, _baseDirectory, {"-nologo", "/preferreduilang:en", "/t:libraRY", "/define:_ a,", source})
            output = New StringWriter()
            exitCode = vbc.Run(output, Nothing)
            Assert.Equal(1, exitCode)
            Assert.Equal("vbc : error BC31030: Conditional compilation constant '_  ^^ ^^ a' is not valid: Identifier expected.", output.ToString().Trim())

            vbc = New MockVisualBasicCompiler(Nothing, _baseDirectory, {"-nologo", "/preferreduilang:en", "/t:libraRY", "/define:a,_,b", source})
            output = New StringWriter()
            exitCode = vbc.Run(output, Nothing)
            Assert.Equal(1, exitCode)
            Assert.Equal("vbc : error BC31030: Conditional compilation constant '_ ^^ ^^ ' is not valid: Identifier expected.", output.ToString().Trim())

            vbc = New MockVisualBasicCompiler(Nothing, _baseDirectory, {"-nologo", "/preferreduilang:en", "/t:libraRY", "/define:_", source})
            output = New StringWriter()
            exitCode = vbc.Run(output, Nothing)
            Assert.Equal(1, exitCode)
            Assert.Equal("vbc : error BC31030: Conditional compilation constant '_ ^^ ^^ ' is not valid: Identifier expected.", output.ToString().Trim())

            vbc = New MockVisualBasicCompiler(Nothing, _baseDirectory, {"-nologo", "/preferreduilang:en", "/t:libraRY", "/define:_ ", source})
            output = New StringWriter()
            exitCode = vbc.Run(output, Nothing)
            Assert.Equal(1, exitCode)
            Assert.Equal("vbc : error BC31030: Conditional compilation constant '_ ^^ ^^ ' is not valid: Identifier expected.", output.ToString().Trim())

            vbc = New MockVisualBasicCompiler(Nothing, _baseDirectory, {"-nologo", "/preferreduilang:en", "/t:libraRY", "/define:a,_", source})
            output = New StringWriter()
            exitCode = vbc.Run(output, Nothing)
            Assert.Equal(1, exitCode)
            Assert.Equal("vbc : error BC31030: Conditional compilation constant '_ ^^ ^^ ' is not valid: Identifier expected.", output.ToString().Trim())

            CleanupAllGeneratedFiles(source)
        End Sub

        Private Function GetDefaultResponseFilePath() As String
            Return Temp.CreateFile().WriteAllBytes(CommandLineTestResources.vbc_rsp).Path
        End Function

        <Fact>
        Public Sub DefaultResponseFile()
            Dim defaultResponseFile = GetDefaultResponseFilePath()
            Assert.True(File.Exists(defaultResponseFile))
            Dim vbc As New MockVisualBasicCompiler(defaultResponseFile, _baseDirectory, {})

            ' VB includes these by default, with or without the default response file.
            Dim corlibLocation = GetType(Object).Assembly.Location
            Dim corlibDir = Path.GetDirectoryName(corlibLocation)
            Dim systemLocation = Path.Combine(corlibDir, "System.dll")
            Dim msvbLocation = Path.Combine(corlibDir, "Microsoft.VisualBasic.dll")

            Assert.Equal(vbc.Arguments.MetadataReferences.Select(Function(r) r.Reference),
            {
                "Accessibility.dll",
                "System.Configuration.dll",
                "System.Configuration.Install.dll",
                "System.Data.dll",
                "System.Data.OracleClient.dll",
                "System.Deployment.dll",
                "System.Design.dll",
                "System.DirectoryServices.dll",
                "System.dll",
                "System.Drawing.Design.dll",
                "System.Drawing.dll",
                "System.EnterpriseServices.dll",
                "System.Management.dll",
                "System.Messaging.dll",
                "System.Runtime.Remoting.dll",
                "System.Runtime.Serialization.Formatters.Soap.dll",
                "System.Security.dll",
                "System.ServiceProcess.dll",
                "System.Transactions.dll",
                "System.Web.dll",
                "System.Web.Mobile.dll",
                "System.Web.RegularExpressions.dll",
                "System.Web.Services.dll",
                "System.Windows.Forms.dll",
                "System.XML.dll",
                "System.Workflow.Activities.dll",
                "System.Workflow.ComponentModel.dll",
                "System.Workflow.Runtime.dll",
                "System.Runtime.Serialization.dll",
                "System.ServiceModel.dll",
                "System.Core.dll",
                "System.Xml.Linq.dll",
                "System.Data.Linq.dll",
                "System.Data.DataSetExtensions.dll",
                "System.Web.Extensions.dll",
                "System.Web.Extensions.Design.dll",
                "System.ServiceModel.Web.dll",
                systemLocation,
                msvbLocation
            }, StringComparer.OrdinalIgnoreCase)

            Assert.Equal(vbc.Arguments.CompilationOptions.GlobalImports.Select(Function(i) i.Name),
            {
                "System",
                "Microsoft.VisualBasic",
                "System.Linq",
                "System.Xml.Linq"
            })

            Assert.True(vbc.Arguments.CompilationOptions.OptionInfer)
        End Sub

        <Fact>
        Public Sub DefaultResponseFileNoConfig()
            Dim defaultResponseFile = GetDefaultResponseFilePath()
            Assert.True(File.Exists(defaultResponseFile))
            Dim vbc As New MockVisualBasicCompiler(defaultResponseFile, _baseDirectory, {"/noconfig"})

            ' VB includes these by default, with or without the default response file.
            Dim corlibLocation = GetType(Object).Assembly.Location
            Dim corlibDir = Path.GetDirectoryName(corlibLocation)
            Dim systemLocation = Path.Combine(corlibDir, "System.dll")
            Dim msvbLocation = Path.Combine(corlibDir, "Microsoft.VisualBasic.dll")

            Assert.Equal(vbc.Arguments.MetadataReferences.Select(Function(r) r.Reference),
            {
                systemLocation,
                msvbLocation
            }, StringComparer.OrdinalIgnoreCase)

            Assert.Equal(0, vbc.Arguments.CompilationOptions.GlobalImports.Count)

            Assert.False(vbc.Arguments.CompilationOptions.OptionInfer)
        End Sub

        <Fact(), WorkItem(546114, "http://vstfdevdiv:8080/DevDiv2/DevDiv/_workitems/edit/546114")>
        Public Sub TestFilterCommandLineDiagnostics()
            Dim source As String = Temp.CreateFile().WriteAllText(<text>
Module Module1
    Function blah() As Integer
    End Function

    Sub Main()
    End Sub
End Module
</text>.Value).Path

            ' Previous versions of the compiler used to report warnings (BC2026)
            ' whenever an unrecognized warning code was supplied via /nowarn or /warnaserror.
            ' We no longer generate a warning in such cases.
            Dim vbc = New MockVisualBasicCompiler(Nothing, _baseDirectory, {"/nologo", "/preferreduilang:en", "/blah", "/nowarn:2007,42353,1234,2026", source})
            Dim output = New StringWriter()
            Dim exitCode = vbc.Run(output, Nothing)
            Assert.Equal(0, exitCode)
            Assert.Equal("vbc : warning BC2007: unrecognized option '/blah'; ignored", output.ToString().Trim())
            CleanupAllGeneratedFiles(source)
        End Sub

        <WorkItem(546305, "http://vstfdevdiv:8080/DevDiv2/DevDiv/_workitems/edit/546305")>
        <Fact()>
        Public Sub Bug15539()
            Dim source As String = Temp.CreateFile().WriteAllText(<text>
Module Module1
    Sub Main()
    End Sub
End Module
</text>.Value).Path

            Dim vbc = New MockVisualBasicCompiler(Nothing, _baseDirectory, {"/nologo", "/preferreduilang:en", "/define:I(", source})
            Dim output As New StringWriter()
            Dim exitCode = vbc.Run(output, Nothing)
            Assert.Equal(1, exitCode)
            Assert.Equal("vbc : error BC31030: Conditional compilation constant 'I ^^ ^^ ' is not valid: End of statement expected.", output.ToString().Trim())

            vbc = New MockVisualBasicCompiler(Nothing, _baseDirectory, {"/nologo", "/preferreduilang:en", "/define:I*", source})
            output = New StringWriter()
            exitCode = vbc.Run(output, Nothing)
            Assert.Equal(1, exitCode)
            Assert.Equal("vbc : error BC31030: Conditional compilation constant 'I ^^ ^^ ' is not valid: End of statement expected.", output.ToString().Trim())
        End Sub

        <Fact()>
        Public Sub TestImportsWithQuotes()
            Dim errors As IEnumerable(Of DiagnosticInfo) = Nothing

            Dim [imports] = "System,""COLL = System.Collections"",System.Diagnostics,""COLLGEN =   System.Collections.Generic"""
            Dim vbc = New MockVisualBasicCompiler(Nothing, _baseDirectory, {"/nologo", "/imports:" + [imports]})
            Assert.Equal(4, vbc.Arguments.CompilationOptions.GlobalImports.Count)
            Assert.Equal("System", vbc.Arguments.CompilationOptions.GlobalImports(0).Name)
            Assert.Equal("COLL = System.Collections", vbc.Arguments.CompilationOptions.GlobalImports(1).Name)
            Assert.Equal("System.Diagnostics", vbc.Arguments.CompilationOptions.GlobalImports(2).Name)
            Assert.Equal("COLLGEN =   System.Collections.Generic", vbc.Arguments.CompilationOptions.GlobalImports(3).Name)
        End Sub

        <Fact()>
        Public Sub TestCommandLineSwitchThatNoLongerAreImplemented()
            ' These switches are no longer implemented and should fail silently
            ' the switches have various arguments that can be used
            Dim source As String = Temp.CreateFile().WriteAllText(<text>
Module Module1
    Sub Main()
    End Sub
End Module
</text>.Value).Path

            Dim vbc = New MockVisualBasicCompiler(Nothing, _baseDirectory, {"/nologo", "/netcf", source})
            Dim output = New StringWriter()
            Dim exitCode = vbc.Run(output, Nothing)
            Assert.Equal(0, exitCode)
            Assert.Equal("", output.ToString().Trim())

            vbc = New MockVisualBasicCompiler(Nothing, _baseDirectory, {"/nologo", "/bugreport", source})
            output = New StringWriter()
            exitCode = vbc.Run(output, Nothing)
            Assert.Equal(0, exitCode)
            Assert.Equal("", output.ToString().Trim())

            vbc = New MockVisualBasicCompiler(Nothing, _baseDirectory, {"/nologo", "/bugreport:test.dmp", source})
            output = New StringWriter()
            exitCode = vbc.Run(output, Nothing)
            Assert.Equal(0, exitCode)
            Assert.Equal("", output.ToString().Trim())

            vbc = New MockVisualBasicCompiler(Nothing, _baseDirectory, {"/nologo", "/errorreport", source})
            output = New StringWriter()
            exitCode = vbc.Run(output, Nothing)
            Assert.Equal(0, exitCode)
            Assert.Equal("", output.ToString().Trim())

            vbc = New MockVisualBasicCompiler(Nothing, _baseDirectory, {"/nologo", "/errorreport:prompt", source})
            output = New StringWriter()
            exitCode = vbc.Run(output, Nothing)
            Assert.Equal(0, exitCode)
            Assert.Equal("", output.ToString().Trim())

            vbc = New MockVisualBasicCompiler(Nothing, _baseDirectory, {"/nologo", "/errorreport:queue", source})
            output = New StringWriter()
            exitCode = vbc.Run(output, Nothing)
            Assert.Equal(0, exitCode)
            Assert.Equal("", output.ToString().Trim())

            vbc = New MockVisualBasicCompiler(Nothing, _baseDirectory, {"/nologo", "/errorreport:send", source})
            output = New StringWriter()
            exitCode = vbc.Run(output, Nothing)
            Assert.Equal(0, exitCode)
            Assert.Equal("", output.ToString().Trim())

            vbc = New MockVisualBasicCompiler(Nothing, _baseDirectory, {"/nologo", "/errorreport:", source})
            output = New StringWriter()
            exitCode = vbc.Run(output, Nothing)
            Assert.Equal(0, exitCode)
            Assert.Equal("", output.ToString().Trim())

            vbc = New MockVisualBasicCompiler(Nothing, _baseDirectory, {"/nologo", "/bugreport:", source})
            output = New StringWriter()
            exitCode = vbc.Run(output, Nothing)
            Assert.Equal(0, exitCode)
            Assert.Equal("", output.ToString().Trim())

            vbc = New MockVisualBasicCompiler(Nothing, _baseDirectory, {"/nologo", "/novbruntimeref", source})
            output = New StringWriter()
            exitCode = vbc.Run(output, Nothing)
            Assert.Equal(0, exitCode)
            Assert.Equal("", output.ToString().Trim())

            ' Just to confirm case insensitive
            vbc = New MockVisualBasicCompiler(Nothing, _baseDirectory, {"/nologo", "/errorreport:PROMPT", source})
            output = New StringWriter()
            exitCode = vbc.Run(output, Nothing)
            Assert.Equal(0, exitCode)
            Assert.Equal("", output.ToString().Trim())

            CleanupAllGeneratedFiles(source)
        End Sub

        <WorkItem(531263, "http://vstfdevdiv:8080/DevDiv2/DevDiv/_workitems/edit/531263")>
        <Fact>
        Public Sub EmptyFileName()
            Dim outWriter As New StringWriter()
            Dim exitCode = New MockVisualBasicCompiler(Nothing, _baseDirectory, {""}).Run(outWriter, Nothing)
            Assert.NotEqual(0, exitCode)

            ' error BC2032: File name '' is empty, contains invalid characters, has a drive specification without an absolute path, or is too long
            Assert.Contains("BC2032", outWriter.ToString(), StringComparison.Ordinal)
        End Sub

        <WorkItem(1119609, "http://vstfdevdiv:8080/DevDiv2/DevDiv/_workitems/edit/1119609")>
        <Fact>
        Public Sub PreferredUILang()
            Dim outWriter As New StringWriter(CultureInfo.InvariantCulture)
            Dim exitCode = New MockVisualBasicCompiler(Nothing, _baseDirectory, {"/preferreduilang"}).Run(outWriter, Nothing)
            Assert.Equal(1, exitCode)
            Assert.Contains("BC2006", outWriter.ToString(), StringComparison.Ordinal)

            outWriter = New StringWriter(CultureInfo.InvariantCulture)
            exitCode = New MockVisualBasicCompiler(Nothing, _baseDirectory, {"/preferreduilang:"}).Run(outWriter, Nothing)
            Assert.Equal(1, exitCode)
            Assert.Contains("BC2006", outWriter.ToString(), StringComparison.Ordinal)

            outWriter = New StringWriter(CultureInfo.InvariantCulture)
            exitCode = New MockVisualBasicCompiler(Nothing, _baseDirectory, {"/preferreduilang:zz"}).Run(outWriter, Nothing)
            Assert.Equal(1, exitCode)
            Assert.Contains("BC2038", outWriter.ToString(), StringComparison.Ordinal)

            outWriter = New StringWriter(CultureInfo.InvariantCulture)
            exitCode = New MockVisualBasicCompiler(Nothing, _baseDirectory, {"/preferreduilang:en-zz"}).Run(outWriter, Nothing)
            Assert.Equal(1, exitCode)
            Assert.Contains("BC2038", outWriter.ToString(), StringComparison.Ordinal)

            outWriter = New StringWriter(CultureInfo.InvariantCulture)
            exitCode = New MockVisualBasicCompiler(Nothing, _baseDirectory, {"/preferreduilang:en-US"}).Run(outWriter, Nothing)
            Assert.Equal(1, exitCode)
            Assert.DoesNotContain("BC2038", outWriter.ToString(), StringComparison.Ordinal)

            outWriter = New StringWriter(CultureInfo.InvariantCulture)
            exitCode = New MockVisualBasicCompiler(Nothing, _baseDirectory, {"/preferreduilang:de"}).Run(outWriter, Nothing)
            Assert.Equal(1, exitCode)
            Assert.DoesNotContain("BC2038", outWriter.ToString(), StringComparison.Ordinal)

            outWriter = New StringWriter(CultureInfo.InvariantCulture)
            exitCode = New MockVisualBasicCompiler(Nothing, _baseDirectory, {"/preferreduilang:de-AT"}).Run(outWriter, Nothing)
            Assert.Equal(1, exitCode)
            Assert.DoesNotContain("BC2038", outWriter.ToString(), StringComparison.Ordinal)
        End Sub

        <Fact, WorkItem(650083, "http://vstfdevdiv:8080/DevDiv2/DevDiv/_workitems/edit/650083")>
        Public Sub ReservedDeviceNameAsFileName()
            ' Source file name
            Dim parsedArgs = DefaultParse({"/t:library", "con.vb"}, _baseDirectory)
            parsedArgs.Errors.Verify()

            parsedArgs = DefaultParse({"/out:com1.exe", "a.vb"}, _baseDirectory)
            parsedArgs.Errors.Verify(Diagnostic(ERRID.FTL_InvalidInputFileName).WithArguments("\\.\com1").WithLocation(1, 1))

            parsedArgs = DefaultParse({"/doc:..\lpt2.xml", "a.vb"}, _baseDirectory)
            parsedArgs.Errors.Verify(Diagnostic(ERRID.WRN_XMLCannotWriteToXMLDocFile2).WithArguments("..\lpt2.xml", "The system cannot find the path specified").WithLocation(1, 1))

            parsedArgs = DefaultParse({"/SdkPath:..\aux", "com.vb"}, _baseDirectory)
            parsedArgs.Errors.Verify(Diagnostic(ERRID.WRN_CannotFindStandardLibrary1).WithArguments("System.dll").WithLocation(1, 1),
                                     Diagnostic(ERRID.ERR_LibNotFound).WithArguments("Microsoft.VisualBasic.dll").WithLocation(1, 1))

        End Sub

        <Fact()>
        Public Sub ReservedDeviceNameAsFileName2()
            Dim source As String = Temp.CreateFile().WriteAllText(<text>
Module Module1
    Sub Main()
    End Sub
End Module
</text>.Value).Path
            ' Make sure these reserved device names don't affect compiler
            Dim vbc = New MockVisualBasicCompiler(Nothing, _baseDirectory, {"/r:.\com3.dll", "/preferreduilang:en", source})
            Dim output = New StringWriter()
            Dim exitCode = vbc.Run(output, Nothing)
            Assert.Equal(1, exitCode)
            Assert.Contains("error BC2017: could not find library '.\com3.dll'", output.ToString(), StringComparison.Ordinal)

            vbc = New MockVisualBasicCompiler(Nothing, _baseDirectory, {"/nologo", "/preferreduilang:en", "/link:prn.dll", source})
            output = New StringWriter()
            exitCode = vbc.Run(output, Nothing)
            Assert.Equal(1, exitCode)
            Assert.Contains("error BC2017: could not find library 'prn.dll'", output.ToString(), StringComparison.Ordinal)

            vbc = New MockVisualBasicCompiler(Nothing, _baseDirectory, {"@aux.rsp", "/preferreduilang:en", source})
            output = New StringWriter()
            exitCode = vbc.Run(output, Nothing)
            Assert.Equal(1, exitCode)
            Dim errMessage = output.ToString().Trim()
            Assert.Contains("error BC2011: unable to open response file", errMessage, StringComparison.Ordinal)
            Assert.Contains("aux.rsp", errMessage, StringComparison.Ordinal)

            vbc = New MockVisualBasicCompiler(Nothing, _baseDirectory, {"/nologo", "/preferreduilang:en", "/vbruntime:..\con.dll", source})
            output = New StringWriter()
            exitCode = vbc.Run(output, Nothing)
            Assert.Equal(1, exitCode)
            Assert.Contains("error BC2017: could not find library '..\con.dll'", output.ToString(), StringComparison.Ordinal)

            ' Native VB compiler also ignore invalid lib paths
            vbc = New MockVisualBasicCompiler(Nothing, _baseDirectory, {"/LibPath:lpt1,Lpt2,LPT9", source})
            output = New StringWriter()
            exitCode = vbc.Run(output, Nothing)
            Assert.Equal(0, exitCode)

            CleanupAllGeneratedFiles(source)
        End Sub

        <Fact, WorkItem(574361, "http://vstfdevdiv:8080/DevDiv2/DevDiv/_workitems/edit/574361")>
        Public Sub LangVersionForOldBC36716()

            Dim dir = Temp.CreateDirectory()
            Dim src = dir.CreateFile("src.vb")
            src.WriteAllText(
    <text><![CDATA[
Imports System.Runtime.CompilerServices
Imports System.Collections

Friend Module AutoPropAttributesmod
        Class AttrInThisAsmAttribute
            Inherits Attribute
            Public Property Prop() As Integer
        End Class

    Class HasProps
        <CompilerGenerated()>
        Public Property Scen1() As <CompilerGenerated()> Func(Of String)
        <CLSCompliant(False), Obsolete("obsolete message!")>
                <AttrInThisAsmAttribute()>
        Public Property Scen2() As String
    End Class

End Module
]]>
    </text>.Value.Replace(vbLf, vbCrLf))

            Dim output = ProcessUtilities.RunAndGetOutput(s_basicCompilerExecutable, "/nologo /t:library /langversion:9 /preferreduilang:en " & src.ToString(), expectedRetCode:=1, startFolder:=dir.Path)
            AssertOutput(
    <text><![CDATA[
src.vb(8) : error BC36716: Visual Basic 9.0 does not support auto-implemented properties.
            Public Property Prop() As Integer
            ~~~~~~~~~~~~~~~~~~~~~~~~~~~~~~~~~
src.vb(12) : error BC36716: Visual Basic 9.0 does not support auto-implemented properties.
        <CompilerGenerated()>
        ~~~~~~~~~~~~~~~~~~~~~
        Public Property Scen1() As <CompilerGenerated()> Func(Of String)
~~~~~~~~~~~~~~~~~~~~~~~~~~~~~~~~~~~~~~~~~~~~~~~~~~~~~~~~~~~~~~~~~~~~~~~~
src.vb(12) : error BC36716: Visual Basic 9.0 does not support implicit line continuation.
        <CompilerGenerated()>
        ~~~~~~~~~~~~~~~~~~~~~
        Public Property Scen1() As <CompilerGenerated()> Func(Of String)
~~~~~~~~~~~~~~~~~~~~~~~~~~~~~~~~~~~~~~~~~~~~~~~~~~~~~~~~~~~~~~~~~~~~~~~~
src.vb(14) : error BC36716: Visual Basic 9.0 does not support auto-implemented properties.
        <CLSCompliant(False), Obsolete("obsolete message!")>
        ~~~~~~~~~~~~~~~~~~~~~~~~~~~~~~~~~~~~~~~~~~~~~~~~~~~~
                <AttrInThisAsmAttribute()>
~~~~~~~~~~~~~~~~~~~~~~~~~~~~~~~~~~~~~~~~~~
        Public Property Scen2() As String
~~~~~~~~~~~~~~~~~~~~~~~~~~~~~~~~~~~~~~~~~
src.vb(14) : error BC36716: Visual Basic 9.0 does not support implicit line continuation.
        <CLSCompliant(False), Obsolete("obsolete message!")>
        ~~~~~~~~~~~~~~~~~~~~~~~~~~~~~~~~~~~~~~~~~~~~~~~~~~~~
                <AttrInThisAsmAttribute()>
~~~~~~~~~~~~~~~~~~~~~~~~~~~~~~~~~~~~~~~~~~
        Public Property Scen2() As String
~~~~~~~~~~~~~~~~~~~~~~~~~~~~~~~~~~~~~~~~~
]]>
    </text>, output)


            CleanupAllGeneratedFiles(src.Path)
        End Sub

        <Fact>
        Public Sub DiagnosticFormatting()
            Dim source = "
Class C
    Sub Main()
        Goo(0)
#ExternalSource(""c:\temp\a\1.vb"", 10)
        Goo(1)
#End ExternalSource
#ExternalSource(""C:\a\..\b.vb"", 20)
        Goo(2)
#End ExternalSource
#ExternalSource(""C:\a\../B.vb"", 30)
        Goo(3)
#End ExternalSource
#ExternalSource(""../b.vb"", 40)
        Goo(4)
#End ExternalSource
#ExternalSource(""..\b.vb"", 50)
        Goo(5)
#End ExternalSource
#ExternalSource(""C:\X.vb"", 60)
        Goo(6)
#End ExternalSource
#ExternalSource(""C:\x.vb"", 70)
        Goo(7)
#End ExternalSource
#ExternalSource(""      "", 90)
		Goo(9)
#End ExternalSource
#ExternalSource(""C:\*.vb"", 100)
		Goo(10)
#End ExternalSource
#ExternalSource("""", 110)
		Goo(11)
#End ExternalSource
        Goo(12)
#ExternalSource(""***"", 140)
        Goo(14)
#End ExternalSource
    End Sub
End Class
"
            Dim dir = Temp.CreateDirectory()
            Dim file = dir.CreateFile("a.vb").WriteAllText(source)

            Dim outWriter = New StringWriter(CultureInfo.InvariantCulture)
            Dim vbc = New MockVisualBasicCompiler(Nothing, dir.Path, {"/nologo", "/preferreduilang:en", "/t:library", "a.vb"})
            Dim exitCode = vbc.Run(outWriter, Nothing)
            Assert.Equal(1, exitCode)

            ' with /fullpaths off
            Dim expected =
    file.Path & "(4) : error BC30451: 'Goo' is not declared. It may be inaccessible due to its protection level.
        Goo(0)
        ~~~   
c:\temp\a\1.vb(10) : error BC30451: 'Goo' is not declared. It may be inaccessible due to its protection level.
        Goo(1)
        ~~~   
C:\b.vb(20) : error BC30451: 'Goo' is not declared. It may be inaccessible due to its protection level.
        Goo(2)
        ~~~   
C:\B.vb(30) : error BC30451: 'Goo' is not declared. It may be inaccessible due to its protection level.
        Goo(3)
        ~~~   
" & Path.GetFullPath(Path.Combine(dir.Path, "..\b.vb")) & "(40) : error BC30451: 'Goo' is not declared. It may be inaccessible due to its protection level.
        Goo(4)
        ~~~   
" & Path.GetFullPath(Path.Combine(dir.Path, "..\b.vb")) & "(50) : error BC30451: 'Goo' is not declared. It may be inaccessible due to its protection level.
        Goo(5)
        ~~~   
C:\X.vb(60) : error BC30451: 'Goo' is not declared. It may be inaccessible due to its protection level.
        Goo(6)
        ~~~   
C:\x.vb(70) : error BC30451: 'Goo' is not declared. It may be inaccessible due to its protection level.
        Goo(7)
        ~~~   
      (90) : error BC30451: 'Goo' is not declared. It may be inaccessible due to its protection level.
        Goo(9)
        ~~~   
C:\*.vb(100) : error BC30451: 'Goo' is not declared. It may be inaccessible due to its protection level.
        Goo(10)
        ~~~    
(110) : error BC30451: 'Goo' is not declared. It may be inaccessible due to its protection level.
        Goo(11)
        ~~~    
" & file.Path & "(35) : error BC30451: 'Goo' is not declared. It may be inaccessible due to its protection level.
        Goo(12)
        ~~~    
***(140) : error BC30451: 'Goo' is not declared. It may be inaccessible due to its protection level.
        Goo(14)
        ~~~    
"
            AssertOutput(expected.Replace(vbCrLf, vbLf), outWriter.ToString())
            CleanupAllGeneratedFiles(file.Path)
        End Sub

        <Fact>
        Public Sub ParseFeatures()
            Dim args = DefaultParse({"/features:Test", "a.vb"}, _baseDirectory)
            args.Errors.Verify()
            Assert.Equal("Test", args.ParseOptions.Features.Single().Key)

            args = DefaultParse({"/features:Test", "a.vb", "/Features:Experiment"}, _baseDirectory)
            args.Errors.Verify()
            Assert.Equal(2, args.ParseOptions.Features.Count)
            Assert.True(args.ParseOptions.Features.ContainsKey("Test"))
            Assert.True(args.ParseOptions.Features.ContainsKey("Experiment"))

            args = DefaultParse({"/features:Test=false,Key=value", "a.vb"}, _baseDirectory)
            args.Errors.Verify()
            Assert.True(args.ParseOptions.Features.SetEquals(New Dictionary(Of String, String) From {{"Test", "false"}, {"Key", "value"}}))

            ' We don't do any rigorous validation of /features arguments...

            args = DefaultParse({"/features", "a.vb"}, _baseDirectory)
            args.Errors.Verify()
            Assert.Empty(args.ParseOptions.Features)

            args = DefaultParse({"/features:Test,", "a.vb"}, _baseDirectory)
            args.Errors.Verify()
            Assert.True(args.ParseOptions.Features.SetEquals(New Dictionary(Of String, String) From {{"Test", "true"}}))
        End Sub

        <Fact>
        Public Sub ParseAdditionalFile()
            Dim args = DefaultParse({"/additionalfile:web.config", "a.vb"}, _baseDirectory)
            args.Errors.Verify()
            Assert.Equal(Path.Combine(_baseDirectory, "web.config"), args.AdditionalFiles.Single().Path)

            args = DefaultParse({"/additionalfile:web.config", "a.vb", "/additionalfile:app.manifest"}, _baseDirectory)
            args.Errors.Verify()
            Assert.Equal(2, args.AdditionalFiles.Length)
            Assert.Equal(Path.Combine(_baseDirectory, "web.config"), args.AdditionalFiles(0).Path)
            Assert.Equal(Path.Combine(_baseDirectory, "app.manifest"), args.AdditionalFiles(1).Path)

            args = DefaultParse({"/additionalfile:web.config", "a.vb", "/additionalfile:web.config"}, _baseDirectory)
            args.Errors.Verify()
            Assert.Equal(2, args.AdditionalFiles.Length)
            Assert.Equal(Path.Combine(_baseDirectory, "web.config"), args.AdditionalFiles(0).Path)
            Assert.Equal(Path.Combine(_baseDirectory, "web.config"), args.AdditionalFiles(1).Path)

            args = DefaultParse({"/additionalfile:..\web.config", "a.vb"}, _baseDirectory)
            args.Errors.Verify()
            Assert.Equal(Path.Combine(_baseDirectory, "..\web.config"), args.AdditionalFiles.Single().Path)

            Dim baseDir = Temp.CreateDirectory()
            baseDir.CreateFile("web1.config")
            baseDir.CreateFile("web2.config")
            baseDir.CreateFile("web3.config")

            args = DefaultParse({"/additionalfile:web*.config", "a.vb"}, baseDir.Path)
            args.Errors.Verify()
            Assert.Equal(3, args.AdditionalFiles.Length)
            Assert.Equal(Path.Combine(baseDir.Path, "web1.config"), args.AdditionalFiles(0).Path)
            Assert.Equal(Path.Combine(baseDir.Path, "web2.config"), args.AdditionalFiles(1).Path)
            Assert.Equal(Path.Combine(baseDir.Path, "web3.config"), args.AdditionalFiles(2).Path)

            args = DefaultParse({"/additionalfile:web.config;app.manifest", "a.vb"}, _baseDirectory)
            args.Errors.Verify()
            Assert.Equal(2, args.AdditionalFiles.Length)
            Assert.Equal(Path.Combine(_baseDirectory, "web.config"), args.AdditionalFiles(0).Path)
            Assert.Equal(Path.Combine(_baseDirectory, "app.manifest"), args.AdditionalFiles(1).Path)

            args = DefaultParse({"/additionalfile:web.config,app.manifest", "a.vb"}, _baseDirectory)
            args.Errors.Verify()
            Assert.Equal(2, args.AdditionalFiles.Length)
            Assert.Equal(Path.Combine(_baseDirectory, "web.config"), args.AdditionalFiles(0).Path)
            Assert.Equal(Path.Combine(_baseDirectory, "app.manifest"), args.AdditionalFiles(1).Path)

            args = DefaultParse({"/additionalfile:""web.config,app.manifest""", "a.vb"}, _baseDirectory)
            args.Errors.Verify()
            Assert.Equal(1, args.AdditionalFiles.Length)
            Assert.Equal(Path.Combine(_baseDirectory, "web.config,app.manifest"), args.AdditionalFiles(0).Path)

            args = DefaultParse({"/additionalfile:\""web.config,app.manifest\""", "a.vb"}, _baseDirectory)
            args.Errors.Verify()
            Assert.Equal(1, args.AdditionalFiles.Length)
            Assert.Equal(Path.Combine(_baseDirectory, "web.config,app.manifest"), args.AdditionalFiles(0).Path)

            args = DefaultParse({"/additionalfile:\""""web.config,app.manifest""\""", "a.vb"}, _baseDirectory)
            args.Errors.Verify()
            Assert.Equal(2, args.AdditionalFiles.Length)
            Assert.Equal(Path.Combine(_baseDirectory, "web.config"), args.AdditionalFiles(0).Path)
            Assert.Equal(Path.Combine(_baseDirectory, "app.manifest"), args.AdditionalFiles(1).Path)

            args = DefaultParse({"/additionalfile:web.config:app.manifest", "a.vb"}, _baseDirectory)
            args.Errors.Verify()
            Assert.Equal(1, args.AdditionalFiles.Length)
            Assert.Equal(Path.Combine(_baseDirectory, "web.config:app.manifest"), args.AdditionalFiles(0).Path)

            args = DefaultParse({"/additionalfile", "a.vb"}, _baseDirectory)
            args.Errors.Verify(Diagnostic(ERRID.ERR_ArgumentRequired).WithArguments("additionalfile", ":<file_list>"))
            Assert.Equal(0, args.AdditionalFiles.Length)

            args = DefaultParse({"/additionalfile:", "a.vb"}, _baseDirectory)
            args.Errors.Verify(Diagnostic(ERRID.ERR_ArgumentRequired).WithArguments("additionalfile", ":<file_list>"))
            Assert.Equal(0, args.AdditionalFiles.Length)
        End Sub

        <Fact>
        Public Sub ParseEditorConfig()
            Dim args = DefaultParse({"/analyzerconfig:.editorconfig", "a.vb"}, _baseDirectory)
            args.Errors.AssertNoErrors()
            Assert.Equal(Path.Combine(_baseDirectory, ".editorconfig"), args.AnalyzerConfigPaths.Single())

            args = DefaultParse({"/analyzerconfig:.editorconfig", "a.vb", "/analyzerconfig:subdir\.editorconfig"}, _baseDirectory)
            args.Errors.AssertNoErrors()
            Assert.Equal(2, args.AnalyzerConfigPaths.Length)
            Assert.Equal(Path.Combine(_baseDirectory, ".editorconfig"), args.AnalyzerConfigPaths(0))
            Assert.Equal(Path.Combine(_baseDirectory, "subdir\.editorconfig"), args.AnalyzerConfigPaths(1))

            args = DefaultParse({"/analyzerconfig:.editorconfig", "a.vb", "/analyzerconfig:.editorconfig"}, _baseDirectory)
            args.Errors.AssertNoErrors()
            Assert.Equal(2, args.AnalyzerConfigPaths.Length)
            Assert.Equal(Path.Combine(_baseDirectory, ".editorconfig"), args.AnalyzerConfigPaths(0))
            Assert.Equal(Path.Combine(_baseDirectory, ".editorconfig"), args.AnalyzerConfigPaths(1))

            args = DefaultParse({"/analyzerconfig:..\.editorconfig", "a.vb"}, _baseDirectory)
            args.Errors.AssertNoErrors()
            Assert.Equal(Path.Combine(_baseDirectory, "..\.editorconfig"), args.AnalyzerConfigPaths.Single())

            args = DefaultParse({"/analyzerconfig:.editorconfig;subdir\.editorconfig", "a.vb"}, _baseDirectory)
            args.Errors.AssertNoErrors()
            Assert.Equal(2, args.AnalyzerConfigPaths.Length)
            Assert.Equal(Path.Combine(_baseDirectory, ".editorconfig"), args.AnalyzerConfigPaths(0))
            Assert.Equal(Path.Combine(_baseDirectory, "subdir\.editorconfig"), args.AnalyzerConfigPaths(1))

            args = DefaultParse({"/analyzerconfig:.editorconfig,subdir\.editorconfig", "a.vb"}, _baseDirectory)
            args.Errors.AssertNoErrors()
            Assert.Equal(2, args.AnalyzerConfigPaths.Length)
            Assert.Equal(Path.Combine(_baseDirectory, ".editorconfig"), args.AnalyzerConfigPaths(0))
            Assert.Equal(Path.Combine(_baseDirectory, "subdir\.editorconfig"), args.AnalyzerConfigPaths(1))

            args = DefaultParse({"/analyzerconfig:.editorconfig:.editorconfig", "a.vb"}, _baseDirectory)
            args.Errors.AssertNoErrors()
            Assert.Equal(1, args.AnalyzerConfigPaths.Length)
            Assert.Equal(Path.Combine(_baseDirectory, ".editorconfig:.editorconfig"), args.AnalyzerConfigPaths(0))

            args = DefaultParse({"/analyzerconfig", "a.vb"}, _baseDirectory)
            args.Errors.AssertTheseDiagnostics(
                <errors><![CDATA[
                    BC2006: option 'analyzerconfig' requires ':<file_list>'
                    ]]>
                </errors>)
            Assert.Equal(0, args.AnalyzerConfigPaths.Length)

            args = DefaultParse({"/analyzerconfig:", "a.vb"}, _baseDirectory)
            args.Errors.AssertTheseDiagnostics(
                <errors><![CDATA[
BC2006: option 'analyzerconfig' requires ':<file_list>']]>
                </errors>)
            Assert.Equal(0, args.AnalyzerConfigPaths.Length)
        End Sub

        Private Shared Sub Verify(actual As IEnumerable(Of Diagnostic), ParamArray expected As DiagnosticDescription())
            actual.Verify(expected)
        End Sub

        Private Const s_logoLine1 As String = "Microsoft (R) Visual Basic Compiler version"
        Private Const s_logoLine2 As String = "Copyright (C) Microsoft Corporation. All rights reserved."

        Private Shared Function OccurrenceCount(source As String, word As String) As Integer
            Dim n = 0
            Dim index = source.IndexOf(word, StringComparison.Ordinal)
            While (index >= 0)
                n += 1
                index = source.IndexOf(word, index + word.Length, StringComparison.Ordinal)
            End While
            Return n
        End Function

        Private Shared Function VerifyOutput(sourceDir As TempDirectory, sourceFile As TempFile,
                                             Optional includeCurrentAssemblyAsAnalyzerReference As Boolean = True,
                                             Optional additionalFlags As String() = Nothing,
                                             Optional expectedInfoCount As Integer = 0,
                                             Optional expectedWarningCount As Integer = 0,
                                             Optional expectedErrorCount As Integer = 0) As String
            Dim args = {
                            "/nologo", "/preferreduilang:en", "/t:library",
                            sourceFile.Path
                       }
            If includeCurrentAssemblyAsAnalyzerReference Then
                args = args.Append("/a:" + Assembly.GetExecutingAssembly().Location)
            End If
            If additionalFlags IsNot Nothing Then
                args = args.Append(additionalFlags)
            End If

            Dim vbc = New MockVisualBasicCompiler(Nothing, sourceDir.Path, args)
            Dim outWriter = New StringWriter(CultureInfo.InvariantCulture)
            Dim exitCode = vbc.Run(outWriter, Nothing)
            Dim output = outWriter.ToString()

            Dim expectedExitCode = If(expectedErrorCount > 0, 1, 0)
            Assert.True(expectedExitCode = exitCode,
                        String.Format("Expected exit code to be '{0}' was '{1}'.{2}Output:{3}{4}", expectedExitCode, exitCode, Environment.NewLine, Environment.NewLine, output))

            Assert.DoesNotContain(" : hidden", output, StringComparison.Ordinal)

            If expectedInfoCount = 0 Then
                Assert.DoesNotContain(" : info", output, StringComparison.Ordinal)
            Else
                Assert.Equal(expectedInfoCount, OccurrenceCount(output, " : info"))
            End If

            If expectedWarningCount = 0 Then
                Assert.DoesNotContain(" : warning", output, StringComparison.Ordinal)
            Else
                Assert.Equal(expectedWarningCount, OccurrenceCount(output, " : warning"))
            End If

            If expectedErrorCount = 0 Then
                Assert.DoesNotContain(" : error", output, StringComparison.Ordinal)
            Else
                Assert.Equal(expectedErrorCount, OccurrenceCount(output, " : error"))
            End If

            Return output
        End Function

        <WorkItem(899050, "http://vstfdevdiv:8080/DevDiv2/DevDiv/_workitems/edit/899050")>
        <Fact>
        Public Sub NoWarnAndWarnAsError_AnalyzerDriverWarnings()
            ' This assembly has an abstract MockAbstractDiagnosticAnalyzer type which should cause
            ' compiler warning BC42376 to be produced when compilations created in this test try to load it.
            Dim source = "Imports System"
            Dim dir = Temp.CreateDirectory()
            Dim file = dir.CreateFile("a.vb")
            file.WriteAllText(source)

            Dim output = VerifyOutput(dir, file, expectedWarningCount:=1)
            Assert.Contains("warning BC42376", output, StringComparison.Ordinal)

            ' TEST: Verify that compiler warning BC42376 can be suppressed via /nowarn.
            output = VerifyOutput(dir, file, additionalFlags:={"/nowarn"})

            ' TEST: Verify that compiler warning BC42376 can be individually suppressed via /nowarn:.
            output = VerifyOutput(dir, file, additionalFlags:={"/nowarn:BC42376"})

            ' TEST: Verify that compiler warning BC42376 can be promoted to an error via /warnaserror+.
            output = VerifyOutput(dir, file, additionalFlags:={"/warnaserror+"}, expectedErrorCount:=1)
            Assert.Contains("error BC42376", output, StringComparison.Ordinal)

            ' TEST: Verify that compiler warning BC42376 can be individually promoted to an error via /warnaserror:.
            output = VerifyOutput(dir, file, additionalFlags:={"/warnaserror:42376"}, expectedErrorCount:=1)
            Assert.Contains("error BC42376", output, StringComparison.Ordinal)

            CleanupAllGeneratedFiles(file.Path)
        End Sub

        <WorkItem(899050, "http://vstfdevdiv:8080/DevDiv2/DevDiv/_workitems/edit/899050")>
        <WorkItem(981677, "http://vstfdevdiv:8080/DevDiv2/DevDiv/_workitems/edit/981677")>
        <Fact>
        Public Sub NoWarnAndWarnAsError_HiddenDiagnostic()
            ' This assembly has a HiddenDiagnosticAnalyzer type which should produce custom hidden
            ' diagnostics for #ExternalSource directives present in the compilations created in this test.
            Dim source = "Imports System
#ExternalSource (""file"", 123)
#End ExternalSource"
            Dim dir = Temp.CreateDirectory()
            Dim file = dir.CreateFile("a.vb")
            file.WriteAllText(source)

            Dim output = VerifyOutput(dir, file, expectedWarningCount:=1)
            Assert.Contains("warning BC42376", output, StringComparison.Ordinal)

            ' TEST: Verify that /nowarn has no impact on custom hidden diagnostic Hidden01.
            output = VerifyOutput(dir, file, additionalFlags:={"/nowarn"})

            ' TEST: Verify that /nowarn: has no impact on custom hidden diagnostic Hidden01.
            output = VerifyOutput(dir, file, additionalFlags:={"/nowarn:Hidden01"}, expectedWarningCount:=1)
            Assert.Contains("warning BC42376", output, StringComparison.Ordinal)

            ' TEST: Verify that /warnaserror+ has no impact on custom hidden diagnostic Hidden01.
            output = VerifyOutput(dir, file, additionalFlags:={"/warnaserror+", "/nowarn:42376"})

            ' TEST: Verify that /warnaserror- has no impact on custom hidden diagnostic Hidden01.
            output = VerifyOutput(dir, file, additionalFlags:={"/warnaserror-"}, expectedWarningCount:=1)
            Assert.Contains("warning BC42376", output, StringComparison.Ordinal)

            ' TEST: Verify that /warnaserror: promotes custom hidden diagnostic Hidden01 to an error.
            output = VerifyOutput(dir, file, additionalFlags:={"/warnaserror:hidden01"}, expectedWarningCount:=1, expectedErrorCount:=1)
            Assert.Contains("warning BC42376", output, StringComparison.Ordinal)
            Assert.Contains("a.vb(2) : error Hidden01: Throwing a diagnostic for #ExternalSource", output, StringComparison.Ordinal)

            ' TEST: Verify that /warnaserror-: has no impact on custom hidden diagnostic Hidden01.
            output = VerifyOutput(dir, file, additionalFlags:={"/warnaserror-:Hidden01"}, expectedWarningCount:=1)
            Assert.Contains("warning BC42376", output, StringComparison.Ordinal)

            ' TEST: Verify /nowarn: overrides /warnaserror:.
            output = VerifyOutput(dir, file, additionalFlags:={"/warnaserror:Hidden01", "/nowarn:Hidden01"}, expectedWarningCount:=1)
            Assert.Contains("warning BC42376", output, StringComparison.Ordinal)

            ' TEST: Verify /nowarn: overrides /warnaserror:.
            output = VerifyOutput(dir, file, additionalFlags:={"/nowarn:hidden01", "/warnaserror:Hidden01"}, expectedWarningCount:=1)
            Assert.Contains("warning BC42376", output, StringComparison.Ordinal)

            ' TEST: Verify /nowarn: overrides /warnaserror-:.
            output = VerifyOutput(dir, file, additionalFlags:={"/warnaserror-:Hidden01", "/nowarn:Hidden01"}, expectedWarningCount:=1)
            Assert.Contains("warning BC42376", output, StringComparison.Ordinal)

            ' TEST: Verify /nowarn: overrides /warnaserror-:.
            output = VerifyOutput(dir, file, additionalFlags:={"/nowarn:hidden01", "/warnaserror-:Hidden01"}, expectedWarningCount:=1)
            Assert.Contains("warning BC42376", output, StringComparison.Ordinal)

            ' TEST: Verify /nowarn doesn't override /warnaserror: in the case of custom hidden diagnostics.
            ' Although the compiler normally suppresses printing of hidden diagnostics in the compiler output, they are never really suppressed
            ' because in the IDE features that rely on hidden diagnostics to display light bulb need to continue to work even when users have global
            ' suppression (/nowarn) specified in their project. In other words, /nowarn flag is a no-op for hidden diagnostics.
            output = VerifyOutput(dir, file, additionalFlags:={"/nowarn", "/warnaserror:Hidden01"}, expectedErrorCount:=1)
            Assert.Contains("a.vb(2) : error Hidden01: Throwing a diagnostic for #ExternalSource", output, StringComparison.Ordinal)

            ' TEST: Verify /nowarn doesn't override /warnaserror: in the case of custom hidden diagnostics.
            ' Although the compiler normally suppresses printing of hidden diagnostics in the compiler output, they are never really suppressed
            ' because in the IDE features that rely on hidden diagnostics to display light bulb need to continue to work even when users have global
            ' suppression (/nowarn) specified in their project. In other words, /nowarn flag is a no-op for hidden diagnostics.
            output = VerifyOutput(dir, file, additionalFlags:={"/warnaserror:HIDDen01", "/nowarn"}, expectedErrorCount:=1)
            Assert.Contains("a.vb(2) : error Hidden01: Throwing a diagnostic for #ExternalSource", output, StringComparison.Ordinal)

            ' TEST: Verify /nowarn and /warnaserror-: have no impact  on custom hidden diagnostic Hidden01.
            output = VerifyOutput(dir, file, additionalFlags:={"/warnaserror-:Hidden01", "/nowarn"})

            ' TEST: Verify /nowarn and /warnaserror-: have no impact  on custom hidden diagnostic Hidden01.
            output = VerifyOutput(dir, file, additionalFlags:={"/nowarn", "/warnaserror-:Hidden01"})

            ' TEST: Sanity test for /nowarn and /nowarn:.
            output = VerifyOutput(dir, file, additionalFlags:={"/nowarn", "/nowarn:Hidden01"})

            ' TEST: Sanity test for /nowarn and /nowarn:.
            output = VerifyOutput(dir, file, additionalFlags:={"/nowarn:Hidden01", "/nowarn"})

            ' TEST: Verify that last /warnaserror[+/-]: flag on command line wins.
            output = VerifyOutput(dir, file, additionalFlags:={"/warnaserror+:Hidden01", "/warnaserror-:hidden01"}, expectedWarningCount:=1)
            Assert.Contains("warning BC42376", output, StringComparison.Ordinal)

            ' TEST: Verify that last /warnaserror[+/-]: flag on command line wins.
            output = VerifyOutput(dir, file, additionalFlags:={"/warnaserror-:Hidden01", "/warnaserror+:hidden01"}, expectedWarningCount:=1, expectedErrorCount:=1)
            Assert.Contains("warning BC42376", output, StringComparison.Ordinal)
            Assert.Contains("a.vb(2) : error Hidden01: Throwing a diagnostic for #ExternalSource", output, StringComparison.Ordinal)

            ' TEST: Verify that specific promotions and suppressions (via /warnaserror[+/-]:) override general ones (i.e. /warnaserror[+/-]).
            output = VerifyOutput(dir, file, additionalFlags:={"/warnaserror-", "/warnaserror+:hidden01"}, expectedWarningCount:=1, expectedErrorCount:=1)
            Assert.Contains("warning BC42376", output, StringComparison.Ordinal)
            Assert.Contains("a.vb(2) : error Hidden01: Throwing a diagnostic for #ExternalSource", output, StringComparison.Ordinal)

            ' TEST: Verify that specific promotions and suppressions (via /warnaserror[+/-]:) override general ones (i.e. /warnaserror[+/-]).
            output = VerifyOutput(dir, file, additionalFlags:={"/warnaserror+:hiddEn01", "/warnaserror+", "/nowarn:42376"}, expectedErrorCount:=1)
            Assert.Contains("a.vb(2) : error Hidden01: Throwing a diagnostic for #ExternalSource", output, StringComparison.Ordinal)

            ' TEST: Verify that specific promotions and suppressions (via /warnaserror[+/-]:) override general ones (i.e. /warnaserror[+/-]).
            output = VerifyOutput(dir, file, additionalFlags:={"/warnaserror+:HiDden01", "/warnaserror-"}, expectedWarningCount:=1, expectedErrorCount:=1)
            Assert.Contains("warning BC42376", output, StringComparison.Ordinal)
            Assert.Contains("a.vb(2) : error Hidden01: Throwing a diagnostic for #ExternalSource", output, StringComparison.Ordinal)

            ' TEST: Verify that specific promotions and suppressions (via /warnaserror[+/-]:) override general ones (i.e. /warnaserror[+/-]).
            output = VerifyOutput(dir, file, additionalFlags:={"/warnaserror+", "/warnaserror-:Hidden01", "/nowarn:42376"})

            ' TEST: Verify that specific promotions and suppressions (via /warnaserror[+/-]:) override general ones (i.e. /warnaserror[+/-]).
            output = VerifyOutput(dir, file, additionalFlags:={"/warnaserror-", "/warnaserror-:Hidden01"}, expectedWarningCount:=1)
            Assert.Contains("warning BC42376", output, StringComparison.Ordinal)

            ' TEST: Verify that specific promotions and suppressions (via /warnaserror[+/-]:) override general ones (i.e. /warnaserror[+/-]).
            output = VerifyOutput(dir, file, additionalFlags:={"/warnaserror-:Hidden01", "/warnaserror-"}, expectedWarningCount:=1)
            Assert.Contains("warning BC42376", output, StringComparison.Ordinal)

            ' TEST: Verify that specific promotions and suppressions (via /warnaserror[+/-]:) override general ones (i.e. /warnaserror[+/-]).
            output = VerifyOutput(dir, file, additionalFlags:={"/warnaserror+:HiDden01", "/warnaserror+", "/nowarn:42376"}, expectedErrorCount:=1)
            Assert.Contains("a.vb(2) : error Hidden01: Throwing a diagnostic for #ExternalSource", output, StringComparison.Ordinal)

            ' TEST: Verify that specific promotions and suppressions (via /warnaserror[+/-]:) override general ones (i.e. /warnaserror[+/-]).
            output = VerifyOutput(dir, file, additionalFlags:={"/warnaserror+", "/warnaserror+:HiDden01", "/nowarn:42376"}, expectedErrorCount:=1)
            Assert.Contains("a.vb(2) : error Hidden01: Throwing a diagnostic for #ExternalSource", output, StringComparison.Ordinal)

            CleanupAllGeneratedFiles(file.Path)
        End Sub

        <WorkItem(899050, "http://vstfdevdiv:8080/DevDiv2/DevDiv/_workitems/edit/899050")>
        <WorkItem(981677, "http://vstfdevdiv:8080/DevDiv2/DevDiv/_workitems/edit/981677")>
        <Fact>
        Public Sub NoWarnAndWarnAsError_InfoDiagnostic()
            ' This assembly has an InfoDiagnosticAnalyzer type which should produce custom info
            ' diagnostics for the #Enable directives present in the compilations created in this test.
            Dim source = "Imports System
#Enable Warning"
            Dim name = "a.vb"

            Dim output = GetOutput(name, source, expectedWarningCount:=1, expectedInfoCount:=1)
            Assert.Contains("warning BC42376", output, StringComparison.Ordinal)
            Assert.Contains("a.vb(2) : info Info01: Throwing a diagnostic for #Enable", output, StringComparison.Ordinal)

            ' TEST: Verify that custom info diagnostic Info01 can be suppressed via /nowarn.
            output = GetOutput(name, source, additionalFlags:={"/nowarn"})

            ' TEST: Verify that custom info diagnostic Info01 can be individually suppressed via /nowarn:.
            output = GetOutput(name, source, additionalFlags:={"/nowarn:Info01"}, expectedWarningCount:=1)
            Assert.Contains("warning BC42376", output, StringComparison.Ordinal)

            ' TEST: Verify that custom info diagnostic Info01 can never be promoted to an error via /warnaserror+.
            output = GetOutput(name, source, additionalFlags:={"/warnaserror+", "/nowarn:42376"}, expectedInfoCount:=1)
            Assert.Contains("a.vb(2) : info Info01: Throwing a diagnostic for #Enable", output, StringComparison.Ordinal)

            ' TEST: Verify that custom info diagnostic Info01 is still reported as an info when /warnaserror- is used.
            output = GetOutput(name, source, additionalFlags:={"/warnaserror-"}, expectedWarningCount:=1, expectedInfoCount:=1)
            Assert.Contains("warning BC42376", output, StringComparison.Ordinal)
            Assert.Contains("a.vb(2) : info Info01: Throwing a diagnostic for #Enable", output, StringComparison.Ordinal)

            ' TEST: Verify that custom info diagnostic Info01 can be individually promoted to an error via /warnaserror:.
            output = GetOutput(name, source, additionalFlags:={"/warnaserror:info01"}, expectedWarningCount:=1, expectedErrorCount:=1)
            Assert.Contains("warning BC42376", output, StringComparison.Ordinal)
            Assert.Contains("a.vb(2) : error Info01: Throwing a diagnostic for #Enable", output, StringComparison.Ordinal)

            ' TEST: Verify that custom info diagnostic Info01 is still reported as an info when passed to /warnaserror-:.
            output = GetOutput(name, source, additionalFlags:={"/warnaserror-:info01"}, expectedWarningCount:=1, expectedInfoCount:=1)
            Assert.Contains("warning BC42376", output, StringComparison.Ordinal)
            Assert.Contains("a.vb(2) : info Info01: Throwing a diagnostic for #Enable", output, StringComparison.Ordinal)

            ' TEST: Verify /nowarn: overrides /warnaserror:.
            output = GetOutput(name, source, additionalFlags:={"/warnaserror:Info01", "/nowarn:info01"}, expectedWarningCount:=1)
            Assert.Contains("warning BC42376", output, StringComparison.Ordinal)

            ' TEST: Verify /nowarn: overrides /warnaserror:.
            output = GetOutput(name, source, additionalFlags:={"/nowarn:INFO01", "/warnaserror:Info01"}, expectedWarningCount:=1)
            Assert.Contains("warning BC42376", output, StringComparison.Ordinal)

            ' TEST: Verify /nowarn: overrides /warnaserror-:.
            output = GetOutput(name, source, additionalFlags:={"/warnaserror-:Info01", "/nowarn:info01"}, expectedWarningCount:=1)
            Assert.Contains("warning BC42376", output, StringComparison.Ordinal)

            ' TEST: Verify /nowarn: overrides /warnaserror-:.
            output = GetOutput(name, source, additionalFlags:={"/nowarn:INFO01", "/warnaserror-:Info01"}, expectedWarningCount:=1)
            Assert.Contains("warning BC42376", output, StringComparison.Ordinal)

            ' TEST: Verify /nowarn overrides /warnaserror:.
            output = GetOutput(name, source, additionalFlags:={"/nowarn", "/warnaserror:Info01"})

            ' TEST: Verify /nowarn overrides /warnaserror:.
            output = GetOutput(name, source, additionalFlags:={"/warnaserror:Info01", "/nowarn"})

            ' TEST: Verify /nowarn overrides /warnaserror-:.
            output = GetOutput(name, source, additionalFlags:={"/nowarn", "/warnaserror-:Info01"})

            ' TEST: Verify /nowarn overrides /warnaserror-:.
            output = GetOutput(name, source, additionalFlags:={"/warnaserror-:Info01", "/nowarn"})

            ' TEST: Sanity test for /nowarn and /nowarn:.
            output = GetOutput(name, source, additionalFlags:={"/nowarn", "/nowarn:Info01"})

            ' TEST: Sanity test for /nowarn and /nowarn:.
            output = GetOutput(name, source, additionalFlags:={"/nowarn:Info01", "/nowarn"})

            ' TEST: Verify that last /warnaserror[+/-]: flag on command line wins.
            output = GetOutput(name, source, additionalFlags:={"/warnaserror+:Info01", "/warnaserror-:info01"}, expectedWarningCount:=1, expectedInfoCount:=1)
            Assert.Contains("warning BC42376", output, StringComparison.Ordinal)
            Assert.Contains("a.vb(2) : info Info01: Throwing a diagnostic for #Enable", output, StringComparison.Ordinal)

            ' TEST: Verify that last /warnaserror[+/-]: flag on command line wins.
            output = GetOutput(name, source, additionalFlags:={"/warnaserror-:Info01", "/warnaserror+:INfo01"}, expectedWarningCount:=1, expectedErrorCount:=1)
            Assert.Contains("warning BC42376", output, StringComparison.Ordinal)
            Assert.Contains("a.vb(2) : error Info01: Throwing a diagnostic for #Enable", output, StringComparison.Ordinal)

            ' TEST: Verify that specific promotions and suppressions (via /warnaserror[+/-]:) override general ones (i.e. /warnaserror[+/-]).
            output = GetOutput(name, source, additionalFlags:={"/warnaserror-", "/warnaserror+:info01"}, expectedWarningCount:=1, expectedErrorCount:=1)
            Assert.Contains("warning BC42376", output, StringComparison.Ordinal)
            Assert.Contains("a.vb(2) : error Info01: Throwing a diagnostic for #Enable", output, StringComparison.Ordinal)

            ' TEST: Verify that specific promotions and suppressions (via /warnaserror[+/-]:) override general ones (i.e. /warnaserror[+/-]).
            output = GetOutput(name, source, additionalFlags:={"/warnaserror+:InFo01", "/warnaserror+", "/nowarn:42376"}, expectedErrorCount:=1)
            Assert.Contains("a.vb(2) : error Info01: Throwing a diagnostic for #Enable", output, StringComparison.Ordinal)

            ' TEST: Verify that specific promotions and suppressions (via /warnaserror[+/-]:) override general ones (i.e. /warnaserror[+/-]).
            output = GetOutput(name, source, additionalFlags:={"/warnaserror+:InfO01", "/warnaserror-"}, expectedWarningCount:=1, expectedErrorCount:=1)
            Assert.Contains("warning BC42376", output, StringComparison.Ordinal)
            Assert.Contains("a.vb(2) : error Info01: Throwing a diagnostic for #Enable", output, StringComparison.Ordinal)

            ' TEST: Verify that specific promotions and suppressions (via /warnaserror[+/-]:) override general ones (i.e. /warnaserror[+/-]).
            output = GetOutput(name, source, additionalFlags:={"/warnaserror+", "/warnaserror-:INfo01", "/nowarn:42376"}, expectedInfoCount:=1)
            Assert.Contains("a.vb(2) : info Info01: Throwing a diagnostic for #Enable", output, StringComparison.Ordinal)

            ' TEST: Verify that specific promotions and suppressions (via /warnaserror[+/-]:) override general ones (i.e. /warnaserror[+/-]).
            output = GetOutput(name, source, additionalFlags:={"/warnaserror-", "/warnaserror-:INfo01"}, expectedWarningCount:=1, expectedInfoCount:=1)
            Assert.Contains("warning BC42376", output, StringComparison.Ordinal)
            Assert.Contains("a.vb(2) : info Info01: Throwing a diagnostic for #Enable", output, StringComparison.Ordinal)

            ' TEST: Verify that specific promotions and suppressions (via /warnaserror[+/-]:) override general ones (i.e. /warnaserror[+/-]).
            output = GetOutput(name, source, additionalFlags:={"/warnaserror-:Info01", "/warnaserror-"}, expectedWarningCount:=1, expectedInfoCount:=1)
            Assert.Contains("warning BC42376", output, StringComparison.Ordinal)
            Assert.Contains("a.vb(2) : info Info01: Throwing a diagnostic for #Enable", output, StringComparison.Ordinal)

            ' TEST: Verify that specific promotions and suppressions (via /warnaserror[+/-]:) override general ones (i.e. /warnaserror[+/-]).
            output = GetOutput(name, source, additionalFlags:={"/warnaserror+", "/warnaserror+:Info01", "/nowarn:42376"}, expectedErrorCount:=1)
            Assert.Contains("a.vb(2) : error Info01: Throwing a diagnostic for #Enable", output, StringComparison.Ordinal)

            ' TEST: Verify that specific promotions and suppressions (via /warnaserror[+/-]:) override general ones (i.e. /warnaserror[+/-]).
            output = GetOutput(name, source, additionalFlags:={"/warnaserror+:InFO01", "/warnaserror+", "/nowarn:42376"}, expectedErrorCount:=1)
            Assert.Contains("a.vb(2) : error Info01: Throwing a diagnostic for #Enable", output, StringComparison.Ordinal)
        End Sub

        Private Function GetOutput(name As String,
                                   source As String,
                          Optional includeCurrentAssemblyAsAnalyzerReference As Boolean = True,
                          Optional additionalFlags As String() = Nothing,
                          Optional expectedInfoCount As Integer = 0,
                          Optional expectedWarningCount As Integer = 0,
                          Optional expectedErrorCount As Integer = 0) As String
            Dim dir = Temp.CreateDirectory()
            Dim file = dir.CreateFile(name)
            file.WriteAllText(source)
            Dim output = VerifyOutput(dir, file, includeCurrentAssemblyAsAnalyzerReference, additionalFlags, expectedInfoCount, expectedWarningCount, expectedErrorCount)
            CleanupAllGeneratedFiles(file.Path)
            Return output
        End Function

        <WorkItem(899050, "http://vstfdevdiv:8080/DevDiv2/DevDiv/_workitems/edit/899050")>
        <WorkItem(981677, "http://vstfdevdiv:8080/DevDiv2/DevDiv/_workitems/edit/981677")>
        <WorkItem(998069, "http://vstfdevdiv:8080/DevDiv2/DevDiv/_workitems/edit/998069")>
        <WorkItem(998724, "http://vstfdevdiv:8080/DevDiv2/DevDiv/_workitems/edit/998724")>
        <Fact>
        Public Sub NoWarnAndWarnAsError_WarningDiagnostic()
            ' This assembly has a WarningDiagnosticAnalyzer type which should produce custom warning
            ' diagnostics for source types present in the compilations created in this test.
            Dim source = "Imports System
Module Module1
    Sub Main
        Dim x as Integer
    End Sub
End Module"
            Dim dir = Temp.CreateDirectory()
            Dim file = dir.CreateFile("a.vb")
            file.WriteAllText(source)

            Dim output = VerifyOutput(dir, file, expectedWarningCount:=4)
            Assert.Contains("warning BC42376", output, StringComparison.Ordinal)
            Assert.Contains("a.vb(2) : warning Warning01: Throwing a diagnostic for types declared", output, StringComparison.Ordinal)
            Assert.Contains("a.vb(2) : warning Warning03: Throwing a diagnostic for types declared", output, StringComparison.Ordinal)
            Assert.Contains("a.vb(4) : warning BC42024: Unused local variable: 'x'.", output, StringComparison.Ordinal)

            ' TEST: Verify that compiler warning BC42024 as well as custom warning diagnostics Warning01 and Warning03 can be suppressed via /nowarn.
            ' This doesn't work for BC42376 currently (Bug 899050).
            output = VerifyOutput(dir, file, additionalFlags:={"/nowarn"})

            ' TEST: Verify that compiler warning BC42024 as well as custom warning diagnostics Warning01 and Warning03 can be individually suppressed via /nowarn:.
            output = VerifyOutput(dir, file, additionalFlags:={"/nowarn:warning01,Warning03,bc42024,58000"}, expectedWarningCount:=1)
            Assert.Contains("warning BC42376", output, StringComparison.Ordinal)

            ' TEST: Verify that compiler warning BC42024 as well as custom warning diagnostics Warning01 and Warning03 can be promoted to errors via /warnaserror.
            ' Promoting compiler warning BC42024 to an error causes us to no longer report any custom warning diagnostics as errors (Bug 998069).
            output = VerifyOutput(dir, file, additionalFlags:={"/warnaserror"}, expectedWarningCount:=0, expectedErrorCount:=1)
            Assert.Contains("error BC42376", output, StringComparison.Ordinal)

            ' TEST: Verify that compiler warning BC42024 as well as custom warning diagnostics Warning01 and Warning03 can be promoted to errors via /warnaserror+.
            ' This doesn't work correctly currently - promoting compiler warning BC42024 to an error causes us to no longer report any custom warning diagnostics as errors (Bug 998069).
            output = VerifyOutput(dir, file, additionalFlags:={"/warnaserror+"}, expectedWarningCount:=0, expectedErrorCount:=1)
            Assert.Contains("error BC42376", output, StringComparison.Ordinal)

            ' TEST: Verify that /warnaserror- keeps compiler warning BC42024 as well as custom warning diagnostics Warning01 and Warning03 as warnings.
            output = VerifyOutput(dir, file, additionalFlags:={"/warnaserror-"}, expectedWarningCount:=4)
            Assert.Contains("warning BC42376", output, StringComparison.Ordinal)
            Assert.Contains("a.vb(2) : warning Warning01: Throwing a diagnostic for types declared", output, StringComparison.Ordinal)
            Assert.Contains("a.vb(2) : warning Warning03: Throwing a diagnostic for types declared", output, StringComparison.Ordinal)
            Assert.Contains("a.vb(4) : warning BC42024: Unused local variable: 'x'.", output, StringComparison.Ordinal)

            ' TEST: Verify that custom warning diagnostics Warning01 and Warning03 can be individually promoted to errors via /warnaserror:.
            output = VerifyOutput(dir, file, additionalFlags:={"/warnaserror:warning01,Something,warning03"}, expectedWarningCount:=2, expectedErrorCount:=2)
            Assert.Contains("warning BC42376", output, StringComparison.Ordinal)
            Assert.Contains("a.vb(2) : error Warning01: Throwing a diagnostic for types declared", output, StringComparison.Ordinal)
            Assert.Contains("a.vb(2) : error Warning03: Throwing a diagnostic for types declared", output, StringComparison.Ordinal)
            Assert.Contains("a.vb(4) : warning BC42024: Unused local variable: 'x'.", output, StringComparison.Ordinal)

            ' TEST: Verify that compiler warning BC42024 can be individually promoted to an error via /warnaserror+:.
            output = VerifyOutput(dir, file, additionalFlags:={"/warnaserror+:bc42024"}, expectedWarningCount:=3, expectedErrorCount:=1)
            Assert.Contains("warning BC42376", output, StringComparison.Ordinal)
            Assert.Contains("a.vb(2) : warning Warning01: Throwing a diagnostic for types declared", output, StringComparison.Ordinal)
            Assert.Contains("a.vb(2) : warning Warning03: Throwing a diagnostic for types declared", output, StringComparison.Ordinal)
            Assert.Contains("a.vb(4) : error BC42024: Unused local variable: 'x'.", output, StringComparison.Ordinal)

            ' TEST: Verify that custom warning diagnostics Warning01 and Warning03 as well as compiler warning BC42024 can be individually promoted to errors via /warnaserror:.
            output = VerifyOutput(dir, file, additionalFlags:={"/warnaserror:warning01,Warning03,bc42024,58000"}, expectedWarningCount:=1, expectedErrorCount:=3)
            Assert.Contains("warning BC42376", output, StringComparison.Ordinal)
            Assert.Contains("a.vb(2) : error Warning01: Throwing a diagnostic for types declared", output, StringComparison.Ordinal)
            Assert.Contains("a.vb(2) : error Warning03: Throwing a diagnostic for types declared", output, StringComparison.Ordinal)
            Assert.Contains("a.vb(4) : error BC42024: Unused local variable: 'x'.", output, StringComparison.Ordinal)

            ' TEST: Verify that last flag on command line wins between /nowarn and /warnaserror.
            output = VerifyOutput(dir, file, additionalFlags:={"/warnaserror", "/nowarn"})

            ' TEST: Verify that last flag on command line wins between /nowarn and /warnaserror+.
            output = VerifyOutput(dir, file, additionalFlags:={"/nowarn", "/warnaserror+"}, expectedErrorCount:=1)
            Assert.Contains("error BC42376", output, StringComparison.Ordinal)

            ' TEST: Verify that /nowarn overrides /warnaserror-.
            output = VerifyOutput(dir, file, additionalFlags:={"/nowarn", "/warnaserror-"})

            ' TEST: Verify that /nowarn overrides /warnaserror-.
            output = VerifyOutput(dir, file, additionalFlags:={"/warnaserror-", "/nowarn"})

            ' TEST: Verify that /nowarn: overrides /warnaserror:.
            output = VerifyOutput(dir, file, additionalFlags:={"/warnaserror:Something,042024,Warning01,Warning03", "/nowarn:warning01,Warning03,bc42024,58000"}, expectedWarningCount:=1)
            Assert.Contains("warning BC42376", output, StringComparison.Ordinal)

            ' TEST: Verify that /nowarn: overrides /warnaserror:.
            output = VerifyOutput(dir, file, additionalFlags:={"/nowarn:warning01,Warning03,bc42024,58000", "/warnaserror:Something,042024,Warning01,Warning03"}, expectedWarningCount:=1)
            Assert.Contains("warning BC42376", output, StringComparison.Ordinal)

            ' TEST: Verify that /nowarn: overrides /warnaserror-:.
            output = VerifyOutput(dir, file, additionalFlags:={"/warnaserror-:Something,042024,Warning01,Warning03", "/nowarn:warning01,Warning03,bc42024,58000"}, expectedWarningCount:=1)
            Assert.Contains("warning BC42376", output, StringComparison.Ordinal)

            ' TEST: Verify that /nowarn: overrides /warnaserror-:.
            output = VerifyOutput(dir, file, additionalFlags:={"/nowarn:warning01,Warning03,bc42024,58000", "/warnaserror-:Something,042024,Warning01,Warning03"}, expectedWarningCount:=1)
            Assert.Contains("warning BC42376", output, StringComparison.Ordinal)

            ' TEST: Verify that /nowarn: overrides /warnaserror+.
            output = VerifyOutput(dir, file, additionalFlags:={"/warnaserror+", "/nowarn:warning01,Warning03,bc42024,58000,42376"})

            ' TEST: Verify that /nowarn: overrides /warnaserror.
            output = VerifyOutput(dir, file, additionalFlags:={"/nowarn:warning01,Warning03,bc42024,58000,42376", "/warnaserror"})

            ' TEST: Verify that /nowarn: overrides /warnaserror-.
            output = VerifyOutput(dir, file, additionalFlags:={"/warnaserror-", "/nowarn:warning01,Warning03,bc42024,58000,42376"})

            ' TEST: Verify that /nowarn: overrides /warnaserror-.
            output = VerifyOutput(dir, file, additionalFlags:={"/nowarn:warning01,Warning03,bc42024,58000,42376", "/warnaserror-"})

            ' TEST: Verify that /nowarn: overrides /warnaserror-:.
            output = VerifyOutput(dir, file, additionalFlags:={"/warnaserror-:warning01,Warning03,bc42024,58000", "/nowarn:warning01,Warning03,bc42024,58000"}, expectedWarningCount:=1)
            Assert.Contains("warning BC42376", output, StringComparison.Ordinal)

            ' TEST: Verify that /nowarn: overrides /warnaserror-:.
            output = VerifyOutput(dir, file, additionalFlags:={"/nowarn:warning01,Warning03,bc42024,58000", "/warnaserror-:warning01,Warning03,bc42024,58000"}, expectedWarningCount:=1)
            Assert.Contains("warning BC42376", output, StringComparison.Ordinal)

            ' TEST: Verify that /nowarn overrides /warnaserror:.
            output = VerifyOutput(dir, file, additionalFlags:={"/nowarn", "/warnaserror:Something,042024,Warning01,Warning03,42376"})

            ' TEST: Verify that /nowarn: overrides /warnaserror.
            output = VerifyOutput(dir, file, additionalFlags:={"/nowarn:warning01,Warning03,bc42024,58000,42376", "/warnaserror"})

            ' TEST: Verify that /nowarn overrides /warnaserror-:.
            output = VerifyOutput(dir, file, additionalFlags:={"/warnaserror-:Something,042024,Warning01,Warning03,42376", "/nowarn"})

            ' TEST: Verify that /nowarn overrides /warnaserror-:.
            output = VerifyOutput(dir, file, additionalFlags:={"/nowarn", "/warnaserror-:Something,042024,Warning01,Warning03,42376"})

            ' TEST: Sanity test for /nowarn and /nowarn:.
            output = VerifyOutput(dir, file, additionalFlags:={"/nowarn", "/nowarn:Something,042024,Warning01,Warning03,42376"})

            ' TEST: Sanity test for /nowarn: and /nowarn.
            output = VerifyOutput(dir, file, additionalFlags:={"/nowarn:Something,042024,Warning01,Warning03,42376", "/nowarn"})

            ' TEST: Verify that last /warnaserror[+/-] flag on command line wins.
            output = VerifyOutput(dir, file, additionalFlags:={"/warnaserror-", "/warnaserror+"}, expectedErrorCount:=1)
            Assert.Contains("error BC42376", output, StringComparison.Ordinal)

            ' Note: Old native compiler behaved strangely for the below case.
            ' When /warnaserror+ and /warnaserror- appeared on the same command line, native compiler would allow /warnaserror+ to win always
            ' regardless of order. However when /warnaserror+:xyz and /warnaserror-:xyz appeared on the same command line, native compiler
            ' would allow the flag that appeared last on the command line to win. Roslyn compiler allows the last flag that appears on the
            ' command line to win in both cases. This is not a breaking change since at worst this only makes a case that used to be an error
            ' in the native compiler to be a warning in Roslyn.

            ' TEST: Verify that last /warnaserror[+/-] flag on command line wins.
            output = VerifyOutput(dir, file, additionalFlags:={"/warnaserror+", "/warnaserror-"}, expectedWarningCount:=4)
            Assert.Contains("warning BC42376", output, StringComparison.Ordinal)
            Assert.Contains("a.vb(2) : warning Warning01: Throwing a diagnostic for types declared", output, StringComparison.Ordinal)
            Assert.Contains("a.vb(2) : warning Warning03: Throwing a diagnostic for types declared", output, StringComparison.Ordinal)
            Assert.Contains("a.vb(4) : warning BC42024: Unused local variable: 'x'.", output, StringComparison.Ordinal)

            ' TEST: Verify that last /warnaserror[+/-]: flag on command line wins.
            output = VerifyOutput(dir, file, additionalFlags:={"/warnaserror-:warning01,Warning03", "/warnaserror+:Warning01,Warning03"}, expectedWarningCount:=2, expectedErrorCount:=2)
            Assert.Contains("warning BC42376", output, StringComparison.Ordinal)
            Assert.Contains("a.vb(2) : error Warning01: Throwing a diagnostic for types declared", output, StringComparison.Ordinal)
            Assert.Contains("a.vb(2) : error Warning03: Throwing a diagnostic for types declared", output, StringComparison.Ordinal)
            Assert.Contains("a.vb(4) : warning BC42024: Unused local variable: 'x'.", output, StringComparison.Ordinal)

            ' TEST: Verify that last /warnaserror[+/-]: flag on command line wins.
            output = VerifyOutput(dir, file, additionalFlags:={"/warnaserror+:Warning01,Warning03", "/warnaserror-:warning01,Warning03"}, expectedWarningCount:=4)
            Assert.Contains("warning BC42376", output, StringComparison.Ordinal)
            Assert.Contains("a.vb(2) : warning Warning01: Throwing a diagnostic for types declared", output, StringComparison.Ordinal)
            Assert.Contains("a.vb(2) : warning Warning03: Throwing a diagnostic for types declared", output, StringComparison.Ordinal)
            Assert.Contains("a.vb(4) : warning BC42024: Unused local variable: 'x'.", output, StringComparison.Ordinal)

            ' TEST: Verify that specific promotions and suppressions (via /warnaserror[+/-]:) override general ones (i.e. /warnaserror[+/-]).
            output = VerifyOutput(dir, file, additionalFlags:={"/warnaserror-:warning01,Warning03,bc42024,58000,42376", "/warnaserror+"}, expectedWarningCount:=4)
            Assert.Contains("warning BC42376", output, StringComparison.Ordinal)
            Assert.Contains("a.vb(2) : warning Warning01: Throwing a diagnostic for types declared", output, StringComparison.Ordinal)
            Assert.Contains("a.vb(2) : warning Warning03: Throwing a diagnostic for types declared", output, StringComparison.Ordinal)
            Assert.Contains("a.vb(4) : warning BC42024: Unused local variable: 'x'.", output, StringComparison.Ordinal)

            ' TEST: Verify that specific promotions and suppressions (via /warnaserror[+/-]:) override general ones (i.e. /warnaserror[+/-]).
            output = VerifyOutput(dir, file, additionalFlags:={"/warnaserror:warning01,Warning03,58000", "/warnaserror-"}, expectedWarningCount:=2, expectedErrorCount:=2)
            Assert.Contains("warning BC42376", output, StringComparison.Ordinal)
            Assert.Contains("a.vb(2) : error Warning01: Throwing a diagnostic for types declared", output, StringComparison.Ordinal)
            Assert.Contains("a.vb(2) : error Warning03: Throwing a diagnostic for types declared", output, StringComparison.Ordinal)
            Assert.Contains("a.vb(4) : warning BC42024: Unused local variable: 'x'.", output, StringComparison.Ordinal)

            ' TEST: Verify that specific promotions and suppressions (via /warnaserror[+/-]:) override general ones (i.e. /warnaserror[+/-]).
            output = VerifyOutput(dir, file, additionalFlags:={"/warnaserror-", "/warnaserror+:warning01,Warning03,bc42024,58000"}, expectedWarningCount:=1, expectedErrorCount:=3)
            Assert.Contains("warning BC42376", output, StringComparison.Ordinal)
            Assert.Contains("a.vb(2) : error Warning01: Throwing a diagnostic for types declared", output, StringComparison.Ordinal)
            Assert.Contains("a.vb(2) : error Warning03: Throwing a diagnostic for types declared", output, StringComparison.Ordinal)
            Assert.Contains("a.vb(4) : error BC42024: Unused local variable: 'x'.", output, StringComparison.Ordinal)

            ' TEST: Verify that specific promotions and suppressions (via /warnaserror[+/-]:) override general ones (i.e. /warnaserror[+/-]).
            output = VerifyOutput(dir, file, additionalFlags:={"/warnaserror+", "/warnaserror-:warning01,Warning03,bc42024,58000,42376"}, expectedWarningCount:=4)
            Assert.Contains("warning BC42376", output, StringComparison.Ordinal)
            Assert.Contains("a.vb(2) : warning Warning01: Throwing a diagnostic for types declared", output, StringComparison.Ordinal)
            Assert.Contains("a.vb(2) : warning Warning03: Throwing a diagnostic for types declared", output, StringComparison.Ordinal)
            Assert.Contains("a.vb(4) : warning BC42024: Unused local variable: 'x'.", output, StringComparison.Ordinal)

            ' TEST: Verify that specific promotions and suppressions (via /warnaserror[+/-]:) override general ones (i.e. /warnaserror[+/-]).
            output = VerifyOutput(dir, file, additionalFlags:={"/warnaserror+", "/warnaserror+:warning01,Warning03,bc42024,58000,42376"}, expectedErrorCount:=1)
            Assert.Contains("error BC42376", output, StringComparison.Ordinal)

            ' TEST: Verify that specific promotions and suppressions (via /warnaserror[+/-]:) override general ones (i.e. /warnaserror[+/-]).
            output = VerifyOutput(dir, file, additionalFlags:={"/warnaserror:warning01,Warning03,bc42024,58000,42376", "/warnaserror"}, expectedErrorCount:=1)
            Assert.Contains("error BC42376", output, StringComparison.Ordinal)

            ' TEST: Verify that specific promotions and suppressions (via /warnaserror[+/-]:) override general ones (i.e. /warnaserror[+/-]).
            output = VerifyOutput(dir, file, additionalFlags:={"/warnaserror-", "/warnaserror-:warning01,Warning03,bc42024,58000,42376"}, expectedWarningCount:=4)
            Assert.Contains("warning BC42376", output, StringComparison.Ordinal)
            Assert.Contains("a.vb(2) : warning Warning01: Throwing a diagnostic for types declared", output, StringComparison.Ordinal)
            Assert.Contains("a.vb(2) : warning Warning03: Throwing a diagnostic for types declared", output, StringComparison.Ordinal)
            Assert.Contains("a.vb(4) : warning BC42024: Unused local variable: 'x'.", output, StringComparison.Ordinal)

            ' TEST: Verify that specific promotions and suppressions (via /warnaserror[+/-]:) override general ones (i.e. /warnaserror[+/-]).
            output = VerifyOutput(dir, file, additionalFlags:={"/warnaserror-:warning01,Warning03,bc42024,58000,42376", "/warnaserror-"}, expectedWarningCount:=4)
            Assert.Contains("warning BC42376", output, StringComparison.Ordinal)
            Assert.Contains("a.vb(2) : warning Warning01: Throwing a diagnostic for types declared", output, StringComparison.Ordinal)
            Assert.Contains("a.vb(2) : warning Warning03: Throwing a diagnostic for types declared", output, StringComparison.Ordinal)
            Assert.Contains("a.vb(4) : warning BC42024: Unused local variable: 'x'.", output, StringComparison.Ordinal)

            CleanupAllGeneratedFiles(file.Path)
        End Sub

        <WorkItem(899050, "http://vstfdevdiv:8080/DevDiv2/DevDiv/_workitems/edit/899050")>
        <WorkItem(981677, "http://vstfdevdiv:8080/DevDiv2/DevDiv/_workitems/edit/981677")>
        <Fact>
        Public Sub NoWarnAndWarnAsError_ErrorDiagnostic()
            ' This assembly has an ErrorDiagnosticAnalyzer type which should produce custom error
            ' diagnostics for #Disable directives present in the compilations created in this test.
            Dim source = "Imports System
#Disable Warning"

            Dim dir = Temp.CreateDirectory()

            Dim file = dir.CreateFile("a.vb")
            file.WriteAllText(source)

            ' TEST: Verify that custom error diagnostic Error01 can't be suppressed via /nowarn.
            Dim output = VerifyOutput(dir, file, additionalFlags:={"/nowarn"}, expectedErrorCount:=1)
            Assert.Contains("a.vb(2) : error Error01: Throwing a diagnostic for #Disable", output, StringComparison.Ordinal)

            ' TEST: Verify that custom error diagnostic Error01 can be suppressed via /nowarn:.
            output = VerifyOutput(dir, file, additionalFlags:={"/nowarn:Error01"}, expectedWarningCount:=1)
            Assert.Contains("warning BC42376", output, StringComparison.Ordinal)

            ' TEST: Verify that custom error diagnostic Error01 can be suppressed via /nowarn:.
            output = VerifyOutput(dir, file, additionalFlags:={"/nowarn:ERROR01"}, expectedWarningCount:=1)
            Assert.Contains("warning BC42376", output, StringComparison.Ordinal)

            ' TEST: Verify that /nowarn: overrides /warnaserror+.
            output = VerifyOutput(dir, file, additionalFlags:={"/warnaserror+", "/nowarn:ERROR01,42376"})

            ' TEST: Verify that /nowarn: overrides /warnaserror.
            output = VerifyOutput(dir, file, additionalFlags:={"/nowarn:ERROR01,42376", "/warnaserror"})

            ' TEST: Verify that /nowarn: overrides /warnaserror+:.
            output = VerifyOutput(dir, file, additionalFlags:={"/warnaserror+:Error01,42376", "/nowarn:ERROR01,42376"})

            ' TEST: Verify that /nowarn: overrides /warnaserror:.
            output = VerifyOutput(dir, file, additionalFlags:={"/nowarn:ERROR01,42376", "/warnaserror:Error01,42376"})

            ' TEST: Verify that /nowarn: overrides /warnaserror-.
            output = VerifyOutput(dir, file, additionalFlags:={"/warnaserror-", "/nowarn:ERROR01,42376"})

            ' TEST: Verify that /nowarn: overrides /warnaserror-.
            output = VerifyOutput(dir, file, additionalFlags:={"/nowarn:ERROR01,42376", "/warnaserror-"})

            ' TEST: Verify that /nowarn: overrides /warnaserror-:.
            output = VerifyOutput(dir, file, additionalFlags:={"/warnaserror-:Error01,42376", "/nowarn:ERROR01,42376"})

            ' TEST: Verify that /nowarn: overrides /warnaserror-:.
            output = VerifyOutput(dir, file, additionalFlags:={"/nowarn:ERROR01,42376", "/warnaserror-:Error01,42376"})

            ' TEST: Verify that nothing bad happens when using /warnaserror[+/-] when custom error diagnostic Error01 is present.
            output = VerifyOutput(dir, file, additionalFlags:={"/warnaserror", "/nowarn:42376"}, expectedErrorCount:=1)
            Assert.Contains("a.vb(2) : error Error01: Throwing a diagnostic for #Disable", output, StringComparison.Ordinal)

            output = VerifyOutput(dir, file, additionalFlags:={"/warnaserror+", "/nowarn:42376"}, expectedErrorCount:=1)
            Assert.Contains("a.vb(2) : error Error01: Throwing a diagnostic for #Disable", output, StringComparison.Ordinal)

            output = VerifyOutput(dir, file, additionalFlags:={"/warnaserror-"}, expectedWarningCount:=1, expectedErrorCount:=1)
            Assert.Contains("warning BC42376", output, StringComparison.Ordinal)
            Assert.Contains("a.vb(2) : error Error01: Throwing a diagnostic for #Disable", output, StringComparison.Ordinal)

            ' TEST: Verify that nothing bad happens if someone passes custom error diagnostic Error01 to /warnaserror[+/-]:.
            output = VerifyOutput(dir, file, additionalFlags:={"/warnaserror:Error01"}, expectedWarningCount:=1, expectedErrorCount:=1)
            Assert.Contains("warning BC42376", output, StringComparison.Ordinal)
            Assert.Contains("a.vb(2) : error Error01: Throwing a diagnostic for #Disable", output, StringComparison.Ordinal)

            output = VerifyOutput(dir, file, additionalFlags:={"/warnaserror+:ERROR01"}, expectedWarningCount:=1, expectedErrorCount:=1)
            Assert.Contains("warning BC42376", output, StringComparison.Ordinal)
            Assert.Contains("a.vb(2) : error Error01: Throwing a diagnostic for #Disable", output, StringComparison.Ordinal)

            output = VerifyOutput(dir, file, additionalFlags:={"/warnaserror-:Error01"}, expectedWarningCount:=1, expectedErrorCount:=1)
            Assert.Contains("warning BC42376", output, StringComparison.Ordinal)
            Assert.Contains("a.vb(2) : error Error01: Throwing a diagnostic for #Disable", output, StringComparison.Ordinal)

            CleanupAllGeneratedFiles(file.Path)
        End Sub

        <WorkItem(981677, "http://vstfdevdiv:8080/DevDiv2/DevDiv/_workitems/edit/981677")>
        <Fact>
        Public Sub NoWarnAndWarnAsError_CompilerErrorDiagnostic()
            Dim source = "Imports System
Module Module1
    Sub Main
        Dim x as Integer = New Exception()
    End Sub
End Module"
            Dim dir = Temp.CreateDirectory()
            Dim file = dir.CreateFile("a.vb")
            file.WriteAllText(source)

            Dim output = VerifyOutput(dir, file, includeCurrentAssemblyAsAnalyzerReference:=False, expectedErrorCount:=1)
            Assert.Contains("a.vb(4) : error BC30311: Value of type 'Exception' cannot be converted to 'Integer'.", output, StringComparison.Ordinal)

            ' TEST: Verify that compiler error BC30311 can't be suppressed via /nowarn.
            output = VerifyOutput(dir, file, includeCurrentAssemblyAsAnalyzerReference:=False, additionalFlags:={"/nowarn"}, expectedErrorCount:=1)
            Assert.Contains("a.vb(4) : error BC30311: Value of type 'Exception' cannot be converted to 'Integer'.", output, StringComparison.Ordinal)

            ' TEST: Verify that compiler error BC30311 can't be suppressed via /nowarn:.
            output = VerifyOutput(dir, file, includeCurrentAssemblyAsAnalyzerReference:=False, additionalFlags:={"/nowarn:30311"}, expectedErrorCount:=1)
            Assert.Contains("a.vb(4) : error BC30311: Value of type 'Exception' cannot be converted to 'Integer'.", output, StringComparison.Ordinal)

            output = VerifyOutput(dir, file, includeCurrentAssemblyAsAnalyzerReference:=False, additionalFlags:={"/nowarn:BC30311"}, expectedErrorCount:=1)
            Assert.Contains("a.vb(4) : error BC30311: Value of type 'Exception' cannot be converted to 'Integer'.", output, StringComparison.Ordinal)

            output = VerifyOutput(dir, file, includeCurrentAssemblyAsAnalyzerReference:=False, additionalFlags:={"/nowarn:bc30311"}, expectedErrorCount:=1)
            Assert.Contains("a.vb(4) : error BC30311: Value of type 'Exception' cannot be converted to 'Integer'.", output, StringComparison.Ordinal)

            ' TEST: Verify that nothing bad happens when using /warnaserror[+/-] when compiler error BC30311 is present.
            output = VerifyOutput(dir, file, includeCurrentAssemblyAsAnalyzerReference:=False, additionalFlags:={"/warnaserror"}, expectedErrorCount:=1)
            Assert.Contains("a.vb(4) : error BC30311: Value of type 'Exception' cannot be converted to 'Integer'.", output, StringComparison.Ordinal)

            output = VerifyOutput(dir, file, includeCurrentAssemblyAsAnalyzerReference:=False, additionalFlags:={"/warnaserror+"}, expectedErrorCount:=1)
            Assert.Contains("a.vb(4) : error BC30311: Value of type 'Exception' cannot be converted to 'Integer'.", output, StringComparison.Ordinal)

            output = VerifyOutput(dir, file, includeCurrentAssemblyAsAnalyzerReference:=False, additionalFlags:={"/warnaserror-"}, expectedErrorCount:=1)
            Assert.Contains("a.vb(4) : error BC30311: Value of type 'Exception' cannot be converted to 'Integer'.", output, StringComparison.Ordinal)

            ' TEST: Verify that nothing bad happens if someone passes BC30311 to /warnaserror[+/-]:.
            output = VerifyOutput(dir, file, includeCurrentAssemblyAsAnalyzerReference:=False, additionalFlags:={"/warnaserror:30311"}, expectedErrorCount:=1)
            Assert.Contains("a.vb(4) : error BC30311: Value of type 'Exception' cannot be converted to 'Integer'.", output, StringComparison.Ordinal)

            output = VerifyOutput(dir, file, includeCurrentAssemblyAsAnalyzerReference:=False, additionalFlags:={"/warnaserror+:BC30311"}, expectedErrorCount:=1)
            Assert.Contains("a.vb(4) : error BC30311: Value of type 'Exception' cannot be converted to 'Integer'.", output, StringComparison.Ordinal)

            output = VerifyOutput(dir, file, includeCurrentAssemblyAsAnalyzerReference:=False, additionalFlags:={"/warnaserror+:bc30311"}, expectedErrorCount:=1)
            Assert.Contains("a.vb(4) : error BC30311: Value of type 'Exception' cannot be converted to 'Integer'.", output, StringComparison.Ordinal)

            output = VerifyOutput(dir, file, includeCurrentAssemblyAsAnalyzerReference:=False, additionalFlags:={"/warnaserror-:30311"}, expectedErrorCount:=1)
            Assert.Contains("a.vb(4) : error BC30311: Value of type 'Exception' cannot be converted to 'Integer'.", output, StringComparison.Ordinal)

            output = VerifyOutput(dir, file, includeCurrentAssemblyAsAnalyzerReference:=False, additionalFlags:={"/warnaserror-:BC30311"}, expectedErrorCount:=1)
            Assert.Contains("a.vb(4) : error BC30311: Value of type 'Exception' cannot be converted to 'Integer'.", output, StringComparison.Ordinal)

            output = VerifyOutput(dir, file, includeCurrentAssemblyAsAnalyzerReference:=False, additionalFlags:={"/warnaserror-:bc30311"}, expectedErrorCount:=1)
            Assert.Contains("a.vb(4) : error BC30311: Value of type 'Exception' cannot be converted to 'Integer'.", output, StringComparison.Ordinal)

            CleanupAllGeneratedFiles(file.Path)
        End Sub

        <Fact, WorkItem(1091972, "http://vstfdevdiv:8080/DevDiv2/DevDiv/_workitems/edit/1091972"), WorkItem(444, "CodePlex")>
        Public Sub Bug1091972()
            Dim dir = Temp.CreateDirectory()
            Dim src = dir.CreateFile("a.vb")
            src.WriteAllText(
    <text>
''' &lt;summary&gt;ABC...XYZ&lt;/summary&gt;
Class C
    Shared Sub Main()
        Dim textStreamReader = New System.IO.StreamReader(GetType(C).Assembly.GetManifestResourceStream("doc.xml"))
        System.Console.WriteLine(textStreamReader.ReadToEnd())
    End Sub
End Class
</text>.Value.Replace(vbLf, vbCrLf))

            Dim output = ProcessUtilities.RunAndGetOutput(s_basicCompilerExecutable, String.Format("/nologo /doc:doc.xml /out:out.exe /resource:doc.xml {0}", src.ToString()), startFolder:=dir.ToString())
            AssertOutput(<text></text>, output)

            Assert.True(File.Exists(Path.Combine(dir.ToString(), "doc.xml")))

            Dim expected = <text>
                               <![CDATA[
<?xml version="1.0"?>
<doc>
<assembly>
<name>
out
</name>
</assembly>
<members>
<member name="T:C">
 <summary>ABC...XYZ</summary>
</member>
</members>
</doc>
]]>
                           </text>

            Using reader As New StreamReader(Path.Combine(dir.ToString(), "doc.xml"))
                Dim content = reader.ReadToEnd()
                AssertOutput(expected, content)
            End Using

            output = ProcessUtilities.RunAndGetOutput(Path.Combine(dir.ToString(), "out.exe"), startFolder:=dir.ToString())
            AssertOutput(expected, output)

            CleanupAllGeneratedFiles(src.Path)
        End Sub

        <Fact, WorkItem(468, "https://github.com/dotnet/roslyn/issues/468")>
        Public Sub RuleSet_GeneralCommandLineOptionOverridesGeneralRuleSetOption()
            Dim dir = Temp.CreateDirectory()

            Dim ruleSetSource = "<?xml version=""1.0"" encoding=""utf-8""?>
<RuleSet Name=""Ruleset1"" Description=""Test"" ToolsVersion=""12.0"">
  <IncludeAll Action=""Warning"" />
</RuleSet>
"
            Dim ruleSetFile = dir.CreateFile("Rules.ruleset").WriteAllText(ruleSetSource)

            Dim arguments = DefaultParse({"/ruleset:Rules.RuleSet", "/WarnAsError+", "A.vb"}, dir.Path)

            Assert.Empty(arguments.Errors)
            Assert.Equal(expected:=ReportDiagnostic.Error, actual:=arguments.CompilationOptions.GeneralDiagnosticOption)
            Assert.Equal(expected:=0, actual:=arguments.CompilationOptions.SpecificDiagnosticOptions.Count)
        End Sub

        <Fact, WorkItem(468, "https://github.com/dotnet/roslyn/issues/468")>
        Public Sub RuleSet_GeneralWarnAsErrorPromotesWarningFromRuleSet()
            Dim dir = Temp.CreateDirectory()

            Dim ruleSetSource = "<?xml version=""1.0"" encoding=""utf-8""?>
<RuleSet Name=""Ruleset1"" Description=""Test"" ToolsVersion=""12.0"">
  <Rules AnalyzerId=""Microsoft.Analyzers.ManagedCodeAnalysis"" RuleNamespace=""Microsoft.Rules.Managed"">
    <Rule Id=""Test001"" Action=""Warning"" />
  </Rules>
</RuleSet>
"
            Dim ruleSetFile = dir.CreateFile("Rules.ruleset").WriteAllText(ruleSetSource)

            Dim arguments = DefaultParse({"/ruleset:Rules.RuleSet", "/WarnAsError+", "A.vb"}, dir.Path)

            Assert.Empty(arguments.Errors)
            Assert.Equal(expected:=ReportDiagnostic.Error, actual:=arguments.CompilationOptions.GeneralDiagnosticOption)
            Assert.Equal(expected:=1, actual:=arguments.CompilationOptions.SpecificDiagnosticOptions.Count)
            Assert.Equal(expected:=ReportDiagnostic.Error, actual:=arguments.CompilationOptions.SpecificDiagnosticOptions("Test001"))
        End Sub

        <Fact, WorkItem(468, "https://github.com/dotnet/roslyn/issues/468")>
        Public Sub RuleSet_GeneralWarnAsErrorDoesNotPromoteInfoFromRuleSet()
            Dim dir = Temp.CreateDirectory()

            Dim ruleSetSource = "<?xml version=""1.0"" encoding=""utf-8""?>
<RuleSet Name=""Ruleset1"" Description=""Test"" ToolsVersion=""12.0"">
  <Rules AnalyzerId=""Microsoft.Analyzers.ManagedCodeAnalysis"" RuleNamespace=""Microsoft.Rules.Managed"">
    <Rule Id=""Test001"" Action=""Info"" />
  </Rules>
</RuleSet>
"
            Dim ruleSetFile = dir.CreateFile("Rules.ruleset").WriteAllText(ruleSetSource)

            Dim arguments = DefaultParse({"/ruleset:Rules.RuleSet", "/WarnAsError+", "A.vb"}, dir.Path)

            Assert.Empty(arguments.Errors)
            Assert.Equal(expected:=ReportDiagnostic.Error, actual:=arguments.CompilationOptions.GeneralDiagnosticOption)
            Assert.Equal(expected:=1, actual:=arguments.CompilationOptions.SpecificDiagnosticOptions.Count)
            Assert.Equal(expected:=ReportDiagnostic.Info, actual:=arguments.CompilationOptions.SpecificDiagnosticOptions("Test001"))
        End Sub

        <Fact, WorkItem(468, "https://github.com/dotnet/roslyn/issues/468")>
        Public Sub RuleSet_SpecificWarnAsErrorPromotesInfoFromRuleSet()
            Dim dir = Temp.CreateDirectory()

            Dim ruleSetSource = "<?xml version=""1.0"" encoding=""utf-8""?>
<RuleSet Name=""Ruleset1"" Description=""Test"" ToolsVersion=""12.0"">
  <Rules AnalyzerId=""Microsoft.Analyzers.ManagedCodeAnalysis"" RuleNamespace=""Microsoft.Rules.Managed"">
    <Rule Id=""Test001"" Action=""Info"" />
  </Rules>
</RuleSet>
"
            Dim ruleSetFile = dir.CreateFile("Rules.ruleset").WriteAllText(ruleSetSource)

            Dim arguments = DefaultParse({"/ruleset:Rules.RuleSet", "/WarnAsError+:Test001", "A.vb"}, dir.Path)

            Assert.Empty(arguments.Errors)
            Assert.Equal(expected:=ReportDiagnostic.Default, actual:=arguments.CompilationOptions.GeneralDiagnosticOption)
            Assert.Equal(expected:=1, actual:=arguments.CompilationOptions.SpecificDiagnosticOptions.Count)
            Assert.Equal(expected:=ReportDiagnostic.Error, actual:=arguments.CompilationOptions.SpecificDiagnosticOptions("Test001"))
        End Sub

        <Fact, WorkItem(468, "https://github.com/dotnet/roslyn/issues/468")>
        Public Sub RuleSet_GeneralWarnAsErrorMinusResetsRules()
            Dim dir = Temp.CreateDirectory()

            Dim ruleSetSource = "<?xml version=""1.0"" encoding=""utf-8""?>
<RuleSet Name=""Ruleset1"" Description=""Test"" ToolsVersion=""12.0"">
  <Rules AnalyzerId=""Microsoft.Analyzers.ManagedCodeAnalysis"" RuleNamespace=""Microsoft.Rules.Managed"">
    <Rule Id=""Test001"" Action=""Warning"" />
  </Rules>
</RuleSet>
"
            Dim ruleSetFile = dir.CreateFile("Rules.ruleset").WriteAllText(ruleSetSource)

            Dim arguments = DefaultParse({"/ruleset:Rules.RuleSet", "/WarnAsError+", "/WarnAsError-", "A.vb"}, dir.Path)

            Assert.Empty(arguments.Errors)
            Assert.Equal(expected:=ReportDiagnostic.Default, actual:=arguments.CompilationOptions.GeneralDiagnosticOption)
            Assert.Equal(expected:=1, actual:=arguments.CompilationOptions.SpecificDiagnosticOptions.Count)
            Assert.Equal(expected:=ReportDiagnostic.Warn, actual:=arguments.CompilationOptions.SpecificDiagnosticOptions("Test001"))
        End Sub

        <Fact, WorkItem(468, "https://github.com/dotnet/roslyn/issues/468")>
        Public Sub RuleSet_SpecificWarnAsErrorMinusResetsRules()
            Dim dir = Temp.CreateDirectory()

            Dim ruleSetSource = "<?xml version=""1.0"" encoding=""utf-8""?>
<RuleSet Name=""Ruleset1"" Description=""Test"" ToolsVersion=""12.0"">
  <Rules AnalyzerId=""Microsoft.Analyzers.ManagedCodeAnalysis"" RuleNamespace=""Microsoft.Rules.Managed"">
    <Rule Id=""Test001"" Action=""Warning"" />
  </Rules>
</RuleSet>
"
            Dim ruleSetFile = dir.CreateFile("Rules.ruleset").WriteAllText(ruleSetSource)

            Dim arguments = DefaultParse({"/ruleset:Rules.RuleSet", "/WarnAsError+", "/WarnAsError-:Test001", "A.vb"}, dir.Path)

            Assert.Empty(arguments.Errors)
            Assert.Equal(expected:=ReportDiagnostic.Error, actual:=arguments.CompilationOptions.GeneralDiagnosticOption)
            Assert.Equal(expected:=1, actual:=arguments.CompilationOptions.SpecificDiagnosticOptions.Count)
            Assert.Equal(expected:=ReportDiagnostic.Warn, actual:=arguments.CompilationOptions.SpecificDiagnosticOptions("Test001"))
        End Sub

        <Fact, WorkItem(468, "https://github.com/dotnet/roslyn/issues/468")>
        Public Sub RuleSet_SpecificWarnAsErrorMinusDefaultsRuleNotInRuleSet()
            Dim dir = Temp.CreateDirectory()

            Dim ruleSetSource = "<?xml version=""1.0"" encoding=""utf-8""?>
<RuleSet Name=""Ruleset1"" Description=""Test"" ToolsVersion=""12.0"">
  <Rules AnalyzerId=""Microsoft.Analyzers.ManagedCodeAnalysis"" RuleNamespace=""Microsoft.Rules.Managed"">
    <Rule Id=""Test001"" Action=""Warning"" />
  </Rules>
</RuleSet>
"
            Dim ruleSetFile = dir.CreateFile("Rules.ruleset").WriteAllText(ruleSetSource)

            Dim arguments = DefaultParse({"/ruleset:Rules.RuleSet", "/WarnAsError+:Test002", "/WarnAsError-:Test002", "A.vb"}, dir.Path)

            Assert.Empty(arguments.Errors)
            Assert.Equal(expected:=ReportDiagnostic.Default, actual:=arguments.CompilationOptions.GeneralDiagnosticOption)
            Assert.Equal(expected:=2, actual:=arguments.CompilationOptions.SpecificDiagnosticOptions.Count)
            Assert.Equal(expected:=ReportDiagnostic.Warn, actual:=arguments.CompilationOptions.SpecificDiagnosticOptions("Test001"))
            Assert.Equal(expected:=ReportDiagnostic.Default, actual:=arguments.CompilationOptions.SpecificDiagnosticOptions("Test002"))
        End Sub

        <Fact, WorkItem(468, "https://github.com/dotnet/roslyn/issues/468")>
        Public Sub RuleSet_LastGeneralWarnAsErrorTrumpsNoWarn()
            Dim dir = Temp.CreateDirectory()

            Dim ruleSetSource = "<?xml version=""1.0"" encoding=""utf-8""?>
<RuleSet Name=""Ruleset1"" Description=""Test"" ToolsVersion=""12.0"">
  <Rules AnalyzerId=""Microsoft.Analyzers.ManagedCodeAnalysis"" RuleNamespace=""Microsoft.Rules.Managed"">
    <Rule Id=""Test001"" Action=""Warning"" />
  </Rules>
</RuleSet>
"
            Dim ruleSetFile = dir.CreateFile("Rules.ruleset").WriteAllText(ruleSetSource)

            Dim arguments = DefaultParse({"/ruleset:Rules.RuleSet", "/NoWarn", "/WarnAsError+", "A.vb"}, dir.Path)

            Assert.Empty(arguments.Errors)
            Assert.Equal(expected:=ReportDiagnostic.Error, actual:=arguments.CompilationOptions.GeneralDiagnosticOption)
            Assert.Equal(expected:=1, actual:=arguments.CompilationOptions.SpecificDiagnosticOptions.Count)
            Assert.Equal(expected:=ReportDiagnostic.Error, actual:=arguments.CompilationOptions.SpecificDiagnosticOptions("Test001"))
        End Sub

        <Fact, WorkItem(468, "https://github.com/dotnet/roslyn/issues/468")>
        Public Sub RuleSet_GeneralNoWarnTrumpsGeneralWarnAsErrorMinus()
            Dim dir = Temp.CreateDirectory()

            Dim ruleSetSource = "<?xml version=""1.0"" encoding=""utf-8""?>
<RuleSet Name=""Ruleset1"" Description=""Test"" ToolsVersion=""12.0"">
  <Rules AnalyzerId=""Microsoft.Analyzers.ManagedCodeAnalysis"" RuleNamespace=""Microsoft.Rules.Managed"">
    <Rule Id=""Test001"" Action=""Warning"" />
  </Rules>
</RuleSet>
"
            Dim ruleSetFile = dir.CreateFile("Rules.ruleset").WriteAllText(ruleSetSource)

            Dim arguments = DefaultParse({"/ruleset:Rules.RuleSet", "/WarnAsError+", "/NoWarn", "/WarnAsError-", "A.vb"}, dir.Path)

            Assert.Empty(arguments.Errors)
            Assert.Equal(expected:=ReportDiagnostic.Suppress, actual:=arguments.CompilationOptions.GeneralDiagnosticOption)
            Assert.Equal(expected:=1, actual:=arguments.CompilationOptions.SpecificDiagnosticOptions.Count)
            Assert.Equal(expected:=ReportDiagnostic.Warn, actual:=arguments.CompilationOptions.SpecificDiagnosticOptions("Test001"))
        End Sub

        <Fact, WorkItem(468, "https://github.com/dotnet/roslyn/issues/468")>
        Public Sub RuleSet_GeneralNoWarnTurnsOffAllButErrors()
            Dim dir = Temp.CreateDirectory()

            Dim ruleSetSource = "<?xml version=""1.0"" encoding=""utf-8""?>
<RuleSet Name=""Ruleset1"" Description=""Test"" ToolsVersion=""12.0"">
  <Rules AnalyzerId=""Microsoft.Analyzers.ManagedCodeAnalysis"" RuleNamespace=""Microsoft.Rules.Managed"">
    <Rule Id=""Test001"" Action=""Error"" />
    <Rule Id=""Test002"" Action=""Warning"" />
    <Rule Id=""Test003"" Action=""Info"" />
  </Rules>
</RuleSet>
"
            Dim ruleSetFile = dir.CreateFile("Rules.ruleset").WriteAllText(ruleSetSource)

            Dim arguments = DefaultParse({"/ruleset:Rules.RuleSet", "/NoWarn", "A.vb"}, dir.Path)

            Assert.Empty(arguments.Errors)
            Assert.Equal(expected:=ReportDiagnostic.Suppress, actual:=arguments.CompilationOptions.GeneralDiagnosticOption)
            Assert.Equal(expected:=3, actual:=arguments.CompilationOptions.SpecificDiagnosticOptions.Count)
            Assert.Equal(expected:=ReportDiagnostic.Error, actual:=arguments.CompilationOptions.SpecificDiagnosticOptions("Test001"))
            Assert.Equal(expected:=ReportDiagnostic.Suppress, actual:=arguments.CompilationOptions.SpecificDiagnosticOptions("Test002"))
            Assert.Equal(expected:=ReportDiagnostic.Suppress, actual:=arguments.CompilationOptions.SpecificDiagnosticOptions("Test003"))
        End Sub

        <Fact, WorkItem(468, "https://github.com/dotnet/roslyn/issues/468")>
        Public Sub RuleSet_SpecificNoWarnAlwaysWins()
            Dim dir = Temp.CreateDirectory()

            Dim ruleSetSource = "<?xml version=""1.0"" encoding=""utf-8""?>
<RuleSet Name=""Ruleset1"" Description=""Test"" ToolsVersion=""12.0"">
  <Rules AnalyzerId=""Microsoft.Analyzers.ManagedCodeAnalysis"" RuleNamespace=""Microsoft.Rules.Managed"">
    <Rule Id=""Test001"" Action=""Warning"" />
  </Rules>
</RuleSet>
"
            Dim ruleSetFile = dir.CreateFile("Rules.ruleset").WriteAllText(ruleSetSource)

            Dim arguments = DefaultParse({"/ruleset:Rules.RuleSet", "/NoWarn:Test001", "/WarnAsError+", "/WarnAsError-:Test001", "A.vb"}, dir.Path)

            Assert.Empty(arguments.Errors)
            Assert.Equal(expected:=ReportDiagnostic.Error, actual:=arguments.CompilationOptions.GeneralDiagnosticOption)
            Assert.Equal(expected:=1, actual:=arguments.CompilationOptions.SpecificDiagnosticOptions.Count)
            Assert.Equal(expected:=ReportDiagnostic.Suppress, actual:=arguments.CompilationOptions.SpecificDiagnosticOptions("Test001"))
        End Sub

        <Fact>
        Public Sub ReportAnalyzer()
            Dim args1 = DefaultParse({"/reportanalyzer", "a.vb"}, _baseDirectory)
            Assert.True(args1.ReportAnalyzer)

            Dim args2 = DefaultParse({"", "a.vb"}, _baseDirectory)
            Assert.False(args2.ReportAnalyzer)
        End Sub

        <Fact>
        Public Sub ReportAnalyzerOutput()
            Dim source As String = Temp.CreateFile().WriteAllText(<text>
Class C
End Class
</text>.Value).Path

            Dim vbc = New MockVisualBasicCompiler(Nothing, _baseDirectory, {"/reportanalyzer", "/t:library", "/a:" + Assembly.GetExecutingAssembly().Location, source})
            Dim outWriter = New StringWriter()
            Dim exitCode = vbc.Run(outWriter, Nothing)
            Assert.Equal(0, exitCode)
            Dim output = outWriter.ToString()
            Assert.Contains(New WarningDiagnosticAnalyzer().ToString(), output, StringComparison.Ordinal)
            Assert.Contains(CodeAnalysisResources.AnalyzerExecutionTimeColumnHeader, output, StringComparison.Ordinal)
            CleanupAllGeneratedFiles(source)
        End Sub

        <Fact>
        <WorkItem(1759, "https://github.com/dotnet/roslyn/issues/1759")>
        Public Sub AnalyzerDiagnosticThrowsInGetMessage()
            Dim source As String = Temp.CreateFile().WriteAllText(<text>
Class C
End Class
</text>.Value).Path

            Dim vbc = New MockVisualBasicCompiler(Nothing, _baseDirectory, {"/t:library", source},
                                                  analyzer:=New AnalyzerThatThrowsInGetMessage)
            Dim outWriter = New StringWriter()
            Dim exitCode = vbc.Run(outWriter, Nothing)
            Assert.Equal(0, exitCode)
            Dim output = outWriter.ToString()

            ' Verify that the diagnostic reported by AnalyzerThatThrowsInGetMessage is reported, though it doesn't have the message.
            Assert.Contains(AnalyzerThatThrowsInGetMessage.Rule.Id, output, StringComparison.Ordinal)

            ' Verify that the analyzer exception diagnostic for the exception throw in AnalyzerThatThrowsInGetMessage is also reported.
            Assert.Contains(AnalyzerExecutor.AnalyzerExceptionDiagnosticId, output, StringComparison.Ordinal)
            Assert.Contains(NameOf(NotImplementedException), output, StringComparison.Ordinal)
            CleanupAllGeneratedFiles(source)
        End Sub

        <Fact>
        <WorkItem(3707, "https://github.com/dotnet/roslyn/issues/3707")>
        Public Sub AnalyzerExceptionDiagnosticCanBeConfigured()
            Dim source As String = Temp.CreateFile().WriteAllText(<text>
Class C
End Class
</text>.Value).Path

            Dim vbc = New MockVisualBasicCompiler(Nothing, _baseDirectory, {"/t:library", $"/warnaserror:{AnalyzerExecutor.AnalyzerExceptionDiagnosticId}", source},
                                                  analyzer:=New AnalyzerThatThrowsInGetMessage)
            Dim outWriter = New StringWriter()
            Dim exitCode = vbc.Run(outWriter, Nothing)
            Assert.NotEqual(0, exitCode)
            Dim output = outWriter.ToString()

            ' Verify that the analyzer exception diagnostic for the exception throw in AnalyzerThatThrowsInGetMessage is also reported.
            Assert.Contains(AnalyzerExecutor.AnalyzerExceptionDiagnosticId, output, StringComparison.Ordinal)
            Assert.Contains(NameOf(NotImplementedException), output, StringComparison.Ordinal)
            CleanupAllGeneratedFiles(source)
        End Sub

        <Fact>
        <WorkItem(4589, "https://github.com/dotnet/roslyn/issues/4589")>
        Public Sub AnalyzerReportsMisformattedDiagnostic()
            Dim source As String = Temp.CreateFile().WriteAllText(<text>
Class C
End Class
</text>.Value).Path

            Dim vbc = New MockVisualBasicCompiler(Nothing, _baseDirectory, {"/t:library", source},
                                                  analyzer:=New AnalyzerReportingMisformattedDiagnostic)
            Dim outWriter = New StringWriter()
            Dim exitCode = vbc.Run(outWriter, Nothing)
            Assert.Equal(0, exitCode)
            Dim output = outWriter.ToString()

            ' Verify that the diagnostic reported by AnalyzerReportingMisformattedDiagnostic is reported with the message format string, instead of the formatted message.
            Assert.Contains(AnalyzerThatThrowsInGetMessage.Rule.Id, output, StringComparison.Ordinal)
            Assert.Contains(AnalyzerThatThrowsInGetMessage.Rule.MessageFormat.ToString(CultureInfo.InvariantCulture), output, StringComparison.Ordinal)

            CleanupAllGeneratedFiles(source)
        End Sub

        <Fact>
        Public Sub AdditionalFileDiagnostics()
            Dim dir = Temp.CreateDirectory()
            Dim source = dir.CreateFile("a.vb").WriteAllText(<text>
Class C
End Class
</text>.Value).Path

            Dim additionalFile = dir.CreateFile("AdditionalFile.txt").WriteAllText(<text>
Additional File Line 1!
Additional File Line 2!
</text>.Value).Path

            Dim nonCompilerInputFile = dir.CreateFile("DummyFile.txt").WriteAllText(<text>
Dummy File Line 1!
</text>.Value).Path

            Dim analyzer = New AdditionalFileDiagnosticAnalyzer(nonCompilerInputFile)
            Dim arguments = {"/nologo", "/preferreduilang:en", "/vbruntime", "/t:library",
                "/additionalfile:" & additionalFile, ' Valid additional text file
                "/additionalfile:" & Assembly.GetExecutingAssembly.Location, ' Non-text file specified as an additional text file
                source}
            Dim vbc = New MockVisualBasicCompiler(Nothing, _baseDirectory, arguments, analyzer)

            Dim outWriter = New StringWriter()
            Dim exitCode = vbc.Run(outWriter, Nothing)
            Assert.Equal(1, exitCode)
            Dim output = outWriter.ToString()

            AssertOutput(
    String.Format(<text>
AdditionalFile.txt(1) : warning AdditionalFileDiagnostic: Additional File Diagnostic: AdditionalFile
Additional File Line 1!
~~~~~~~~~~             
vbc : warning AdditionalFileDiagnostic: Additional File Diagnostic: {0}
vbc : warning AdditionalFileDiagnostic: Additional File Diagnostic: AdditionalFile
vbc : warning AdditionalFileDiagnostic: Additional File Diagnostic: DummyFile
vbc : warning AdditionalFileDiagnostic: Additional File Diagnostic: NonExistentPath
vbc : error BC2015: the file '{1}' is not a text file
</text>.Value.ToString(),
        IO.Path.GetFileNameWithoutExtension(Assembly.GetExecutingAssembly.Location),
        Assembly.GetExecutingAssembly.Location),
    output, fileName:="AdditionalFile.txt")

            CleanupAllGeneratedFiles(source)
            CleanupAllGeneratedFiles(additionalFile)
            CleanupAllGeneratedFiles(nonCompilerInputFile)
        End Sub

        <Fact, WorkItem(1093063, "http://vstfdevdiv:8080/DevDiv2/DevDiv/_workitems/edit/1093063")>
        Public Sub VerifyDiagnosticSeverityNotLocalized()
            Dim source = <![CDATA[
Class A
End Class
]]>
            Dim fileName = "a.vb"
            Dim dir = Temp.CreateDirectory()
            Dim file = dir.CreateFile(fileName)
            file.WriteAllText(source.Value)

            Dim output As New StringWriter()
            Dim vbc As New MockVisualBasicCompiler(Nothing, dir.Path, {"/nologo", "/target:exe", fileName})
            vbc.Run(output, Nothing)

            ' If "error" was localized, below assert will fail on PLOC builds. The output would be something like: "!pTCvB!vbc : !FLxft!error 表! BC30420:"
            Assert.Contains("error BC30420:", output.ToString())

            CleanupAllGeneratedFiles(file.Path)
        End Sub


        <ConditionalFact(GetType(WindowsOnly))>
        Public Sub SourceFile_BadPath()
            Dim args = DefaultParse({"e:c:\test\test.cs", "/t:library"}, _baseDirectory)
            args.Errors.Verify(Diagnostic(ERRID.FTL_InvalidInputFileName).WithArguments("e:c:\test\test.cs").WithLocation(1, 1))
        End Sub

        <ConditionalFact(GetType(WindowsOnly))>
        Public Sub FilePaths()
            Dim args = FullParse("\\unc\path\a.vb b.vb c:\path\c.vb", "e:\temp")
            Assert.Equal(
                New String() {"\\unc\path\a.vb", "e:\temp\b.vb", "c:\path\c.vb"},
                args.SourceFiles.Select(Function(x) x.Path))

            args = FullParse("\\unc\path\a.vb ""b.vb"" c:\path\c.vb", "e:\temp")
            Assert.Equal(
                New String() {"\\unc\path\a.vb", "e:\temp\b.vb", "c:\path\c.vb"},
                args.SourceFiles.Select(Function(x) x.Path))

            args = FullParse("""b"".vb""", "e:\temp")
            Assert.Equal(
                New String() {"e:\temp\b.vb"},
                args.SourceFiles.Select(Function(x) x.Path))
        End Sub

        <ConditionalFact(GetType(WindowsOnly))>
        Public Sub ReferencePathsEx()
            Dim args = FullParse("/nostdlib /vbruntime- /noconfig /r:a.dll,b.dll test.vb", "e:\temp")
            Assert.Equal(
                New String() {"a.dll", "b.dll"},
                args.MetadataReferences.Select(Function(x) x.Reference))

            args = FullParse("/nostdlib /vbruntime- /noconfig /r:""a.dll,b.dll"" test.vb", "e:\temp")
            Assert.Equal(
                New String() {"a.dll,b.dll"},
                args.MetadataReferences.Select(Function(x) x.Reference))

            args = FullParse("/nostdlib /vbruntime- /noconfig /r:""lib, ex\a.dll"",b.dll test.vb", "e:\temp")
            Assert.Equal(
                New String() {"lib, ex\a.dll", "b.dll"},
                args.MetadataReferences.Select(Function(x) x.Reference))

            args = FullParse("/nostdlib /vbruntime- /noconfig /r:""lib, ex\a.dll"" test.vb", "e:\temp")
            Assert.Equal(
                New String() {"lib, ex\a.dll"},
                args.MetadataReferences.Select(Function(x) x.Reference))
        End Sub

        <ConditionalFact(GetType(WindowsOnly))>
        Public Sub ParseAssemblyReferences()

            Dim parseCore =
                Sub(value As String, paths As String())
                    Dim list As New List(Of Diagnostic)
                    Dim references = VisualBasicCommandLineParser.ParseAssemblyReferences("", value, list, embedInteropTypes:=False)
                    Assert.Equal(0, list.Count)
                    Assert.Equal(paths, references.Select(Function(r) r.Reference))
                End Sub

            parseCore("""a.dll""", New String() {"a.dll"})
            parseCore("a,b", New String() {"a", "b"})
            parseCore("""a,b""", New String() {"a,b"})

            ' This is an intentional deviation from the native compiler.  BCL docs on MSDN, MSBuild and the C# compiler 
            ' treat a semicolon as a separator.  VB compiler was the lone holdout here.  Rather than deviate we decided
            ' to unify the behavior.
            parseCore("a;b", New String() {"a", "b"})

            parseCore("""a;b""", New String() {"a;b"})

            ' Note this case can only happen when it is the last option on the command line.  When done
            ' in another position the command line splitting routine would continue parsing all the text
            ' after /r:"a as it resides in an unterminated quote.
            parseCore("""a", New String() {"a"})

            parseCore("a""mid""b", New String() {"amidb"})
        End Sub

        <Fact>
        Public Sub PublicSign()
            Dim args As VisualBasicCommandLineArguments
            Dim baseDir = "c:\test"
            Dim parse = Function(x As String) FullParse(x, baseDir)

            args = parse("/publicsign a.exe")
            Assert.True(args.CompilationOptions.PublicSign)

            args = parse("/publicsign+ a.exe")
            Assert.True(args.CompilationOptions.PublicSign)

            args = parse("/publicsign- a.exe")
            Assert.False(args.CompilationOptions.PublicSign)

            args = parse("a.exe")
            Assert.False(args.CompilationOptions.PublicSign)
        End Sub

        <WorkItem(8360, "https://github.com/dotnet/roslyn/issues/8360")>
        <Fact>
        Public Sub PublicSign_KeyFileRelativePath()
            Dim parsedArgs = FullParse("/publicsign /keyfile:test.snk a.cs", _baseDirectory)
            Assert.Equal(Path.Combine(_baseDirectory, "test.snk"), parsedArgs.CompilationOptions.CryptoKeyFile)
            parsedArgs.Errors.Verify()
        End Sub

        <WorkItem(11497, "https://github.com/dotnet/roslyn/issues/11497")>
        <Fact>
        Public Sub PublicSignWithEmptyKeyPath()
            Dim parsedArgs = FullParse("/publicsign /keyfile: a.cs", _baseDirectory)
            parsedArgs.Errors.Verify(Diagnostic(ERRID.ERR_ArgumentRequired).WithArguments("keyfile", ":<file>").WithLocation(1, 1))
        End Sub

        <WorkItem(11497, "https://github.com/dotnet/roslyn/issues/11497")>
        <Fact>
        Public Sub PublicSignWithEmptyKeyPath2()
            Dim parsedArgs = FullParse("/publicsign /keyfile:"""" a.cs", _baseDirectory)
            parsedArgs.Errors.Verify(Diagnostic(ERRID.ERR_ArgumentRequired).WithArguments("keyfile", ":<file>").WithLocation(1, 1))
        End Sub

        <ConditionalFact(GetType(WindowsOnly))>
        Public Sub CommandLineMisc()
            Dim args As VisualBasicCommandLineArguments
            Dim baseDir = "c:\test"
            Dim parse = Function(x As String) FullParse(x, baseDir)

            args = parse("/out:""a.exe""")
            Assert.Equal("a.exe", args.OutputFileName)

            args = parse("/out:""a-b.exe""")
            Assert.Equal("a-b.exe", args.OutputFileName)

            args = parse("/out:""a,b.exe""")
            Assert.Equal("a,b.exe", args.OutputFileName)

            ' The \ here causes " to be treated as a quote, not as an escaping construct
            args = parse("a\""b c""\d.cs")
            Assert.Equal(
                New String() {"c:\test\a""b", "c:\test\c\d.cs"},
                args.SourceFiles.Select(Function(x) x.Path))

            args = parse("a\\""b c""\d.cs")
            Assert.Equal(
                New String() {"c:\test\a\b c\d.cs"},
                args.SourceFiles.Select(Function(x) x.Path))

            args = parse("/nostdlib /vbruntime- /r:""a.dll"",""b.dll"" c.cs")
            Assert.Equal(
                New String() {"a.dll", "b.dll"},
                args.MetadataReferences.Select(Function(x) x.Reference))

            args = parse("/nostdlib /vbruntime- /r:""a-s.dll"",""b-s.dll"" c.cs")
            Assert.Equal(
                New String() {"a-s.dll", "b-s.dll"},
                args.MetadataReferences.Select(Function(x) x.Reference))

            args = parse("/nostdlib /vbruntime- /r:""a,s.dll"",""b,s.dll"" c.cs")
            Assert.Equal(
                New String() {"a,s.dll", "b,s.dll"},
                args.MetadataReferences.Select(Function(x) x.Reference))
        End Sub

        <WorkItem(7588, "https://github.com/dotnet/roslyn/issues/7588")>
        <Fact()>
        Public Sub Version()
            Dim folderName = Temp.CreateDirectory().ToString()
            Dim expected As String = $"{s_compilerVersion} ({s_compilerShortCommitHash})"

            Dim argss = {
                "/version",
                "a.cs /version /preferreduilang:en",
                "/version /nologo",
                "/version /help"}

            For Each args In argss
                Dim output = ProcessUtilities.RunAndGetOutput(s_basicCompilerExecutable, args, startFolder:=folderName)
                Assert.Equal(expected, output.Trim())
            Next
        End Sub

        <Fact>
        Public Sub RefOut()
            Dim dir = Temp.CreateDirectory()
            Dim refDir = dir.CreateDirectory("ref")

            Dim src = dir.CreateFile("a.vb")
            src.WriteAllText("
Public Class C
    ''' <summary>Main method</summary>
    Public Shared Sub Main()
        System.Console.Write(""Hello"")
    End Sub
    ''' <summary>Private method</summary>
    Private Shared Sub PrivateMethod()
        System.Console.Write(""Private"")
    End Sub
End Class")

            Dim outWriter = New StringWriter(CultureInfo.InvariantCulture)
            Dim vbc = New MockVisualBasicCompiler(Nothing, dir.Path,
                {"/define:_MYTYPE=""Empty"" ", "/nologo", "/out:a.exe", "/refout:ref/a.dll", "/doc:doc.xml", "/deterministic", "a.vb"})

            Dim exitCode = vbc.Run(outWriter)
            Assert.Equal(0, exitCode)

            Dim exe = Path.Combine(dir.Path, "a.exe")
            Assert.True(File.Exists(exe))

            MetadataReaderUtils.VerifyPEMetadata(exe,
                {"TypeDefinition:<Module>", "TypeDefinition:C"},
                {"MethodDefinition:Void C.Main()", "MethodDefinition:Void C..ctor()", "MethodDefinition:Void C.PrivateMethod()"},
                {"CompilationRelaxationsAttribute", "RuntimeCompatibilityAttribute", "DebuggableAttribute", "STAThreadAttribute"}
                )

            Dim doc = Path.Combine(dir.Path, "doc.xml")
            Assert.True(File.Exists(doc))

            Dim content = File.ReadAllText(doc)
            Dim expectedDoc =
"<?xml version=""1.0""?>
<doc>
<assembly>
<name>
a
</name>
</assembly>
<members>
<member name=""M:C.Main"">
 <summary>Main method</summary>
</member>
<member name=""M:C.PrivateMethod"">
 <summary>Private method</summary>
</member>
</members>
</doc>"
            Assert.Equal(expectedDoc, content.Trim())

            Dim output = ProcessUtilities.RunAndGetOutput(exe, startFolder:=dir.Path)
            Assert.Equal("Hello", output.Trim())

            Dim refDll = Path.Combine(refDir.Path, "a.dll")
            Assert.True(File.Exists(refDll))

            ' The types and members that are included needs further refinement.
            ' See issue https://github.com/dotnet/roslyn/issues/17612
            MetadataReaderUtils.VerifyPEMetadata(refDll,
                {"TypeDefinition:<Module>", "TypeDefinition:C"},
                {"MethodDefinition:Void C.Main()", "MethodDefinition:Void C..ctor()"},
                {"CompilationRelaxationsAttribute", "RuntimeCompatibilityAttribute", "DebuggableAttribute", "STAThreadAttribute", "ReferenceAssemblyAttribute"}
                )

            ' Clean up temp files
            CleanupAllGeneratedFiles(dir.Path)
            CleanupAllGeneratedFiles(refDir.Path)
        End Sub

        <Fact>
        Public Sub RefOutWithError()
            Dim dir = Temp.CreateDirectory()
            dir.CreateDirectory("ref")

            Dim src = dir.CreateFile("a.vb")
            src.WriteAllText(
"Class C
    Public Shared Sub Main()
        Bad()
    End Sub
End Class")

            Dim outWriter = New StringWriter(CultureInfo.InvariantCulture)
            Dim csc = New MockVisualBasicCompiler(Nothing, dir.Path,
                {"/define:_MYTYPE=""Empty"" ", "/nologo", "/out:a.dll", "/refout:ref/a.dll", "/deterministic", "/preferreduilang:en", "a.vb"})

            Dim exitCode = csc.Run(outWriter)
            Assert.Equal(1, exitCode)

            Dim vb = Path.Combine(dir.Path, "a.vb")

            Dim dll = Path.Combine(dir.Path, "a.dll")
            Assert.False(File.Exists(dll))

            Dim refDll = Path.Combine(dir.Path, Path.Combine("ref", "a.dll"))
            Assert.False(File.Exists(refDll))

            Assert.Equal(
$"{vb}(3) : error BC30451: 'Bad' is not declared. It may be inaccessible due to its protection level.

        Bad()
        ~~~",
outWriter.ToString().Trim())

            ' Clean up temp files
            CleanupAllGeneratedFiles(dir.Path)
        End Sub

        <Fact>
        Public Sub RefOnly()
            Dim dir = Temp.CreateDirectory()

            Dim src = dir.CreateFile("a.vb")
            src.WriteAllText(
"Class C
    ''' <summary>Main method</summary>
    Public Shared Sub Main()
        Bad()
    End Sub
    ''' <summary>Field</summary>
    Private Dim field As Integer

    ''' <summary>Field</summary>
    Private Structure S
        ''' <summary>Struct Field</summary>
        Private Dim field As Integer
    End Structure
End Class")

            Dim outWriter = New StringWriter(CultureInfo.InvariantCulture)
            Dim csc = New MockVisualBasicCompiler(Nothing, dir.Path,
                {"/define:_MYTYPE=""Empty"" ", "/nologo", "/out:a.dll", "/refonly", "/debug", "/deterministic", "/doc:doc.xml", "a.vb"})

            Dim exitCode = csc.Run(outWriter)
            Assert.Equal(0, exitCode)

            Dim refDll = Path.Combine(dir.Path, "a.dll")
            Assert.True(File.Exists(refDll))

            ' The types and members that are included needs further refinement.
            ' See issue https://github.com/dotnet/roslyn/issues/17612
            MetadataReaderUtils.VerifyPEMetadata(refDll,
                {"TypeDefinition:<Module>", "TypeDefinition:C", "TypeDefinition:S"},
                {"MethodDefinition:Void C.Main()", "MethodDefinition:Void C..ctor()"},
                {"CompilationRelaxationsAttribute", "RuntimeCompatibilityAttribute", "DebuggableAttribute", "STAThreadAttribute", "ReferenceAssemblyAttribute"}
                )

            Dim pdb = Path.Combine(dir.Path, "a.pdb")
            Assert.False(File.Exists(pdb))

            Dim doc = Path.Combine(dir.Path, "doc.xml")
            Assert.True(File.Exists(doc))

            Dim content = File.ReadAllText(doc)
            Dim expectedDoc =
"<?xml version=""1.0""?>
<doc>
<assembly>
<name>
a
</name>
</assembly>
<members>
<member name=""M:C.Main"">
 <summary>Main method</summary>
</member>
<member name=""F:C.field"">
 <summary>Field</summary>
</member>
<member name=""T:C.S"">
 <summary>Field</summary>
</member>
<member name=""F:C.S.field"">
 <summary>Struct Field</summary>
</member>
</members>
</doc>"
            Assert.Equal(expectedDoc, content.Trim())

            ' Clean up temp files
            CleanupAllGeneratedFiles(dir.Path)
        End Sub

        <WorkItem(13681, "https://github.com/dotnet/roslyn/issues/13681")>
        <Theory()>
        <InlineData("/t:exe", "/out:goo.dll", "goo.dll", "goo.dll.exe")>                                'Output with known but different extension
        <InlineData("/t:exe", "/out:goo.dLL", "goo.dLL", "goo.dLL.exe")>                                'Output with known but different extension (different casing)
        <InlineData("/t:library", "/out:goo.exe", "goo.exe", "goo.exe.dll")>                            'Output with known but different extension
        <InlineData("/t:library", "/out:goo.eXe", "goo.eXe", "goo.eXe.dll")>                            'Output with known but different extension (different casing)
        <InlineData("/t:module", "/out:goo.dll", "goo.dll", "goo.dll.netmodule")>                       'Output with known but different extension
        <InlineData("/t:winmdobj", "/out:goo.netmodule", "goo.netmodule", "goo.netmodule.winmdobj")>    'Output with known but different extension
        <InlineData("/t:exe", "/out:goo.netmodule", "goo.netmodule", "goo.netmodule.exe")>              'Output with known but different extension
        <InlineData("/t:library", "/out:goo.txt", "goo.txt.dll", "goo.dll")>                            'Output with unknown extension (.txt)
        <InlineData("/t:exe", "/out:goo.md", "goo.md.exe", "goo.exe")>                                  'Output with unknown extension (.md)
        <InlineData("/t:exe", "/out:goo", "goo.exe", "goo")>                                            'Output without extension
        <InlineData("/t:library", "/out:goo", "goo.dll", "goo")>                                        'Output without extension
        <InlineData("/t:module", "/out:goo", "goo.netmodule", "goo")>                                   'Output without extension
        <InlineData("/t:winmdobj", "/out:goo", "goo.winmdobj", "goo")>                                  'Output without extension
        <InlineData("/t:exe", "/out:goo.exe", "goo.exe", "goo.exe.exe")>                                'Output with correct extension (.exe)
        <InlineData("/t:library", "/out:goo.dll", "goo.dll", "goo.dll.dll")>                            'Output with correct extension (.dll)
        <InlineData("/t:module", "/out:goo.netmodule", "goo.netmodule", "goo.netmodule.netmodule")>     'Output with correct extension (.netmodule)
        <InlineData("/t:module", "/out:goo.NetModule", "goo.NetModule", "goo.NetModule.netmodule")>     'Output with correct extension (.netmodule) (different casing)
        <InlineData("/t:winmdobj", "/out:goo.winmdobj", "goo.winmdobj", "goo.winmdobj.winmdobj")>       'Output with correct extension (.winmdobj)
        Public Sub OutputingFilesWithDifferentExtensions(targetArg As String, outArg As String, expectedFile As String, unexpectedFile As String)
            Dim source =
                <compilation>
                    <file name="a.vb">
                        <![CDATA[
Module Program
    Sub Main(args As String())
    End Sub
End Module
]]>
                    </file>
                </compilation>

            Dim fileName = "a.vb"
            Dim dir = Temp.CreateDirectory()
            Dim sourceFile = dir.CreateFile(fileName)
            sourceFile.WriteAllText(source.Value)

            Dim output As New StringWriter()

            Assert.Equal(0, New MockVisualBasicCompiler(Nothing, dir.Path, {fileName, targetArg, outArg}).Run(output, Nothing))
            Assert.True(File.Exists(Path.Combine(dir.Path, expectedFile)), "Expected to find: " & expectedFile)
            Assert.False(File.Exists(Path.Combine(dir.Path, unexpectedFile)), "Didn't expect to find: " & unexpectedFile)

            CleanupAllGeneratedFiles(sourceFile.Path)
        End Sub

        <Fact>
        Public Sub IOFailure_DisposeOutputFile()
            Dim srcPath = MakeTrivialExe(Temp.CreateDirectory().Path)
            Dim exePath = Path.Combine(Path.GetDirectoryName(srcPath), "test.exe")
            Dim csc = New MockVisualBasicCompiler(_baseDirectory, {"/nologo", "/preferreduilang:en", $"/out:{exePath}", srcPath})
            csc.FileOpen = Function(filePath, mode, access, share)
                               If filePath = exePath Then
                                   Return New TestStream(backingStream:=New MemoryStream(), dispose:=Sub() Throw New IOException("Fake IOException"))
                               End If

                               Return File.Open(filePath, mode, access, share)
                           End Function

            Dim outWriter = New StringWriter(CultureInfo.InvariantCulture)
            Assert.Equal(1, csc.Run(outWriter))
            Assert.Equal($"vbc : error BC2012: can't open '{exePath}' for writing: Fake IOException{Environment.NewLine}", outWriter.ToString())
        End Sub

        <Fact>
        Public Sub IOFailure_DisposePdbFile()
            Dim srcPath = MakeTrivialExe(Temp.CreateDirectory().Path)
            Dim exePath = Path.Combine(Path.GetDirectoryName(srcPath), "test.exe")
            Dim pdbPath = Path.ChangeExtension(exePath, "pdb")
            Dim csc = New MockVisualBasicCompiler(_baseDirectory, {"/nologo", "/preferreduilang:en", "/debug", $"/out:{exePath}", srcPath})
            csc.FileOpen = Function(filePath, mode, access, share)
                               If filePath = pdbPath Then
                                   Return New TestStream(backingStream:=New MemoryStream(), dispose:=Sub() Throw New IOException("Fake IOException"))
                               End If

                               Return File.Open(filePath, mode, access, share)
                           End Function

            Dim outWriter = New StringWriter(CultureInfo.InvariantCulture)
            Assert.Equal(1, csc.Run(outWriter))
            Assert.Equal($"vbc : error BC2012: can't open '{pdbPath}' for writing: Fake IOException{Environment.NewLine}", outWriter.ToString())
        End Sub

        <Fact>
        Public Sub IOFailure_DisposeXmlFile()
            Dim srcPath = MakeTrivialExe(Temp.CreateDirectory().Path)
            Dim xmlPath = Path.Combine(Path.GetDirectoryName(srcPath), "test.xml")
            Dim csc = New MockVisualBasicCompiler(_baseDirectory, {"/nologo", "/preferreduilang:en", $"/doc:{xmlPath}", srcPath})
            csc.FileOpen = Function(filePath, mode, access, share)
                               If filePath = xmlPath Then
                                   Return New TestStream(backingStream:=New MemoryStream(), dispose:=Sub() Throw New IOException("Fake IOException"))
                               End If

                               Return File.Open(filePath, mode, access, share)
                           End Function

            Dim outWriter = New StringWriter(CultureInfo.InvariantCulture)
            Assert.Equal(1, csc.Run(outWriter))
            Assert.Equal($"vbc : error BC2012: can't open '{xmlPath}' for writing: Fake IOException{Environment.NewLine}", outWriter.ToString())
        End Sub

        <Theory>
        <InlineData("portable")>
        <InlineData("full")>
        Public Sub IOFailure_DisposeSourceLinkFile(format As String)
            Dim srcPath = MakeTrivialExe(Temp.CreateDirectory().Path)
            Dim sourceLinkPath = Path.Combine(Path.GetDirectoryName(srcPath), "test.json")
            Dim csc = New MockVisualBasicCompiler(_baseDirectory, {"/nologo", "/preferreduilang:en", "/debug:" & format, $"/sourcelink:{sourceLinkPath}", srcPath})
            csc.FileOpen = Function(filePath, mode, access, share)
                               If filePath = sourceLinkPath Then
                                   Return New TestStream(
                                   backingStream:=New MemoryStream(Encoding.UTF8.GetBytes("
{
  ""documents"": {
     ""f:/build/*"" : ""https://raw.githubusercontent.com/my-org/my-project/1111111111111111111111111111111111111111/*""
  }
}
")),
                                   dispose:=Sub() Throw New IOException("Fake IOException"))
                               End If

                               Return File.Open(filePath, mode, access, share)
                           End Function

            Dim outWriter = New StringWriter(CultureInfo.InvariantCulture)
            Assert.Equal(1, csc.Run(outWriter))
            Assert.Equal($"vbc : error BC2012: can't open '{sourceLinkPath}' for writing: Fake IOException{Environment.NewLine}", outWriter.ToString())
        End Sub

        <Fact>
        Public Sub CompilingCodeWithInvalidPreProcessorSymbolsShouldProvideDiagnostics()
            Dim parsedArgs = DefaultParse({"/define:1", "a.cs"}, _baseDirectory)
            parsedArgs.Errors.Verify(Diagnostic(ERRID.ERR_ConditionalCompilationConstantNotValid).WithArguments("Identifier expected.", "1 ^^ ^^ ").WithLocation(1, 1))
        End Sub

        <Fact>
        Public Sub CompilingCodeWithInvalidLanguageVersionShouldProvideDiagnostics()
            Dim parsedArgs = DefaultParse({"/langversion:1000", "a.cs"}, _baseDirectory)
            parsedArgs.Errors.Verify(Diagnostic(ERRID.ERR_InvalidSwitchValue).WithArguments("langversion", "1000").WithLocation(1, 1))
        End Sub

        <WorkItem(406649, "https://devdiv.visualstudio.com/DevDiv/_workitems?id=406649")>
        <ConditionalFact(GetType(IsEnglishLocal))>
        Public Sub MissingCompilerAssembly()
            Dim dir = Temp.CreateDirectory()
            Dim vbcPath = dir.CopyFile(s_basicCompilerExecutable).Path
            dir.CopyFile(GetType(Compilation).Assembly.Location)

            ' Missing Microsoft.CodeAnalysis.VisualBasic.dll.
            Dim result = ProcessUtilities.Run(vbcPath, arguments:="/nologo /t:library unknown.vb", workingDirectory:=dir.Path)
            Assert.Equal(1, result.ExitCode)
            Assert.Equal(
                $"Could not load file or assembly '{GetType(VisualBasicCompilation).Assembly.FullName}' or one of its dependencies. The system cannot find the file specified.",
                result.Output.Trim())

            ' Missing System.Collections.Immutable.dll.
            dir.CopyFile(GetType(VisualBasicCompilation).Assembly.Location)
            result = ProcessUtilities.Run(vbcPath, arguments:="/nologo /t:library unknown.vb", workingDirectory:=dir.Path)
            Assert.Equal(1, result.ExitCode)
            Assert.Equal(
                $"Could not load file or assembly '{GetType(ImmutableArray).Assembly.FullName}' or one of its dependencies. The system cannot find the file specified.",
                result.Output.Trim())
        End Sub

        <ConditionalFact(GetType(WindowsOnly))>
        <WorkItem(21935, "https://github.com/dotnet/roslyn/issues/21935")>
        Public Sub PdbPathNotEmittedWithoutPdb()
            Dim dir = Temp.CreateDirectory()

            Dim src = MakeTrivialExe(directory:=dir.Path)
            Dim args = {"/nologo", src, "/out:a.exe", "/debug-"}
            Dim outWriter = New StringWriter(CultureInfo.InvariantCulture)

            Dim vbc = New MockVisualBasicCompiler(Nothing, dir.Path, args)
            Dim exitCode = vbc.Run(outWriter)
            Assert.Equal(0, exitCode)

            Dim exePath = Path.Combine(dir.Path, "a.exe")
            Assert.True(File.Exists(exePath))
            Using peStream = File.OpenRead(exePath)
                Using peReader = New PEReader(peStream)
                    Dim debugDirectory = peReader.PEHeaders.PEHeader.DebugTableDirectory
                    Assert.Equal(0, debugDirectory.Size)
                    Assert.Equal(0, debugDirectory.RelativeVirtualAddress)
                End Using
            End Using
        End Sub

        <Fact>
        Public Sub StrongNameProviderWithCustomTempPath()
            Dim tempDir = Temp.CreateDirectory()
            Dim workingDir = Temp.CreateDirectory()
            workingDir.CreateFile("a.vb")

            Dim vbc = New MockVisualBasicCompiler(Nothing, New BuildPaths("", workingDir.Path, Nothing, tempDir.Path),
                              {"/features:UseLegacyStrongNameProvider", "/nostdlib", "a.vb"})
<<<<<<< HEAD
            Dim comp = vbc.CreateCompilation(New StringWriter(), New TouchedFileLogger(), errorLogger:=Nothing)
            Assert.False(comp.SignUsingBuilder)
=======
            Dim comp = vbc.CreateCompilation(TextWriter.Null, New TouchedFileLogger(), NullErrorLogger.Instance, Nothing)
            Dim desktopProvider = Assert.IsType(Of DesktopStrongNameProvider)(comp.Options.StrongNameProvider)
            Using inputStream = Assert.IsType(Of DesktopStrongNameProvider.TempFileStream)(desktopProvider.CreateInputStream())
                Assert.Equal(tempDir.Path, Path.GetDirectoryName(inputStream.Path))
            End Using
>>>>>>> 571f747a
        End Sub

        Private Function MakeTrivialExe(Optional directory As String = Nothing) As String
            Return Temp.CreateFile(directory:=directory, prefix:="", extension:=".vb").WriteAllText("
Class Program
    Public Shared Sub Main()
    End Sub
End Class").Path
        End Function

        <Fact>
        <WorkItem(23525, "https://github.com/dotnet/roslyn/issues/23525")>
        Public Sub InvalidPathCharacterInPathMap()
            Dim filePath = Temp.CreateFile().WriteAllText("").Path
            Dim compiler = New MockVisualBasicCompiler(Nothing, _baseDirectory,
            {
                filePath,
                "/debug:embedded",
                "/pathmap:test\\=""",
                "/target:library",
                "/preferreduilang:en"
            })

            Dim outWriter = New StringWriter(CultureInfo.InvariantCulture)
            Dim exitCode = compiler.Run(outWriter)
            Assert.Equal(1, exitCode)
            Assert.Contains("vbc : error BC37253: The pathmap option was incorrectly formatted.", outWriter.ToString(), StringComparison.Ordinal)
        End Sub
    End Class

    <DiagnosticAnalyzer(LanguageNames.VisualBasic)>
    Friend MustInherit Class MockAbstractDiagnosticAnalyzer
        Inherits DiagnosticAnalyzer

        Public Overrides Sub Initialize(context As AnalysisContext)
            context.RegisterCompilationStartAction(
                Sub(startContext As CompilationStartAnalysisContext)
                    startContext.RegisterCompilationEndAction(AddressOf AnalyzeCompilation)
                    CreateAnalyzerWithinCompilation(startContext)
                End Sub)
        End Sub

        Public MustOverride Sub CreateAnalyzerWithinCompilation(context As CompilationStartAnalysisContext)
        Public MustOverride Sub AnalyzeCompilation(context As CompilationAnalysisContext)
    End Class

    <DiagnosticAnalyzer(LanguageNames.VisualBasic)>
    Friend Class HiddenDiagnosticAnalyzer
        Inherits MockAbstractDiagnosticAnalyzer

        Friend Shared ReadOnly Hidden01 As DiagnosticDescriptor = New DiagnosticDescriptor("Hidden01", "", "Throwing a diagnostic for #ExternalSource", "", DiagnosticSeverity.Hidden, isEnabledByDefault:=True)

        Public Overrides Sub CreateAnalyzerWithinCompilation(context As CompilationStartAnalysisContext)
            context.RegisterSyntaxNodeAction(AddressOf AnalyzeNode, SyntaxKind.ExternalSourceDirectiveTrivia)
        End Sub

        Public Overrides Sub AnalyzeCompilation(context As CompilationAnalysisContext)
        End Sub

        Public Overrides ReadOnly Property SupportedDiagnostics As ImmutableArray(Of DiagnosticDescriptor)
            Get
                Return ImmutableArray.Create(Hidden01)
            End Get
        End Property

        Public Sub AnalyzeNode(context As SyntaxNodeAnalysisContext)
            context.ReportDiagnostic(Diagnostic.Create(Hidden01, context.Node.GetLocation()))
        End Sub
    End Class

    <DiagnosticAnalyzer(LanguageNames.VisualBasic)>
    Friend Class InfoDiagnosticAnalyzer
        Inherits MockAbstractDiagnosticAnalyzer

        Friend Shared ReadOnly Info01 As DiagnosticDescriptor = New DiagnosticDescriptor("Info01", "", "Throwing a diagnostic for #Enable", "", DiagnosticSeverity.Info, isEnabledByDefault:=True)
        Friend Shared ReadOnly Info02 As DiagnosticDescriptor = New DiagnosticDescriptor("Info02", "", "Throwing a diagnostic for something else", "", DiagnosticSeverity.Info, isEnabledByDefault:=True)

        Public Overrides Sub CreateAnalyzerWithinCompilation(context As CompilationStartAnalysisContext)
            context.RegisterSyntaxNodeAction(AddressOf AnalyzeNode, SyntaxKind.EnableWarningDirectiveTrivia)
        End Sub

        Public Overrides Sub AnalyzeCompilation(context As CompilationAnalysisContext)
        End Sub

        Public Overrides ReadOnly Property SupportedDiagnostics As ImmutableArray(Of DiagnosticDescriptor)
            Get
                Return ImmutableArray.Create(Info01, Info02)
            End Get
        End Property

        Public Sub AnalyzeNode(context As SyntaxNodeAnalysisContext)
            context.ReportDiagnostic(Diagnostic.Create(Info01, context.Node.GetLocation()))
        End Sub
    End Class

    <DiagnosticAnalyzer(LanguageNames.VisualBasic)>
    Friend Class WarningDiagnosticAnalyzer
        Inherits MockAbstractDiagnosticAnalyzer

        Friend Shared ReadOnly Warning01 As DiagnosticDescriptor = New DiagnosticDescriptor("Warning01", "", "Throwing a diagnostic for types declared", "", DiagnosticSeverity.Warning, isEnabledByDefault:=True)
        Friend Shared ReadOnly Warning02 As DiagnosticDescriptor = New DiagnosticDescriptor("Warning02", "", "Throwing a diagnostic for something else", "", DiagnosticSeverity.Warning, isEnabledByDefault:=True)
        Friend Shared ReadOnly Warning03 As DiagnosticDescriptor = New DiagnosticDescriptor("Warning03", "", "Throwing a diagnostic for types declared", "", DiagnosticSeverity.Warning, isEnabledByDefault:=True)

        Public Overrides Sub CreateAnalyzerWithinCompilation(context As CompilationStartAnalysisContext)
            context.RegisterSymbolAction(AddressOf AnalyzeSymbol, SymbolKind.NamedType)
        End Sub

        Public Overrides Sub AnalyzeCompilation(context As CompilationAnalysisContext)
        End Sub

        Public Overrides ReadOnly Property SupportedDiagnostics As ImmutableArray(Of DiagnosticDescriptor)
            Get
                Return ImmutableArray.Create(Warning01, Warning02, Warning03)
            End Get
        End Property

        Public Sub AnalyzeSymbol(context As SymbolAnalysisContext)
            context.ReportDiagnostic(Diagnostic.Create(Warning01, context.Symbol.Locations.First()))
            context.ReportDiagnostic(Diagnostic.Create(Warning03, context.Symbol.Locations.First()))
        End Sub
    End Class

    <DiagnosticAnalyzer(LanguageNames.VisualBasic)>
    Friend Class ErrorDiagnosticAnalyzer
        Inherits MockAbstractDiagnosticAnalyzer

        Friend Shared ReadOnly Error01 As DiagnosticDescriptor = New DiagnosticDescriptor("Error01", "", "Throwing a diagnostic for #Disable", "", DiagnosticSeverity.Error, isEnabledByDefault:=True)

        Public Overrides Sub CreateAnalyzerWithinCompilation(context As CompilationStartAnalysisContext)
            context.RegisterSyntaxNodeAction(AddressOf AnalyzeNode, SyntaxKind.DisableWarningDirectiveTrivia)
        End Sub

        Public Overrides Sub AnalyzeCompilation(context As CompilationAnalysisContext)
        End Sub

        Public Overrides ReadOnly Property SupportedDiagnostics As ImmutableArray(Of DiagnosticDescriptor)
            Get
                Return ImmutableArray.Create(Error01)
            End Get
        End Property

        Public Sub AnalyzeNode(context As SyntaxNodeAnalysisContext)
            context.ReportDiagnostic(Diagnostic.Create(Error01, context.Node.GetLocation()))
        End Sub
    End Class

    Friend Class AdditionalFileDiagnosticAnalyzer
        Inherits MockAbstractDiagnosticAnalyzer

        Friend Shared ReadOnly Rule As DiagnosticDescriptor = New DiagnosticDescriptor("AdditionalFileDiagnostic", "", "Additional File Diagnostic: {0}", "", DiagnosticSeverity.Warning, isEnabledByDefault:=True)
        Private ReadOnly _nonCompilerInputFile As String

        Public Sub New(nonCompilerInputFile As String)
            _nonCompilerInputFile = nonCompilerInputFile
        End Sub

        Public Overrides ReadOnly Property SupportedDiagnostics As ImmutableArray(Of DiagnosticDescriptor)
            Get
                Return ImmutableArray.Create(Rule)
            End Get
        End Property

        Public Overrides Sub AnalyzeCompilation(context As CompilationAnalysisContext)
        End Sub

        Public Overrides Sub CreateAnalyzerWithinCompilation(context As CompilationStartAnalysisContext)
            context.RegisterCompilationEndAction(AddressOf CompilationEndAction)
        End Sub

        Private Sub CompilationEndAction(context As CompilationAnalysisContext)
            ' Diagnostic reported on additionals file, with valid span.
            For Each additionalFile In context.Options.AdditionalFiles
                ReportDiagnostic(additionalFile.Path, context)
            Next

            ' Diagnostic reported on an additional file, but with an invalid span.
            ReportDiagnostic(context.Options.AdditionalFiles.First().Path, context, New TextSpan(0, 1000000)) ' Overflow span

            ' Diagnostic reported on a file which is not an input for the compiler.
            ReportDiagnostic(_nonCompilerInputFile, context)

            ' Diagnostic reported on a non-existent file.
            ReportDiagnostic("NonExistentPath", context)
        End Sub

        Private Sub ReportDiagnostic(path As String, context As CompilationAnalysisContext, Optional span As TextSpan = Nothing)
            If span = Nothing Then
                span = New TextSpan(0, 11)
            End If

            Dim linePosSpan = New LinePositionSpan(New LinePosition(0, 0), New LinePosition(0, span.End))
            Dim diagLocation = Location.Create(path, span, linePosSpan)
            Dim diag = Diagnostic.Create(Rule, diagLocation, IO.Path.GetFileNameWithoutExtension(path))
            context.ReportDiagnostic(diag)
        End Sub
    End Class
End Namespace<|MERGE_RESOLUTION|>--- conflicted
+++ resolved
@@ -9291,16 +9291,8 @@
 
             Dim vbc = New MockVisualBasicCompiler(Nothing, New BuildPaths("", workingDir.Path, Nothing, tempDir.Path),
                               {"/features:UseLegacyStrongNameProvider", "/nostdlib", "a.vb"})
-<<<<<<< HEAD
-            Dim comp = vbc.CreateCompilation(New StringWriter(), New TouchedFileLogger(), errorLogger:=Nothing)
+            Dim comp = vbc.CreateCompilation(TextWriter.Null, New TouchedFileLogger(), NullErrorLogger.Instance, Nothing)
             Assert.False(comp.SignUsingBuilder)
-=======
-            Dim comp = vbc.CreateCompilation(TextWriter.Null, New TouchedFileLogger(), NullErrorLogger.Instance, Nothing)
-            Dim desktopProvider = Assert.IsType(Of DesktopStrongNameProvider)(comp.Options.StrongNameProvider)
-            Using inputStream = Assert.IsType(Of DesktopStrongNameProvider.TempFileStream)(desktopProvider.CreateInputStream())
-                Assert.Equal(tempDir.Path, Path.GetDirectoryName(inputStream.Path))
-            End Using
->>>>>>> 571f747a
         End Sub
 
         Private Function MakeTrivialExe(Optional directory As String = Nothing) As String
