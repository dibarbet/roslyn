--- conflicted
+++ resolved
@@ -151,11 +151,7 @@
             End If
 
             Dim isCustomConfigured = False
-<<<<<<< HEAD
-            If AnalyzerManager.HasCustomConfigurableTag(customTags) Then
-=======
             If AnalyzerManager.HasCustomSeverityConfigurableTag(customTags) Then
->>>>>>> f82627c3
                 ' 3. Custom severity configuration applied by the analyzer.
                 '    See https://github.com/dotnet/roslyn/issues/52991 for details.
                 isCustomConfigured = True
