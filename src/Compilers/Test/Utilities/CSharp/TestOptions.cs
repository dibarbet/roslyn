﻿// Licensed to the .NET Foundation under one or more agreements.
// The .NET Foundation licenses this file to you under the MIT license.
// See the LICENSE file in the project root for more information.

#nullable disable

using System;
using System.Collections.Generic;
using System.Collections.Immutable;
using System.Linq;
using Roslyn.Test.Utilities;
using Microsoft.CodeAnalysis.Emit;

namespace Microsoft.CodeAnalysis.CSharp.Test.Utilities
{
    public static class TestOptions
    {
        public static readonly CSharpParseOptions Regular = new CSharpParseOptions(kind: SourceCodeKind.Regular, documentationMode: DocumentationMode.Parse);
        public static readonly CSharpParseOptions Script = Regular.WithKind(SourceCodeKind.Script);
        public static readonly CSharpParseOptions Regular6 = Regular.WithLanguageVersion(LanguageVersion.CSharp6);
        public static readonly CSharpParseOptions Regular7 = Regular.WithLanguageVersion(LanguageVersion.CSharp7);
        public static readonly CSharpParseOptions Regular7_1 = Regular.WithLanguageVersion(LanguageVersion.CSharp7_1);
        public static readonly CSharpParseOptions Regular7_2 = Regular.WithLanguageVersion(LanguageVersion.CSharp7_2);
        public static readonly CSharpParseOptions Regular7_3 = Regular.WithLanguageVersion(LanguageVersion.CSharp7_3);
        public static readonly CSharpParseOptions RegularDefault = Regular.WithLanguageVersion(LanguageVersion.Default);

        /// <summary>
        /// Usages of <see cref="TestOptions.RegularNext"/> and <see cref="LanguageVersionFacts.CSharpNext"/>
        /// will be replaced with TestOptions.RegularN and LanguageVersion.CSharpN when language version N is introduced.
        /// </summary>
        public static readonly CSharpParseOptions RegularNext = Regular.WithLanguageVersion(LanguageVersion.Preview);

        public static readonly CSharpParseOptions RegularPreview = Regular.WithLanguageVersion(LanguageVersion.Preview);
        public static readonly CSharpParseOptions Regular8 = Regular.WithLanguageVersion(LanguageVersion.CSharp8);
        public static readonly CSharpParseOptions Regular9 = Regular.WithLanguageVersion(LanguageVersion.CSharp9);
        public static readonly CSharpParseOptions Regular10 = Regular.WithLanguageVersion(LanguageVersion.CSharp10);
        public static readonly CSharpParseOptions RegularWithDocumentationComments = Regular.WithDocumentationMode(DocumentationMode.Diagnose);
        public static readonly CSharpParseOptions RegularWithLegacyStrongName = Regular.WithFeature("UseLegacyStrongNameProvider");
        public static readonly CSharpParseOptions WithoutImprovedOverloadCandidates = Regular.WithLanguageVersion(MessageID.IDS_FeatureImprovedOverloadCandidates.RequiredVersion() - 1);
        public static readonly CSharpParseOptions WithCovariantReturns = Regular.WithLanguageVersion(MessageID.IDS_FeatureCovariantReturnsForOverrides.RequiredVersion());
        public static readonly CSharpParseOptions WithoutCovariantReturns = Regular.WithLanguageVersion(LanguageVersion.CSharp8);

        public static readonly CSharpParseOptions RegularWithExtendedPartialMethods = RegularPreview;
        public static readonly CSharpParseOptions RegularWithFileScopedNamespaces = Regular.WithLanguageVersion(MessageID.IDS_FeatureFileScopedNamespace.RequiredVersion());

        private static readonly SmallDictionary<string, string> s_experimentalFeatures = new SmallDictionary<string, string> { };
        public static readonly CSharpParseOptions ExperimentalParseOptions =
            new CSharpParseOptions(kind: SourceCodeKind.Regular, documentationMode: DocumentationMode.None, languageVersion: LanguageVersion.Preview).WithFeatures(s_experimentalFeatures);

        // Enable pattern-switch translation even for switches that use no new syntax. This is used
        // to help ensure compatibility of the semantics of the new switch binder with the old switch
        // binder, so that we may eliminate the old one in the future.
        public static readonly CSharpParseOptions Regular6WithV7SwitchBinder = Regular6.WithFeatures(new Dictionary<string, string>() { { "testV7SwitchBinder", "true" } });

        public static readonly CSharpParseOptions RegularWithoutRecursivePatterns = Regular7_3;
        public static readonly CSharpParseOptions RegularWithRecursivePatterns = Regular8;
        public static readonly CSharpParseOptions RegularWithoutPatternCombinators = Regular8;
        public static readonly CSharpParseOptions RegularWithPatternCombinators = RegularPreview;
        public static readonly CSharpParseOptions RegularWithExtendedPropertyPatterns = RegularPreview;
<<<<<<< HEAD
=======
        public static readonly CSharpParseOptions RegularWithListPatterns = RegularPreview;
>>>>>>> 67d940c4

        public static readonly CSharpCompilationOptions ReleaseDll = CreateTestOptions(OutputKind.DynamicallyLinkedLibrary, OptimizationLevel.Release);
        public static readonly CSharpCompilationOptions ReleaseExe = CreateTestOptions(OutputKind.ConsoleApplication, OptimizationLevel.Release);

        public static readonly CSharpCompilationOptions ReleaseDebugDll = ReleaseDll.WithDebugPlusMode(true);

        public static readonly CSharpCompilationOptions ReleaseDebugExe = ReleaseExe.WithDebugPlusMode(true);

        public static readonly CSharpCompilationOptions DebugDll = CreateTestOptions(OutputKind.DynamicallyLinkedLibrary, OptimizationLevel.Debug);
        public static readonly CSharpCompilationOptions DebugExe = CreateTestOptions(OutputKind.ConsoleApplication, OptimizationLevel.Debug);

        public static readonly CSharpCompilationOptions ReleaseWinMD = CreateTestOptions(OutputKind.WindowsRuntimeMetadata, OptimizationLevel.Release);
        public static readonly CSharpCompilationOptions DebugWinMD = CreateTestOptions(OutputKind.WindowsRuntimeMetadata, OptimizationLevel.Debug);

        public static readonly CSharpCompilationOptions ReleaseModule = CreateTestOptions(OutputKind.NetModule, OptimizationLevel.Release);
        public static readonly CSharpCompilationOptions DebugModule = CreateTestOptions(OutputKind.NetModule, OptimizationLevel.Debug);

        public static readonly CSharpCompilationOptions UnsafeReleaseDll = ReleaseDll.WithAllowUnsafe(true);
        public static readonly CSharpCompilationOptions UnsafeReleaseExe = ReleaseExe.WithAllowUnsafe(true);

        public static readonly CSharpCompilationOptions UnsafeDebugDll = DebugDll.WithAllowUnsafe(true);
        public static readonly CSharpCompilationOptions UnsafeDebugExe = DebugExe.WithAllowUnsafe(true);

        public static readonly CSharpCompilationOptions SigningReleaseDll = ReleaseDll.WithStrongNameProvider(SigningTestHelpers.DefaultDesktopStrongNameProvider);
        public static readonly CSharpCompilationOptions SigningReleaseExe = ReleaseExe.WithStrongNameProvider(SigningTestHelpers.DefaultDesktopStrongNameProvider);
        public static readonly CSharpCompilationOptions SigningReleaseModule = ReleaseModule.WithStrongNameProvider(SigningTestHelpers.DefaultDesktopStrongNameProvider);
        public static readonly CSharpCompilationOptions SigningDebugDll = DebugDll.WithStrongNameProvider(SigningTestHelpers.DefaultDesktopStrongNameProvider);

        public static readonly EmitOptions NativePdbEmit = EmitOptions.Default.WithDebugInformationFormat(DebugInformationFormat.Pdb);

        public static CSharpParseOptions WithStrictFeature(this CSharpParseOptions options)
        {
            return options.WithFeatures(options.Features.Concat(new[] { new KeyValuePair<string, string>("strict", "true") }));
        }

        public static CSharpParseOptions WithPEVerifyCompatFeature(this CSharpParseOptions options)
        {
            return options.WithFeatures(options.Features.Concat(new[] { new KeyValuePair<string, string>("peverify-compat", "true") }));
        }

        public static CSharpParseOptions WithLocalFunctionsFeature(this CSharpParseOptions options)
        {
            return options;
        }

        public static CSharpParseOptions WithRefsFeature(this CSharpParseOptions options)
        {
            return options;
        }

        public static CSharpParseOptions WithTuplesFeature(this CSharpParseOptions options)
        {
            return options;
        }

        public static CSharpParseOptions WithNullablePublicOnly(this CSharpParseOptions options)
        {
            return options.WithFeature("nullablePublicOnly");
        }

        public static CSharpParseOptions WithFeature(this CSharpParseOptions options, string feature, string value = "true")
        {
            return options.WithFeatures(options.Features.Concat(new[] { new KeyValuePair<string, string>(feature, value) }));
        }

        internal static CSharpParseOptions WithExperimental(this CSharpParseOptions options, params MessageID[] features)
        {
            if (features.Length == 0)
            {
                throw new InvalidOperationException("Need at least one feature to enable");
            }

            var list = new List<KeyValuePair<string, string>>();
            foreach (var feature in features)
            {
                var name = feature.RequiredFeature();
                if (name == null)
                {
                    throw new InvalidOperationException($"{feature} is not a valid experimental feature");
                }
                list.Add(new KeyValuePair<string, string>(name, "true"));
            }

            return options.WithFeatures(options.Features.Concat(list));
        }

        public static CSharpCompilationOptions WithSpecificDiagnosticOptions(this CSharpCompilationOptions options, string key, ReportDiagnostic value)
        {
            return options.WithSpecificDiagnosticOptions(ImmutableDictionary<string, ReportDiagnostic>.Empty.Add(key, value));
        }

        public static CSharpCompilationOptions WithSpecificDiagnosticOptions(this CSharpCompilationOptions options, string key1, string key2, ReportDiagnostic value)
        {
            return options.WithSpecificDiagnosticOptions(ImmutableDictionary<string, ReportDiagnostic>.Empty.Add(key1, value).Add(key2, value));
        }

        /// <summary>
        /// Create <see cref="CSharpCompilationOptions"/> with the maximum warning level.
        /// </summary>
        /// <param name="outputKind">The output kind of the created compilation options.</param>
        /// <param name="optimizationLevel">The optimization level of the created compilation options.</param>
        /// <param name="allowUnsafe">A boolean specifying whether to allow unsafe code. Defaults to false.</param>
        /// <returns>A CSharpCompilationOptions with the specified <paramref name="outputKind"/>, <paramref name="optimizationLevel"/>, and <paramref name="allowUnsafe"/>.</returns>
        internal static CSharpCompilationOptions CreateTestOptions(OutputKind outputKind, OptimizationLevel optimizationLevel, bool allowUnsafe = false)
            => new CSharpCompilationOptions(outputKind, optimizationLevel: optimizationLevel, warningLevel: Diagnostic.MaxWarningLevel, allowUnsafe: allowUnsafe);
    }
}
<|MERGE_RESOLUTION|>--- conflicted
+++ resolved
@@ -57,10 +57,7 @@
         public static readonly CSharpParseOptions RegularWithoutPatternCombinators = Regular8;
         public static readonly CSharpParseOptions RegularWithPatternCombinators = RegularPreview;
         public static readonly CSharpParseOptions RegularWithExtendedPropertyPatterns = RegularPreview;
-<<<<<<< HEAD
-=======
         public static readonly CSharpParseOptions RegularWithListPatterns = RegularPreview;
->>>>>>> 67d940c4
 
         public static readonly CSharpCompilationOptions ReleaseDll = CreateTestOptions(OutputKind.DynamicallyLinkedLibrary, OptimizationLevel.Release);
         public static readonly CSharpCompilationOptions ReleaseExe = CreateTestOptions(OutputKind.ConsoleApplication, OptimizationLevel.Release);
