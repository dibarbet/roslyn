﻿// Copyright (c) Microsoft.  All Rights Reserved.  Licensed under the Apache License, Version 2.0.  See License.txt in the project root for license information.

using System;
using System.Collections.Generic;
using System.Collections.Immutable;
using System.Diagnostics;
using System.Globalization;
using System.IO;
using System.Linq;
using System.Reflection.Emit;
using System.Reflection.Metadata;
using System.Reflection.Metadata.Ecma335;
using System.Text;
using System.Threading;
using Microsoft.CodeAnalysis.CodeGen;
using Microsoft.CodeAnalysis.CSharp.Symbols;
using Microsoft.CodeAnalysis.CSharp.Symbols.Metadata.PE;
using Microsoft.CodeAnalysis.Emit;
using Microsoft.CodeAnalysis.FlowAnalysis;
using Microsoft.CodeAnalysis.Operations;
using Microsoft.CodeAnalysis.Test.Utilities;
using Microsoft.CodeAnalysis.Text;
using Microsoft.Metadata.Tools;
using Roslyn.Test.Utilities;
using Roslyn.Utilities;
using Xunit;

namespace Microsoft.CodeAnalysis.CSharp.Test.Utilities
{
    public abstract class CSharpTestBase : CommonTestBase
    {
        internal CompilationVerifier CompileAndVerifyWithMscorlib40(
            CSharpTestSource source,
            IEnumerable<MetadataReference> references = null,
            IEnumerable<ResourceDescription> manifestResources = null,
            IEnumerable<ModuleData> dependencies = null,
            Action<ModuleSymbol> sourceSymbolValidator = null,
            Action<PEAssembly> assemblyValidator = null,
            Action<ModuleSymbol> symbolValidator = null,
            SignatureDescription[] expectedSignatures = null,
            string expectedOutput = null,
            int? expectedReturnCode = null,
            string[] args = null,
            CSharpCompilationOptions options = null,
            CSharpParseOptions parseOptions = null,
            EmitOptions emitOptions = null,
            Verification verify = Verification.Passes) => 
            CompileAndVerify(
                source,
                references,
                manifestResources,
                dependencies,
                sourceSymbolValidator,
                assemblyValidator,
                symbolValidator,
                expectedSignatures,
                expectedOutput,
                expectedReturnCode,
                args,
                options,
                parseOptions,
                emitOptions,
                TargetFramework.Mscorlib40,
                verify);

        internal CompilationVerifier CompileAndVerifyWithMscorlib46(
            CSharpTestSource source,
            IEnumerable<MetadataReference> references = null,
            IEnumerable<ResourceDescription> manifestResources = null,
            IEnumerable<ModuleData> dependencies = null,
            Action<ModuleSymbol> sourceSymbolValidator = null,
            Action<PEAssembly> assemblyValidator = null,
            Action<ModuleSymbol> symbolValidator = null,
            SignatureDescription[] expectedSignatures = null,
            string expectedOutput = null,
            int? expectedReturnCode = null,
            string[] args = null,
            CSharpCompilationOptions options = null,
            CSharpParseOptions parseOptions = null,
            EmitOptions emitOptions = null,
            Verification verify = Verification.Passes) => 
            CompileAndVerify(
                source,
                references,
                manifestResources,
                dependencies,
                sourceSymbolValidator,
                assemblyValidator,
                symbolValidator,
                expectedSignatures,
                expectedOutput,
                expectedReturnCode,
                args,
                options,
                parseOptions,
                emitOptions,
                TargetFramework.Mscorlib46,
                verify);

        internal CompilationVerifier CompileAndVerifyWithWinRt(
            CSharpTestSource source,
            IEnumerable<MetadataReference> references = null,
            IEnumerable<ResourceDescription> manifestResources = null,
            IEnumerable<ModuleData> dependencies = null,
            Action<ModuleSymbol> sourceSymbolValidator = null,
            Action<PEAssembly> assemblyValidator = null,
            Action<ModuleSymbol> symbolValidator = null,
            SignatureDescription[] expectedSignatures = null,
            string expectedOutput = null,
            int? expectedReturnCode = null,
            string[] args = null,
            CSharpCompilationOptions options = null,
            CSharpParseOptions parseOptions = null,
            EmitOptions emitOptions = null,
            Verification verify = Verification.Passes) => 
            CompileAndVerify(
                source,
                references,
                manifestResources,
                dependencies,
                sourceSymbolValidator,
                assemblyValidator,
                symbolValidator,
                expectedSignatures,
                expectedOutput,
                expectedReturnCode,
                args,
                options,
                parseOptions,
                emitOptions,
                TargetFramework.WinRT,
                verify);

        internal CompilationVerifier CompileAndVerifyWithCSharp(
            CSharpTestSource source,
            IEnumerable<MetadataReference> references = null,
            IEnumerable<ResourceDescription> manifestResources = null,
            IEnumerable<ModuleData> dependencies = null,
            Action<ModuleSymbol> sourceSymbolValidator = null,
            Action<PEAssembly> assemblyValidator = null,
            Action<ModuleSymbol> symbolValidator = null,
            SignatureDescription[] expectedSignatures = null,
            string expectedOutput = null,
            int? expectedReturnCode = null,
            string[] args = null,
            CSharpCompilationOptions options = null,
            CSharpParseOptions parseOptions = null,
            EmitOptions emitOptions = null,
            Verification verify = Verification.Passes) => 
            CompileAndVerify(
                source,
                references,
                manifestResources,
                dependencies,
                sourceSymbolValidator,
                assemblyValidator,
                symbolValidator,
                expectedSignatures,
                expectedOutput,
                expectedReturnCode,
                args,
                options,
                parseOptions,
                emitOptions,
                TargetFramework.StandardAndCSharp,
                verify);

        internal CompilationVerifier CompileAndVerify(
            CSharpTestSource source,
            IEnumerable<MetadataReference> references = null,
            IEnumerable<ResourceDescription> manifestResources = null,
            IEnumerable<ModuleData> dependencies = null,
            Action<ModuleSymbol> sourceSymbolValidator = null,
            Action<PEAssembly> assemblyValidator = null,
            Action<ModuleSymbol> symbolValidator = null,
            SignatureDescription[] expectedSignatures = null,
            string expectedOutput = null,
            int? expectedReturnCode = null,
            string[] args = null,
            CSharpCompilationOptions options = null,
            CSharpParseOptions parseOptions = null,
            EmitOptions emitOptions = null,
            TargetFramework targetFramework = TargetFramework.Standard,
            Verification verify = Verification.Passes)
        {
            options = options ?? TestOptions.ReleaseDll.WithOutputKind((expectedOutput != null) ? OutputKind.ConsoleApplication : OutputKind.DynamicallyLinkedLibrary);
            var compilation = CreateCompilation(source, references, options, parseOptions, targetFramework, assemblyName: GetUniqueName());
            return CompileAndVerify(
                compilation,
                manifestResources,
                dependencies,
                sourceSymbolValidator,
                assemblyValidator,
                symbolValidator,
                expectedSignatures,
                expectedOutput,
                expectedReturnCode,
                args,
                emitOptions,
                verify);
        }

        internal CompilationVerifier CompileAndVerify(
            Compilation compilation,
            IEnumerable<ResourceDescription> manifestResources = null,
            IEnumerable<ModuleData> dependencies = null,
            Action<ModuleSymbol> sourceSymbolValidator = null,
            Action<PEAssembly> validator = null,
            Action<ModuleSymbol> symbolValidator = null,
            SignatureDescription[] expectedSignatures = null,
            string expectedOutput = null,
            int? expectedReturnCode = null,
            string[] args = null,
            EmitOptions emitOptions = null,
            Verification verify = Verification.Passes)
        {
            Action<IModuleSymbol> translate(Action<ModuleSymbol> action)
            {
                if (action != null)
                {
                    return (m) => action((ModuleSymbol)m);
                }
                else
                {
                    return null;
                }
            }

            return CompileAndVerifyCommon(
                compilation,
                manifestResources,
                dependencies,
                translate(sourceSymbolValidator),
                validator,
                translate(symbolValidator),
                expectedSignatures,
                expectedOutput,
                expectedReturnCode,
                args,
                emitOptions,
                verify);
        }

        internal CompilationVerifier CompileAndVerifyFieldMarshal(CSharpTestSource source, Dictionary<string, byte[]> expectedBlobs, bool isField = true) =>
            CompileAndVerifyFieldMarshal(
                source,
                (s, _) =>
                {
                    Assert.True(expectedBlobs.ContainsKey(s), "Expecting marshalling blob for " + (isField ? "field " : "parameter ") + s);
                    return expectedBlobs[s];
                },
                isField);

        internal CompilationVerifier CompileAndVerifyFieldMarshal(CSharpTestSource source, Func<string, PEAssembly, byte[]> getExpectedBlob, bool isField = true) =>
            CompileAndVerifyFieldMarshalCommon(
                CreateCompilationWithMscorlib40(source),
                getExpectedBlob,
                isField);

        #region SyntaxTree Factories

        public static SyntaxTree Parse(string text, string filename = "", CSharpParseOptions options = null)
        {
            if ((object)options == null)
            {
                options = TestOptions.Regular;
            }

            var stringText = StringText.From(text, Encoding.UTF8);
            return CheckSerializable(SyntaxFactory.ParseSyntaxTree(stringText, options, filename));
        }

        private static SyntaxTree CheckSerializable(SyntaxTree tree)
        {
            var stream = new MemoryStream();
            var root = tree.GetRoot();
            root.SerializeTo(stream);
            stream.Position = 0;
            var deserializedRoot = CSharpSyntaxNode.DeserializeFrom(stream);
            return tree;
        }

        public static SyntaxTree[] Parse(IEnumerable<string> sources, CSharpParseOptions options = null)
        {
            if (sources == null || !sources.Any())
            {
                return new SyntaxTree[] { };
            }

            return Parse(options, sources.ToArray());
        }

        public static SyntaxTree[] Parse(CSharpParseOptions options = null, params string[] sources)
        {
            if (sources == null || (sources.Length == 1 && null == sources[0]))
            {
                return new SyntaxTree[] { };
            }

            return sources.Select(src => Parse(src, options: options)).ToArray();
        }

        public static SyntaxTree ParseWithRoundTripCheck(string text, CSharpParseOptions options = null)
        {
            var tree = Parse(text, options: options);
            var parsedText = tree.GetRoot();
            // we validate the text roundtrips
            Assert.Equal(text, parsedText.ToFullString());
            return tree;
        }

        #endregion

        #region Compilation Factories

        public static CSharpCompilation CreateCompilationWithIL(
            CSharpTestSource source,
            string ilSource,
            TargetFramework targetFramework = TargetFramework.Standard,
            IEnumerable<MetadataReference> references = null,
            CSharpCompilationOptions options = null,
            bool appendDefaultHeader = true) => CreateCompilationWithILAndMscorlib40(source, ilSource, targetFramework, references, options, appendDefaultHeader);

        public static CSharpCompilation CreateCompilationWithILAndMscorlib40(
            CSharpTestSource source,
            string ilSource,
            TargetFramework targetFramework = TargetFramework.Mscorlib40,
            IEnumerable<MetadataReference> references = null,
            CSharpCompilationOptions options = null,
            bool appendDefaultHeader = true)
        {
            MetadataReference ilReference = CompileIL(ilSource, appendDefaultHeader);
            var allReferences = TargetFrameworkUtil.GetReferences(targetFramework, references).Add(ilReference);
            return CreateEmptyCompilation(source, allReferences, options);
        }

        public static CSharpCompilation CreateCompilationWithMscorlib40(
            CSharpTestSource source,
            IEnumerable<MetadataReference> references = null,
            CSharpCompilationOptions options = null,
            CSharpParseOptions parseOptions = null,
            string assemblyName = "",
            string sourceFileName = "") => CreateCompilation(source, references, options, parseOptions, TargetFramework.Mscorlib40, assemblyName, sourceFileName);

        public static CSharpCompilation CreateCompilationWithMscorlib45(
            CSharpTestSource source,
            IEnumerable<MetadataReference> references = null,
            CSharpCompilationOptions options = null,
            CSharpParseOptions parseOptions = null,
            string assemblyName = "",
            string sourceFileName = "") => CreateCompilation(source, references, options, parseOptions, TargetFramework.Mscorlib45, assemblyName, sourceFileName);

        public static CSharpCompilation CreateCompilationWithMscorlib46(
            CSharpTestSource source,
            IEnumerable<MetadataReference> references = null,
            CSharpCompilationOptions options = null,
            CSharpParseOptions parseOptions = null,
            string assemblyName = "",
            string sourceFileName = "") => CreateCompilation(source, references, options, parseOptions, TargetFramework.Mscorlib46, assemblyName, sourceFileName);

        public static CSharpCompilation CreateCompilationWithWinRT(
            CSharpTestSource source,
            IEnumerable<MetadataReference> references = null,
            CSharpCompilationOptions options = null,
            CSharpParseOptions parseOptions = null,
            string assemblyName = "",
            string sourceFileName = "") => CreateCompilation(source, references, options, parseOptions, TargetFramework.WinRT, assemblyName, sourceFileName);

        public static CSharpCompilation CreateCompilationWithMscorlib45AndCSharp(
            CSharpTestSource source,
            IEnumerable<MetadataReference> references = null,
            CSharpCompilationOptions options = null,
            CSharpParseOptions parseOptions = null,
            string assemblyName = "",
            string sourceFileName = "") => CreateCompilation(source, references, options, parseOptions, TargetFramework.Mscorlib45AndCSharp, assemblyName, sourceFileName);

        public static CSharpCompilation CreateCompilationWithMscorlib40AndSystemCore(
            CSharpTestSource source,
            IEnumerable<MetadataReference> references = null,
            CSharpCompilationOptions options = null,
            CSharpParseOptions parseOptions = null,
            string assemblyName = "",
            string sourceFileName = "") => CreateCompilation(source, references, options, parseOptions, TargetFramework.Mscorlib40AndSystemCore, assemblyName, sourceFileName);

        public static CSharpCompilation CreateCompilationWithCSharp(
            CSharpTestSource source,
            IEnumerable<MetadataReference> references = null,
            CSharpCompilationOptions options = null,
            CSharpParseOptions parseOptions = null,
            string assemblyName = "",
            string sourceFileName = "") => CreateCompilation(source, references, options, parseOptions, TargetFramework.StandardAndCSharp, assemblyName, sourceFileName);

        public static CSharpCompilation CreateCompilationWithMscorlib40AndDocumentationComments(
            CSharpTestSource source,
            IEnumerable<MetadataReference> references = null,
            CSharpCompilationOptions options = null,
            CSharpParseOptions parseOptions = null,
            string assemblyName = "",
            string sourceFileName = "")
        {
            parseOptions = parseOptions != null ? parseOptions.WithDocumentationMode(DocumentationMode.Diagnose) : TestOptions.RegularWithDocumentationComments;
            options = (options ?? TestOptions.ReleaseDll).WithXmlReferenceResolver(XmlFileResolver.Default);
            return CreateCompilation(source, references, options, parseOptions, TargetFramework.Mscorlib40, assemblyName, sourceFileName);
        }

        public static CSharpCompilation CreateCompilation(
            CSharpTestSource source,
            IEnumerable<MetadataReference> references = null,
            CSharpCompilationOptions options = null,
            CSharpParseOptions parseOptions = null,
            TargetFramework targetFramework = TargetFramework.Standard,
            string assemblyName = "",
            string sourceFileName = "") => CreateEmptyCompilation(source, TargetFrameworkUtil.GetReferences(targetFramework, references), options, parseOptions, assemblyName, sourceFileName);

        public static CSharpCompilation CreateEmptyCompilation(
            CSharpTestSource source,
            IEnumerable<MetadataReference> references = null,
            CSharpCompilationOptions options = null,
            CSharpParseOptions parseOptions = null,
            string assemblyName = "",
            string sourceFileName = "")
        {
            if (options == null)
            {
                options = TestOptions.ReleaseDll;
            }

            // Using single-threaded build if debugger attached, to simplify debugging.
            if (Debugger.IsAttached)
            {
                options = options.WithConcurrentBuild(false);
            }

            Func<CSharpCompilation> createCompilationLambda = () => CSharpCompilation.Create(
                assemblyName == "" ? GetUniqueName() : assemblyName,
                source.GetSyntaxTrees(parseOptions, sourceFileName),
                references,
                options);
            CompilationExtensions.ValidateIOperations(createCompilationLambda);
            return createCompilationLambda();
        }

        public static CSharpCompilation CreateCompilation(
            AssemblyIdentity identity,
            string[] source,
            MetadataReference[] references,
            CSharpCompilationOptions options = null,
            CSharpParseOptions parseOptions = null)
        {
            var trees = (source == null) ? null : source.Select(s => Parse(s, options: parseOptions)).ToArray();
            Func<CSharpCompilation> createCompilationLambda = () => CSharpCompilation.Create(identity.Name, options: options ?? TestOptions.ReleaseDll, references: references, syntaxTrees: trees);

            CompilationExtensions.ValidateIOperations(createCompilationLambda);
            var c = createCompilationLambda();
            Assert.NotNull(c.Assembly); // force creation of SourceAssemblySymbol

            ((SourceAssemblySymbol)c.Assembly).lazyAssemblyIdentity = identity;
            return c;
        }

        public static CSharpCompilation CreateSubmissionWithExactReferences(
           string source,
           IEnumerable<MetadataReference> references = null,
           CSharpCompilationOptions options = null,
           CSharpParseOptions parseOptions = null,
           CSharpCompilation previous = null,
           Type returnType = null,
           Type hostObjectType = null)
        {
            Func<CSharpCompilation> createCompilationLambda = () => CSharpCompilation.CreateScriptCompilation(
                GetUniqueName(),
                references: references,
                options: options,
                syntaxTree: Parse(source, options: parseOptions ?? TestOptions.Script),
                previousScriptCompilation: previous,
                returnType: returnType,
                globalsType: hostObjectType);
            CompilationExtensions.ValidateIOperations(createCompilationLambda);
            return createCompilationLambda();
        }

        private static ImmutableArray<MetadataReference> s_scriptRefs = ImmutableArray.Create(MscorlibRef_v4_0_30316_17626);

        public static CSharpCompilation CreateSubmission(
           string code,
           IEnumerable<MetadataReference> references = null,
           CSharpCompilationOptions options = null,
           CSharpParseOptions parseOptions = null,
           CSharpCompilation previous = null,
           Type returnType = null,
           Type hostObjectType = null)
        {
            Func<CSharpCompilation> createCompilationLambda = () => CSharpCompilation.CreateScriptCompilation(
                GetUniqueName(),
                references: (references != null) ? s_scriptRefs.Concat(references) : s_scriptRefs,
                options: options,
                syntaxTree: Parse(code, options: parseOptions ?? TestOptions.Script),
                previousScriptCompilation: previous,
                returnType: returnType,
                globalsType: hostObjectType);
            CompilationExtensions.ValidateIOperations(createCompilationLambda);
            return createCompilationLambda();
        }

        public CompilationVerifier CompileWithCustomILSource(string cSharpSource, string ilSource, Action<CSharpCompilation> compilationVerifier = null, bool importInternals = true, string expectedOutput = null, TargetFramework targetFramework = TargetFramework.Standard)
        {
            var compilationOptions = (expectedOutput != null) ? TestOptions.ReleaseExe : TestOptions.ReleaseDll;

            if (importInternals)
            {
                compilationOptions = compilationOptions.WithMetadataImportOptions(MetadataImportOptions.Internal);
            }

            if (ilSource == null)
            {
                var c = CreateCompilation(cSharpSource, options: compilationOptions, targetFramework: targetFramework);
                return CompileAndVerify(c, expectedOutput: expectedOutput);
            }

            MetadataReference reference = CreateMetadataReferenceFromIlSource(ilSource);

            var compilation = CreateCompilation(cSharpSource, new[] { reference }, compilationOptions, targetFramework: targetFramework);
            compilationVerifier?.Invoke(compilation);

            return CompileAndVerify(compilation, expectedOutput: expectedOutput);
        }

        public static MetadataReference CreateMetadataReferenceFromIlSource(string ilSource)
        {
            using (var tempAssembly = IlasmUtilities.CreateTempAssembly(ilSource))
            {
                return MetadataReference.CreateFromImage(ReadFromFile(tempAssembly.Path));
            }
        }

        /// <summary>
        /// Like CompileAndVerify, but confirms that execution raises an exception.
        /// </summary>
        /// <typeparam name="T">Expected type of the exception.</typeparam>
        /// <param name="source">Program to compile and execute.</param>
        /// <param name="expectedMessage">Ignored if null.</param>
        internal CompilationVerifier CompileAndVerifyException<T>(string source, string expectedMessage = null, bool allowUnsafe = false, Verification verify = Verification.Passes) where T : Exception
        {
            var comp = CreateCompilation(source, options: TestOptions.ReleaseExe.WithAllowUnsafe(allowUnsafe));
            return CompileAndVerifyException<T>(comp, expectedMessage, verify);
        }

        internal CompilationVerifier CompileAndVerifyException<T>(CSharpCompilation comp, string expectedMessage = null, Verification verify = Verification.Passes) where T : Exception
        {
            try
            {
                CompileAndVerify(comp, expectedOutput: "", verify: verify); //need expected output to force execution
                Assert.False(true, string.Format("Expected exception {0}({1})", typeof(T).Name, expectedMessage));
            }
            catch (ExecutionException x)
            {
                var e = x.InnerException;
                Assert.IsType<T>(e);
                if (expectedMessage != null)
                {
                    Assert.Equal(expectedMessage, e.Message);
                }
            }

            return CompileAndVerify(comp, verify: verify);
        }

        protected static List<SyntaxNode> GetSyntaxNodeList(SyntaxTree syntaxTree)
        {
            return GetSyntaxNodeList(syntaxTree.GetRoot(), null);
        }

        protected static List<SyntaxNode> GetSyntaxNodeList(SyntaxNode node, List<SyntaxNode> synList)
        {
            if (synList == null)
                synList = new List<SyntaxNode>();

            synList.Add(node);

            foreach (var child in node.ChildNodesAndTokens())
            {
                if (child.IsNode)
                    synList = GetSyntaxNodeList(child.AsNode(), synList);
            }

            return synList;
        }

        protected static SyntaxNode GetSyntaxNodeForBinding(List<SyntaxNode> synList)
        {
            return GetSyntaxNodeOfTypeForBinding<SyntaxNode>(synList);
        }

        protected const string StartString = "/*<bind>*/";
        protected const string EndString = "/*</bind>*/";

        protected static TNode GetSyntaxNodeOfTypeForBinding<TNode>(List<SyntaxNode> synList) where TNode : SyntaxNode
        {
            foreach (var node in synList.OfType<TNode>())
            {
                string exprFullText = node.ToFullString();
                exprFullText = exprFullText.Trim();

                if (exprFullText.StartsWith(StartString, StringComparison.Ordinal))
                {
                    if (exprFullText.Contains(EndString))
                    {
                        if (exprFullText.EndsWith(EndString, StringComparison.Ordinal))
                        {
                            return node;
                        }
                        else
                        {
                            continue;
                        }
                    }
                    else
                    {
                        return node;
                    }
                }

                if (exprFullText.EndsWith(EndString, StringComparison.Ordinal))
                {
                    if (exprFullText.Contains(StartString))
                    {
                        if (exprFullText.StartsWith(StartString, StringComparison.Ordinal))
                        {
                            return node;
                        }
                        else
                        {
                            continue;
                        }
                    }
                    else
                    {
                        return node;
                    }
                }
            }

            return null;
        }

#endregion

#region Semantic Model Helpers

        public Tuple<TNode, SemanticModel> GetBindingNodeAndModel<TNode>(CSharpCompilation compilation, int treeIndex = 0) where TNode : SyntaxNode
        {
            var node = GetBindingNode<TNode>(compilation, treeIndex);
            return new Tuple<TNode, SemanticModel>(node, compilation.GetSemanticModel(compilation.SyntaxTrees[treeIndex]));
        }

        public Tuple<IList<TNode>, SemanticModel> GetBindingNodesAndModel<TNode>(CSharpCompilation compilation, int treeIndex = 0, int which = -1) where TNode : SyntaxNode
        {
            var nodes = GetBindingNodes<TNode>(compilation, treeIndex, which);
            return new Tuple<IList<TNode>, SemanticModel>(nodes, compilation.GetSemanticModel(compilation.SyntaxTrees[treeIndex]));
        }

        /// <summary>
        /// This method handles one binding text with strong SyntaxNode type
        /// </summary>
        public TNode GetBindingNode<TNode>(CSharpCompilation compilation, int treeIndex = 0) where TNode : SyntaxNode
        {
            Assert.True(compilation.SyntaxTrees.Length > treeIndex, "Compilation has enough trees");
            var tree = compilation.SyntaxTrees[treeIndex];

            const string bindStart = "/*<bind>*/";
            const string bindEnd = "/*</bind>*/";
            return FindBindingNode<TNode>(tree, bindStart, bindEnd);
        }

        /// <summary>
        /// Find multiple binding nodes by looking for pair /*&lt;bind#&gt;*/ &amp; /*&lt;/bind#&gt;*/ in source text
        /// </summary>
        /// <param name="compilation"></param>
        /// <param name="treeIndex">which tree</param>
        /// <param name="which">
        ///     * if which &lt; 0, find ALL wrapped nodes
        ///     * if which &gt;=0, find a specific binding node wrapped by /*&lt;bind#&gt;*/ &amp; /*&lt;/bind#&gt;*/
        ///       e.g. if which = 1, find node wrapped by /*&lt;bind1&gt;*/ &amp; /*&lt;/bind1&gt;*/
        /// </param>
        /// <returns></returns>
        public IList<TNode> GetBindingNodes<TNode>(CSharpCompilation compilation, int treeIndex = 0, int which = -1) where TNode : SyntaxNode
        {
            Assert.True(compilation.SyntaxTrees.Length > treeIndex, "Compilation has enough trees");
            var tree = compilation.SyntaxTrees[treeIndex];

            var nodeList = new List<TNode>();
            string text = tree.GetRoot().ToFullString();

            const string bindStartFmt = "/*<bind{0}>*/";
            const string bindEndFmt = "/*</bind{0}>*/";
            // find all
            if (which < 0)
            {
                // assume tags with number are in increasing order, no jump
                for (byte i = 0; i < 255; i++)
                {
                    var start = String.Format(bindStartFmt, i);
                    var end = String.Format(bindEndFmt, i);

                    var bindNode = FindBindingNode<TNode>(tree, start, end);
                    // done
                    if (bindNode == null)
                        break;

                    nodeList.Add(bindNode);
                }
            }
            else
            {
                var start2 = String.Format(bindStartFmt, which);
                var end2 = String.Format(bindEndFmt, which);

                var bindNode = FindBindingNode<TNode>(tree, start2, end2);
                // done
                if (bindNode != null)
                    nodeList.Add(bindNode);
            }

            return nodeList;
        }

        private static TNode FindBindingNode<TNode>(SyntaxTree tree, string startTag, string endTag) where TNode : SyntaxNode
        {
            // =================
            // Get Binding Text
            string text = tree.GetRoot().ToFullString();
            int start = text.IndexOf(startTag, StringComparison.Ordinal);
            if (start < 0)
                return null;

            start += startTag.Length;
            int end = text.IndexOf(endTag, StringComparison.Ordinal);
            Assert.True(end > start, "Bind Pos: end > start");
            // get rid of white spaces if any
            var bindText = text.Substring(start, end - start).Trim();
            if (String.IsNullOrWhiteSpace(bindText))
                return null;

            // =================
            // Get Binding Node
            var node = tree.GetRoot().FindToken(start).Parent;
            while ((node != null && node.ToString() != bindText))
            {
                node = node.Parent;
            }
            // =================
            // Get Binding Node with match node type
            if (node != null)
            {
                while ((node as TNode) == null)
                {
                    if (node.Parent != null && node.Parent.ToString() == bindText)
                    {
                        node = node.Parent;
                    }
                    else
                    {
                        break;
                    }
                }
            }

            Assert.NotNull(node); // If this trips, then node  wasn't found
            Assert.IsAssignableFrom(typeof(TNode), node);
            Assert.Equal(bindText, node.ToString());
            return ((TNode)node);
        }
#endregion

#region Attributes

        internal IEnumerable<string> GetAttributeNames(ImmutableArray<SynthesizedAttributeData> attributes)
        {
            return attributes.Select(a => a.AttributeClass.Name);
        }

        internal IEnumerable<string> GetAttributeNames(ImmutableArray<CSharpAttributeData> attributes)
        {
            return attributes.Select(a => a.AttributeClass.Name);
        }

        internal IEnumerable<string> GetAttributeStrings(ImmutableArray<CSharpAttributeData> attributes)
        {
            return attributes.Select(a => a.ToString());
        }

#endregion

#region Documentation Comments

        internal static string GetDocumentationCommentText(CSharpCompilation compilation, params DiagnosticDescription[] expectedDiagnostics)
        {
            return GetDocumentationCommentText(compilation, outputName: null, filterTree: null, ensureEnglishUICulture: true, expectedDiagnostics: expectedDiagnostics);
        }

        internal static string GetDocumentationCommentText(CSharpCompilation compilation, bool ensureEnglishUICulture, params DiagnosticDescription[] expectedDiagnostics)
        {
            return GetDocumentationCommentText(compilation, outputName: null, filterTree: null, ensureEnglishUICulture: ensureEnglishUICulture, expectedDiagnostics: expectedDiagnostics);
        }

        internal static string GetDocumentationCommentText(CSharpCompilation compilation, string outputName = null, SyntaxTree filterTree = null, TextSpan? filterSpanWithinTree = null, bool ensureEnglishUICulture = false, params DiagnosticDescription[] expectedDiagnostics)
        {
            using (MemoryStream stream = new MemoryStream())
            {
                DiagnosticBag diagnostics = DiagnosticBag.GetInstance();
                CultureInfo saveUICulture = null;

                if (ensureEnglishUICulture)
                {
                    var preferred = EnsureEnglishUICulture.PreferredOrNull;

                    if (preferred == null)
                    {
                        ensureEnglishUICulture = false;
                    }
                    else
                    {
                        saveUICulture = CultureInfo.CurrentUICulture;
                        CultureInfo.CurrentUICulture = preferred;
                    }
                }

                try
                {
                    DocumentationCommentCompiler.WriteDocumentationCommentXml(compilation, outputName, stream, diagnostics, default(CancellationToken), filterTree, filterSpanWithinTree);
                }
                finally
                {
                    if (ensureEnglishUICulture)
                    {
                        CultureInfo.CurrentUICulture = saveUICulture;
                    }
                }

                if (expectedDiagnostics != null)
                {
                    diagnostics.Verify(expectedDiagnostics);
                }
                diagnostics.Free();

                string text = Encoding.UTF8.GetString(stream.ToArray());
                int length = text.IndexOf('\0');
                if (length >= 0)
                {
                    text = text.Substring(0, length);
                }
                return text.Trim();
            }
        }

#endregion

#region IL Validation

        internal override string VisualizeRealIL(IModuleSymbol peModule, CompilationTestData.MethodData methodData, IReadOnlyDictionary<int, string> markers)
        {
            return VisualizeRealIL((PEModuleSymbol)peModule, methodData, markers);
        }

        /// <summary>
        /// Returns a string representation of IL read from metadata.
        /// </summary>
        /// <remarks>
        /// Currently unsupported IL decoding:
        /// - multidimensional arrays
        /// - vararg calls
        /// - winmd
        /// - global methods
        /// </remarks>
        internal unsafe static string VisualizeRealIL(PEModuleSymbol peModule, CompilationTestData.MethodData methodData, IReadOnlyDictionary<int, string> markers)
        {
            var typeName = GetContainingTypeMetadataName(methodData.Method);
            // TODO (tomat): global methods (typeName == null)

            var type = peModule.ContainingAssembly.GetTypeByMetadataName(typeName);

            // TODO (tomat): overloaded methods
            var method = (PEMethodSymbol)type.GetMembers(methodData.Method.MetadataName).Single();

            var bodyBlock = peModule.Module.GetMethodBodyOrThrow(method.Handle);
            Assert.NotNull(bodyBlock);

            var moduleDecoder = new MetadataDecoder(peModule);
            var peMethod = (PEMethodSymbol)moduleDecoder.GetSymbolForILToken(method.Handle);

            StringBuilder sb = new StringBuilder();
            var ilBytes = bodyBlock.GetILContent();

            var ehHandlerRegions = ILVisualizer.GetHandlerSpans(bodyBlock.ExceptionRegions);

            var methodDecoder = new MetadataDecoder(peModule, peMethod);

            ImmutableArray<ILVisualizer.LocalInfo> localDefinitions;
            if (!bodyBlock.LocalSignature.IsNil)
            {
                var signature = peModule.Module.MetadataReader.GetStandaloneSignature(bodyBlock.LocalSignature).Signature;
                var signatureReader = peModule.Module.GetMemoryReaderOrThrow(signature);
                var localInfos = methodDecoder.DecodeLocalSignatureOrThrow(ref signatureReader);
                localDefinitions = ToLocalDefinitions(localInfos, methodData.ILBuilder);
            }
            else
            {
                localDefinitions = ImmutableArray.Create<ILVisualizer.LocalInfo>();
            }

            // TODO (tomat): the .maxstack in IL can't be less than 8, but many tests expect .maxstack < 8
            int maxStack = (bodyBlock.MaxStack == 8 && methodData.ILBuilder.MaxStack < 8) ? methodData.ILBuilder.MaxStack : bodyBlock.MaxStack;

            var visualizer = new Visualizer(new MetadataDecoder(peModule, peMethod));

            visualizer.DumpMethod(sb, maxStack, ilBytes, localDefinitions, ehHandlerRegions, markers);

            return sb.ToString();
        }

        private static string GetContainingTypeMetadataName(IMethodSymbol method)
        {
            var type = method.ContainingType;
            if (type == null)
            {
                return null;
            }

            string ns = type.ContainingNamespace.MetadataName;
            var result = type.MetadataName;

            while ((type = type.ContainingType) != null)
            {
                result = type.MetadataName + "+" + result;
            }

            return (ns.Length > 0) ? ns + "." + result : result;
        }

        private static ImmutableArray<ILVisualizer.LocalInfo> ToLocalDefinitions(ImmutableArray<LocalInfo<TypeSymbol>> localInfos, ILBuilder builder)
        {
            if (localInfos.IsEmpty)
            {
                return ImmutableArray.Create<ILVisualizer.LocalInfo>();
            }

            var result = new ILVisualizer.LocalInfo[localInfos.Length];
            for (int i = 0; i < result.Length; i++)
            {
                var typeRef = localInfos[i].Type;
                var builderLocal = builder.LocalSlotManager.LocalsInOrder()[i];
                result[i] = new ILVisualizer.LocalInfo(builderLocal.Name, typeRef, localInfos[i].IsPinned, localInfos[i].IsByRef);
            }

            return result.AsImmutableOrNull();
        }

        private sealed class Visualizer : ILVisualizer
        {
            private readonly MetadataDecoder _decoder;

            public Visualizer(MetadataDecoder decoder)
            {
                _decoder = decoder;
            }

            public override string VisualizeUserString(uint token)
            {
                var reader = _decoder.Module.GetMetadataReader();
                return "\"" + reader.GetUserString((UserStringHandle)MetadataTokens.Handle((int)token)) + "\"";
            }

            public override string VisualizeSymbol(uint token, OperandType operandType)
            {
                Cci.IReference reference = _decoder.GetSymbolForILToken(MetadataTokens.EntityHandle((int)token));
                return string.Format("\"{0}\"", (reference is ISymbol symbol) ? symbol.ToDisplayString(SymbolDisplayFormat.ILVisualizationFormat) : (object)reference);
            }

            public override string VisualizeLocalType(object type)
            {
                if (type is int)
                {
                    type = _decoder.GetSymbolForILToken(MetadataTokens.EntityHandle((int)type));
                }

                return (type is ISymbol symbol) ? symbol.ToDisplayString(SymbolDisplayFormat.ILVisualizationFormat) : type.ToString();
            }
        }

#endregion

#region IOperation tree validation

        protected static (IOperation operation, SyntaxNode node) GetOperationAndSyntaxForTest<TSyntaxNode>(CSharpCompilation compilation)
            where TSyntaxNode : SyntaxNode
        {
            var tree = compilation.SyntaxTrees[0];
            var model = compilation.GetSemanticModel(tree);
            SyntaxNode syntaxNode = GetSyntaxNodeOfTypeForBinding<TSyntaxNode>(GetSyntaxNodeList(tree));
            if (syntaxNode == null)
            {
                return (null, null);
            }

            var operation = model.GetOperation(syntaxNode);
            if (operation != null)
            {
                Assert.Same(model, operation.SemanticModel);
            }
            return (operation, syntaxNode);
        }

        protected static string GetOperationTreeForTest<TSyntaxNode>(CSharpCompilation compilation)
            where TSyntaxNode : SyntaxNode
        {
            var (operation, syntax) = GetOperationAndSyntaxForTest<TSyntaxNode>(compilation);
            return operation != null ? OperationTreeVerifier.GetOperationTree(compilation, operation) : null;
        }

        protected static string GetOperationTreeForTest(CSharpCompilation compilation, IOperation operation)
        {
            return operation != null ? OperationTreeVerifier.GetOperationTree(compilation, operation) : null;
        }

        protected static string GetOperationTreeForTest<TSyntaxNode>(
            string testSrc,
            CSharpCompilationOptions compilationOptions = null,
            CSharpParseOptions parseOptions = null,
            bool useLatestFrameworkReferences = false)
            where TSyntaxNode : SyntaxNode
        {
            var targetFramework = useLatestFrameworkReferences ? TargetFramework.Mscorlib46Extended : TargetFramework.Standard;
            var compilation = CreateCompilation(testSrc, targetFramework: targetFramework, options: compilationOptions ?? TestOptions.ReleaseDll, parseOptions: parseOptions);
            return GetOperationTreeForTest<TSyntaxNode>(compilation);
        }

        protected static void VerifyOperationTreeForTest<TSyntaxNode>(CSharpCompilation compilation, string expectedOperationTree, Action<IOperation, Compilation, SyntaxNode> additionalOperationTreeVerifier = null)
            where TSyntaxNode : SyntaxNode
        {
            var (actualOperation, syntaxNode) = GetOperationAndSyntaxForTest<TSyntaxNode>(compilation);
            var actualOperationTree = GetOperationTreeForTest(compilation, actualOperation);
            OperationTreeVerifier.Verify(expectedOperationTree, actualOperationTree);
            additionalOperationTreeVerifier?.Invoke(actualOperation, compilation, syntaxNode);
        }

        protected static void VerifyFlowGraphForTest<TSyntaxNode>(CSharpCompilation compilation, string expectedFlowGraph)
            where TSyntaxNode : SyntaxNode
        {
            var tree = compilation.SyntaxTrees[0];
            SyntaxNode syntaxNode = GetSyntaxNodeOfTypeForBinding<TSyntaxNode>(GetSyntaxNodeList(tree));
            VerifyFlowGraph(compilation, syntaxNode, expectedFlowGraph);
        }

        protected static void VerifyFlowGraph(CSharpCompilation compilation, SyntaxNode syntaxNode, string expectedFlowGraph)
        {
            var model = compilation.GetSemanticModel(syntaxNode.SyntaxTree);
            ControlFlowGraph graph = ControlFlowGraphVerifier.GetControlFlowGraph(syntaxNode, model);
            ControlFlowGraphVerifier.VerifyGraph(compilation, expectedFlowGraph, graph);
        }

        protected static void VerifyOperationTreeForTest<TSyntaxNode>(
            string testSrc,
            string expectedOperationTree,
            CSharpCompilationOptions compilationOptions = null,
            CSharpParseOptions parseOptions = null,
            bool useLatestFrameworkReferences = false)
            where TSyntaxNode : SyntaxNode
        {
            var actualOperationTree = GetOperationTreeForTest<TSyntaxNode>(testSrc, compilationOptions, parseOptions, useLatestFrameworkReferences);
            OperationTreeVerifier.Verify(expectedOperationTree, actualOperationTree);
        }

        protected static void VerifyOperationTreeAndDiagnosticsForTest<TSyntaxNode>(
            CSharpCompilation compilation,
            string expectedOperationTree,
            DiagnosticDescription[] expectedDiagnostics,
            Action<IOperation, Compilation, SyntaxNode> additionalOperationTreeVerifier = null)
            where TSyntaxNode : SyntaxNode
        {
            var actualDiagnostics = compilation.GetDiagnostics().Where(d => d.Severity != DiagnosticSeverity.Hidden);
            actualDiagnostics.Verify(expectedDiagnostics);
            VerifyOperationTreeForTest<TSyntaxNode>(compilation, expectedOperationTree, additionalOperationTreeVerifier);
        }

        protected static void VerifyFlowGraphAndDiagnosticsForTest<TSyntaxNode>(
            CSharpCompilation compilation,
            string expectedFlowGraph,
            DiagnosticDescription[] expectedDiagnostics)
            where TSyntaxNode : SyntaxNode
        {
            var actualDiagnostics = compilation.GetDiagnostics().Where(d => d.Severity != DiagnosticSeverity.Hidden);
            actualDiagnostics.Verify(expectedDiagnostics);
            VerifyFlowGraphForTest<TSyntaxNode>(compilation, expectedFlowGraph);
        }

        protected static void VerifyOperationTreeAndDiagnosticsForTest<TSyntaxNode>(
            string testSrc,
            string expectedOperationTree,
            DiagnosticDescription[] expectedDiagnostics,
            CSharpCompilationOptions compilationOptions = null,
            CSharpParseOptions parseOptions = null,
            MetadataReference[] references = null,
            Action<IOperation, Compilation, SyntaxNode> additionalOperationTreeVerifier = null,
            bool useLatestFrameworkReferences = false)
            where TSyntaxNode : SyntaxNode =>
            VerifyOperationTreeAndDiagnosticsForTest<TSyntaxNode>(
                testSrc,
                expectedOperationTree,
                useLatestFrameworkReferences ? TargetFramework.Mscorlib46Extended : TargetFramework.Standard,
                expectedDiagnostics,
                compilationOptions,
                parseOptions,
                references,
                additionalOperationTreeVerifier);

        protected static void VerifyOperationTreeAndDiagnosticsForTest<TSyntaxNode>(
            string testSrc,
            string expectedOperationTree,
            TargetFramework targetFramework,
            DiagnosticDescription[] expectedDiagnostics,
            CSharpCompilationOptions compilationOptions = null,
            CSharpParseOptions parseOptions = null,
            MetadataReference[] references = null,
            Action<IOperation, Compilation, SyntaxNode> additionalOperationTreeVerifier = null)
            where TSyntaxNode : SyntaxNode
        {
            var compilation = CreateCompilation(
                new[] { Parse(testSrc, filename: "file.cs", options: parseOptions) },
                references,
                options: compilationOptions ?? TestOptions.ReleaseDll,
                targetFramework: targetFramework);
            VerifyOperationTreeAndDiagnosticsForTest<TSyntaxNode>(compilation, expectedOperationTree, expectedDiagnostics, additionalOperationTreeVerifier);
        }

        protected static void VerifyFlowGraphAndDiagnosticsForTest<TSyntaxNode>(
            string testSrc,
            string expectedFlowGraph,
            DiagnosticDescription[] expectedDiagnostics,
            CSharpCompilationOptions compilationOptions = null,
            CSharpParseOptions parseOptions = null,
            MetadataReference[] references = null,
            bool useLatestFrameworkReferences = false)
            where TSyntaxNode : SyntaxNode
        {
            VerifyFlowGraphAndDiagnosticsForTest<TSyntaxNode>(
                testSrc,
                expectedFlowGraph,
                expectedDiagnostics,
                targetFramework: useLatestFrameworkReferences ? TargetFramework.Mscorlib46Extended : TargetFramework.Standard,
                compilationOptions,
                parseOptions,
                references);
        }

        protected static void VerifyFlowGraphAndDiagnosticsForTest<TSyntaxNode>(
            string testSrc,
            string expectedFlowGraph,
            DiagnosticDescription[] expectedDiagnostics,
            TargetFramework targetFramework,
            CSharpCompilationOptions compilationOptions = null,
            CSharpParseOptions parseOptions = null,
            MetadataReference[] references = null)
            where TSyntaxNode : SyntaxNode
        {
            parseOptions = parseOptions?.WithFlowAnalysisFeature() ?? TestOptions.RegularWithFlowAnalysisFeature;
            var compilation = CreateCompilation(
                new[] { Parse(testSrc, filename: "file.cs", options: parseOptions) },
                references,
                options: compilationOptions ?? TestOptions.ReleaseDll,
                targetFramework: targetFramework);
            VerifyFlowGraphAndDiagnosticsForTest<TSyntaxNode>(compilation, expectedFlowGraph, expectedDiagnostics);
        }

        protected static MetadataReference VerifyOperationTreeAndDiagnosticsForTestWithIL<TSyntaxNode>(string testSrc,
            string ilSource,
            string expectedOperationTree,
            DiagnosticDescription[] expectedDiagnostics,
            CSharpCompilationOptions compilationOptions = null,
            CSharpParseOptions parseOptions = null,
            MetadataReference[] references = null,
            Action<IOperation, Compilation, SyntaxNode> additionalOperationTreeVerifier = null,
            bool useLatestFrameworkReferences = false)
            where TSyntaxNode : SyntaxNode
        {
            var ilReference = CreateMetadataReferenceFromIlSource(ilSource);
            VerifyOperationTreeAndDiagnosticsForTest<TSyntaxNode>(testSrc, expectedOperationTree, expectedDiagnostics, compilationOptions, parseOptions, new[] { ilReference }, additionalOperationTreeVerifier, useLatestFrameworkReferences);
            return ilReference;
        }

#endregion

#region Span
        protected static CSharpCompilation CreateCompilationWithMscorlibAndSpan(string text, CSharpCompilationOptions options = null, CSharpParseOptions parseOptions = null)
        {
<<<<<<< HEAD
            var reference = CreateCompilationWithMscorlibAndSpanSrc("").VerifyDiagnostics();
=======
            var reference = CreateEmptyCompilation(
                SpanSource,
                references: new List<MetadataReference>() { MscorlibRef_v4_0_30316_17626, SystemCoreRef, CSharpRef },
                options: TestOptions.UnsafeReleaseDll);
>>>>>>> 6f3c1f14

            return CreateEmptyCompilation(
                text,
                references: new List<MetadataReference>() { MscorlibRef_v4_0_30316_17626, SystemCoreRef, CSharpRef, reference.EmitToImageReference() },
                options: options,
                parseOptions: parseOptions);
        }

        protected static CSharpCompilation CreateCompilationWithMscorlibAndSpanSrc(string text, CSharpCompilationOptions options = null, CSharpParseOptions parseOptions = null)
        {
<<<<<<< HEAD
            return CreateEmptyCompilation(
                source: new string[] { text, TestSources.Span },
                references: new List<MetadataReference>() { MscorlibRef_v4_0_30316_17626, SystemCoreRef, CSharpRef },
                options: options ?? TestOptions.UnsafeReleaseDll,
                parseOptions: parseOptions);
=======
            var textWitSpan = new string[] { text, SpanSource };
            var comp = CreateEmptyCompilation(
                textWitSpan,
                references: new List<MetadataReference>() { MscorlibRef_v4_0_30316_17626, SystemCoreRef, CSharpRef },
                options: options ?? TestOptions.UnsafeReleaseDll,
                parseOptions: parseOptions);

            return comp;
        }

        protected static readonly string SpanSource = @"
namespace System
    {
        public readonly ref struct Span<T>
        {
            private readonly T[] arr;

            public ref T this[int i] => ref arr[i];
            public override int GetHashCode() => 1;
            public int Length { get; }

            unsafe public Span(void* pointer, int length)
            {
                this.arr = Helpers.ToArray<T>(pointer, length);
                this.Length = length;
            }

            public Span(T[] arr)
            {
                this.arr = arr;
                this.Length = arr.Length;
            }

            public void CopyTo(Span<T> other) { }

            /// <summary>Gets an enumerator for this span.</summary>
            public Enumerator GetEnumerator() => new Enumerator(this);

            /// <summary>Enumerates the elements of a <see cref=""Span{T}""/>.</summary>
            public ref struct Enumerator
            {
                /// <summary>The span being enumerated.</summary>
                private readonly Span<T> _span;
                /// <summary>The next index to yield.</summary>
                private int _index;

                /// <summary>Initialize the enumerator.</summary>
                /// <param name=""span"">The span to enumerate.</param>
                internal Enumerator(Span<T> span)
                {
                    _span = span;
                    _index = -1;
                }

                /// <summary>Advances the enumerator to the next element of the span.</summary>
                public bool MoveNext()
                {
                    int index = _index + 1;
                    if (index < _span.Length)
                    {
                        _index = index;
                        return true;
                    }

                    return false;
                }

                /// <summary>Gets the element at the current position of the enumerator.</summary>
                public ref T Current
                {
                    get => ref _span[_index];
                }
            }

            public static implicit operator Span<T>(T[] array) => new Span<T>(array);
>>>>>>> 6f3c1f14
        }
        #endregion

        #region Index and Range
        protected static CSharpCompilation CreateCompilationWithIndex(CSharpTestSource text, CSharpCompilationOptions options = null, CSharpParseOptions parseOptions = null)
        {
            var reference = CreateCompilation(TestSources.Index).VerifyDiagnostics();

            return CreateCompilation(
                text,
                references: new List<MetadataReference>() { reference.EmitToImageReference() },
                options: options,
                parseOptions: parseOptions);
        }

        protected static CSharpCompilation CreateCompilationWithIndexAndRange(CSharpTestSource text, CSharpCompilationOptions options = null, CSharpParseOptions parseOptions = null)
        {
            var reference = CreateCompilation(new[] { TestSources.Index, TestSources.Range }).VerifyDiagnostics();

            return CreateCompilation(
                text,
                references: new List<MetadataReference>() { reference.EmitToImageReference() },
                options: options,
                parseOptions: parseOptions);
        }

        protected static CSharpCompilation CreateCompilationWithIndexAndRangeAndSpan(CSharpTestSource text, CSharpCompilationOptions options = null, CSharpParseOptions parseOptions = null)
        {
            var reference = CreateCompilation(new[] { TestSources.Index, TestSources.Range, TestSources.Span }, options: TestOptions.UnsafeReleaseDll).VerifyDiagnostics();

            return CreateCompilation(
                text,
                references: new List<MetadataReference>() { reference.EmitToImageReference() },
                options: options,
                parseOptions: parseOptions);
        }
        #endregion
    }
}<|MERGE_RESOLUTION|>--- conflicted
+++ resolved
@@ -1187,36 +1187,31 @@
             return ilReference;
         }
 
-#endregion
-
-#region Span
+        #endregion
+
+        #region Span
+
         protected static CSharpCompilation CreateCompilationWithMscorlibAndSpan(string text, CSharpCompilationOptions options = null, CSharpParseOptions parseOptions = null)
         {
-<<<<<<< HEAD
-            var reference = CreateCompilationWithMscorlibAndSpanSrc("").VerifyDiagnostics();
-=======
             var reference = CreateEmptyCompilation(
                 SpanSource,
                 references: new List<MetadataReference>() { MscorlibRef_v4_0_30316_17626, SystemCoreRef, CSharpRef },
                 options: TestOptions.UnsafeReleaseDll);
->>>>>>> 6f3c1f14
-
-            return CreateEmptyCompilation(
+
+            reference.VerifyDiagnostics();
+
+            var comp = CreateEmptyCompilation(
                 text,
                 references: new List<MetadataReference>() { MscorlibRef_v4_0_30316_17626, SystemCoreRef, CSharpRef, reference.EmitToImageReference() },
                 options: options,
                 parseOptions: parseOptions);
+
+
+            return comp;
         }
 
         protected static CSharpCompilation CreateCompilationWithMscorlibAndSpanSrc(string text, CSharpCompilationOptions options = null, CSharpParseOptions parseOptions = null)
         {
-<<<<<<< HEAD
-            return CreateEmptyCompilation(
-                source: new string[] { text, TestSources.Span },
-                references: new List<MetadataReference>() { MscorlibRef_v4_0_30316_17626, SystemCoreRef, CSharpRef },
-                options: options ?? TestOptions.UnsafeReleaseDll,
-                parseOptions: parseOptions);
-=======
             var textWitSpan = new string[] { text, SpanSource };
             var comp = CreateEmptyCompilation(
                 textWitSpan,
@@ -1292,43 +1287,143 @@
             }
 
             public static implicit operator Span<T>(T[] array) => new Span<T>(array);
->>>>>>> 6f3c1f14
-        }
-        #endregion
-
-        #region Index and Range
-        protected static CSharpCompilation CreateCompilationWithIndex(CSharpTestSource text, CSharpCompilationOptions options = null, CSharpParseOptions parseOptions = null)
-        {
-            var reference = CreateCompilation(TestSources.Index).VerifyDiagnostics();
-
-            return CreateCompilation(
-                text,
-                references: new List<MetadataReference>() { reference.EmitToImageReference() },
-                options: options,
-                parseOptions: parseOptions);
-        }
-
-        protected static CSharpCompilation CreateCompilationWithIndexAndRange(CSharpTestSource text, CSharpCompilationOptions options = null, CSharpParseOptions parseOptions = null)
-        {
-            var reference = CreateCompilation(new[] { TestSources.Index, TestSources.Range }).VerifyDiagnostics();
-
-            return CreateCompilation(
-                text,
-                references: new List<MetadataReference>() { reference.EmitToImageReference() },
-                options: options,
-                parseOptions: parseOptions);
-        }
-
-        protected static CSharpCompilation CreateCompilationWithIndexAndRangeAndSpan(CSharpTestSource text, CSharpCompilationOptions options = null, CSharpParseOptions parseOptions = null)
-        {
-            var reference = CreateCompilation(new[] { TestSources.Index, TestSources.Range, TestSources.Span }, options: TestOptions.UnsafeReleaseDll).VerifyDiagnostics();
-
-            return CreateCompilation(
-                text,
-                references: new List<MetadataReference>() { reference.EmitToImageReference() },
-                options: options,
-                parseOptions: parseOptions);
-        }
+        }
+
+        public readonly ref struct ReadOnlySpan<T>
+        {
+            private readonly T[] arr;
+
+            public ref readonly T this[int i] => ref arr[i];
+            public override int GetHashCode() => 2;
+            public int Length { get; }
+
+            unsafe public ReadOnlySpan(void* pointer, int length)
+            {
+                this.arr = Helpers.ToArray<T>(pointer, length);
+                this.Length = length;
+            }
+
+            public ReadOnlySpan(T[] arr)
+            {
+                this.arr = arr;
+                this.Length = arr.Length;
+            }
+
+            public void CopyTo(Span<T> other) { }
+
+            /// <summary>Gets an enumerator for this span.</summary>
+            public Enumerator GetEnumerator() => new Enumerator(this);
+
+            /// <summary>Enumerates the elements of a <see cref=""Span{T}""/>.</summary>
+            public ref struct Enumerator
+            {
+                /// <summary>The span being enumerated.</summary>
+                private readonly ReadOnlySpan<T> _span;
+                /// <summary>The next index to yield.</summary>
+                private int _index;
+
+                /// <summary>Initialize the enumerator.</summary>
+                /// <param name=""span"">The span to enumerate.</param>
+                internal Enumerator(ReadOnlySpan<T> span)
+                {
+                    _span = span;
+                    _index = -1;
+                }
+
+                /// <summary>Advances the enumerator to the next element of the span.</summary>
+                public bool MoveNext()
+                {
+                    int index = _index + 1;
+                    if (index < _span.Length)
+                    {
+                        _index = index;
+                        return true;
+                    }
+
+                    return false;
+                }
+
+                /// <summary>Gets the element at the current position of the enumerator.</summary>
+                public ref readonly T Current
+                {
+                    get => ref _span[_index];
+                }
+            }
+
+            public static implicit operator ReadOnlySpan<T>(T[] array) => array == null ? default : new ReadOnlySpan<T>(array);
+
+            public static implicit operator ReadOnlySpan<T>(string stringValue) => string.IsNullOrEmpty(stringValue) ? default : new ReadOnlySpan<T>((T[])(object)stringValue.ToCharArray());
+        }
+
+        public readonly ref struct SpanLike<T>
+        {
+            public readonly Span<T> field;
+        }
+
+        public enum Color: sbyte
+        {
+            Red,
+            Green,
+            Blue
+        }
+
+        public static unsafe class Helpers
+        {
+            public static T[] ToArray<T>(void* ptr, int count)
+            {
+                if (ptr == null)
+                {
+                    return null;
+                }
+
+                if (typeof(T) == typeof(int))
+                {
+                    var arr = new int[count];
+                    for(int i = 0; i < count; i++)
+                    {
+                        arr[i] = ((int*)ptr)[i];
+                    }
+
+                    return (T[])(object)arr;
+                }
+
+                if (typeof(T) == typeof(byte))
+                {
+                    var arr = new byte[count];
+                    for(int i = 0; i < count; i++)
+                    {
+                        arr[i] = ((byte*)ptr)[i];
+                    }
+
+                    return (T[])(object)arr;
+                }
+
+                if (typeof(T) == typeof(char))
+                {
+                    var arr = new char[count];
+                    for(int i = 0; i < count; i++)
+                    {
+                        arr[i] = ((char*)ptr)[i];
+                    }
+
+                    return (T[])(object)arr;
+                }
+
+                if (typeof(T) == typeof(Color))
+                {
+                    var arr = new Color[count];
+                    for(int i = 0; i < count; i++)
+                    {
+                        arr[i] = ((Color*)ptr)[i];
+                    }
+
+                    return (T[])(object)arr;
+                }
+
+                throw new Exception(""add a case for: "" + typeof(T));
+            }
+        }
+    }";
         #endregion
     }
 }