﻿// Copyright (c) Microsoft.  All Rights Reserved.  Licensed under the Apache License, Version 2.0.  See License.txt in the project root for license information.

using System;
using System.Collections.Immutable;
using System.Linq;
using Microsoft.CodeAnalysis.CSharp.Symbols;
using Microsoft.CodeAnalysis.CSharp.Symbols.Metadata.PE;
using Microsoft.CodeAnalysis.CSharp.Test.Utilities;
using Microsoft.CodeAnalysis.Test.Utilities;
using Roslyn.Test.Utilities;
using Xunit;

namespace Microsoft.CodeAnalysis.CSharp.UnitTests
{
    public class AttributeTests_NullablePublicOnly : CSharpTestBase
    {
        [Fact]
        public void ExplicitAttribute_FromSource()
        {
            var source =
@"public class A<T>
{
}
public class B : A<object?>
{
}";
            var options = WithNonNullTypesTrue().WithMetadataImportOptions(MetadataImportOptions.All);
            var parseOptions = TestOptions.Regular8;
            CSharpTestSource sources = new[] { NullablePublicOnlyAttributeDefinition, source };

            var comp = CreateCompilation(sources, options: options, parseOptions: parseOptions);
            CompileAndVerify(comp, symbolValidator: m => AssertNullablePublicOnlyAttribute(m, includesAttributeDefinition: true, includesAttributeUse: false, publicDefinition: true));

            comp = CreateCompilation(sources, options: options, parseOptions: parseOptions.WithNullablePublicOnly());
            CompileAndVerify(comp, symbolValidator: m => AssertNullablePublicOnlyAttribute(m, includesAttributeDefinition: true, includesAttributeUse: true, publicDefinition: true));
        }

        [Fact]
        public void ExplicitAttribute_FromMetadata()
        {
            var source =
@"public class A<T>
{
}
public class B : A<object?>
{
}";
            var comp = CreateCompilation(NullablePublicOnlyAttributeDefinition, parseOptions: TestOptions.Regular7);
            comp.VerifyDiagnostics();
            var ref1 = comp.EmitToImageReference();

            var options = WithNonNullTypesTrue().WithMetadataImportOptions(MetadataImportOptions.All);
            var parseOptions = TestOptions.Regular8;

            comp = CreateCompilation(source, references: new[] { ref1 }, options: options, parseOptions: parseOptions);
            CompileAndVerify(comp, symbolValidator: m => AssertNullablePublicOnlyAttribute(m, includesAttributeDefinition: false, includesAttributeUse: false, publicDefinition: true));

            comp = CreateCompilation(source, references: new[] { ref1 }, options: options, parseOptions: parseOptions.WithNullablePublicOnly());
            CompileAndVerify(comp, symbolValidator: m => AssertNullablePublicOnlyAttribute(m, includesAttributeDefinition: false, includesAttributeUse: true, publicDefinition: true));
        }

        [Fact]
        public void ExplicitAttribute_MissingSingleValueConstructor()
        {
            var source1 =
@"namespace System.Runtime.CompilerServices
{
    public sealed class NullablePublicOnlyAttribute : Attribute
    {
    }
}";
            var source2 =
@"public class A<T>
{
}
public class B : A<object?>
{
}";
            var options = WithNonNullTypesTrue().WithMetadataImportOptions(MetadataImportOptions.All);
            var parseOptions = TestOptions.Regular8;

            var comp = CreateCompilation(new[] { source1, source2 }, options: options, parseOptions: parseOptions);
            comp.VerifyEmitDiagnostics();

            comp = CreateCompilation(new[] { source1, source2 }, options: options, parseOptions: parseOptions.WithNullablePublicOnly());
            comp.VerifyEmitDiagnostics(
                // error CS0656: Missing compiler required member 'System.Runtime.CompilerServices.NullablePublicOnlyAttribute..ctor'
                Diagnostic(ErrorCode.ERR_MissingPredefinedMember).WithArguments("System.Runtime.CompilerServices.NullablePublicOnlyAttribute", ".ctor").WithLocation(1, 1));
        }

        [Fact]
        public void EmptyProject()
        {
            var source = @"";
            var options = WithNonNullTypesTrue().WithMetadataImportOptions(MetadataImportOptions.All);
            var parseOptions = TestOptions.Regular8;

            var comp = CreateCompilation(source, options: options, parseOptions: parseOptions);
            CompileAndVerify(comp, symbolValidator: AssertNoNullablePublicOnlyAttribute);

            comp = CreateCompilation(source, options: options, parseOptions: parseOptions.WithNullablePublicOnly());
            CompileAndVerify(comp, symbolValidator: AssertNoNullablePublicOnlyAttribute);
        }

        [Fact]
        public void CSharp7_NoAttribute()
        {
            var source =
@"public class A<T>
{
}
public class B : A<object>
{
}";
            var options = TestOptions.ReleaseDll.WithMetadataImportOptions(MetadataImportOptions.All);
            var parseOptions = TestOptions.Regular7;

            var comp = CreateCompilation(source, options: options, parseOptions: parseOptions);
            CompileAndVerify(comp, symbolValidator: AssertNoNullablePublicOnlyAttribute);

            comp = CreateCompilation(source, options: options, parseOptions: parseOptions.WithNullablePublicOnly());
            CompileAndVerify(comp, symbolValidator: AssertNoNullablePublicOnlyAttribute);
        }

        [Fact]
        public void NullableEnabled()
        {
            var source =
@"public class A<T>
{
}
public class B : A<object?>
{
}";
            var options = WithNonNullTypesTrue().WithMetadataImportOptions(MetadataImportOptions.All);
            var parseOptions = TestOptions.Regular8;

            var comp = CreateCompilation(source, options: options, parseOptions: parseOptions);
            CompileAndVerify(comp, symbolValidator: AssertNoNullablePublicOnlyAttribute);

            comp = CreateCompilation(source, options: options, parseOptions: parseOptions.WithNullablePublicOnly());
            CompileAndVerify(comp, symbolValidator: AssertNullablePublicOnlyAttribute);
        }

        [Fact]
        public void NullableEnabled_NoPublicMembers()
        {
            var source =
@"class A<T>
{
}
class B : A<object?>
{
}";
            var options = WithNonNullTypesTrue().WithMetadataImportOptions(MetadataImportOptions.All);
            var parseOptions = TestOptions.Regular8;

            var comp = CreateCompilation(source, options: options, parseOptions: parseOptions);
            CompileAndVerify(comp, symbolValidator: AssertNoNullablePublicOnlyAttribute);

            comp = CreateCompilation(source, options: options, parseOptions: parseOptions.WithNullablePublicOnly());
            CompileAndVerify(comp, symbolValidator: AssertNoNullablePublicOnlyAttribute);
        }

        [Fact]
        public void NullableDisabled()
        {
            var source =
@"public class A<T>
{
}
public class B : A<object>
{
}";
            var options = WithNonNullTypesFalse().WithMetadataImportOptions(MetadataImportOptions.All);
            var parseOptions = TestOptions.Regular8;

            var comp = CreateCompilation(source, options: options, parseOptions: parseOptions);
            CompileAndVerify(comp, symbolValidator: AssertNoNullablePublicOnlyAttribute);

            comp = CreateCompilation(source, options: options, parseOptions: parseOptions.WithNullablePublicOnly());
            CompileAndVerify(comp, symbolValidator: AssertNoNullablePublicOnlyAttribute);
        }

        [Fact]
        public void NullableDisabled_Annotation()
        {
            var source =
@"public class A<T>
{
}
public class B : A<object?>
{
}";
            var options = WithNonNullTypesFalse().WithMetadataImportOptions(MetadataImportOptions.All);
            var parseOptions = TestOptions.Regular8;

            var comp = CreateCompilation(source, options: options, parseOptions: parseOptions);
            CompileAndVerify(comp, symbolValidator: AssertNoNullablePublicOnlyAttribute);

            comp = CreateCompilation(source, options: options, parseOptions: parseOptions.WithNullablePublicOnly());
            CompileAndVerify(comp, symbolValidator: AssertNullablePublicOnlyAttribute);
        }

        [Fact]
        public void NullableDisabled_OtherNullableAttributeDefinitions()
        {
            var source =
@"public class Program
{
}";
            var options = WithNonNullTypesFalse().WithMetadataImportOptions(MetadataImportOptions.All);
            var parseOptions = TestOptions.Regular8;
            CSharpTestSource sources = new[] { NullableAttributeDefinition, NullableContextAttributeDefinition, source };

            var comp = CreateCompilation(sources, options: options, parseOptions: parseOptions);
            CompileAndVerify(comp, symbolValidator: AssertNoNullablePublicOnlyAttribute);

            comp = CreateCompilation(sources, options: options, parseOptions: parseOptions.WithNullablePublicOnly());
            CompileAndVerify(comp, symbolValidator: AssertNoNullablePublicOnlyAttribute);
        }

        [Fact]
        public void NullableEnabled_MethodBodyOnly()
        {
            var source0 =
@"#nullable enable
public class A
{
    public static object? F;
    public static void M(object o) { }
}";
            var comp = CreateCompilation(source0);
            comp.VerifyDiagnostics();
            var ref0 = comp.EmitToImageReference();

            var source1 =
@"public class B
{
    static void Main()
    {
#nullable enable
        A.M(A.F);
    }
}";
            comp = CreateCompilation(
                source1,
                references: new[] { ref0 },
                options: TestOptions.ReleaseDll.WithMetadataImportOptions(MetadataImportOptions.All),
                parseOptions: TestOptions.Regular8.WithNullablePublicOnly());
            comp.VerifyDiagnostics(
                // (6,13): warning CS8604: Possible null reference argument for parameter 'o' in 'void A.M(object o)'.
                //         A.M(A.F);
                Diagnostic(ErrorCode.WRN_NullReferenceArgument, "A.F").WithArguments("o", "void A.M(object o)").WithLocation(6, 13));
            CompileAndVerify(comp, symbolValidator: AssertNoNullablePublicOnlyAttribute);
        }

        [Fact]
        public void NullableEnabled_AllNullableAttributeDefinitions_01()
        {
            var source =
@"#nullable enable
public class Program
{
}";
            var options = WithNonNullTypesFalse().WithMetadataImportOptions(MetadataImportOptions.All);
            var parseOptions = TestOptions.Regular8;
            CSharpTestSource sources = new[] { NullableAttributeDefinition, NullableContextAttributeDefinition, NullablePublicOnlyAttributeDefinition, source };

            var comp = CreateCompilation(sources, options: options, parseOptions: parseOptions);
            CompileAndVerify(comp, symbolValidator: m => AssertNullablePublicOnlyAttribute(m, includesAttributeDefinition: true, includesAttributeUse: false, publicDefinition: true));

            comp = CreateCompilation(sources, options: options, parseOptions: parseOptions.WithNullablePublicOnly());
            CompileAndVerify(comp, symbolValidator: m => AssertNullablePublicOnlyAttribute(m, includesAttributeDefinition: true, includesAttributeUse: false, publicDefinition: true));
        }

        [Fact]
        public void NullableEnabled_AllNullableAttributeDefinitions_02()
        {
            var source =
@"#nullable enable
public class Program
{
    public object F() => null!;
}";
            var options = WithNonNullTypesFalse().WithMetadataImportOptions(MetadataImportOptions.All);
            var parseOptions = TestOptions.Regular8;
            CSharpTestSource sources = new[] { NullableAttributeDefinition, NullableContextAttributeDefinition, NullablePublicOnlyAttributeDefinition, source };

            var comp = CreateCompilation(sources, options: options, parseOptions: parseOptions);
            CompileAndVerify(comp, symbolValidator: m => AssertNullablePublicOnlyAttribute(m, includesAttributeDefinition: true, includesAttributeUse: false, publicDefinition: true));

            comp = CreateCompilation(sources, options: options, parseOptions: parseOptions.WithNullablePublicOnly());
            CompileAndVerify(comp, symbolValidator: m => AssertNullablePublicOnlyAttribute(m, includesAttributeDefinition: true, includesAttributeUse: true, publicDefinition: true));
        }

        [Fact]
        public void NullableEnabled_OtherNullableAttributeDefinitions_01()
        {
            var source =
@"#nullable enable
public class Program
{
}";
            var options = WithNonNullTypesFalse().WithMetadataImportOptions(MetadataImportOptions.All);
            var parseOptions = TestOptions.Regular8;
            CSharpTestSource sources = new[] { NullableAttributeDefinition, NullableContextAttributeDefinition, source };

            var comp = CreateCompilation(sources, options: options, parseOptions: parseOptions);
            CompileAndVerify(comp, symbolValidator: AssertNoNullablePublicOnlyAttribute);

            comp = CreateCompilation(sources, options: options, parseOptions: parseOptions.WithNullablePublicOnly());
            CompileAndVerify(comp, symbolValidator: AssertNoNullablePublicOnlyAttribute);
        }

        [Fact]
        public void NullableEnabled_OtherNullableAttributeDefinitions_02()
        {
            var source =
@"#nullable enable
public class Program
{
    public object F() => null!;
}";
            var options = WithNonNullTypesFalse().WithMetadataImportOptions(MetadataImportOptions.All);
            var parseOptions = TestOptions.Regular8;
            CSharpTestSource sources = new[] { NullableAttributeDefinition, NullableContextAttributeDefinition, source };

            var comp = CreateCompilation(sources, options: options, parseOptions: parseOptions);
            CompileAndVerify(comp, symbolValidator: AssertNoNullablePublicOnlyAttribute);

            comp = CreateCompilation(sources, options: options, parseOptions: parseOptions.WithNullablePublicOnly());
            CompileAndVerify(comp, symbolValidator: AssertNullablePublicOnlyAttribute);
        }

        [Fact]
        public void LocalFunctionReturnType_SynthesizedAttributeDefinitions()
        {
            var source =
@"public class Program
{
    static void Main()
    {
#nullable enable
        object? L() => null;
        L();
    }
}";
            var options = TestOptions.ReleaseExe.WithMetadataImportOptions(MetadataImportOptions.All);
            var parseOptions = TestOptions.Regular8;

            var comp = CreateCompilation(source, options: options, parseOptions: parseOptions);
            CompileAndVerify(comp, symbolValidator: AssertNoNullablePublicOnlyAttribute);

            comp = CreateCompilation(source, options: options, parseOptions: parseOptions.WithNullablePublicOnly());
            CompileAndVerify(comp, symbolValidator: AssertNoNullablePublicOnlyAttribute);
        }

        [Fact]
        public void LocalFunctionReturnType_ExplicitAttributeDefinitions()
        {
            var source =
@"public class Program
{
    static void Main()
    {
#nullable enable
        object? L() => null;
        L();
    }
}";
            var options = TestOptions.ReleaseExe.WithMetadataImportOptions(MetadataImportOptions.All);
            var parseOptions = TestOptions.Regular8;
            CSharpTestSource sources = new[] { NullableAttributeDefinition, NullableContextAttributeDefinition, NullablePublicOnlyAttributeDefinition, source };

            var comp = CreateCompilation(sources, options: options, parseOptions: parseOptions);
            CompileAndVerify(comp, symbolValidator: m => AssertNullablePublicOnlyAttribute(m, includesAttributeDefinition: true, includesAttributeUse: false, publicDefinition: true));

            comp = CreateCompilation(sources, options: options, parseOptions: parseOptions.WithNullablePublicOnly());
            CompileAndVerify(comp, symbolValidator: m => AssertNullablePublicOnlyAttribute(m, includesAttributeDefinition: true, includesAttributeUse: false, publicDefinition: true));
        }

        [Fact]
        [WorkItem(36457, "https://github.com/dotnet/roslyn/issues/36457")]
        public void ExplicitAttribute_ReferencedInSource_Assembly()
        {
            var sourceAttribute =
@"namespace System.Runtime.CompilerServices
{
    internal class NullablePublicOnlyAttribute : System.Attribute
    {
        internal NullablePublicOnlyAttribute(bool b) { }
    }
}";
            var source =
@"using System.Runtime.CompilerServices;
[assembly: NullablePublicOnly(false)]
[module: NullablePublicOnly(false)]
";

            // C#7
            var comp = CreateCompilation(new[] { sourceAttribute, source }, parseOptions: TestOptions.Regular7);
            verifyDiagnostics(comp);

            // C#8
            comp = CreateCompilation(new[] { sourceAttribute, source });
            verifyDiagnostics(comp);

            static void verifyDiagnostics(CSharpCompilation comp)
            {
                comp.VerifyDiagnostics(
                // (3,10): error CS8335: Do not use 'System.Runtime.CompilerServices.NullablePublicOnlyAttribute'. This is reserved for compiler usage.
                // [module: NullablePublicOnly(false)]
                Diagnostic(ErrorCode.ERR_ExplicitReservedAttr, "NullablePublicOnly(false)").WithArguments("System.Runtime.CompilerServices.NullablePublicOnlyAttribute").WithLocation(3, 10));
            }
        }

        [Fact]
        [WorkItem(36457, "https://github.com/dotnet/roslyn/issues/36457")]
        public void ExplicitAttribute_ReferencedInSource_Other()
        {
            var sourceAttribute =
@"namespace System.Runtime.CompilerServices
{
    internal class NullablePublicOnlyAttribute : System.Attribute
    {
        internal NullablePublicOnlyAttribute(bool b) { }
    }
}";
            var source =
@"using System.Runtime.CompilerServices;
[NullablePublicOnly(false)]
class Program
{
}";
            var comp = CreateCompilation(new[] { sourceAttribute, source });
            comp.VerifyDiagnostics();
        }

        [Fact]
        public void ExplicitAttribute_WithNullableAttribute()
        {
            var sourceAttribute =
@"#nullable enable
namespace System.Runtime.CompilerServices
{
    public class NullablePublicOnlyAttribute : System.Attribute
    {
        public NullablePublicOnlyAttribute(bool b) { }
        public NullablePublicOnlyAttribute(
            object x,
            object? y,
#nullable disable
            object z)
        {
        }
    }
}";
            var comp = CreateCompilation(sourceAttribute);
            var ref0 = comp.EmitToImageReference();
            var expected =
@"System.Runtime.CompilerServices.NullablePublicOnlyAttribute
    NullablePublicOnlyAttribute(System.Object! x, System.Object? y, System.Object z)
        [Nullable(1)] System.Object! x
        [Nullable(2)] System.Object? y
";
            AssertNullableAttributes(comp, expected);

            var source =
@"#nullable enable
public class Program
{
    public object _f1;
    public object? _f2;
#nullable disable
    public object _f3;
}";
            comp = CreateCompilation(source, references: new[] { ref0 });
            expected =
@"Program
    [Nullable(1)] System.Object! _f1
    [Nullable(2)] System.Object? _f2
";
            AssertNullableAttributes(comp, expected);
        }

        [Fact]
        [WorkItem(36934, "https://github.com/dotnet/roslyn/issues/36934")]
        public void AttributeUsage()
        {
            var source =
@"#nullable enable
public class Program
{
    public object? F;
}";
            var comp = CreateCompilation(source, parseOptions: TestOptions.Regular.WithNullablePublicOnly(), options: TestOptions.ReleaseDll.WithMetadataImportOptions(MetadataImportOptions.All));
            CompileAndVerify(comp, symbolValidator: module =>
            {
                var attributeType = module.GlobalNamespace.GetMember<NamedTypeSymbol>("System.Runtime.CompilerServices.NullablePublicOnlyAttribute");
                AttributeUsageInfo attributeUsage = attributeType.GetAttributeUsageInfo();
                Assert.False(attributeUsage.Inherited);
                Assert.False(attributeUsage.AllowMultiple);
                Assert.True(attributeUsage.HasValidAttributeTargets);
                Assert.Equal(AttributeTargets.Module, attributeUsage.ValidTargets);
            });
        }

        [Fact]
        public void MissingAttributeUsageAttribute()
        {
            var source =
@"#nullable enable
public class Program
{
    public object? F;
}";
            var comp = CreateCompilation(source, parseOptions: TestOptions.Regular.WithNullablePublicOnly());
            comp.MakeTypeMissing(WellKnownType.System_AttributeUsageAttribute);
            comp.VerifyEmitDiagnostics(
                // error CS0656: Missing compiler required member 'System.AttributeUsageAttribute..ctor'
                Diagnostic(ErrorCode.ERR_MissingPredefinedMember).WithArguments("System.AttributeUsageAttribute", ".ctor").WithLocation(1, 1),
                // error CS0656: Missing compiler required member 'System.AttributeUsageAttribute.AllowMultiple'
                Diagnostic(ErrorCode.ERR_MissingPredefinedMember).WithArguments("System.AttributeUsageAttribute", "AllowMultiple").WithLocation(1, 1),
                // error CS0656: Missing compiler required member 'System.AttributeUsageAttribute.Inherited'
                Diagnostic(ErrorCode.ERR_MissingPredefinedMember).WithArguments("System.AttributeUsageAttribute", "Inherited").WithLocation(1, 1),
                // error CS0656: Missing compiler required member 'System.AttributeUsageAttribute..ctor'
                Diagnostic(ErrorCode.ERR_MissingPredefinedMember).WithArguments("System.AttributeUsageAttribute", ".ctor").WithLocation(1, 1),
                // error CS0656: Missing compiler required member 'System.AttributeUsageAttribute.AllowMultiple'
                Diagnostic(ErrorCode.ERR_MissingPredefinedMember).WithArguments("System.AttributeUsageAttribute", "AllowMultiple").WithLocation(1, 1),
                // error CS0656: Missing compiler required member 'System.AttributeUsageAttribute.Inherited'
                Diagnostic(ErrorCode.ERR_MissingPredefinedMember).WithArguments("System.AttributeUsageAttribute", "Inherited").WithLocation(1, 1));
        }

        [Fact]
        public void AttributeField()
        {
            var source =
@"#nullable enable
using System;
using System.Linq;
using System.Reflection;
public class Program
{
    public static void Main(string[] args)
    {
        var value = GetAttributeValue(typeof(Program).Assembly.Modules.First());
        Console.WriteLine(value == null ? ""<null>"" : value.ToString());
    }
    static bool? GetAttributeValue(Module module)
    {
        var attribute = module.GetCustomAttributes(false).SingleOrDefault(a => a.GetType().Name == ""NullablePublicOnlyAttribute"");
        if (attribute == null) return null;
        var field = attribute.GetType().GetField(""IncludesInternals"");
        return (bool)field.GetValue(attribute);
    }
}";
            var sourceIVTs =
@"using System.Runtime.CompilerServices;
[assembly: InternalsVisibleTo(""Other"")]";

            var parseOptions = TestOptions.Regular8;
            CompileAndVerify(source, parseOptions: parseOptions, expectedOutput: "<null>");
            CompileAndVerify(source, parseOptions: parseOptions.WithNullablePublicOnly(), expectedOutput: "False");
            CompileAndVerify(new[] { source, sourceIVTs }, parseOptions: parseOptions, expectedOutput: "<null>");
            CompileAndVerify(new[] { source, sourceIVTs }, parseOptions: parseOptions.WithNullablePublicOnly(), expectedOutput: "True");
        }

        private static void AssertNoNullablePublicOnlyAttribute(ModuleSymbol module)
        {
            AssertNullablePublicOnlyAttribute(module, includesAttributeDefinition: false, includesAttributeUse: false, publicDefinition: false);
        }

        private static void AssertNullablePublicOnlyAttribute(ModuleSymbol module)
        {
            AssertNullablePublicOnlyAttribute(module, includesAttributeDefinition: true, includesAttributeUse: true, publicDefinition: false);
        }

        private static void AssertNullablePublicOnlyAttribute(ModuleSymbol module, bool includesAttributeDefinition, bool includesAttributeUse, bool publicDefinition)
        {
            const string attributeName = "System.Runtime.CompilerServices.NullablePublicOnlyAttribute";
            var type = (NamedTypeSymbol)module.GlobalNamespace.GetMember(attributeName);
            var attribute = module.GetAttributes().SingleOrDefault();
            if (includesAttributeDefinition)
            {
                Assert.NotNull(type);
            }
            else
            {
                Assert.Null(type);
                if (includesAttributeUse)
                {
                    type = attribute.AttributeClass;
                }
            }
<<<<<<< HEAD
            if (!(type is null))
=======
            if (type is object)
>>>>>>> 1113a88f
            {
                Assert.Equal(publicDefinition ? Accessibility.Public : Accessibility.Internal, type.DeclaredAccessibility);
            }
            if (includesAttributeUse)
            {
                Assert.Equal(type, attribute.AttributeClass);
            }
            else
            {
                Assert.Null(attribute);
            }
        }

        private void AssertNullableAttributes(CSharpCompilation comp, string expected)
        {
            CompileAndVerify(comp, symbolValidator: module => AssertNullableAttributes(module, expected));
        }

        private static void AssertNullableAttributes(ModuleSymbol module, string expected)
        {
            var actual = NullableAttributesVisitor.GetString((PEModuleSymbol)module);
            AssertEx.AssertEqualToleratingWhitespaceDifferences(expected, actual);
        }
    }
}<|MERGE_RESOLUTION|>--- conflicted
+++ resolved
@@ -593,11 +593,7 @@
                     type = attribute.AttributeClass;
                 }
             }
-<<<<<<< HEAD
-            if (!(type is null))
-=======
             if (type is object)
->>>>>>> 1113a88f
             {
                 Assert.Equal(publicDefinition ? Accessibility.Public : Accessibility.Internal, type.DeclaredAccessibility);
             }
