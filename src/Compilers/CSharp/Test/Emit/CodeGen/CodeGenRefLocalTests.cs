--- conflicted
+++ resolved
@@ -1593,13 +1593,8 @@
             comp.VerifyDiagnostics(
                 // (6,9): error CS8059: Feature 'byref locals and returns' is not available in C# 6. Please use language version 7 or greater.
                 //         ref int rl = ref (new int[1])[0];
-<<<<<<< HEAD
                 Diagnostic(ErrorCode.ERR_FeatureNotAvailableInVersion6, "ref").WithArguments("byref locals and returns", "7").WithLocation(6, 9),
                 // (6,22): error CS8059: Feature 'byref locals and returns' is not available in C# 6.  Please use language version 7 or greater.
-=======
-                Diagnostic(ErrorCode.ERR_FeatureNotAvailableInVersion6, "ref int").WithArguments("byref locals and returns", "7").WithLocation(6, 9),
-                // (6,22): error CS8059: Feature 'byref locals and returns' is not available in C# 6. Please use language version 7 or greater.
->>>>>>> d49215ef
                 //         ref int rl = ref (new int[1])[0];
                 Diagnostic(ErrorCode.ERR_FeatureNotAvailableInVersion6, "ref").WithArguments("byref locals and returns", "7").WithLocation(6, 22)
                 );
