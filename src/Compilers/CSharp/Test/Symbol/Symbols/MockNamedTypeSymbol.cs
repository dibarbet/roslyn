--- conflicted
+++ resolved
@@ -327,14 +327,11 @@
         internal override bool IsRecord => false;
         internal override bool IsRecordStruct => false;
         internal override bool HasPossibleWellKnownCloneMethod() => false;
-<<<<<<< HEAD
         internal override bool IsInterpolatedStringHandlerType => false;
-=======
 
         internal sealed override IEnumerable<(MethodSymbol Body, MethodSymbol Implemented)> SynthesizedInterfaceMethodImpls()
         {
             return SpecializedCollections.EmptyEnumerable<(MethodSymbol Body, MethodSymbol Implemented)>();
         }
->>>>>>> e59dbb81
     }
 }