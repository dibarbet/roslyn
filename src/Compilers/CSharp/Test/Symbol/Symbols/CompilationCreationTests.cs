--- conflicted
+++ resolved
@@ -2270,11 +2270,7 @@
 
             Assert.Same(retval1.OriginalDefinition, type2);
 
-<<<<<<< HEAD
-            var args1 = retval1.ContainingType.TypeArguments.Concat(retval1.TypeArguments).SelectAsArray(TypeMap.AsTypeSymbol);
-=======
-            var args1 = retval1.ContainingType.TypeArguments().Concat(retval1.TypeArguments());
->>>>>>> 1bc93344
+            var args1 = retval1.ContainingType.TypeArguments().Concat(retval1.TypeArguments().SelectAsArray(TypeMap.AsTypeSymbol));
             var params1 = retval1.ContainingType.TypeParameters.Concat(retval1.TypeParameters);
 
             Assert.Same(params1[0], type1.TypeParameters[0]);
@@ -2439,13 +2435,8 @@
 
             var localC6Params = typeC6.TypeParameters;
             Assert.Equal(1, localC6Params.Length);
-<<<<<<< HEAD
-            Assert.Equal(1, typeC6.TypeArguments.Length);
-            Assert.Same(localC6Params[0], typeC6.TypeArguments[0].TypeSymbol);
-=======
             Assert.Equal(1, typeC6.TypeArguments().Length);
-            Assert.Same(localC6Params[0], typeC6.TypeArguments()[0]);
->>>>>>> 1bc93344
+            Assert.Same(localC6Params[0], typeC6.TypeArguments()[0].TypeSymbol);
 
             Assert.Same(((RetargetingNamedTypeSymbol)type3).UnderlyingNamedType,
                 asm3.GlobalNamespace.GetTypeMembers("C3").Single());
@@ -2459,13 +2450,8 @@
 
             Assert.Equal(0, localC6_T.ConstraintTypes().Length);
 
-<<<<<<< HEAD
-            Assert.Equal(1, foo3TypeParam.ConstraintTypes.Length);
-            Assert.Same(type4, foo3TypeParam.ConstraintTypes.Single().TypeSymbol);
-=======
             Assert.Equal(1, foo3TypeParam.ConstraintTypes().Length);
-            Assert.Same(type4, foo3TypeParam.ConstraintTypes().Single());
->>>>>>> 1bc93344
+            Assert.Same(type4, foo3TypeParam.ConstraintTypes().Single().TypeSymbol);
 
             Assert.Same(typeC6, localC6_T.ContainingSymbol);
             Assert.False(foo3TypeParam.HasConstructorConstraint);
