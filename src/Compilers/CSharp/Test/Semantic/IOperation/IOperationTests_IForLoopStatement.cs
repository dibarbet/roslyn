--- conflicted
+++ resolved
@@ -1625,22 +1625,14 @@
                           Left: 
                             IFieldReferenceOperation: System.Int32 F.i (OperationKind.FieldReference, Type: System.Int32) (Syntax: 'i')
                               Instance Receiver: 
-<<<<<<< HEAD
-                                IInstanceReferenceOperation (OperationKind.InstanceReference, Type: F) (Syntax: 'i')
-=======
-                                IInstanceReferenceExpression (OperationKind.InstanceReferenceExpression, Type: F, IsImplicit) (Syntax: 'i')
->>>>>>> 7cdd69e7
+                                IInstanceReferenceOperation (OperationKind.InstanceReference, Type: F, IsImplicit) (Syntax: 'i')
                           Right: 
                             ILiteralOperation (OperationKind.Literal, Type: System.Int32, Constant: 0) (Syntax: '0')
                         ISimpleAssignmentOperation (OperationKind.SimpleAssignment, Type: System.String) (Syntax: 's = ""abc""')
                           Left: 
                             IFieldReferenceOperation: System.String F.s (OperationKind.FieldReference, Type: System.String) (Syntax: 's')
                               Instance Receiver: 
-<<<<<<< HEAD
-                                IInstanceReferenceOperation (OperationKind.InstanceReference, Type: F) (Syntax: 's')
-=======
-                                IInstanceReferenceExpression (OperationKind.InstanceReferenceExpression, Type: F, IsImplicit) (Syntax: 's')
->>>>>>> 7cdd69e7
+                                IInstanceReferenceOperation (OperationKind.InstanceReference, Type: F, IsImplicit) (Syntax: 's')
                           Right: 
                             ILiteralOperation (OperationKind.Literal, Type: System.String, Constant: ""abc"") (Syntax: '""abc""')
   AtLoopBottom:
