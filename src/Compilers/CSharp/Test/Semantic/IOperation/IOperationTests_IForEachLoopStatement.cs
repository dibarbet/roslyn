// Copyright (c) Microsoft.  All Rights Reserved.  Licensed under the Apache License, Version 2.0.  See License.txt in the project root for license information.

using Microsoft.CodeAnalysis.CSharp.Syntax;
using Microsoft.CodeAnalysis.Test.Utilities;
using Roslyn.Test.Utilities;
using Xunit;

namespace Microsoft.CodeAnalysis.CSharp.UnitTests
{
    public partial class IOperationTests : SemanticModelTestBase
    {
        [CompilerTrait(CompilerFeature.IOperation)]
        [Fact, WorkItem(17602, "https://github.com/dotnet/roslyn/issues/17602")]
        public void IForEachLoopStatement_SimpleForEachLoop()
        {
            string source = @"
class Program
{
    static void Main()
    {
        string[] pets = { ""dog"", ""cat"", ""bird"" };

        /*<bind>*/foreach (string value in pets)
        {
            System.Console.WriteLine(value);
        }/*</bind>*/
    }
}
";
            string expectedOperationTree = @"
IForEachLoopStatement (LoopKind.ForEach) (OperationKind.LoopStatement) (Syntax: 'foreach (st ... }')
  Locals: Local_1: System.String value
  LoopControlVariable: 
    ILocalReferenceExpression: value (IsDeclaration: True) (OperationKind.LocalReferenceExpression, Type: System.String, Constant: null) (Syntax: 'foreach (st ... }')
  Collection: 
    IConversionExpression (Implicit, TryCast: False, Unchecked) (OperationKind.ConversionExpression, Type: System.Collections.IEnumerable, IsImplicit) (Syntax: 'pets')
      Conversion: CommonConversion (Exists: True, IsIdentity: False, IsNumeric: False, IsReference: True, IsUserDefined: False) (MethodSymbol: null)
      Operand: 
        ILocalReferenceExpression: pets (OperationKind.LocalReferenceExpression, Type: System.String[]) (Syntax: 'pets')
  Body: 
    IBlockStatement (1 statements) (OperationKind.BlockStatement) (Syntax: '{ ... }')
      IExpressionStatement (OperationKind.ExpressionStatement) (Syntax: 'System.Cons ... ine(value);')
        Expression: 
          IInvocationExpression (void System.Console.WriteLine(System.String value)) (OperationKind.InvocationExpression, Type: System.Void) (Syntax: 'System.Cons ... Line(value)')
            Instance Receiver: 
              null
            Arguments(1):
                IArgument (ArgumentKind.Explicit, Matching Parameter: value) (OperationKind.Argument) (Syntax: 'value')
                  ILocalReferenceExpression: value (OperationKind.LocalReferenceExpression, Type: System.String) (Syntax: 'value')
                  InConversion: CommonConversion (Exists: True, IsIdentity: True, IsNumeric: False, IsReference: False, IsUserDefined: False) (MethodSymbol: null)
                  OutConversion: CommonConversion (Exists: True, IsIdentity: True, IsNumeric: False, IsReference: False, IsUserDefined: False) (MethodSymbol: null)
  NextVariables(0)
";
            VerifyOperationTreeForTest<ForEachStatementSyntax>(source, expectedOperationTree);
        }

        [CompilerTrait(CompilerFeature.IOperation)]
        [Fact, WorkItem(17602, "https://github.com/dotnet/roslyn/issues/17602")]
        public void IForEachLoopStatement_WithList()
        {
            string source = @"
using System;
using System.Collections.Generic;

class Program
{
    static void Main(string[] args)
    {
        List<string> list = new List<string>();
        list.Add(""a"");
        list.Add(""b"");
        list.Add(""c"");
        /*<bind>*/foreach (string item in list)
        {
            Console.WriteLine(item);
        }/*</bind>*/

    }
}
";
            string expectedOperationTree = @"
IForEachLoopStatement (LoopKind.ForEach) (OperationKind.LoopStatement) (Syntax: 'foreach (st ... }')
  Locals: Local_1: System.String item
  LoopControlVariable: 
    ILocalReferenceExpression: item (IsDeclaration: True) (OperationKind.LocalReferenceExpression, Type: System.String, Constant: null) (Syntax: 'foreach (st ... }')
  Collection: 
    IConversionExpression (Implicit, TryCast: False, Unchecked) (OperationKind.ConversionExpression, Type: System.Collections.Generic.List<System.String>, IsImplicit) (Syntax: 'list')
      Conversion: CommonConversion (Exists: True, IsIdentity: True, IsNumeric: False, IsReference: False, IsUserDefined: False) (MethodSymbol: null)
      Operand: 
        ILocalReferenceExpression: list (OperationKind.LocalReferenceExpression, Type: System.Collections.Generic.List<System.String>) (Syntax: 'list')
  Body: 
    IBlockStatement (1 statements) (OperationKind.BlockStatement) (Syntax: '{ ... }')
      IExpressionStatement (OperationKind.ExpressionStatement) (Syntax: 'Console.WriteLine(item);')
        Expression: 
          IInvocationExpression (void System.Console.WriteLine(System.String value)) (OperationKind.InvocationExpression, Type: System.Void) (Syntax: 'Console.WriteLine(item)')
            Instance Receiver: 
              null
            Arguments(1):
                IArgument (ArgumentKind.Explicit, Matching Parameter: value) (OperationKind.Argument) (Syntax: 'item')
                  ILocalReferenceExpression: item (OperationKind.LocalReferenceExpression, Type: System.String) (Syntax: 'item')
                  InConversion: CommonConversion (Exists: True, IsIdentity: True, IsNumeric: False, IsReference: False, IsUserDefined: False) (MethodSymbol: null)
                  OutConversion: CommonConversion (Exists: True, IsIdentity: True, IsNumeric: False, IsReference: False, IsUserDefined: False) (MethodSymbol: null)
  NextVariables(0)
";
            VerifyOperationTreeForTest<ForEachStatementSyntax>(source, expectedOperationTree);
        }

        [CompilerTrait(CompilerFeature.IOperation)]
        [Fact, WorkItem(17602, "https://github.com/dotnet/roslyn/issues/17602")]
        public void IForEachLoopStatement_WithKeyValue()
        {
            string source = @"
using System;
using System.Collections.Generic;

class Program
{
    static Dictionary<int, int> _h = new Dictionary<int, int>();

    static void Main()
    {
        _h.Add(5, 4);
        _h.Add(4, 3);
        _h.Add(2, 1);

        /*<bind>*/foreach (KeyValuePair<int, int> pair in _h)
        {
            Console.WriteLine(""{0},{1}"", pair.Key, pair.Value);
        }/*</bind>*/
    }
}
";
            string expectedOperationTree = @"
IForEachLoopStatement (LoopKind.ForEach) (OperationKind.LoopStatement) (Syntax: 'foreach (Ke ... }')
  Locals: Local_1: System.Collections.Generic.KeyValuePair<System.Int32, System.Int32> pair
  LoopControlVariable: 
    ILocalReferenceExpression: pair (IsDeclaration: True) (OperationKind.LocalReferenceExpression, Type: System.Collections.Generic.KeyValuePair<System.Int32, System.Int32>, Constant: null) (Syntax: 'foreach (Ke ... }')
  Collection: 
    IConversionExpression (Implicit, TryCast: False, Unchecked) (OperationKind.ConversionExpression, Type: System.Collections.Generic.Dictionary<System.Int32, System.Int32>, IsImplicit) (Syntax: '_h')
      Conversion: CommonConversion (Exists: True, IsIdentity: True, IsNumeric: False, IsReference: False, IsUserDefined: False) (MethodSymbol: null)
      Operand: 
        IFieldReferenceExpression: System.Collections.Generic.Dictionary<System.Int32, System.Int32> Program._h (Static) (OperationKind.FieldReferenceExpression, Type: System.Collections.Generic.Dictionary<System.Int32, System.Int32>) (Syntax: '_h')
          Instance Receiver: 
            null
  Body: 
    IBlockStatement (1 statements) (OperationKind.BlockStatement) (Syntax: '{ ... }')
      IExpressionStatement (OperationKind.ExpressionStatement) (Syntax: 'Console.Wri ... air.Value);')
        Expression: 
          IInvocationExpression (void System.Console.WriteLine(System.String format, System.Object arg0, System.Object arg1)) (OperationKind.InvocationExpression, Type: System.Void) (Syntax: 'Console.Wri ... pair.Value)')
            Instance Receiver: 
              null
            Arguments(3):
                IArgument (ArgumentKind.Explicit, Matching Parameter: format) (OperationKind.Argument) (Syntax: '""{0},{1}""')
                  ILiteralExpression (OperationKind.LiteralExpression, Type: System.String, Constant: ""{0},{1}"") (Syntax: '""{0},{1}""')
                  InConversion: CommonConversion (Exists: True, IsIdentity: True, IsNumeric: False, IsReference: False, IsUserDefined: False) (MethodSymbol: null)
                  OutConversion: CommonConversion (Exists: True, IsIdentity: True, IsNumeric: False, IsReference: False, IsUserDefined: False) (MethodSymbol: null)
                IArgument (ArgumentKind.Explicit, Matching Parameter: arg0) (OperationKind.Argument) (Syntax: 'pair.Key')
                  IConversionExpression (Implicit, TryCast: False, Unchecked) (OperationKind.ConversionExpression, Type: System.Object, IsImplicit) (Syntax: 'pair.Key')
                    Conversion: CommonConversion (Exists: True, IsIdentity: False, IsNumeric: False, IsReference: False, IsUserDefined: False) (MethodSymbol: null)
                    Operand: 
                      IPropertyReferenceExpression: System.Int32 System.Collections.Generic.KeyValuePair<System.Int32, System.Int32>.Key { get; } (OperationKind.PropertyReferenceExpression, Type: System.Int32) (Syntax: 'pair.Key')
                        Instance Receiver: 
                          ILocalReferenceExpression: pair (OperationKind.LocalReferenceExpression, Type: System.Collections.Generic.KeyValuePair<System.Int32, System.Int32>) (Syntax: 'pair')
                  InConversion: CommonConversion (Exists: True, IsIdentity: True, IsNumeric: False, IsReference: False, IsUserDefined: False) (MethodSymbol: null)
                  OutConversion: CommonConversion (Exists: True, IsIdentity: True, IsNumeric: False, IsReference: False, IsUserDefined: False) (MethodSymbol: null)
                IArgument (ArgumentKind.Explicit, Matching Parameter: arg1) (OperationKind.Argument) (Syntax: 'pair.Value')
                  IConversionExpression (Implicit, TryCast: False, Unchecked) (OperationKind.ConversionExpression, Type: System.Object, IsImplicit) (Syntax: 'pair.Value')
                    Conversion: CommonConversion (Exists: True, IsIdentity: False, IsNumeric: False, IsReference: False, IsUserDefined: False) (MethodSymbol: null)
                    Operand: 
                      IPropertyReferenceExpression: System.Int32 System.Collections.Generic.KeyValuePair<System.Int32, System.Int32>.Value { get; } (OperationKind.PropertyReferenceExpression, Type: System.Int32) (Syntax: 'pair.Value')
                        Instance Receiver: 
                          ILocalReferenceExpression: pair (OperationKind.LocalReferenceExpression, Type: System.Collections.Generic.KeyValuePair<System.Int32, System.Int32>) (Syntax: 'pair')
                  InConversion: CommonConversion (Exists: True, IsIdentity: True, IsNumeric: False, IsReference: False, IsUserDefined: False) (MethodSymbol: null)
                  OutConversion: CommonConversion (Exists: True, IsIdentity: True, IsNumeric: False, IsReference: False, IsUserDefined: False) (MethodSymbol: null)
  NextVariables(0)
";
            VerifyOperationTreeForTest<ForEachStatementSyntax>(source, expectedOperationTree);
        }

        [CompilerTrait(CompilerFeature.IOperation)]
        [Fact, WorkItem(17602, "https://github.com/dotnet/roslyn/issues/17602")]
        public void IForEachLoopStatement_WithBreak()
        {
            string source = @"
class Program
{
    static void Main()
    {
        int[] numbers = { 1,2,3,4};

        /*<bind>*/foreach (int num in numbers)
        {
            if (num>3)
            {
                break;
            }
            System.Console.WriteLine(num);
        }/*</bind>*/
    }
}
";
            string expectedOperationTree = @"
IForEachLoopStatement (LoopKind.ForEach) (OperationKind.LoopStatement) (Syntax: 'foreach (in ... }')
  Locals: Local_1: System.Int32 num
  LoopControlVariable: 
    ILocalReferenceExpression: num (IsDeclaration: True) (OperationKind.LocalReferenceExpression, Type: System.Int32, Constant: null) (Syntax: 'foreach (in ... }')
  Collection: 
    IConversionExpression (Implicit, TryCast: False, Unchecked) (OperationKind.ConversionExpression, Type: System.Collections.IEnumerable, IsImplicit) (Syntax: 'numbers')
      Conversion: CommonConversion (Exists: True, IsIdentity: False, IsNumeric: False, IsReference: True, IsUserDefined: False) (MethodSymbol: null)
      Operand: 
        ILocalReferenceExpression: numbers (OperationKind.LocalReferenceExpression, Type: System.Int32[]) (Syntax: 'numbers')
  Body: 
    IBlockStatement (2 statements) (OperationKind.BlockStatement) (Syntax: '{ ... }')
      IIfStatement (OperationKind.IfStatement) (Syntax: 'if (num>3) ... }')
        Condition: 
          IBinaryOperatorExpression (BinaryOperatorKind.GreaterThan) (OperationKind.BinaryOperatorExpression, Type: System.Boolean) (Syntax: 'num>3')
            Left: 
              ILocalReferenceExpression: num (OperationKind.LocalReferenceExpression, Type: System.Int32) (Syntax: 'num')
            Right: 
              ILiteralExpression (OperationKind.LiteralExpression, Type: System.Int32, Constant: 3) (Syntax: '3')
        IfTrue: 
          IBlockStatement (1 statements) (OperationKind.BlockStatement) (Syntax: '{ ... }')
            IBranchStatement (BranchKind.Break) (OperationKind.BranchStatement) (Syntax: 'break;')
        IfFalse: 
          null
      IExpressionStatement (OperationKind.ExpressionStatement) (Syntax: 'System.Cons ... eLine(num);')
        Expression: 
          IInvocationExpression (void System.Console.WriteLine(System.Int32 value)) (OperationKind.InvocationExpression, Type: System.Void) (Syntax: 'System.Cons ... teLine(num)')
            Instance Receiver: 
              null
            Arguments(1):
                IArgument (ArgumentKind.Explicit, Matching Parameter: value) (OperationKind.Argument) (Syntax: 'num')
                  ILocalReferenceExpression: num (OperationKind.LocalReferenceExpression, Type: System.Int32) (Syntax: 'num')
                  InConversion: CommonConversion (Exists: True, IsIdentity: True, IsNumeric: False, IsReference: False, IsUserDefined: False) (MethodSymbol: null)
                  OutConversion: CommonConversion (Exists: True, IsIdentity: True, IsNumeric: False, IsReference: False, IsUserDefined: False) (MethodSymbol: null)
  NextVariables(0)
";
            VerifyOperationTreeForTest<ForEachStatementSyntax>(source, expectedOperationTree);
        }

        [CompilerTrait(CompilerFeature.IOperation)]
        [Fact, WorkItem(17602, "https://github.com/dotnet/roslyn/issues/17602")]
        public void IForEachLoopStatement_WithContinue()
        {
            string source = @"
class Program
{
    static void Main()
    {
        int[] numbers = { 1,2,3,4};

        /*<bind>*/foreach (int num in numbers)
        {
            if (num>3)
            {
                continue;
            }
            System.Console.WriteLine(num);
        }/*</bind>*/
    }
}
";
            string expectedOperationTree = @"
IForEachLoopStatement (LoopKind.ForEach) (OperationKind.LoopStatement) (Syntax: 'foreach (in ... }')
  Locals: Local_1: System.Int32 num
  LoopControlVariable: 
    ILocalReferenceExpression: num (IsDeclaration: True) (OperationKind.LocalReferenceExpression, Type: System.Int32, Constant: null) (Syntax: 'foreach (in ... }')
  Collection: 
    IConversionExpression (Implicit, TryCast: False, Unchecked) (OperationKind.ConversionExpression, Type: System.Collections.IEnumerable, IsImplicit) (Syntax: 'numbers')
      Conversion: CommonConversion (Exists: True, IsIdentity: False, IsNumeric: False, IsReference: True, IsUserDefined: False) (MethodSymbol: null)
      Operand: 
        ILocalReferenceExpression: numbers (OperationKind.LocalReferenceExpression, Type: System.Int32[]) (Syntax: 'numbers')
  Body: 
    IBlockStatement (2 statements) (OperationKind.BlockStatement) (Syntax: '{ ... }')
      IIfStatement (OperationKind.IfStatement) (Syntax: 'if (num>3) ... }')
        Condition: 
          IBinaryOperatorExpression (BinaryOperatorKind.GreaterThan) (OperationKind.BinaryOperatorExpression, Type: System.Boolean) (Syntax: 'num>3')
            Left: 
              ILocalReferenceExpression: num (OperationKind.LocalReferenceExpression, Type: System.Int32) (Syntax: 'num')
            Right: 
              ILiteralExpression (OperationKind.LiteralExpression, Type: System.Int32, Constant: 3) (Syntax: '3')
        IfTrue: 
          IBlockStatement (1 statements) (OperationKind.BlockStatement) (Syntax: '{ ... }')
            IBranchStatement (BranchKind.Continue) (OperationKind.BranchStatement) (Syntax: 'continue;')
        IfFalse: 
          null
      IExpressionStatement (OperationKind.ExpressionStatement) (Syntax: 'System.Cons ... eLine(num);')
        Expression: 
          IInvocationExpression (void System.Console.WriteLine(System.Int32 value)) (OperationKind.InvocationExpression, Type: System.Void) (Syntax: 'System.Cons ... teLine(num)')
            Instance Receiver: 
              null
            Arguments(1):
                IArgument (ArgumentKind.Explicit, Matching Parameter: value) (OperationKind.Argument) (Syntax: 'num')
                  ILocalReferenceExpression: num (OperationKind.LocalReferenceExpression, Type: System.Int32) (Syntax: 'num')
                  InConversion: CommonConversion (Exists: True, IsIdentity: True, IsNumeric: False, IsReference: False, IsUserDefined: False) (MethodSymbol: null)
                  OutConversion: CommonConversion (Exists: True, IsIdentity: True, IsNumeric: False, IsReference: False, IsUserDefined: False) (MethodSymbol: null)
  NextVariables(0)
";
            VerifyOperationTreeForTest<ForEachStatementSyntax>(source, expectedOperationTree);
        }

        [CompilerTrait(CompilerFeature.IOperation)]
        [Fact, WorkItem(17602, "https://github.com/dotnet/roslyn/issues/17602")]
        public void IForEachLoopStatement_QueryExpression()
        {
            string source = @"
class Program
{
    static void Main()
    {
        string[] letters = { ""d"", ""c"", ""a"", ""b"" };
        var sorted = from letter in letters
                     orderby letter
                     select letter;
        /*<bind>*/foreach (string value in sorted)
        {
            System.Console.WriteLine(value);
        }/*</bind>*/
    }
}
";
            string expectedOperationTree = @"
IForEachLoopStatement (LoopKind.ForEach) (OperationKind.LoopStatement, IsInvalid) (Syntax: 'foreach (st ... }')
  Locals: Local_1: System.String value
  LoopControlVariable: 
    ILocalReferenceExpression: value (IsDeclaration: True) (OperationKind.LocalReferenceExpression, Type: System.String, Constant: null, IsInvalid) (Syntax: 'foreach (st ... }')
  Collection: 
    ILocalReferenceExpression: sorted (OperationKind.LocalReferenceExpression, Type: ?, IsInvalid) (Syntax: 'sorted')
  Body: 
    IBlockStatement (1 statements) (OperationKind.BlockStatement) (Syntax: '{ ... }')
      IExpressionStatement (OperationKind.ExpressionStatement) (Syntax: 'System.Cons ... ine(value);')
        Expression: 
          IInvocationExpression (void System.Console.WriteLine(System.String value)) (OperationKind.InvocationExpression, Type: System.Void) (Syntax: 'System.Cons ... Line(value)')
            Instance Receiver: 
              null
            Arguments(1):
                IArgument (ArgumentKind.Explicit, Matching Parameter: value) (OperationKind.Argument) (Syntax: 'value')
                  ILocalReferenceExpression: value (OperationKind.LocalReferenceExpression, Type: System.String) (Syntax: 'value')
                  InConversion: CommonConversion (Exists: True, IsIdentity: True, IsNumeric: False, IsReference: False, IsUserDefined: False) (MethodSymbol: null)
                  OutConversion: CommonConversion (Exists: True, IsIdentity: True, IsNumeric: False, IsReference: False, IsUserDefined: False) (MethodSymbol: null)
  NextVariables(0)
";
            VerifyOperationTreeForTest<ForEachStatementSyntax>(source, expectedOperationTree);
        }

        [CompilerTrait(CompilerFeature.IOperation)]
        [Fact, WorkItem(17602, "https://github.com/dotnet/roslyn/issues/17602")]
        public void IForEachLoopStatement_Struct()
        {
            string source = @"
using System.Reflection;

namespace DisplayStructContentsTest
{
    class Program
    {

        struct Employee
        {
            public string name;
            public int age;
            public string location;
        };

        static void Main(string[] args)
        {
            Employee employee;

            employee.name = ""name1"";
            employee.age = 35;
            employee.location = ""loc"";

            /*<bind>*/foreach (FieldInfo fi in employee.GetType().GetFields())
            {
                System.Console.WriteLine(fi.Name + "" = "" +
                System.Convert.ToString(fi.GetValue(employee)));
            }/*</bind>*/

        }
    }
}
";
            string expectedOperationTree = @"
IForEachLoopStatement (LoopKind.ForEach) (OperationKind.LoopStatement) (Syntax: 'foreach (Fi ... }')
  Locals: Local_1: System.Reflection.FieldInfo fi
  LoopControlVariable: 
    ILocalReferenceExpression: fi (IsDeclaration: True) (OperationKind.LocalReferenceExpression, Type: System.Reflection.FieldInfo, Constant: null) (Syntax: 'foreach (Fi ... }')
  Collection: 
    IConversionExpression (Implicit, TryCast: False, Unchecked) (OperationKind.ConversionExpression, Type: System.Collections.IEnumerable, IsImplicit) (Syntax: 'employee.Ge ... GetFields()')
      Conversion: CommonConversion (Exists: True, IsIdentity: False, IsNumeric: False, IsReference: True, IsUserDefined: False) (MethodSymbol: null)
      Operand: 
        IInvocationExpression ( System.Reflection.FieldInfo[] System.Type.GetFields()) (OperationKind.InvocationExpression, Type: System.Reflection.FieldInfo[]) (Syntax: 'employee.Ge ... GetFields()')
          Instance Receiver: 
            IInvocationExpression ( System.Type System.Object.GetType()) (OperationKind.InvocationExpression, Type: System.Type) (Syntax: 'employee.GetType()')
              Instance Receiver: 
                ILocalReferenceExpression: employee (OperationKind.LocalReferenceExpression, Type: DisplayStructContentsTest.Program.Employee) (Syntax: 'employee')
              Arguments(0)
          Arguments(0)
  Body: 
    IBlockStatement (1 statements) (OperationKind.BlockStatement) (Syntax: '{ ... }')
      IExpressionStatement (OperationKind.ExpressionStatement) (Syntax: 'System.Cons ... mployee)));')
        Expression: 
          IInvocationExpression (void System.Console.WriteLine(System.String value)) (OperationKind.InvocationExpression, Type: System.Void) (Syntax: 'System.Cons ... employee)))')
            Instance Receiver: 
              null
            Arguments(1):
                IArgument (ArgumentKind.Explicit, Matching Parameter: value) (OperationKind.Argument) (Syntax: 'fi.Name + "" ... (employee))')
                  IBinaryOperatorExpression (BinaryOperatorKind.Add) (OperationKind.BinaryOperatorExpression, Type: System.String) (Syntax: 'fi.Name + "" ... (employee))')
                    Left: 
                      IBinaryOperatorExpression (BinaryOperatorKind.Add) (OperationKind.BinaryOperatorExpression, Type: System.String) (Syntax: 'fi.Name + "" = ""')
                        Left: 
                          IPropertyReferenceExpression: System.String System.Reflection.MemberInfo.Name { get; } (OperationKind.PropertyReferenceExpression, Type: System.String) (Syntax: 'fi.Name')
                            Instance Receiver: 
                              ILocalReferenceExpression: fi (OperationKind.LocalReferenceExpression, Type: System.Reflection.FieldInfo) (Syntax: 'fi')
                        Right: 
                          ILiteralExpression (OperationKind.LiteralExpression, Type: System.String, Constant: "" = "") (Syntax: '"" = ""')
                    Right: 
                      IInvocationExpression (System.String System.Convert.ToString(System.Object value)) (OperationKind.InvocationExpression, Type: System.String) (Syntax: 'System.Conv ... (employee))')
                        Instance Receiver: 
                          null
                        Arguments(1):
                            IArgument (ArgumentKind.Explicit, Matching Parameter: value) (OperationKind.Argument) (Syntax: 'fi.GetValue(employee)')
                              IInvocationExpression (virtual System.Object System.Reflection.FieldInfo.GetValue(System.Object obj)) (OperationKind.InvocationExpression, Type: System.Object) (Syntax: 'fi.GetValue(employee)')
                                Instance Receiver: 
                                  ILocalReferenceExpression: fi (OperationKind.LocalReferenceExpression, Type: System.Reflection.FieldInfo) (Syntax: 'fi')
                                Arguments(1):
                                    IArgument (ArgumentKind.Explicit, Matching Parameter: obj) (OperationKind.Argument) (Syntax: 'employee')
                                      IConversionExpression (Implicit, TryCast: False, Unchecked) (OperationKind.ConversionExpression, Type: System.Object, IsImplicit) (Syntax: 'employee')
                                        Conversion: CommonConversion (Exists: True, IsIdentity: False, IsNumeric: False, IsReference: False, IsUserDefined: False) (MethodSymbol: null)
                                        Operand: 
                                          ILocalReferenceExpression: employee (OperationKind.LocalReferenceExpression, Type: DisplayStructContentsTest.Program.Employee) (Syntax: 'employee')
                                      InConversion: CommonConversion (Exists: True, IsIdentity: True, IsNumeric: False, IsReference: False, IsUserDefined: False) (MethodSymbol: null)
                                      OutConversion: CommonConversion (Exists: True, IsIdentity: True, IsNumeric: False, IsReference: False, IsUserDefined: False) (MethodSymbol: null)
                              InConversion: CommonConversion (Exists: True, IsIdentity: True, IsNumeric: False, IsReference: False, IsUserDefined: False) (MethodSymbol: null)
                              OutConversion: CommonConversion (Exists: True, IsIdentity: True, IsNumeric: False, IsReference: False, IsUserDefined: False) (MethodSymbol: null)
                  InConversion: CommonConversion (Exists: True, IsIdentity: True, IsNumeric: False, IsReference: False, IsUserDefined: False) (MethodSymbol: null)
                  OutConversion: CommonConversion (Exists: True, IsIdentity: True, IsNumeric: False, IsReference: False, IsUserDefined: False) (MethodSymbol: null)
  NextVariables(0)
";
            VerifyOperationTreeForTest<ForEachStatementSyntax>(source, expectedOperationTree);
        }

        [CompilerTrait(CompilerFeature.IOperation)]
        [Fact, WorkItem(17602, "https://github.com/dotnet/roslyn/issues/17602")]
        public void IForEachLoopStatement_String()
        {
            string source = @"
class Class1
{
    public void M()
    {
        const string s = """";
        /*<bind>*/foreach (char c in s)
        {
            System.Console.WriteLine(c);
        }/*</bind>*/

    }
}

";
            string expectedOperationTree = @"
IForEachLoopStatement (LoopKind.ForEach) (OperationKind.LoopStatement) (Syntax: 'foreach (ch ... }')
  Locals: Local_1: System.Char c
  LoopControlVariable: 
    ILocalReferenceExpression: c (IsDeclaration: True) (OperationKind.LocalReferenceExpression, Type: System.Char, Constant: null) (Syntax: 'foreach (ch ... }')
  Collection: 
    IConversionExpression (Implicit, TryCast: False, Unchecked) (OperationKind.ConversionExpression, Type: System.String, IsImplicit) (Syntax: 's')
      Conversion: CommonConversion (Exists: True, IsIdentity: True, IsNumeric: False, IsReference: False, IsUserDefined: False) (MethodSymbol: null)
      Operand: 
        ILocalReferenceExpression: s (OperationKind.LocalReferenceExpression, Type: System.String, Constant: """") (Syntax: 's')
  Body: 
    IBlockStatement (1 statements) (OperationKind.BlockStatement) (Syntax: '{ ... }')
      IExpressionStatement (OperationKind.ExpressionStatement) (Syntax: 'System.Cons ... iteLine(c);')
        Expression: 
          IInvocationExpression (void System.Console.WriteLine(System.Char value)) (OperationKind.InvocationExpression, Type: System.Void) (Syntax: 'System.Cons ... riteLine(c)')
            Instance Receiver: 
              null
            Arguments(1):
                IArgument (ArgumentKind.Explicit, Matching Parameter: value) (OperationKind.Argument) (Syntax: 'c')
                  ILocalReferenceExpression: c (OperationKind.LocalReferenceExpression, Type: System.Char) (Syntax: 'c')
                  InConversion: CommonConversion (Exists: True, IsIdentity: True, IsNumeric: False, IsReference: False, IsUserDefined: False) (MethodSymbol: null)
                  OutConversion: CommonConversion (Exists: True, IsIdentity: True, IsNumeric: False, IsReference: False, IsUserDefined: False) (MethodSymbol: null)
  NextVariables(0)
";
            VerifyOperationTreeForTest<ForEachStatementSyntax>(source, expectedOperationTree);
        }

        [CompilerTrait(CompilerFeature.IOperation)]
        [Fact, WorkItem(17602, "https://github.com/dotnet/roslyn/issues/17602")]
        public void IForEachLoopStatement_WithVar()
        {
            string source = @"
using System.Collections.Generic;
class Program
{
    static Dictionary<int, int> _f = new Dictionary<int, int>();

    static void Main()
    {
        _f.Add(1, 2);
        _f.Add(2, 3);
        _f.Add(3, 4);

        /*<bind>*/foreach (var pair in _f)
        {
            System.Console.WriteLine(""{0},{1}"", pair.Key, pair.Value);
        }/*</bind>*/
    }
}
";
            string expectedOperationTree = @"
IForEachLoopStatement (LoopKind.ForEach) (OperationKind.LoopStatement) (Syntax: 'foreach (va ... }')
  Locals: Local_1: System.Collections.Generic.KeyValuePair<System.Int32, System.Int32> pair
  LoopControlVariable: 
    ILocalReferenceExpression: pair (IsDeclaration: True) (OperationKind.LocalReferenceExpression, Type: System.Collections.Generic.KeyValuePair<System.Int32, System.Int32>, Constant: null) (Syntax: 'foreach (va ... }')
  Collection: 
    IConversionExpression (Implicit, TryCast: False, Unchecked) (OperationKind.ConversionExpression, Type: System.Collections.Generic.Dictionary<System.Int32, System.Int32>, IsImplicit) (Syntax: '_f')
      Conversion: CommonConversion (Exists: True, IsIdentity: True, IsNumeric: False, IsReference: False, IsUserDefined: False) (MethodSymbol: null)
      Operand: 
        IFieldReferenceExpression: System.Collections.Generic.Dictionary<System.Int32, System.Int32> Program._f (Static) (OperationKind.FieldReferenceExpression, Type: System.Collections.Generic.Dictionary<System.Int32, System.Int32>) (Syntax: '_f')
          Instance Receiver: 
            null
  Body: 
    IBlockStatement (1 statements) (OperationKind.BlockStatement) (Syntax: '{ ... }')
      IExpressionStatement (OperationKind.ExpressionStatement) (Syntax: 'System.Cons ... air.Value);')
        Expression: 
          IInvocationExpression (void System.Console.WriteLine(System.String format, System.Object arg0, System.Object arg1)) (OperationKind.InvocationExpression, Type: System.Void) (Syntax: 'System.Cons ... pair.Value)')
            Instance Receiver: 
              null
            Arguments(3):
                IArgument (ArgumentKind.Explicit, Matching Parameter: format) (OperationKind.Argument) (Syntax: '""{0},{1}""')
                  ILiteralExpression (OperationKind.LiteralExpression, Type: System.String, Constant: ""{0},{1}"") (Syntax: '""{0},{1}""')
                  InConversion: CommonConversion (Exists: True, IsIdentity: True, IsNumeric: False, IsReference: False, IsUserDefined: False) (MethodSymbol: null)
                  OutConversion: CommonConversion (Exists: True, IsIdentity: True, IsNumeric: False, IsReference: False, IsUserDefined: False) (MethodSymbol: null)
                IArgument (ArgumentKind.Explicit, Matching Parameter: arg0) (OperationKind.Argument) (Syntax: 'pair.Key')
                  IConversionExpression (Implicit, TryCast: False, Unchecked) (OperationKind.ConversionExpression, Type: System.Object, IsImplicit) (Syntax: 'pair.Key')
                    Conversion: CommonConversion (Exists: True, IsIdentity: False, IsNumeric: False, IsReference: False, IsUserDefined: False) (MethodSymbol: null)
                    Operand: 
                      IPropertyReferenceExpression: System.Int32 System.Collections.Generic.KeyValuePair<System.Int32, System.Int32>.Key { get; } (OperationKind.PropertyReferenceExpression, Type: System.Int32) (Syntax: 'pair.Key')
                        Instance Receiver: 
                          ILocalReferenceExpression: pair (OperationKind.LocalReferenceExpression, Type: System.Collections.Generic.KeyValuePair<System.Int32, System.Int32>) (Syntax: 'pair')
                  InConversion: CommonConversion (Exists: True, IsIdentity: True, IsNumeric: False, IsReference: False, IsUserDefined: False) (MethodSymbol: null)
                  OutConversion: CommonConversion (Exists: True, IsIdentity: True, IsNumeric: False, IsReference: False, IsUserDefined: False) (MethodSymbol: null)
                IArgument (ArgumentKind.Explicit, Matching Parameter: arg1) (OperationKind.Argument) (Syntax: 'pair.Value')
                  IConversionExpression (Implicit, TryCast: False, Unchecked) (OperationKind.ConversionExpression, Type: System.Object, IsImplicit) (Syntax: 'pair.Value')
                    Conversion: CommonConversion (Exists: True, IsIdentity: False, IsNumeric: False, IsReference: False, IsUserDefined: False) (MethodSymbol: null)
                    Operand: 
                      IPropertyReferenceExpression: System.Int32 System.Collections.Generic.KeyValuePair<System.Int32, System.Int32>.Value { get; } (OperationKind.PropertyReferenceExpression, Type: System.Int32) (Syntax: 'pair.Value')
                        Instance Receiver: 
                          ILocalReferenceExpression: pair (OperationKind.LocalReferenceExpression, Type: System.Collections.Generic.KeyValuePair<System.Int32, System.Int32>) (Syntax: 'pair')
                  InConversion: CommonConversion (Exists: True, IsIdentity: True, IsNumeric: False, IsReference: False, IsUserDefined: False) (MethodSymbol: null)
                  OutConversion: CommonConversion (Exists: True, IsIdentity: True, IsNumeric: False, IsReference: False, IsUserDefined: False) (MethodSymbol: null)
  NextVariables(0)
";
            VerifyOperationTreeForTest<ForEachStatementSyntax>(source, expectedOperationTree);
        }

        [CompilerTrait(CompilerFeature.IOperation)]
        [Fact, WorkItem(17602, "https://github.com/dotnet/roslyn/issues/17602")]
        public void IForEachLoopStatement_BadElementType()
        {
            string source = @"
class C
{
    static void Main()
    {
        System.Collections.IEnumerable sequence = null;
        /*<bind>*/foreach (MissingType x in sequence)
        {
            bool b = !x.Equals(null);
        }/*</bind>*/
    }
}
";
            string expectedOperationTree = @"
IForEachLoopStatement (LoopKind.ForEach) (OperationKind.LoopStatement, IsInvalid) (Syntax: 'foreach (Mi ... }')
  Locals: Local_1: MissingType x
  LoopControlVariable: 
    ILocalReferenceExpression: x (IsDeclaration: True) (OperationKind.LocalReferenceExpression, Type: MissingType, Constant: null, IsInvalid) (Syntax: 'foreach (Mi ... }')
  Collection: 
    ILocalReferenceExpression: sequence (OperationKind.LocalReferenceExpression, Type: System.Collections.IEnumerable) (Syntax: 'sequence')
  Body: 
    IBlockStatement (1 statements, 1 locals) (OperationKind.BlockStatement) (Syntax: '{ ... }')
      Locals: Local_1: System.Boolean b
      IVariableDeclarationStatement (1 declarations) (OperationKind.VariableDeclarationStatement) (Syntax: 'bool b = !x ... uals(null);')
        IVariableDeclaration (1 variables) (OperationKind.VariableDeclaration) (Syntax: 'b = !x.Equals(null)')
          Variables: Local_1: System.Boolean b
          Initializer: 
            IConversionExpression (Implicit, TryCast: False, Unchecked) (OperationKind.ConversionExpression, Type: System.Boolean, IsImplicit) (Syntax: '!x.Equals(null)')
              Conversion: CommonConversion (Exists: True, IsIdentity: False, IsNumeric: False, IsReference: False, IsUserDefined: False) (MethodSymbol: null)
              Operand: 
                IUnaryOperatorExpression (UnaryOperatorKind.Not) (OperationKind.UnaryOperatorExpression, Type: System.Object) (Syntax: '!x.Equals(null)')
                  Operand: 
                    IInvocationExpression ( ? C.()) (OperationKind.InvocationExpression, Type: ?) (Syntax: 'x.Equals(null)')
                      Instance Receiver: 
                        IOperation:  (OperationKind.None) (Syntax: 'x.Equals')
                          Children(1):
                              ILocalReferenceExpression: x (OperationKind.LocalReferenceExpression, Type: MissingType) (Syntax: 'x')
                      Arguments(1):
                          IArgument (ArgumentKind.Explicit, Matching Parameter: null) (OperationKind.Argument) (Syntax: 'null')
                            ILiteralExpression (OperationKind.LiteralExpression, Type: null, Constant: null) (Syntax: 'null')
                            InConversion: CommonConversion (Exists: True, IsIdentity: True, IsNumeric: False, IsReference: False, IsUserDefined: False) (MethodSymbol: null)
                            OutConversion: CommonConversion (Exists: True, IsIdentity: True, IsNumeric: False, IsReference: False, IsUserDefined: False) (MethodSymbol: null)
  NextVariables(0)
";
            VerifyOperationTreeForTest<ForEachStatementSyntax>(source, expectedOperationTree);
        }

        [CompilerTrait(CompilerFeature.IOperation)]
        [Fact, WorkItem(17602, "https://github.com/dotnet/roslyn/issues/17602")]
        public void IForEachLoopStatement_NullLiteralCollection()
        {
            string source = @"
class C
{
    static void Main()
    {
        /*<bind>*/foreach (int x in null)
        {
        }/*</bind>*/
    }
}
";
            string expectedOperationTree = @"
IForEachLoopStatement (LoopKind.ForEach) (OperationKind.LoopStatement, IsInvalid) (Syntax: 'foreach (in ... }')
  Locals: Local_1: System.Int32 x
  LoopControlVariable: 
    ILocalReferenceExpression: x (IsDeclaration: True) (OperationKind.LocalReferenceExpression, Type: System.Int32, Constant: null, IsInvalid) (Syntax: 'foreach (in ... }')
  Collection: 
    ILiteralExpression (OperationKind.LiteralExpression, Type: null, Constant: null, IsInvalid) (Syntax: 'null')
  Body: 
    IBlockStatement (0 statements) (OperationKind.BlockStatement) (Syntax: '{ ... }')
  NextVariables(0)
";
            VerifyOperationTreeForTest<ForEachStatementSyntax>(source, expectedOperationTree);
        }

        [CompilerTrait(CompilerFeature.IOperation)]
        [Fact, WorkItem(17602, "https://github.com/dotnet/roslyn/issues/17602")]
        public void IForEachLoopStatement_NoElementCollection()
        {
            string source = @"
class C
{
    static void Main(string[] args)
    {
        /*<bind>*/foreach (int x in args)
        {
        }/*</bind>*/
    }
}
";
            string expectedOperationTree = @"
IForEachLoopStatement (LoopKind.ForEach) (OperationKind.LoopStatement, IsInvalid) (Syntax: 'foreach (in ... }')
  Locals: Local_1: System.Int32 x
  LoopControlVariable: 
    ILocalReferenceExpression: x (IsDeclaration: True) (OperationKind.LocalReferenceExpression, Type: System.Int32, Constant: null, IsInvalid) (Syntax: 'foreach (in ... }')
  Collection: 
    IConversionExpression (Implicit, TryCast: False, Unchecked) (OperationKind.ConversionExpression, Type: System.Collections.IEnumerable, IsImplicit) (Syntax: 'args')
      Conversion: CommonConversion (Exists: True, IsIdentity: False, IsNumeric: False, IsReference: True, IsUserDefined: False) (MethodSymbol: null)
      Operand: 
        IParameterReferenceExpression: args (OperationKind.ParameterReferenceExpression, Type: System.String[]) (Syntax: 'args')
  Body: 
    IBlockStatement (0 statements) (OperationKind.BlockStatement) (Syntax: '{ ... }')
  NextVariables(0)
";
            VerifyOperationTreeForTest<ForEachStatementSyntax>(source, expectedOperationTree);
        }

        [CompilerTrait(CompilerFeature.IOperation)]
        [Fact, WorkItem(17602, "https://github.com/dotnet/roslyn/issues/17602")]
        public void IForEachLoopStatement_ModifyIterationVariable()
        {
            string source = @"
class C
{
    void F(int[] a)
    {
        /*<bind>*/foreach (int x in a) { x++; }/*</bind>*/
    }
}
";
            string expectedOperationTree = @"
IForEachLoopStatement (LoopKind.ForEach) (OperationKind.LoopStatement, IsInvalid) (Syntax: 'foreach (in ... a) { x++; }')
  Locals: Local_1: System.Int32 x
  LoopControlVariable: 
    ILocalReferenceExpression: x (IsDeclaration: True) (OperationKind.LocalReferenceExpression, Type: System.Int32, Constant: null, IsInvalid) (Syntax: 'foreach (in ... a) { x++; }')
  Collection: 
    IConversionExpression (Implicit, TryCast: False, Unchecked) (OperationKind.ConversionExpression, Type: System.Collections.IEnumerable, IsImplicit) (Syntax: 'a')
      Conversion: CommonConversion (Exists: True, IsIdentity: False, IsNumeric: False, IsReference: True, IsUserDefined: False) (MethodSymbol: null)
      Operand: 
        IParameterReferenceExpression: a (OperationKind.ParameterReferenceExpression, Type: System.Int32[]) (Syntax: 'a')
  Body: 
    IBlockStatement (1 statements) (OperationKind.BlockStatement, IsInvalid) (Syntax: '{ x++; }')
      IExpressionStatement (OperationKind.ExpressionStatement, IsInvalid) (Syntax: 'x++;')
        Expression: 
          IIncrementOrDecrementExpression (Postfix) (OperationKind.IncrementExpression, Type: System.Object, IsInvalid) (Syntax: 'x++')
            Target: 
              IInvalidExpression (OperationKind.InvalidExpression, Type: System.Int32, IsInvalid, IsImplicit) (Syntax: 'x')
                Children(1):
                    ILocalReferenceExpression: x (OperationKind.LocalReferenceExpression, Type: System.Int32, IsInvalid) (Syntax: 'x')
  NextVariables(0)
";
            VerifyOperationTreeForTest<ForEachStatementSyntax>(source, expectedOperationTree);
        }

        [CompilerTrait(CompilerFeature.IOperation)]
        [Fact, WorkItem(17602, "https://github.com/dotnet/roslyn/issues/17602")]
        public void IForEachLoopStatement_Pattern()
        {
            string source = @"
class C
{
    void F(Enumerable e)
    {
        /*<bind>*/foreach (long x in e) { }/*</bind>*/
    }
}

class Enumerable
{
    public Enumerator GetEnumerator() { return new Enumerator(); }
}

class Enumerator
{
    public int Current { get { return 1; } }
    public bool MoveNext() { return false; }
}

";
            string expectedOperationTree = @"
IForEachLoopStatement (LoopKind.ForEach) (OperationKind.LoopStatement) (Syntax: 'foreach (lo ... x in e) { }')
  Locals: Local_1: System.Int64 x
  LoopControlVariable: 
    ILocalReferenceExpression: x (IsDeclaration: True) (OperationKind.LocalReferenceExpression, Type: System.Int64, Constant: null) (Syntax: 'foreach (lo ... x in e) { }')
  Collection: 
    IConversionExpression (Implicit, TryCast: False, Unchecked) (OperationKind.ConversionExpression, Type: Enumerable, IsImplicit) (Syntax: 'e')
      Conversion: CommonConversion (Exists: True, IsIdentity: True, IsNumeric: False, IsReference: False, IsUserDefined: False) (MethodSymbol: null)
      Operand: 
        IParameterReferenceExpression: e (OperationKind.ParameterReferenceExpression, Type: Enumerable) (Syntax: 'e')
  Body: 
    IBlockStatement (0 statements) (OperationKind.BlockStatement) (Syntax: '{ }')
  NextVariables(0)
";
            VerifyOperationTreeForTest<ForEachStatementSyntax>(source, expectedOperationTree);
        }

        [CompilerTrait(CompilerFeature.IOperation)]
        [Fact, WorkItem(17602, "https://github.com/dotnet/roslyn/issues/17602")]
        public void IForEachLoopStatement_ImplicitlyTypedString()
        {
            string source = @"
class C
{
    void F(string s)
    {
        /*<bind>*/foreach (var x in s) { }/*</bind>*/
    }
}
";
            string expectedOperationTree = @"
IForEachLoopStatement (LoopKind.ForEach) (OperationKind.LoopStatement) (Syntax: 'foreach (var x in s) { }')
  Locals: Local_1: System.Char x
  LoopControlVariable: 
    ILocalReferenceExpression: x (IsDeclaration: True) (OperationKind.LocalReferenceExpression, Type: System.Char, Constant: null) (Syntax: 'foreach (var x in s) { }')
  Collection: 
    IConversionExpression (Implicit, TryCast: False, Unchecked) (OperationKind.ConversionExpression, Type: System.String, IsImplicit) (Syntax: 's')
      Conversion: CommonConversion (Exists: True, IsIdentity: True, IsNumeric: False, IsReference: False, IsUserDefined: False) (MethodSymbol: null)
      Operand: 
        IParameterReferenceExpression: s (OperationKind.ParameterReferenceExpression, Type: System.String) (Syntax: 's')
  Body: 
    IBlockStatement (0 statements) (OperationKind.BlockStatement) (Syntax: '{ }')
  NextVariables(0)
";
            VerifyOperationTreeForTest<ForEachStatementSyntax>(source, expectedOperationTree);
        }

        [CompilerTrait(CompilerFeature.IOperation)]
        [Fact, WorkItem(17602, "https://github.com/dotnet/roslyn/issues/17602")]
        public void IForEachLoopStatement_ExplicitlyTypedVar()
        {
            string source = @"
class C
{
    void F(var[] a)
    {
        /*<bind>*/foreach (var x in a) { }/*</bind>*/
    }

    class var { }
}
";
            string expectedOperationTree = @"
IForEachLoopStatement (LoopKind.ForEach) (OperationKind.LoopStatement) (Syntax: 'foreach (var x in a) { }')
  Locals: Local_1: C.var x
  LoopControlVariable: 
    ILocalReferenceExpression: x (IsDeclaration: True) (OperationKind.LocalReferenceExpression, Type: C.var, Constant: null) (Syntax: 'foreach (var x in a) { }')
  Collection: 
    IConversionExpression (Implicit, TryCast: False, Unchecked) (OperationKind.ConversionExpression, Type: System.Collections.IEnumerable, IsImplicit) (Syntax: 'a')
      Conversion: CommonConversion (Exists: True, IsIdentity: False, IsNumeric: False, IsReference: True, IsUserDefined: False) (MethodSymbol: null)
      Operand: 
        IParameterReferenceExpression: a (OperationKind.ParameterReferenceExpression, Type: C.var[]) (Syntax: 'a')
  Body: 
    IBlockStatement (0 statements) (OperationKind.BlockStatement) (Syntax: '{ }')
  NextVariables(0)
";
            VerifyOperationTreeForTest<ForEachStatementSyntax>(source, expectedOperationTree);
        }

        [CompilerTrait(CompilerFeature.IOperation)]
        [Fact, WorkItem(17602, "https://github.com/dotnet/roslyn/issues/17602")]
        public void IForEachLoopStatement_DynamicEnumerable()
        {
            string source = @"
class C
{
    void F(dynamic d)
    {
        /*<bind>*/foreach (int x in d) { }/*</bind>*/
    }
}
";
            string expectedOperationTree = @"
IForEachLoopStatement (LoopKind.ForEach) (OperationKind.LoopStatement) (Syntax: 'foreach (int x in d) { }')
  Locals: Local_1: System.Int32 x
  LoopControlVariable: 
    ILocalReferenceExpression: x (IsDeclaration: True) (OperationKind.LocalReferenceExpression, Type: System.Int32, Constant: null) (Syntax: 'foreach (int x in d) { }')
  Collection: 
    IConversionExpression (Implicit, TryCast: False, Unchecked) (OperationKind.ConversionExpression, Type: System.Collections.IEnumerable, IsImplicit) (Syntax: 'd')
      Conversion: CommonConversion (Exists: True, IsIdentity: False, IsNumeric: False, IsReference: False, IsUserDefined: False) (MethodSymbol: null)
      Operand: 
        IParameterReferenceExpression: d (OperationKind.ParameterReferenceExpression, Type: dynamic) (Syntax: 'd')
  Body: 
    IBlockStatement (0 statements) (OperationKind.BlockStatement) (Syntax: '{ }')
  NextVariables(0)
";
            VerifyOperationTreeForTest<ForEachStatementSyntax>(source, expectedOperationTree);
        }

        [CompilerTrait(CompilerFeature.IOperation)]
        [Fact, WorkItem(17602, "https://github.com/dotnet/roslyn/issues/17602")]
        public void IForEachLoopStatement_TypeParameterConstrainedToInterface()
        {
            string source = @"
class C
{
    static void Test<T>() where T : System.Collections.IEnumerator
    {
        /*<bind>*/foreach (object x in new Enumerable<T>())
        {
            System.Console.WriteLine(x);
        }/*</bind>*/
    }
}

public class Enumerable<T>
{
    public T GetEnumerator() { return default(T); }
}
";
            string expectedOperationTree = @"
IForEachLoopStatement (LoopKind.ForEach) (OperationKind.LoopStatement) (Syntax: 'foreach (ob ... }')
  Locals: Local_1: System.Object x
  LoopControlVariable: 
    ILocalReferenceExpression: x (IsDeclaration: True) (OperationKind.LocalReferenceExpression, Type: System.Object, Constant: null) (Syntax: 'foreach (ob ... }')
  Collection: 
    IConversionExpression (Implicit, TryCast: False, Unchecked) (OperationKind.ConversionExpression, Type: Enumerable<T>, IsImplicit) (Syntax: 'new Enumerable<T>()')
      Conversion: CommonConversion (Exists: True, IsIdentity: True, IsNumeric: False, IsReference: False, IsUserDefined: False) (MethodSymbol: null)
      Operand: 
        IObjectCreationExpression (Constructor: Enumerable<T>..ctor()) (OperationKind.ObjectCreationExpression, Type: Enumerable<T>) (Syntax: 'new Enumerable<T>()')
          Arguments(0)
          Initializer: 
            null
  Body: 
    IBlockStatement (1 statements) (OperationKind.BlockStatement) (Syntax: '{ ... }')
      IExpressionStatement (OperationKind.ExpressionStatement) (Syntax: 'System.Cons ... iteLine(x);')
        Expression: 
          IInvocationExpression (void System.Console.WriteLine(System.Object value)) (OperationKind.InvocationExpression, Type: System.Void) (Syntax: 'System.Cons ... riteLine(x)')
            Instance Receiver: 
              null
            Arguments(1):
                IArgument (ArgumentKind.Explicit, Matching Parameter: value) (OperationKind.Argument) (Syntax: 'x')
                  ILocalReferenceExpression: x (OperationKind.LocalReferenceExpression, Type: System.Object) (Syntax: 'x')
                  InConversion: CommonConversion (Exists: True, IsIdentity: True, IsNumeric: False, IsReference: False, IsUserDefined: False) (MethodSymbol: null)
                  OutConversion: CommonConversion (Exists: True, IsIdentity: True, IsNumeric: False, IsReference: False, IsUserDefined: False) (MethodSymbol: null)
  NextVariables(0)
";
            VerifyOperationTreeForTest<ForEachStatementSyntax>(source, expectedOperationTree);
        }

        [CompilerTrait(CompilerFeature.IOperation)]
        [Fact, WorkItem(17602, "https://github.com/dotnet/roslyn/issues/17602")]
        public void IForEachLoopStatement_CastArrayToIEnumerable()
        {
            string source = @"
using System.Collections;

class C
{
    static void Main(string[] args)
    {
        /*<bind>*/foreach (string x in (IEnumerable)args) { }/*</bind>*/
    }
}
";
            string expectedOperationTree = @"
IForEachLoopStatement (LoopKind.ForEach) (OperationKind.LoopStatement) (Syntax: 'foreach (st ... e)args) { }')
  Locals: Local_1: System.String x
  LoopControlVariable: 
    ILocalReferenceExpression: x (IsDeclaration: True) (OperationKind.LocalReferenceExpression, Type: System.String, Constant: null) (Syntax: 'foreach (st ... e)args) { }')
  Collection: 
    IConversionExpression (Implicit, TryCast: False, Unchecked) (OperationKind.ConversionExpression, Type: System.Collections.IEnumerable, IsImplicit) (Syntax: '(IEnumerable)args')
      Conversion: CommonConversion (Exists: True, IsIdentity: True, IsNumeric: False, IsReference: False, IsUserDefined: False) (MethodSymbol: null)
      Operand: 
        IConversionExpression (Explicit, TryCast: False, Unchecked) (OperationKind.ConversionExpression, Type: System.Collections.IEnumerable) (Syntax: '(IEnumerable)args')
          Conversion: CommonConversion (Exists: True, IsIdentity: False, IsNumeric: False, IsReference: True, IsUserDefined: False) (MethodSymbol: null)
          Operand: 
            IParameterReferenceExpression: args (OperationKind.ParameterReferenceExpression, Type: System.String[]) (Syntax: 'args')
  Body: 
    IBlockStatement (0 statements) (OperationKind.BlockStatement) (Syntax: '{ }')
  NextVariables(0)
";

            VerifyOperationTreeForTest<ForEachStatementSyntax>(source, expectedOperationTree);
        }

        [CompilerTrait(CompilerFeature.IOperation)]
        [Fact, WorkItem(17602, "https://github.com/dotnet/roslyn/issues/17602")]
        public void IForEachLoopStatement_WithThrow()
        {
            string source = @"
class Program
{
    static void Main()
    {
        int[] numbers = { 1, 2, 3, 4 };

        /*<bind>*/foreach (int num in numbers)
        {
            if (num > 3)
            {
                throw new System.Exception(""testing"");
            }
            System.Console.WriteLine(num);
        }/*</bind>*/
    }
}
";
            string expectedOperationTree = @"
IForEachLoopStatement (LoopKind.ForEach) (OperationKind.LoopStatement) (Syntax: 'foreach (in ... }')
  Locals: Local_1: System.Int32 num
  LoopControlVariable: 
    ILocalReferenceExpression: num (IsDeclaration: True) (OperationKind.LocalReferenceExpression, Type: System.Int32, Constant: null) (Syntax: 'foreach (in ... }')
  Collection: 
    IConversionExpression (Implicit, TryCast: False, Unchecked) (OperationKind.ConversionExpression, Type: System.Collections.IEnumerable, IsImplicit) (Syntax: 'numbers')
      Conversion: CommonConversion (Exists: True, IsIdentity: False, IsNumeric: False, IsReference: True, IsUserDefined: False) (MethodSymbol: null)
      Operand: 
        ILocalReferenceExpression: numbers (OperationKind.LocalReferenceExpression, Type: System.Int32[]) (Syntax: 'numbers')
  Body: 
    IBlockStatement (2 statements) (OperationKind.BlockStatement) (Syntax: '{ ... }')
      IIfStatement (OperationKind.IfStatement) (Syntax: 'if (num > 3 ... }')
        Condition: 
          IBinaryOperatorExpression (BinaryOperatorKind.GreaterThan) (OperationKind.BinaryOperatorExpression, Type: System.Boolean) (Syntax: 'num > 3')
            Left: 
              ILocalReferenceExpression: num (OperationKind.LocalReferenceExpression, Type: System.Int32) (Syntax: 'num')
            Right: 
              ILiteralExpression (OperationKind.LiteralExpression, Type: System.Int32, Constant: 3) (Syntax: '3')
        IfTrue: 
          IBlockStatement (1 statements) (OperationKind.BlockStatement) (Syntax: '{ ... }')
            IExpressionStatement (OperationKind.ExpressionStatement) (Syntax: 'throw new S ... ""testing"");')
              Expression: 
                IThrowExpression (OperationKind.ThrowExpression, Type: System.Exception) (Syntax: 'throw new S ... ""testing"");')
                  IObjectCreationExpression (Constructor: System.Exception..ctor(System.String message)) (OperationKind.ObjectCreationExpression, Type: System.Exception) (Syntax: 'new System. ... (""testing"")')
                    Arguments(1):
                        IArgument (ArgumentKind.Explicit, Matching Parameter: message) (OperationKind.Argument) (Syntax: '""testing""')
                          ILiteralExpression (OperationKind.LiteralExpression, Type: System.String, Constant: ""testing"") (Syntax: '""testing""')
                          InConversion: CommonConversion (Exists: True, IsIdentity: True, IsNumeric: False, IsReference: False, IsUserDefined: False) (MethodSymbol: null)
                          OutConversion: CommonConversion (Exists: True, IsIdentity: True, IsNumeric: False, IsReference: False, IsUserDefined: False) (MethodSymbol: null)
                    Initializer: 
                      null
        IfFalse: 
          null
      IExpressionStatement (OperationKind.ExpressionStatement) (Syntax: 'System.Cons ... eLine(num);')
        Expression: 
          IInvocationExpression (void System.Console.WriteLine(System.Int32 value)) (OperationKind.InvocationExpression, Type: System.Void) (Syntax: 'System.Cons ... teLine(num)')
            Instance Receiver: 
              null
            Arguments(1):
                IArgument (ArgumentKind.Explicit, Matching Parameter: value) (OperationKind.Argument) (Syntax: 'num')
                  ILocalReferenceExpression: num (OperationKind.LocalReferenceExpression, Type: System.Int32) (Syntax: 'num')
                  InConversion: CommonConversion (Exists: True, IsIdentity: True, IsNumeric: False, IsReference: False, IsUserDefined: False) (MethodSymbol: null)
                  OutConversion: CommonConversion (Exists: True, IsIdentity: True, IsNumeric: False, IsReference: False, IsUserDefined: False) (MethodSymbol: null)
  NextVariables(0)
";
            VerifyOperationTreeForTest<ForEachStatementSyntax>(source, expectedOperationTree);
        }

        [CompilerTrait(CompilerFeature.IOperation)]
        [Fact, WorkItem(17602, "https://github.com/dotnet/roslyn/issues/17602")]
        public void IForEachLoopStatement_WithDeconstructDeclaration()
        {
            string source = @"
class X
{
    public static void M((int, int)[] x)
    {
        /*<bind>*/foreach (var (a, b) in x)
        {
        }/*</bind>*/
    }
}
";
            string expectedOperationTree = @"
IForEachLoopStatement (LoopKind.ForEach) (OperationKind.LoopStatement) (Syntax: 'foreach (va ... }')
  Locals: Local_1: System.Int32 a
    Local_2: System.Int32 b
<<<<<<< HEAD
  LoopControlVariable: IDeclarationExpression (OperationKind.DeclarationExpression, Type: (System.Int32 a, System.Int32 b)) (Syntax: 'var (a, b)')
      Expression: ITupleExpression (OperationKind.TupleExpression, Type: (System.Int32 a, System.Int32 b)) (Syntax: '(a, b)')
          Elements(2):
              ILocalReferenceExpression: a (IsDeclaration: True) (OperationKind.LocalReferenceExpression, Type: System.Int32) (Syntax: 'a')
              ILocalReferenceExpression: b (IsDeclaration: True) (OperationKind.LocalReferenceExpression, Type: System.Int32) (Syntax: 'b')
  Collection: IConversionExpression (Implicit, TryCast: False, Unchecked) (OperationKind.ConversionExpression, Type: System.Collections.IEnumerable) (Syntax: 'x')
=======
  LoopControlVariable: 
    IOperation:  (OperationKind.None) (Syntax: 'var (a, b)')
  Collection: 
    IConversionExpression (Implicit, TryCast: False, Unchecked) (OperationKind.ConversionExpression, Type: System.Collections.IEnumerable, IsImplicit) (Syntax: 'x')
>>>>>>> ab843e50
      Conversion: CommonConversion (Exists: True, IsIdentity: False, IsNumeric: False, IsReference: True, IsUserDefined: False) (MethodSymbol: null)
      Operand: 
        IParameterReferenceExpression: x (OperationKind.ParameterReferenceExpression, Type: (System.Int32, System.Int32)[]) (Syntax: 'x')
  Body: 
    IBlockStatement (0 statements) (OperationKind.BlockStatement) (Syntax: '{ ... }')
  NextVariables(0)
";
            var expectedDiagnostics = DiagnosticDescription.None;

            VerifyOperationTreeAndDiagnosticsForTest<ForEachVariableStatementSyntax>(source, expectedOperationTree, expectedDiagnostics);
        }

        [CompilerTrait(CompilerFeature.IOperation)]
        [Fact, WorkItem(17602, "https://github.com/dotnet/roslyn/issues/17602")]
        public void IForEachLoopStatement_WithNestedDeconstructDeclaration()
        {
            string source = @"
class X
{
    public static void M((int, (int, int))[] x)
    {
        /*<bind>*/foreach (var (a, (b, c)) in x)
        {
        }/*</bind>*/
    }
}
";
            string expectedOperationTree = @"
IForEachLoopStatement (LoopKind.ForEach) (OperationKind.LoopStatement) (Syntax: 'foreach (va ... }')
  Locals: Local_1: System.Int32 a
    Local_2: System.Int32 b
    Local_3: System.Int32 c
<<<<<<< HEAD
  LoopControlVariable: IDeclarationExpression (OperationKind.DeclarationExpression, Type: (System.Int32 a, (System.Int32 b, System.Int32 c))) (Syntax: 'var (a, (b, c))')
      Expression: ITupleExpression (OperationKind.TupleExpression, Type: (System.Int32 a, (System.Int32 b, System.Int32 c))) (Syntax: '(a, (b, c))')
          Elements(2):
              ILocalReferenceExpression: a (IsDeclaration: True) (OperationKind.LocalReferenceExpression, Type: System.Int32) (Syntax: 'a')
              ITupleExpression (OperationKind.TupleExpression, Type: (System.Int32 b, System.Int32 c)) (Syntax: '(b, c)')
                Elements(2):
                    ILocalReferenceExpression: b (IsDeclaration: True) (OperationKind.LocalReferenceExpression, Type: System.Int32) (Syntax: 'b')
                    ILocalReferenceExpression: c (IsDeclaration: True) (OperationKind.LocalReferenceExpression, Type: System.Int32) (Syntax: 'c')
  Collection: IConversionExpression (Implicit, TryCast: False, Unchecked) (OperationKind.ConversionExpression, Type: System.Collections.IEnumerable) (Syntax: 'x')
=======
  LoopControlVariable: 
    IOperation:  (OperationKind.None) (Syntax: 'var (a, (b, c))')
  Collection: 
    IConversionExpression (Implicit, TryCast: False, Unchecked) (OperationKind.ConversionExpression, Type: System.Collections.IEnumerable, IsImplicit) (Syntax: 'x')
>>>>>>> ab843e50
      Conversion: CommonConversion (Exists: True, IsIdentity: False, IsNumeric: False, IsReference: True, IsUserDefined: False) (MethodSymbol: null)
      Operand: 
        IParameterReferenceExpression: x (OperationKind.ParameterReferenceExpression, Type: (System.Int32, (System.Int32, System.Int32))[]) (Syntax: 'x')
  Body: 
    IBlockStatement (0 statements) (OperationKind.BlockStatement) (Syntax: '{ ... }')
  NextVariables(0)
";
            var expectedDiagnostics = DiagnosticDescription.None;

            VerifyOperationTreeAndDiagnosticsForTest<ForEachVariableStatementSyntax>(source, expectedOperationTree, expectedDiagnostics);
        }

        [CompilerTrait(CompilerFeature.IOperation)]
        [Fact, WorkItem(17602, "https://github.com/dotnet/roslyn/issues/17602")]
        public void IForEachLoopStatement_WithInvalidLoopControlVariable()
        {
            string source = @"
class X
{
    public static void M((int, int)[] x)
    /*<bind>*/{
        foreach (i, j in x)
        {
        }
    }/*</bind>*/
}
";
            string expectedOperationTree = @"
IBlockStatement (4 statements) (OperationKind.BlockStatement, IsInvalid) (Syntax: '{ ... }')
  IForEachLoopStatement (LoopKind.ForEach) (OperationKind.LoopStatement, IsInvalid) (Syntax: 'foreach (i')
    LoopControlVariable: 
      null
    Collection: 
      IInvalidExpression (OperationKind.InvalidExpression, Type: null, IsInvalid) (Syntax: '')
        Children(0)
    Body: 
      IExpressionStatement (OperationKind.ExpressionStatement, IsInvalid) (Syntax: '')
        Expression: 
          IInvalidExpression (OperationKind.InvalidExpression, Type: null, IsInvalid) (Syntax: '')
            Children(0)
    NextVariables(0)
  IExpressionStatement (OperationKind.ExpressionStatement, IsInvalid) (Syntax: 'j ')
    Expression: 
      IInvalidExpression (OperationKind.InvalidExpression, Type: ?, IsInvalid) (Syntax: 'j')
        Children(0)
  IExpressionStatement (OperationKind.ExpressionStatement, IsInvalid) (Syntax: 'x')
    Expression: 
      IParameterReferenceExpression: x (OperationKind.ParameterReferenceExpression, Type: (System.Int32, System.Int32)[], IsInvalid) (Syntax: 'x')
  IBlockStatement (0 statements) (OperationKind.BlockStatement) (Syntax: '{ ... }')
";
            var expectedDiagnostics = new DiagnosticDescription[] {
                // CS1515: 'in' expected
                //         foreach (i, j in x)
                Diagnostic(ErrorCode.ERR_InExpected, ",").WithLocation(6, 19),
                // CS0230: Type and identifier are both required in a foreach statement
                //         foreach (i, j in x)
                Diagnostic(ErrorCode.ERR_BadForeachDecl, ",").WithLocation(6, 19),
                // CS1525: Invalid expression term ','
                //         foreach (i, j in x)
                Diagnostic(ErrorCode.ERR_InvalidExprTerm, ",").WithArguments(",").WithLocation(6, 19),
                // CS1026: ) expected
                //         foreach (i, j in x)
                Diagnostic(ErrorCode.ERR_CloseParenExpected, ",").WithLocation(6, 19),
                // CS1525: Invalid expression term ','
                //         foreach (i, j in x)
                Diagnostic(ErrorCode.ERR_InvalidExprTerm, ",").WithArguments(",").WithLocation(6, 19),
                // CS1002: ; expected
                //         foreach (i, j in x)
                Diagnostic(ErrorCode.ERR_SemicolonExpected, ",").WithLocation(6, 19),
                // CS1513: } expected
                //         foreach (i, j in x)
                Diagnostic(ErrorCode.ERR_RbraceExpected, ",").WithLocation(6, 19),
                // CS1002: ; expected
                //         foreach (i, j in x)
                Diagnostic(ErrorCode.ERR_SemicolonExpected, "in").WithLocation(6, 23),
                // CS1513: } expected
                //         foreach (i, j in x)
                Diagnostic(ErrorCode.ERR_RbraceExpected, "in").WithLocation(6, 23),
                // CS1002: ; expected
                //         foreach (i, j in x)
                Diagnostic(ErrorCode.ERR_SemicolonExpected, ")").WithLocation(6, 27),
                // CS1513: } expected
                //         foreach (i, j in x)
                Diagnostic(ErrorCode.ERR_RbraceExpected, ")").WithLocation(6, 27),
                // CS0103: The name 'j' does not exist in the current context
                //         foreach (i, j in x)
                Diagnostic(ErrorCode.ERR_NameNotInContext, "j").WithArguments("j").WithLocation(6, 21)
            };

            VerifyOperationTreeAndDiagnosticsForTest<BlockSyntax>(source, expectedOperationTree, expectedDiagnostics);
        }

        [CompilerTrait(CompilerFeature.IOperation)]
        [Fact, WorkItem(17602, "https://github.com/dotnet/roslyn/issues/17602")]
        public void IForEachLoopStatement_WithInvalidLoopControlVariable_02()
        {
            string source = @"
class X
{
    public static void M(int[] x)
    /*<bind>*/{
        foreach (x[0] in x)
        {
        }
    }/*</bind>*/
}
";
            string expectedOperationTree = @"
IBlockStatement (1 statements) (OperationKind.BlockStatement, IsInvalid) (Syntax: '{ ... }')
  IForEachLoopStatement (LoopKind.ForEach) (OperationKind.LoopStatement, IsInvalid) (Syntax: 'foreach (x[ ... }')
    LoopControlVariable: 
      null
    Collection: 
      IConversionExpression (Implicit, TryCast: False, Unchecked) (OperationKind.ConversionExpression, Type: System.Collections.IEnumerable, IsImplicit) (Syntax: 'x')
        Conversion: CommonConversion (Exists: True, IsIdentity: False, IsNumeric: False, IsReference: True, IsUserDefined: False) (MethodSymbol: null)
        Operand: 
          IParameterReferenceExpression: x (OperationKind.ParameterReferenceExpression, Type: System.Int32[]) (Syntax: 'x')
    Body: 
      IBlockStatement (0 statements) (OperationKind.BlockStatement) (Syntax: '{ ... }')
    NextVariables(0)
";
            var expectedDiagnostics = new DiagnosticDescription[] {
                Diagnostic(ErrorCode.ERR_BadForeachDecl, "in").WithLocation(6, 23)
            };

            VerifyOperationTreeAndDiagnosticsForTest<BlockSyntax>(source, expectedOperationTree, expectedDiagnostics);
        }
    }
}<|MERGE_RESOLUTION|>--- conflicted
+++ resolved
@@ -1016,19 +1016,15 @@
 IForEachLoopStatement (LoopKind.ForEach) (OperationKind.LoopStatement) (Syntax: 'foreach (va ... }')
   Locals: Local_1: System.Int32 a
     Local_2: System.Int32 b
-<<<<<<< HEAD
-  LoopControlVariable: IDeclarationExpression (OperationKind.DeclarationExpression, Type: (System.Int32 a, System.Int32 b)) (Syntax: 'var (a, b)')
-      Expression: ITupleExpression (OperationKind.TupleExpression, Type: (System.Int32 a, System.Int32 b)) (Syntax: '(a, b)')
+  LoopControlVariable: 
+    IDeclarationExpression (OperationKind.DeclarationExpression, Type: (System.Int32 a, System.Int32 b)) (Syntax: 'var (a, b)')
+      Expression: 
+        ITupleExpression (OperationKind.TupleExpression, Type: (System.Int32 a, System.Int32 b)) (Syntax: '(a, b)')
           Elements(2):
               ILocalReferenceExpression: a (IsDeclaration: True) (OperationKind.LocalReferenceExpression, Type: System.Int32) (Syntax: 'a')
               ILocalReferenceExpression: b (IsDeclaration: True) (OperationKind.LocalReferenceExpression, Type: System.Int32) (Syntax: 'b')
-  Collection: IConversionExpression (Implicit, TryCast: False, Unchecked) (OperationKind.ConversionExpression, Type: System.Collections.IEnumerable) (Syntax: 'x')
-=======
-  LoopControlVariable: 
-    IOperation:  (OperationKind.None) (Syntax: 'var (a, b)')
   Collection: 
     IConversionExpression (Implicit, TryCast: False, Unchecked) (OperationKind.ConversionExpression, Type: System.Collections.IEnumerable, IsImplicit) (Syntax: 'x')
->>>>>>> ab843e50
       Conversion: CommonConversion (Exists: True, IsIdentity: False, IsNumeric: False, IsReference: True, IsUserDefined: False) (MethodSymbol: null)
       Operand: 
         IParameterReferenceExpression: x (OperationKind.ParameterReferenceExpression, Type: (System.Int32, System.Int32)[]) (Syntax: 'x')
@@ -1061,22 +1057,18 @@
   Locals: Local_1: System.Int32 a
     Local_2: System.Int32 b
     Local_3: System.Int32 c
-<<<<<<< HEAD
-  LoopControlVariable: IDeclarationExpression (OperationKind.DeclarationExpression, Type: (System.Int32 a, (System.Int32 b, System.Int32 c))) (Syntax: 'var (a, (b, c))')
-      Expression: ITupleExpression (OperationKind.TupleExpression, Type: (System.Int32 a, (System.Int32 b, System.Int32 c))) (Syntax: '(a, (b, c))')
+  LoopControlVariable: 
+    IDeclarationExpression (OperationKind.DeclarationExpression, Type: (System.Int32 a, (System.Int32 b, System.Int32 c))) (Syntax: 'var (a, (b, c))')
+      Expression: 
+        ITupleExpression (OperationKind.TupleExpression, Type: (System.Int32 a, (System.Int32 b, System.Int32 c))) (Syntax: '(a, (b, c))')
           Elements(2):
               ILocalReferenceExpression: a (IsDeclaration: True) (OperationKind.LocalReferenceExpression, Type: System.Int32) (Syntax: 'a')
               ITupleExpression (OperationKind.TupleExpression, Type: (System.Int32 b, System.Int32 c)) (Syntax: '(b, c)')
                 Elements(2):
                     ILocalReferenceExpression: b (IsDeclaration: True) (OperationKind.LocalReferenceExpression, Type: System.Int32) (Syntax: 'b')
                     ILocalReferenceExpression: c (IsDeclaration: True) (OperationKind.LocalReferenceExpression, Type: System.Int32) (Syntax: 'c')
-  Collection: IConversionExpression (Implicit, TryCast: False, Unchecked) (OperationKind.ConversionExpression, Type: System.Collections.IEnumerable) (Syntax: 'x')
-=======
-  LoopControlVariable: 
-    IOperation:  (OperationKind.None) (Syntax: 'var (a, (b, c))')
   Collection: 
     IConversionExpression (Implicit, TryCast: False, Unchecked) (OperationKind.ConversionExpression, Type: System.Collections.IEnumerable, IsImplicit) (Syntax: 'x')
->>>>>>> ab843e50
       Conversion: CommonConversion (Exists: True, IsIdentity: False, IsNumeric: False, IsReference: True, IsUserDefined: False) (MethodSymbol: null)
       Operand: 
         IParameterReferenceExpression: x (OperationKind.ParameterReferenceExpression, Type: (System.Int32, (System.Int32, System.Int32))[]) (Syntax: 'x')
