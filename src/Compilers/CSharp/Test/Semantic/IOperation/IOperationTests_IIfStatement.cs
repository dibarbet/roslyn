﻿// Copyright (c) Microsoft.  All Rights Reserved.  Licensed under the Apache License, Version 2.0.  See License.txt in the project root for license information.

using Microsoft.CodeAnalysis.CSharp.Syntax;
using Microsoft.CodeAnalysis.CSharp.Test.Utilities;
using Microsoft.CodeAnalysis.Test.Utilities;
using Roslyn.Test.Utilities;
using Xunit;

namespace Microsoft.CodeAnalysis.CSharp.UnitTests
{
    public partial class IOperationTests : SemanticModelTestBase
    {
        [CompilerTrait(CompilerFeature.IOperation)]
        [Fact, WorkItem(17601, "https://github.com/dotnet/roslyn/issues/17601")]
        public void IIfstatementSimpleIf()
        {
            string source = @"
class P
{
    private void M()
    {
        bool condition = false;
        /*<bind>*/if (true)
        {
            condition = true;
        }/*</bind>*/
    }
}
";
            string expectedOperationTree = @"
IConditionalOperation (OperationKind.Conditional, Type: null) (Syntax: 'if (true) ... }')
  Condition: 
    ILiteralOperation (OperationKind.Literal, Type: System.Boolean, Constant: True) (Syntax: 'true')
  WhenTrue: 
    IBlockOperation (1 statements) (OperationKind.Block, Type: null) (Syntax: '{ ... }')
      IExpressionStatementOperation (OperationKind.ExpressionStatement, Type: null) (Syntax: 'condition = true;')
        Expression: 
          ISimpleAssignmentOperation (OperationKind.SimpleAssignment, Type: System.Boolean) (Syntax: 'condition = true')
            Left: 
              ILocalReferenceOperation: condition (OperationKind.LocalReference, Type: System.Boolean) (Syntax: 'condition')
            Right: 
              ILiteralOperation (OperationKind.Literal, Type: System.Boolean, Constant: True) (Syntax: 'true')
  WhenFalse: 
    null
";
            var expectedDiagnostics = new DiagnosticDescription[] {
                // CS0219: The variable 'condition' is assigned but its value is never used
                //         bool condition = false;
                Diagnostic(ErrorCode.WRN_UnreferencedVarAssg, "condition").WithArguments("condition").WithLocation(6, 14)
            };

            VerifyOperationTreeAndDiagnosticsForTest<IfStatementSyntax>(source, expectedOperationTree, expectedDiagnostics);
        }

        [CompilerTrait(CompilerFeature.IOperation)]
        [Fact, WorkItem(17601, "https://github.com/dotnet/roslyn/issues/17601")]
        public void IIfstatementSimpleIfWithElse()
        {
            string source = @"
class P
{
    private void M()
    {
        bool condition = false;
        /*<bind>*/if (true)
        {
            condition = true;
        }
        else
        {
            condition = false;
        }/*</bind>*/
    }
}
";
            string expectedOperationTree = @"
IConditionalOperation (OperationKind.Conditional, Type: null) (Syntax: 'if (true) ... }')
  Condition: 
    ILiteralOperation (OperationKind.Literal, Type: System.Boolean, Constant: True) (Syntax: 'true')
  WhenTrue: 
    IBlockOperation (1 statements) (OperationKind.Block, Type: null) (Syntax: '{ ... }')
      IExpressionStatementOperation (OperationKind.ExpressionStatement, Type: null) (Syntax: 'condition = true;')
        Expression: 
          ISimpleAssignmentOperation (OperationKind.SimpleAssignment, Type: System.Boolean) (Syntax: 'condition = true')
            Left: 
              ILocalReferenceOperation: condition (OperationKind.LocalReference, Type: System.Boolean) (Syntax: 'condition')
            Right: 
              ILiteralOperation (OperationKind.Literal, Type: System.Boolean, Constant: True) (Syntax: 'true')
  WhenFalse: 
    IBlockOperation (1 statements) (OperationKind.Block, Type: null) (Syntax: '{ ... }')
      IExpressionStatementOperation (OperationKind.ExpressionStatement, Type: null) (Syntax: 'condition = false;')
        Expression: 
          ISimpleAssignmentOperation (OperationKind.SimpleAssignment, Type: System.Boolean) (Syntax: 'condition = false')
            Left: 
              ILocalReferenceOperation: condition (OperationKind.LocalReference, Type: System.Boolean) (Syntax: 'condition')
            Right: 
              ILiteralOperation (OperationKind.Literal, Type: System.Boolean, Constant: False) (Syntax: 'false')
";
            var expectedDiagnostics = new DiagnosticDescription[] {
                // CS0162: Unreachable code detected
                //             condition = false;
                Diagnostic(ErrorCode.WRN_UnreachableCode, "condition").WithLocation(13, 13),
                // CS0219: The variable 'condition' is assigned but its value is never used
                //         bool condition = false;
                Diagnostic(ErrorCode.WRN_UnreferencedVarAssg, "condition").WithArguments("condition").WithLocation(6, 14)
            };

            VerifyOperationTreeAndDiagnosticsForTest<IfStatementSyntax>(source, expectedOperationTree, expectedDiagnostics);
        }

        [CompilerTrait(CompilerFeature.IOperation)]
        [Fact, WorkItem(17601, "https://github.com/dotnet/roslyn/issues/17601")]
        public void IIfstatementSimpleIfWithConditionEvaluationTrue()
        {
            string source = @"
class P
{
    private void M()
    {
        bool condition = false;
        /*<bind>*/if (1 == 1)
        {
            condition = true;
        }/*</bind>*/

    }
}
";
            string expectedOperationTree = @"
IConditionalOperation (OperationKind.Conditional, Type: null) (Syntax: 'if (1 == 1) ... }')
  Condition: 
    IBinaryOperation (BinaryOperatorKind.Equals) (OperationKind.BinaryOperator, Type: System.Boolean, Constant: True) (Syntax: '1 == 1')
      Left: 
        ILiteralOperation (OperationKind.Literal, Type: System.Int32, Constant: 1) (Syntax: '1')
      Right: 
        ILiteralOperation (OperationKind.Literal, Type: System.Int32, Constant: 1) (Syntax: '1')
  WhenTrue: 
    IBlockOperation (1 statements) (OperationKind.Block, Type: null) (Syntax: '{ ... }')
      IExpressionStatementOperation (OperationKind.ExpressionStatement, Type: null) (Syntax: 'condition = true;')
        Expression: 
          ISimpleAssignmentOperation (OperationKind.SimpleAssignment, Type: System.Boolean) (Syntax: 'condition = true')
            Left: 
              ILocalReferenceOperation: condition (OperationKind.LocalReference, Type: System.Boolean) (Syntax: 'condition')
            Right: 
              ILiteralOperation (OperationKind.Literal, Type: System.Boolean, Constant: True) (Syntax: 'true')
  WhenFalse: 
    null
";
            var expectedDiagnostics = new DiagnosticDescription[] {
                // CS0219: The variable 'condition' is assigned but its value is never used
                //         bool condition = false;
                Diagnostic(ErrorCode.WRN_UnreferencedVarAssg, "condition").WithArguments("condition").WithLocation(6, 14)
            };

            VerifyOperationTreeAndDiagnosticsForTest<IfStatementSyntax>(source, expectedOperationTree, expectedDiagnostics);

        }

        [CompilerTrait(CompilerFeature.IOperation)]
        [Fact, WorkItem(17601, "https://github.com/dotnet/roslyn/issues/17601")]
        public void IIfstatementSimpleIfNested1()
        {
            string source = @"
using System;
class P
{
    private void M()
    {
        int m = 12;
        int n = 18;
        /*<bind>*/if (m > 10)
        {
            if (n > 20)
                Console.WriteLine(m);
        }
        else
        {
            Console.WriteLine(n);
        }/*</bind>*/

    }
}
";
            string expectedOperationTree = @"
IConditionalOperation (OperationKind.Conditional, Type: null) (Syntax: 'if (m > 10) ... }')
  Condition: 
    IBinaryOperation (BinaryOperatorKind.GreaterThan) (OperationKind.BinaryOperator, Type: System.Boolean) (Syntax: 'm > 10')
      Left: 
        ILocalReferenceOperation: m (OperationKind.LocalReference, Type: System.Int32) (Syntax: 'm')
      Right: 
        ILiteralOperation (OperationKind.Literal, Type: System.Int32, Constant: 10) (Syntax: '10')
  WhenTrue: 
    IBlockOperation (1 statements) (OperationKind.Block, Type: null) (Syntax: '{ ... }')
      IConditionalOperation (OperationKind.Conditional, Type: null) (Syntax: 'if (n > 20) ... iteLine(m);')
        Condition: 
          IBinaryOperation (BinaryOperatorKind.GreaterThan) (OperationKind.BinaryOperator, Type: System.Boolean) (Syntax: 'n > 20')
            Left: 
              ILocalReferenceOperation: n (OperationKind.LocalReference, Type: System.Int32) (Syntax: 'n')
            Right: 
              ILiteralOperation (OperationKind.Literal, Type: System.Int32, Constant: 20) (Syntax: '20')
        WhenTrue: 
          IExpressionStatementOperation (OperationKind.ExpressionStatement, Type: null) (Syntax: 'Console.WriteLine(m);')
            Expression: 
              IInvocationOperation (void System.Console.WriteLine(System.Int32 value)) (OperationKind.Invocation, Type: System.Void) (Syntax: 'Console.WriteLine(m)')
                Instance Receiver: 
                  null
                Arguments(1):
                    IArgumentOperation (ArgumentKind.Explicit, Matching Parameter: value) (OperationKind.Argument, Type: System.Int32) (Syntax: 'm')
                      ILocalReferenceOperation: m (OperationKind.LocalReference, Type: System.Int32) (Syntax: 'm')
                      InConversion: CommonConversion (Exists: True, IsIdentity: True, IsNumeric: False, IsReference: False, IsUserDefined: False) (MethodSymbol: null)
                      OutConversion: CommonConversion (Exists: True, IsIdentity: True, IsNumeric: False, IsReference: False, IsUserDefined: False) (MethodSymbol: null)
        WhenFalse: 
          null
  WhenFalse: 
    IBlockOperation (1 statements) (OperationKind.Block, Type: null) (Syntax: '{ ... }')
      IExpressionStatementOperation (OperationKind.ExpressionStatement, Type: null) (Syntax: 'Console.WriteLine(n);')
        Expression: 
          IInvocationOperation (void System.Console.WriteLine(System.Int32 value)) (OperationKind.Invocation, Type: System.Void) (Syntax: 'Console.WriteLine(n)')
            Instance Receiver: 
              null
            Arguments(1):
                IArgumentOperation (ArgumentKind.Explicit, Matching Parameter: value) (OperationKind.Argument, Type: System.Int32) (Syntax: 'n')
                  ILocalReferenceOperation: n (OperationKind.LocalReference, Type: System.Int32) (Syntax: 'n')
                  InConversion: CommonConversion (Exists: True, IsIdentity: True, IsNumeric: False, IsReference: False, IsUserDefined: False) (MethodSymbol: null)
                  OutConversion: CommonConversion (Exists: True, IsIdentity: True, IsNumeric: False, IsReference: False, IsUserDefined: False) (MethodSymbol: null)
";
            var expectedDiagnostics = DiagnosticDescription.None;

            VerifyOperationTreeAndDiagnosticsForTest<IfStatementSyntax>(source, expectedOperationTree, expectedDiagnostics);
        }

        [CompilerTrait(CompilerFeature.IOperation)]
        [Fact, WorkItem(17601, "https://github.com/dotnet/roslyn/issues/17601")]
        public void IIfstatementSimpleIfNested2()
        {
            string source = @"
using System;
class P
{
    private void M()
    {
        int m = 9;
        int n = 7;
        /*<bind>*/if (m > 10)
            if (n > 20)
            {
                Console.WriteLine(m);
            }
            else
            {
                Console.WriteLine(n);
            }/*</bind>*/
    }
}
";
            string expectedOperationTree = @"
IConditionalOperation (OperationKind.Conditional, Type: null) (Syntax: 'if (m > 10) ... }')
  Condition: 
    IBinaryOperation (BinaryOperatorKind.GreaterThan) (OperationKind.BinaryOperator, Type: System.Boolean) (Syntax: 'm > 10')
      Left: 
        ILocalReferenceOperation: m (OperationKind.LocalReference, Type: System.Int32) (Syntax: 'm')
      Right: 
        ILiteralOperation (OperationKind.Literal, Type: System.Int32, Constant: 10) (Syntax: '10')
  WhenTrue: 
    IConditionalOperation (OperationKind.Conditional, Type: null) (Syntax: 'if (n > 20) ... }')
      Condition: 
        IBinaryOperation (BinaryOperatorKind.GreaterThan) (OperationKind.BinaryOperator, Type: System.Boolean) (Syntax: 'n > 20')
          Left: 
            ILocalReferenceOperation: n (OperationKind.LocalReference, Type: System.Int32) (Syntax: 'n')
          Right: 
            ILiteralOperation (OperationKind.Literal, Type: System.Int32, Constant: 20) (Syntax: '20')
      WhenTrue: 
        IBlockOperation (1 statements) (OperationKind.Block, Type: null) (Syntax: '{ ... }')
          IExpressionStatementOperation (OperationKind.ExpressionStatement, Type: null) (Syntax: 'Console.WriteLine(m);')
            Expression: 
              IInvocationOperation (void System.Console.WriteLine(System.Int32 value)) (OperationKind.Invocation, Type: System.Void) (Syntax: 'Console.WriteLine(m)')
                Instance Receiver: 
                  null
                Arguments(1):
                    IArgumentOperation (ArgumentKind.Explicit, Matching Parameter: value) (OperationKind.Argument, Type: System.Int32) (Syntax: 'm')
                      ILocalReferenceOperation: m (OperationKind.LocalReference, Type: System.Int32) (Syntax: 'm')
                      InConversion: CommonConversion (Exists: True, IsIdentity: True, IsNumeric: False, IsReference: False, IsUserDefined: False) (MethodSymbol: null)
                      OutConversion: CommonConversion (Exists: True, IsIdentity: True, IsNumeric: False, IsReference: False, IsUserDefined: False) (MethodSymbol: null)
      WhenFalse: 
        IBlockOperation (1 statements) (OperationKind.Block, Type: null) (Syntax: '{ ... }')
          IExpressionStatementOperation (OperationKind.ExpressionStatement, Type: null) (Syntax: 'Console.WriteLine(n);')
            Expression: 
              IInvocationOperation (void System.Console.WriteLine(System.Int32 value)) (OperationKind.Invocation, Type: System.Void) (Syntax: 'Console.WriteLine(n)')
                Instance Receiver: 
                  null
                Arguments(1):
                    IArgumentOperation (ArgumentKind.Explicit, Matching Parameter: value) (OperationKind.Argument, Type: System.Int32) (Syntax: 'n')
                      ILocalReferenceOperation: n (OperationKind.LocalReference, Type: System.Int32) (Syntax: 'n')
                      InConversion: CommonConversion (Exists: True, IsIdentity: True, IsNumeric: False, IsReference: False, IsUserDefined: False) (MethodSymbol: null)
                      OutConversion: CommonConversion (Exists: True, IsIdentity: True, IsNumeric: False, IsReference: False, IsUserDefined: False) (MethodSymbol: null)
  WhenFalse: 
    null
";
            var expectedDiagnostics = DiagnosticDescription.None;

            VerifyOperationTreeAndDiagnosticsForTest<IfStatementSyntax>(source, expectedOperationTree, expectedDiagnostics);
        }

        [CompilerTrait(CompilerFeature.IOperation)]
        [Fact, WorkItem(17601, "https://github.com/dotnet/roslyn/issues/17601")]
        public void IIfstatementWithMultipleCondition()
        {
            string source = @"
using System;
class P
{
    private void M()
    {
        int m = 9;
        int n = 7;
        int p = 5;
        /*<bind>*/if (m >= n && m >= p)
        {
            Console.WriteLine(""Nothing is larger than m."");
        }/*</bind>*/
    }
}
";
            string expectedOperationTree = @"
IConditionalOperation (OperationKind.Conditional, Type: null) (Syntax: 'if (m >= n  ... }')
  Condition: 
    IBinaryOperation (BinaryOperatorKind.And) (OperationKind.BinaryOperator, Type: System.Boolean) (Syntax: 'm >= n && m >= p')
      Left: 
        IBinaryOperation (BinaryOperatorKind.GreaterThanOrEqual) (OperationKind.BinaryOperator, Type: System.Boolean) (Syntax: 'm >= n')
          Left: 
            ILocalReferenceOperation: m (OperationKind.LocalReference, Type: System.Int32) (Syntax: 'm')
          Right: 
            ILocalReferenceOperation: n (OperationKind.LocalReference, Type: System.Int32) (Syntax: 'n')
      Right: 
        IBinaryOperation (BinaryOperatorKind.GreaterThanOrEqual) (OperationKind.BinaryOperator, Type: System.Boolean) (Syntax: 'm >= p')
          Left: 
            ILocalReferenceOperation: m (OperationKind.LocalReference, Type: System.Int32) (Syntax: 'm')
          Right: 
            ILocalReferenceOperation: p (OperationKind.LocalReference, Type: System.Int32) (Syntax: 'p')
  WhenTrue: 
    IBlockOperation (1 statements) (OperationKind.Block, Type: null) (Syntax: '{ ... }')
      IExpressionStatementOperation (OperationKind.ExpressionStatement, Type: null) (Syntax: 'Console.Wri ...  than m."");')
        Expression: 
          IInvocationOperation (void System.Console.WriteLine(System.String value)) (OperationKind.Invocation, Type: System.Void) (Syntax: 'Console.Wri ... r than m."")')
            Instance Receiver: 
              null
            Arguments(1):
                IArgumentOperation (ArgumentKind.Explicit, Matching Parameter: value) (OperationKind.Argument, Type: System.String) (Syntax: '""Nothing is ... er than m.""')
                  ILiteralOperation (OperationKind.Literal, Type: System.String, Constant: ""Nothing is larger than m."") (Syntax: '""Nothing is ... er than m.""')
                  InConversion: CommonConversion (Exists: True, IsIdentity: True, IsNumeric: False, IsReference: False, IsUserDefined: False) (MethodSymbol: null)
                  OutConversion: CommonConversion (Exists: True, IsIdentity: True, IsNumeric: False, IsReference: False, IsUserDefined: False) (MethodSymbol: null)
  WhenFalse: 
    null
";
            var expectedDiagnostics = DiagnosticDescription.None;

            VerifyOperationTreeAndDiagnosticsForTest<IfStatementSyntax>(source, expectedOperationTree, expectedDiagnostics);
        }

        [CompilerTrait(CompilerFeature.IOperation)]
        [Fact, WorkItem(17601, "https://github.com/dotnet/roslyn/issues/17601")]
        public void IIfstatementWithElseIfCondition()
        {
            string source = @"
using System;
class P
{
    private void M()
    {
        int m = 9;
        int n = 7;
        /*<bind>*/if (n > 20)
        {
            Console.WriteLine(""Result1"");
        }
        else if (m > 10)
        {
            Console.WriteLine(""Result2"");
        }
        else
        {
            Console.WriteLine(""Result3"");
        }/*</bind>*/

    }
}
";
            string expectedOperationTree = @"
IConditionalOperation (OperationKind.Conditional, Type: null) (Syntax: 'if (n > 20) ... }')
  Condition: 
    IBinaryOperation (BinaryOperatorKind.GreaterThan) (OperationKind.BinaryOperator, Type: System.Boolean) (Syntax: 'n > 20')
      Left: 
        ILocalReferenceOperation: n (OperationKind.LocalReference, Type: System.Int32) (Syntax: 'n')
      Right: 
        ILiteralOperation (OperationKind.Literal, Type: System.Int32, Constant: 20) (Syntax: '20')
  WhenTrue: 
    IBlockOperation (1 statements) (OperationKind.Block, Type: null) (Syntax: '{ ... }')
      IExpressionStatementOperation (OperationKind.ExpressionStatement, Type: null) (Syntax: 'Console.Wri ... ""Result1"");')
        Expression: 
          IInvocationOperation (void System.Console.WriteLine(System.String value)) (OperationKind.Invocation, Type: System.Void) (Syntax: 'Console.Wri ... (""Result1"")')
            Instance Receiver: 
              null
            Arguments(1):
                IArgumentOperation (ArgumentKind.Explicit, Matching Parameter: value) (OperationKind.Argument, Type: System.String) (Syntax: '""Result1""')
                  ILiteralOperation (OperationKind.Literal, Type: System.String, Constant: ""Result1"") (Syntax: '""Result1""')
                  InConversion: CommonConversion (Exists: True, IsIdentity: True, IsNumeric: False, IsReference: False, IsUserDefined: False) (MethodSymbol: null)
                  OutConversion: CommonConversion (Exists: True, IsIdentity: True, IsNumeric: False, IsReference: False, IsUserDefined: False) (MethodSymbol: null)
  WhenFalse: 
    IConditionalOperation (OperationKind.Conditional, Type: null) (Syntax: 'if (m > 10) ... }')
      Condition: 
        IBinaryOperation (BinaryOperatorKind.GreaterThan) (OperationKind.BinaryOperator, Type: System.Boolean) (Syntax: 'm > 10')
          Left: 
            ILocalReferenceOperation: m (OperationKind.LocalReference, Type: System.Int32) (Syntax: 'm')
          Right: 
            ILiteralOperation (OperationKind.Literal, Type: System.Int32, Constant: 10) (Syntax: '10')
      WhenTrue: 
        IBlockOperation (1 statements) (OperationKind.Block, Type: null) (Syntax: '{ ... }')
          IExpressionStatementOperation (OperationKind.ExpressionStatement, Type: null) (Syntax: 'Console.Wri ... ""Result2"");')
            Expression: 
              IInvocationOperation (void System.Console.WriteLine(System.String value)) (OperationKind.Invocation, Type: System.Void) (Syntax: 'Console.Wri ... (""Result2"")')
                Instance Receiver: 
                  null
                Arguments(1):
                    IArgumentOperation (ArgumentKind.Explicit, Matching Parameter: value) (OperationKind.Argument, Type: System.String) (Syntax: '""Result2""')
                      ILiteralOperation (OperationKind.Literal, Type: System.String, Constant: ""Result2"") (Syntax: '""Result2""')
                      InConversion: CommonConversion (Exists: True, IsIdentity: True, IsNumeric: False, IsReference: False, IsUserDefined: False) (MethodSymbol: null)
                      OutConversion: CommonConversion (Exists: True, IsIdentity: True, IsNumeric: False, IsReference: False, IsUserDefined: False) (MethodSymbol: null)
      WhenFalse: 
        IBlockOperation (1 statements) (OperationKind.Block, Type: null) (Syntax: '{ ... }')
          IExpressionStatementOperation (OperationKind.ExpressionStatement, Type: null) (Syntax: 'Console.Wri ... ""Result3"");')
            Expression: 
              IInvocationOperation (void System.Console.WriteLine(System.String value)) (OperationKind.Invocation, Type: System.Void) (Syntax: 'Console.Wri ... (""Result3"")')
                Instance Receiver: 
                  null
                Arguments(1):
                    IArgumentOperation (ArgumentKind.Explicit, Matching Parameter: value) (OperationKind.Argument, Type: System.String) (Syntax: '""Result3""')
                      ILiteralOperation (OperationKind.Literal, Type: System.String, Constant: ""Result3"") (Syntax: '""Result3""')
                      InConversion: CommonConversion (Exists: True, IsIdentity: True, IsNumeric: False, IsReference: False, IsUserDefined: False) (MethodSymbol: null)
                      OutConversion: CommonConversion (Exists: True, IsIdentity: True, IsNumeric: False, IsReference: False, IsUserDefined: False) (MethodSymbol: null)
";
            var expectedDiagnostics = DiagnosticDescription.None;

            VerifyOperationTreeAndDiagnosticsForTest<IfStatementSyntax>(source, expectedOperationTree, expectedDiagnostics);
        }

        [CompilerTrait(CompilerFeature.IOperation)]
        [Fact, WorkItem(17601, "https://github.com/dotnet/roslyn/issues/17601")]
        public void IIfstatementWithElseIfConditionOutVar()
        {
            string source = @"
class P
{
    private void M()
    {
        var s = """";
        /*<bind>*/if (int.TryParse(s, out var i))
            System.Console.WriteLine($""i ={i}, s ={s}"");
        else
            System.Console.WriteLine($""i ={i}, s ={s}"");/*</bind>*/
    }
}
";
            string expectedOperationTree = @"
IConditionalOperation (OperationKind.Conditional, Type: null) (Syntax: 'if (int.Try ... , s ={s}"");')
  Condition: 
    IInvocationOperation (System.Boolean System.Int32.TryParse(System.String s, out System.Int32 result)) (OperationKind.Invocation, Type: System.Boolean) (Syntax: 'int.TryPars ...  out var i)')
      Instance Receiver: 
        null
      Arguments(2):
          IArgumentOperation (ArgumentKind.Explicit, Matching Parameter: s) (OperationKind.Argument, Type: System.String) (Syntax: 's')
            ILocalReferenceOperation: s (OperationKind.LocalReference, Type: System.String) (Syntax: 's')
            InConversion: CommonConversion (Exists: True, IsIdentity: True, IsNumeric: False, IsReference: False, IsUserDefined: False) (MethodSymbol: null)
            OutConversion: CommonConversion (Exists: True, IsIdentity: True, IsNumeric: False, IsReference: False, IsUserDefined: False) (MethodSymbol: null)
          IArgumentOperation (ArgumentKind.Explicit, Matching Parameter: result) (OperationKind.Argument, Type: System.Int32) (Syntax: 'out var i')
            IDeclarationExpressionOperation (OperationKind.DeclarationExpression, Type: System.Int32) (Syntax: 'var i')
              ILocalReferenceOperation: i (IsDeclaration: True) (OperationKind.LocalReference, Type: System.Int32) (Syntax: 'i')
            InConversion: CommonConversion (Exists: True, IsIdentity: True, IsNumeric: False, IsReference: False, IsUserDefined: False) (MethodSymbol: null)
            OutConversion: CommonConversion (Exists: True, IsIdentity: True, IsNumeric: False, IsReference: False, IsUserDefined: False) (MethodSymbol: null)
  WhenTrue: 
    IExpressionStatementOperation (OperationKind.ExpressionStatement, Type: null) (Syntax: 'System.Cons ... , s ={s}"");')
      Expression: 
        IInvocationOperation (void System.Console.WriteLine(System.String value)) (OperationKind.Invocation, Type: System.Void) (Syntax: 'System.Cons ... }, s ={s}"")')
          Instance Receiver: 
            null
          Arguments(1):
              IArgumentOperation (ArgumentKind.Explicit, Matching Parameter: value) (OperationKind.Argument, Type: System.String) (Syntax: '$""i ={i}, s ={s}""')
                IInterpolatedStringOperation (OperationKind.InterpolatedString, Type: System.String) (Syntax: '$""i ={i}, s ={s}""')
                  Parts(4):
                      IInterpolatedStringTextOperation (OperationKind.InterpolatedStringText, Type: null) (Syntax: 'i =')
                        Text: 
                          ILiteralOperation (OperationKind.Literal, Type: System.String, Constant: ""i ="", IsImplicit) (Syntax: 'i =')
                      IInterpolationOperation (OperationKind.Interpolation, Type: null) (Syntax: '{i}')
                        Expression: 
                          ILocalReferenceOperation: i (OperationKind.LocalReference, Type: System.Int32) (Syntax: 'i')
                        Alignment: 
                          null
                        FormatString: 
                          null
                      IInterpolatedStringTextOperation (OperationKind.InterpolatedStringText, Type: null) (Syntax: ', s =')
                        Text: 
                          ILiteralOperation (OperationKind.Literal, Type: System.String, Constant: "", s ="", IsImplicit) (Syntax: ', s =')
                      IInterpolationOperation (OperationKind.Interpolation, Type: null) (Syntax: '{s}')
                        Expression: 
                          ILocalReferenceOperation: s (OperationKind.LocalReference, Type: System.String) (Syntax: 's')
                        Alignment: 
                          null
                        FormatString: 
                          null
                InConversion: CommonConversion (Exists: True, IsIdentity: True, IsNumeric: False, IsReference: False, IsUserDefined: False) (MethodSymbol: null)
                OutConversion: CommonConversion (Exists: True, IsIdentity: True, IsNumeric: False, IsReference: False, IsUserDefined: False) (MethodSymbol: null)
  WhenFalse: 
    IExpressionStatementOperation (OperationKind.ExpressionStatement, Type: null) (Syntax: 'System.Cons ... , s ={s}"");')
      Expression: 
        IInvocationOperation (void System.Console.WriteLine(System.String value)) (OperationKind.Invocation, Type: System.Void) (Syntax: 'System.Cons ... }, s ={s}"")')
          Instance Receiver: 
            null
          Arguments(1):
              IArgumentOperation (ArgumentKind.Explicit, Matching Parameter: value) (OperationKind.Argument, Type: System.String) (Syntax: '$""i ={i}, s ={s}""')
                IInterpolatedStringOperation (OperationKind.InterpolatedString, Type: System.String) (Syntax: '$""i ={i}, s ={s}""')
                  Parts(4):
                      IInterpolatedStringTextOperation (OperationKind.InterpolatedStringText, Type: null) (Syntax: 'i =')
                        Text: 
                          ILiteralOperation (OperationKind.Literal, Type: System.String, Constant: ""i ="", IsImplicit) (Syntax: 'i =')
                      IInterpolationOperation (OperationKind.Interpolation, Type: null) (Syntax: '{i}')
                        Expression: 
                          ILocalReferenceOperation: i (OperationKind.LocalReference, Type: System.Int32) (Syntax: 'i')
                        Alignment: 
                          null
                        FormatString: 
                          null
                      IInterpolatedStringTextOperation (OperationKind.InterpolatedStringText, Type: null) (Syntax: ', s =')
                        Text: 
                          ILiteralOperation (OperationKind.Literal, Type: System.String, Constant: "", s ="", IsImplicit) (Syntax: ', s =')
                      IInterpolationOperation (OperationKind.Interpolation, Type: null) (Syntax: '{s}')
                        Expression: 
                          ILocalReferenceOperation: s (OperationKind.LocalReference, Type: System.String) (Syntax: 's')
                        Alignment: 
                          null
                        FormatString: 
                          null
                InConversion: CommonConversion (Exists: True, IsIdentity: True, IsNumeric: False, IsReference: False, IsUserDefined: False) (MethodSymbol: null)
                OutConversion: CommonConversion (Exists: True, IsIdentity: True, IsNumeric: False, IsReference: False, IsUserDefined: False) (MethodSymbol: null)
";
            var expectedDiagnostics = DiagnosticDescription.None;

            VerifyOperationTreeAndDiagnosticsForTest<IfStatementSyntax>(source, expectedOperationTree, expectedDiagnostics);
        }

        [CompilerTrait(CompilerFeature.IOperation)]
        [Fact, WorkItem(17601, "https://github.com/dotnet/roslyn/issues/17601")]
        public void IIfstatementWithOutVar()
        {
            string source = @"
class P
{
    private void M()
    {

        /*<bind>*/if (true)
            System.Console.WriteLine(A());/*</bind>*/
    }
    private int A()
    {
        var s = """";
        if (int.TryParse(s, out var i))
        {
            return i;
        }
        else
        {
            return -1;
        }
    }
}
";
            string expectedOperationTree = @"
IConditionalOperation (OperationKind.Conditional, Type: null) (Syntax: 'if (true) ... eLine(A());')
  Condition: 
    ILiteralOperation (OperationKind.Literal, Type: System.Boolean, Constant: True) (Syntax: 'true')
  WhenTrue: 
    IExpressionStatementOperation (OperationKind.ExpressionStatement, Type: null) (Syntax: 'System.Cons ... eLine(A());')
      Expression: 
        IInvocationOperation (void System.Console.WriteLine(System.Int32 value)) (OperationKind.Invocation, Type: System.Void) (Syntax: 'System.Cons ... teLine(A())')
          Instance Receiver: 
            null
          Arguments(1):
              IArgumentOperation (ArgumentKind.Explicit, Matching Parameter: value) (OperationKind.Argument, Type: System.Int32) (Syntax: 'A()')
                IInvocationOperation ( System.Int32 P.A()) (OperationKind.Invocation, Type: System.Int32) (Syntax: 'A()')
                  Instance Receiver: 
                    IInstanceReferenceOperation (OperationKind.InstanceReference, Type: P, IsImplicit) (Syntax: 'A')
                  Arguments(0)
                InConversion: CommonConversion (Exists: True, IsIdentity: True, IsNumeric: False, IsReference: False, IsUserDefined: False) (MethodSymbol: null)
                OutConversion: CommonConversion (Exists: True, IsIdentity: True, IsNumeric: False, IsReference: False, IsUserDefined: False) (MethodSymbol: null)
  WhenFalse: 
    null
";
            var expectedDiagnostics = DiagnosticDescription.None;

            VerifyOperationTreeAndDiagnosticsForTest<IfStatementSyntax>(source, expectedOperationTree, expectedDiagnostics);
        }

        [CompilerTrait(CompilerFeature.IOperation)]
        [Fact, WorkItem(17601, "https://github.com/dotnet/roslyn/issues/17601")]
        public void IIfstatementExplictEmbeddedOutVar()
        {
            string source = @"
class P
{
    private void M()
    {
        var s = ""data"";
        /*<bind>*/if (true)
        {
            A(int.TryParse(s, out var i));
        }/*</bind>*/
    }
    private void A(bool flag)
    {
        if (flag)
        {
            System.Console.WriteLine(""Result1"");
        }
    }
}
";
            string expectedOperationTree = @"
IConditionalOperation (OperationKind.Conditional, Type: null) (Syntax: 'if (true) ... }')
  Condition: 
    ILiteralOperation (OperationKind.Literal, Type: System.Boolean, Constant: True) (Syntax: 'true')
  WhenTrue: 
    IBlockOperation (1 statements, 1 locals) (OperationKind.Block, Type: null) (Syntax: '{ ... }')
      Locals: Local_1: System.Int32 i
      IExpressionStatementOperation (OperationKind.ExpressionStatement, Type: null) (Syntax: 'A(int.TryPa ... ut var i));')
        Expression: 
          IInvocationOperation ( void P.A(System.Boolean flag)) (OperationKind.Invocation, Type: System.Void) (Syntax: 'A(int.TryPa ... out var i))')
            Instance Receiver: 
              IInstanceReferenceOperation (OperationKind.InstanceReference, Type: P, IsImplicit) (Syntax: 'A')
            Arguments(1):
                IArgumentOperation (ArgumentKind.Explicit, Matching Parameter: flag) (OperationKind.Argument, Type: System.Boolean) (Syntax: 'int.TryPars ...  out var i)')
                  IInvocationOperation (System.Boolean System.Int32.TryParse(System.String s, out System.Int32 result)) (OperationKind.Invocation, Type: System.Boolean) (Syntax: 'int.TryPars ...  out var i)')
                    Instance Receiver: 
                      null
                    Arguments(2):
                        IArgumentOperation (ArgumentKind.Explicit, Matching Parameter: s) (OperationKind.Argument, Type: System.String) (Syntax: 's')
                          ILocalReferenceOperation: s (OperationKind.LocalReference, Type: System.String) (Syntax: 's')
                          InConversion: CommonConversion (Exists: True, IsIdentity: True, IsNumeric: False, IsReference: False, IsUserDefined: False) (MethodSymbol: null)
                          OutConversion: CommonConversion (Exists: True, IsIdentity: True, IsNumeric: False, IsReference: False, IsUserDefined: False) (MethodSymbol: null)
                        IArgumentOperation (ArgumentKind.Explicit, Matching Parameter: result) (OperationKind.Argument, Type: System.Int32) (Syntax: 'out var i')
                          IDeclarationExpressionOperation (OperationKind.DeclarationExpression, Type: System.Int32) (Syntax: 'var i')
                            ILocalReferenceOperation: i (IsDeclaration: True) (OperationKind.LocalReference, Type: System.Int32) (Syntax: 'i')
                          InConversion: CommonConversion (Exists: True, IsIdentity: True, IsNumeric: False, IsReference: False, IsUserDefined: False) (MethodSymbol: null)
                          OutConversion: CommonConversion (Exists: True, IsIdentity: True, IsNumeric: False, IsReference: False, IsUserDefined: False) (MethodSymbol: null)
                  InConversion: CommonConversion (Exists: True, IsIdentity: True, IsNumeric: False, IsReference: False, IsUserDefined: False) (MethodSymbol: null)
                  OutConversion: CommonConversion (Exists: True, IsIdentity: True, IsNumeric: False, IsReference: False, IsUserDefined: False) (MethodSymbol: null)
  WhenFalse: 
    null
";
            var expectedDiagnostics = DiagnosticDescription.None;

            VerifyOperationTreeAndDiagnosticsForTest<IfStatementSyntax>(source, expectedOperationTree, expectedDiagnostics);
        }

        [CompilerTrait(CompilerFeature.IOperation)]
        [Fact, WorkItem(17601, "https://github.com/dotnet/roslyn/issues/17601")]
        public void IIfstatementImplicitEmbeddedOutVar()
        {
            string source = @"
class Program
{
    static void Main(string[] args)
    {
        object o = 25;
        /*<bind>*/if (true)
            A(o is int i, 1);/*</bind>*/
    }

    private static void A(bool flag, int number)
    {
        if (flag)
        {
            System.Console.WriteLine(new string('*', number));
        }
    }
}
";
            string expectedOperationTree = @"
IConditionalOperation (OperationKind.Conditional, Type: null) (Syntax: 'if (true) ...  int i, 1);')
  Condition: 
    ILiteralOperation (OperationKind.Literal, Type: System.Boolean, Constant: True) (Syntax: 'true')
  WhenTrue: 
    IBlockOperation (1 statements, 1 locals) (OperationKind.Block, Type: null, IsImplicit) (Syntax: 'A(o is int i, 1);')
      Locals: Local_1: System.Int32 i
      IExpressionStatementOperation (OperationKind.ExpressionStatement, Type: null) (Syntax: 'A(o is int i, 1);')
        Expression: 
          IInvocationOperation (void Program.A(System.Boolean flag, System.Int32 number)) (OperationKind.Invocation, Type: System.Void) (Syntax: 'A(o is int i, 1)')
            Instance Receiver: 
              null
            Arguments(2):
                IArgumentOperation (ArgumentKind.Explicit, Matching Parameter: flag) (OperationKind.Argument, Type: System.Boolean) (Syntax: 'o is int i')
                  IIsPatternOperation (OperationKind.IsPattern, Type: System.Boolean) (Syntax: 'o is int i')
                    Expression: 
                      ILocalReferenceOperation: o (OperationKind.LocalReference, Type: System.Object) (Syntax: 'o')
                    Pattern: 
                      IDeclarationPatternOperation (Declared Symbol: System.Int32 i) (OperationKind.DeclarationPattern, Type: null) (Syntax: 'int i')
                  InConversion: CommonConversion (Exists: True, IsIdentity: True, IsNumeric: False, IsReference: False, IsUserDefined: False) (MethodSymbol: null)
                  OutConversion: CommonConversion (Exists: True, IsIdentity: True, IsNumeric: False, IsReference: False, IsUserDefined: False) (MethodSymbol: null)
                IArgumentOperation (ArgumentKind.Explicit, Matching Parameter: number) (OperationKind.Argument, Type: System.Int32) (Syntax: '1')
                  ILiteralOperation (OperationKind.Literal, Type: System.Int32, Constant: 1) (Syntax: '1')
                  InConversion: CommonConversion (Exists: True, IsIdentity: True, IsNumeric: False, IsReference: False, IsUserDefined: False) (MethodSymbol: null)
                  OutConversion: CommonConversion (Exists: True, IsIdentity: True, IsNumeric: False, IsReference: False, IsUserDefined: False) (MethodSymbol: null)
  WhenFalse: 
    null
";
            var expectedDiagnostics = DiagnosticDescription.None;

            VerifyOperationTreeAndDiagnosticsForTest<IfStatementSyntax>(source, expectedOperationTree, expectedDiagnostics);
        }

        [CompilerTrait(CompilerFeature.IOperation)]
        [Fact, WorkItem(17601, "https://github.com/dotnet/roslyn/issues/17601")]
        public void IIfstatementWithConditionPattern()
        {
            string source = @"
using System;

class P
{
    private void M()
    {
        object obj = ""pattern"";

        /*<bind>*/if (obj is string str)
        {
            Console.WriteLine(str);
        }/*</bind>*/
    }
}
";
            string expectedOperationTree = @"
IConditionalOperation (OperationKind.Conditional, Type: null) (Syntax: 'if (obj is  ... }')
  Condition: 
    IIsPatternOperation (OperationKind.IsPattern, Type: System.Boolean) (Syntax: 'obj is string str')
      Expression: 
        ILocalReferenceOperation: obj (OperationKind.LocalReference, Type: System.Object) (Syntax: 'obj')
      Pattern: 
        IDeclarationPatternOperation (Declared Symbol: System.String str) (OperationKind.DeclarationPattern, Type: null) (Syntax: 'string str')
  WhenTrue: 
    IBlockOperation (1 statements) (OperationKind.Block, Type: null) (Syntax: '{ ... }')
      IExpressionStatementOperation (OperationKind.ExpressionStatement, Type: null) (Syntax: 'Console.WriteLine(str);')
        Expression: 
          IInvocationOperation (void System.Console.WriteLine(System.String value)) (OperationKind.Invocation, Type: System.Void) (Syntax: 'Console.WriteLine(str)')
            Instance Receiver: 
              null
            Arguments(1):
                IArgumentOperation (ArgumentKind.Explicit, Matching Parameter: value) (OperationKind.Argument, Type: System.String) (Syntax: 'str')
                  ILocalReferenceOperation: str (OperationKind.LocalReference, Type: System.String) (Syntax: 'str')
                  InConversion: CommonConversion (Exists: True, IsIdentity: True, IsNumeric: False, IsReference: False, IsUserDefined: False) (MethodSymbol: null)
                  OutConversion: CommonConversion (Exists: True, IsIdentity: True, IsNumeric: False, IsReference: False, IsUserDefined: False) (MethodSymbol: null)
  WhenFalse: 
    null
";
            var expectedDiagnostics = DiagnosticDescription.None;

            VerifyOperationTreeAndDiagnosticsForTest<IfStatementSyntax>(source, expectedOperationTree, expectedDiagnostics);
        }

        [CompilerTrait(CompilerFeature.IOperation)]
        [Fact, WorkItem(17601, "https://github.com/dotnet/roslyn/issues/17601")]
        public void IIfstatementWithPattern()
        {
            string source = @"
class Program
{
    static void Main(string[] args)
    {
        /*<bind>*/if (true)
            A(25);/*</bind>*/
    }

    private static void A(object o)
    {
        if (o is null) return;
        if (!(o is int i)) return;
        System.Console.WriteLine(new string('*', i));
    }
}
";
            string expectedOperationTree = @"
IConditionalOperation (OperationKind.Conditional, Type: null) (Syntax: 'if (true) ... A(25);')
  Condition: 
    ILiteralOperation (OperationKind.Literal, Type: System.Boolean, Constant: True) (Syntax: 'true')
  WhenTrue: 
    IExpressionStatementOperation (OperationKind.ExpressionStatement, Type: null) (Syntax: 'A(25);')
      Expression: 
        IInvocationOperation (void Program.A(System.Object o)) (OperationKind.Invocation, Type: System.Void) (Syntax: 'A(25)')
          Instance Receiver: 
            null
          Arguments(1):
              IArgumentOperation (ArgumentKind.Explicit, Matching Parameter: o) (OperationKind.Argument, Type: System.Object) (Syntax: '25')
                IConversionOperation (TryCast: False, Unchecked) (OperationKind.Conversion, Type: System.Object, IsImplicit) (Syntax: '25')
                  Conversion: CommonConversion (Exists: True, IsIdentity: False, IsNumeric: False, IsReference: False, IsUserDefined: False) (MethodSymbol: null)
                  Operand: 
                    ILiteralOperation (OperationKind.Literal, Type: System.Int32, Constant: 25) (Syntax: '25')
                InConversion: CommonConversion (Exists: True, IsIdentity: True, IsNumeric: False, IsReference: False, IsUserDefined: False) (MethodSymbol: null)
                OutConversion: CommonConversion (Exists: True, IsIdentity: True, IsNumeric: False, IsReference: False, IsUserDefined: False) (MethodSymbol: null)
  WhenFalse: 
    null
";
            var expectedDiagnostics = DiagnosticDescription.None;

            VerifyOperationTreeAndDiagnosticsForTest<IfStatementSyntax>(source, expectedOperationTree, expectedDiagnostics);
        }

        [CompilerTrait(CompilerFeature.IOperation)]
        [Fact, WorkItem(17601, "https://github.com/dotnet/roslyn/issues/17601")]
        public void IIfstatementWithEmbeddedPattern()
        {
            string source = @"
class Program
{
    static void Main(string[] args)
    {
        object o = 25;
        /*<bind>*/if (true)
        {
            A(o is int i, 1);
        }/*</bind>*/
    }

    private static void A(bool flag, int number)
    {
        if (flag)
        {
            System.Console.WriteLine(new string('*', number));
        }
    }
}
";
            string expectedOperationTree = @"
IConditionalOperation (OperationKind.Conditional, Type: null) (Syntax: 'if (true) ... }')
  Condition: 
    ILiteralOperation (OperationKind.Literal, Type: System.Boolean, Constant: True) (Syntax: 'true')
  WhenTrue: 
    IBlockOperation (1 statements, 1 locals) (OperationKind.Block, Type: null) (Syntax: '{ ... }')
      Locals: Local_1: System.Int32 i
      IExpressionStatementOperation (OperationKind.ExpressionStatement, Type: null) (Syntax: 'A(o is int i, 1);')
        Expression: 
          IInvocationOperation (void Program.A(System.Boolean flag, System.Int32 number)) (OperationKind.Invocation, Type: System.Void) (Syntax: 'A(o is int i, 1)')
            Instance Receiver: 
              null
            Arguments(2):
                IArgumentOperation (ArgumentKind.Explicit, Matching Parameter: flag) (OperationKind.Argument, Type: System.Boolean) (Syntax: 'o is int i')
                  IIsPatternOperation (OperationKind.IsPattern, Type: System.Boolean) (Syntax: 'o is int i')
                    Expression: 
                      ILocalReferenceOperation: o (OperationKind.LocalReference, Type: System.Object) (Syntax: 'o')
                    Pattern: 
                      IDeclarationPatternOperation (Declared Symbol: System.Int32 i) (OperationKind.DeclarationPattern, Type: null) (Syntax: 'int i')
                  InConversion: CommonConversion (Exists: True, IsIdentity: True, IsNumeric: False, IsReference: False, IsUserDefined: False) (MethodSymbol: null)
                  OutConversion: CommonConversion (Exists: True, IsIdentity: True, IsNumeric: False, IsReference: False, IsUserDefined: False) (MethodSymbol: null)
                IArgumentOperation (ArgumentKind.Explicit, Matching Parameter: number) (OperationKind.Argument, Type: System.Int32) (Syntax: '1')
                  ILiteralOperation (OperationKind.Literal, Type: System.Int32, Constant: 1) (Syntax: '1')
                  InConversion: CommonConversion (Exists: True, IsIdentity: True, IsNumeric: False, IsReference: False, IsUserDefined: False) (MethodSymbol: null)
                  OutConversion: CommonConversion (Exists: True, IsIdentity: True, IsNumeric: False, IsReference: False, IsUserDefined: False) (MethodSymbol: null)
  WhenFalse: 
    null
";
            var expectedDiagnostics = DiagnosticDescription.None;

            VerifyOperationTreeAndDiagnosticsForTest<IfStatementSyntax>(source, expectedOperationTree, expectedDiagnostics);
        }

        [CompilerTrait(CompilerFeature.IOperation)]
        [Fact, WorkItem(17601, "https://github.com/dotnet/roslyn/issues/17601")]
        public void IIfstatementWithElseMissing()
        {
            string source = @"
using System;

class P
{
    private void M()
    {
        object obj = ""pattern"";

        /*<bind>*/if (obj is string str)
        {
            Console.WriteLine(str);
        }
        else
/*</bind>*/    }
}
";
            string expectedOperationTree = @"
IConditionalOperation (OperationKind.Conditional, Type: null, IsInvalid) (Syntax: 'if (obj is  ... else')
  Condition: 
    IIsPatternOperation (OperationKind.IsPattern, Type: System.Boolean) (Syntax: 'obj is string str')
      Expression: 
        ILocalReferenceOperation: obj (OperationKind.LocalReference, Type: System.Object) (Syntax: 'obj')
      Pattern: 
        IDeclarationPatternOperation (Declared Symbol: System.String str) (OperationKind.DeclarationPattern, Type: null) (Syntax: 'string str')
  WhenTrue: 
    IBlockOperation (1 statements) (OperationKind.Block, Type: null) (Syntax: '{ ... }')
      IExpressionStatementOperation (OperationKind.ExpressionStatement, Type: null) (Syntax: 'Console.WriteLine(str);')
        Expression: 
          IInvocationOperation (void System.Console.WriteLine(System.String value)) (OperationKind.Invocation, Type: System.Void) (Syntax: 'Console.WriteLine(str)')
            Instance Receiver: 
              null
            Arguments(1):
                IArgumentOperation (ArgumentKind.Explicit, Matching Parameter: value) (OperationKind.Argument, Type: System.String) (Syntax: 'str')
                  ILocalReferenceOperation: str (OperationKind.LocalReference, Type: System.String) (Syntax: 'str')
                  InConversion: CommonConversion (Exists: True, IsIdentity: True, IsNumeric: False, IsReference: False, IsUserDefined: False) (MethodSymbol: null)
                  OutConversion: CommonConversion (Exists: True, IsIdentity: True, IsNumeric: False, IsReference: False, IsUserDefined: False) (MethodSymbol: null)
  WhenFalse: 
    IExpressionStatementOperation (OperationKind.ExpressionStatement, Type: null) (Syntax: '')
      Expression: 
        IInvalidOperation (OperationKind.Invalid, Type: null) (Syntax: '')
          Children(0)
";
            var expectedDiagnostics = new DiagnosticDescription[] {
                // CS1525: Invalid expression term '}'
                //         else
                Diagnostic(ErrorCode.ERR_InvalidExprTerm, "").WithArguments("}").WithLocation(14, 13),
                // CS1002: ; expected
                //         else
                Diagnostic(ErrorCode.ERR_SemicolonExpected, "").WithLocation(14, 13)
            };

            VerifyOperationTreeAndDiagnosticsForTest<IfStatementSyntax>(source, expectedOperationTree, expectedDiagnostics);
        }

        [CompilerTrait(CompilerFeature.IOperation)]
        [Fact, WorkItem(17601, "https://github.com/dotnet/roslyn/issues/17601")]
        public void IIfstatementWithConditionMissing()
        {
            string source = @"
using System;

class P
{
    private void M()
    {
        int a = 1;
        /*<bind>*/if ()
        {
            a = 2;
        }
        else
        {
            a = 3;
        }/*</bind>*/
    }
}
";
            string expectedOperationTree = @"
IConditionalOperation (OperationKind.Conditional, Type: null, IsInvalid) (Syntax: 'if () ... }')
  Condition: 
    IInvalidOperation (OperationKind.Invalid, Type: null, IsInvalid) (Syntax: '')
      Children(0)
  WhenTrue: 
    IBlockOperation (1 statements) (OperationKind.Block, Type: null) (Syntax: '{ ... }')
      IExpressionStatementOperation (OperationKind.ExpressionStatement, Type: null) (Syntax: 'a = 2;')
        Expression: 
          ISimpleAssignmentOperation (OperationKind.SimpleAssignment, Type: System.Int32) (Syntax: 'a = 2')
            Left: 
              ILocalReferenceOperation: a (OperationKind.LocalReference, Type: System.Int32) (Syntax: 'a')
            Right: 
              ILiteralOperation (OperationKind.Literal, Type: System.Int32, Constant: 2) (Syntax: '2')
  WhenFalse: 
    IBlockOperation (1 statements) (OperationKind.Block, Type: null) (Syntax: '{ ... }')
      IExpressionStatementOperation (OperationKind.ExpressionStatement, Type: null) (Syntax: 'a = 3;')
        Expression: 
          ISimpleAssignmentOperation (OperationKind.SimpleAssignment, Type: System.Int32) (Syntax: 'a = 3')
            Left: 
              ILocalReferenceOperation: a (OperationKind.LocalReference, Type: System.Int32) (Syntax: 'a')
            Right: 
              ILiteralOperation (OperationKind.Literal, Type: System.Int32, Constant: 3) (Syntax: '3')
";
            var expectedDiagnostics = new DiagnosticDescription[] {
                // CS1525: Invalid expression term ')'
                //         /*<bind>*/if ()
                Diagnostic(ErrorCode.ERR_InvalidExprTerm, ")").WithArguments(")").WithLocation(9, 23),
                // CS0219: The variable 'a' is assigned but its value is never used
                //         int a = 1;
                Diagnostic(ErrorCode.WRN_UnreferencedVarAssg, "a").WithArguments("a").WithLocation(8, 13)
            };

            VerifyOperationTreeAndDiagnosticsForTest<IfStatementSyntax>(source, expectedOperationTree, expectedDiagnostics);
        }

        [CompilerTrait(CompilerFeature.IOperation)]
        [Fact, WorkItem(17601, "https://github.com/dotnet/roslyn/issues/17601")]
        public void IIfstatementWithStatementMissing()
        {
            string source = @"
using System;

class P
{
    private void M()
    {
        int a = 1;
        
        /*<bind>*/if (a == 1)
        else
/*</bind>*/
    }
}
";
            string expectedOperationTree = @"
IConditionalOperation (OperationKind.Conditional, Type: null, IsInvalid) (Syntax: 'if (a == 1) ... else')
  Condition: 
    IBinaryOperation (BinaryOperatorKind.Equals) (OperationKind.BinaryOperator, Type: System.Boolean) (Syntax: 'a == 1')
      Left: 
        ILocalReferenceOperation: a (OperationKind.LocalReference, Type: System.Int32) (Syntax: 'a')
      Right: 
        ILiteralOperation (OperationKind.Literal, Type: System.Int32, Constant: 1) (Syntax: '1')
  WhenTrue: 
    IExpressionStatementOperation (OperationKind.ExpressionStatement, Type: null) (Syntax: '')
      Expression: 
        IInvalidOperation (OperationKind.Invalid, Type: null) (Syntax: '')
          Children(0)
  WhenFalse: 
    IExpressionStatementOperation (OperationKind.ExpressionStatement, Type: null) (Syntax: '')
      Expression: 
        IInvalidOperation (OperationKind.Invalid, Type: null) (Syntax: '')
          Children(0)
";
            var expectedDiagnostics = new DiagnosticDescription[] {
                // CS1525: Invalid expression term 'else'
                //         /*<bind>*/if (a == 1)
                Diagnostic(ErrorCode.ERR_InvalidExprTerm, "").WithArguments("else").WithLocation(10, 30),
                // CS1002: ; expected
                //         /*<bind>*/if (a == 1)
                Diagnostic(ErrorCode.ERR_SemicolonExpected, "").WithLocation(10, 30),
                // CS1525: Invalid expression term '}'
                //         else
                Diagnostic(ErrorCode.ERR_InvalidExprTerm, "").WithArguments("}").WithLocation(11, 13),
                // CS1002: ; expected
                //         else
                Diagnostic(ErrorCode.ERR_SemicolonExpected, "").WithLocation(11, 13)
            };

            VerifyOperationTreeAndDiagnosticsForTest<IfStatementSyntax>(source, expectedOperationTree, expectedDiagnostics);
        }

        [CompilerTrait(CompilerFeature.IOperation)]
        [Fact, WorkItem(17601, "https://github.com/dotnet/roslyn/issues/17601")]
        public void IIfstatementWithFuncCall()
        {
            string source = @"
using System;

class P
{
    private void M()
    {
        /*<bind>*/if (true)
            A();
        else
            B();/*</bind>*/
    }
    private void A()
    {
        Console.WriteLine(""A"");
    }
    private void B()
    {
        Console.WriteLine(""B"");
    }
}
";
            string expectedOperationTree = @"
IConditionalOperation (OperationKind.Conditional, Type: null) (Syntax: 'if (true) ... B();')
  Condition: 
    ILiteralOperation (OperationKind.Literal, Type: System.Boolean, Constant: True) (Syntax: 'true')
  WhenTrue: 
    IExpressionStatementOperation (OperationKind.ExpressionStatement, Type: null) (Syntax: 'A();')
      Expression: 
        IInvocationOperation ( void P.A()) (OperationKind.Invocation, Type: System.Void) (Syntax: 'A()')
          Instance Receiver: 
            IInstanceReferenceOperation (OperationKind.InstanceReference, Type: P, IsImplicit) (Syntax: 'A')
          Arguments(0)
  WhenFalse: 
    IExpressionStatementOperation (OperationKind.ExpressionStatement, Type: null) (Syntax: 'B();')
      Expression: 
        IInvocationOperation ( void P.B()) (OperationKind.Invocation, Type: System.Void) (Syntax: 'B()')
          Instance Receiver: 
            IInstanceReferenceOperation (OperationKind.InstanceReference, Type: P, IsImplicit) (Syntax: 'B')
          Arguments(0)
";
            var expectedDiagnostics = new DiagnosticDescription[] {
                // CS0162: Unreachable code detected
                //             B();/*</bind>*/
                Diagnostic(ErrorCode.WRN_UnreachableCode, "B").WithLocation(11, 13)
            };

            VerifyOperationTreeAndDiagnosticsForTest<IfStatementSyntax>(source, expectedOperationTree, expectedDiagnostics);
        }

        [CompilerTrait(CompilerFeature.IOperation)]
        [Fact, WorkItem(17601, "https://github.com/dotnet/roslyn/issues/17601")]
        public void IIfstatementWithDynamic()
        {
            string source = @"
using System;

class C
{
    public static int F<T>(dynamic d, Type t, T x) where T : struct
    {
        /*<bind>*/if (d.GetType() == t && ((T)d).Equals(x))
        {
            return 1;
        }/*</bind>*/

        return 2;
    }
}
";
            string expectedOperationTree = @"
IConditionalOperation (OperationKind.Conditional, Type: null) (Syntax: 'if (d.GetTy ... }')
  Condition: 
    IUnaryOperation (UnaryOperatorKind.True) (OperationKind.UnaryOperator, Type: System.Boolean, IsImplicit) (Syntax: 'd.GetType() ... ).Equals(x)')
      Operand: 
        IBinaryOperation (BinaryOperatorKind.And) (OperationKind.BinaryOperator, Type: dynamic) (Syntax: 'd.GetType() ... ).Equals(x)')
          Left: 
            IBinaryOperation (BinaryOperatorKind.Equals) (OperationKind.BinaryOperator, Type: dynamic) (Syntax: 'd.GetType() == t')
              Left: 
                IDynamicInvocationOperation (OperationKind.DynamicInvocation, Type: dynamic) (Syntax: 'd.GetType()')
                  Expression: 
                    IDynamicMemberReferenceOperation (Member Name: ""GetType"", Containing Type: null) (OperationKind.DynamicMemberReference, Type: dynamic) (Syntax: 'd.GetType')
                      Type Arguments(0)
                      Instance Receiver: 
                        IParameterReferenceOperation: d (OperationKind.ParameterReference, Type: dynamic) (Syntax: 'd')
                  Arguments(0)
                  ArgumentNames(0)
                  ArgumentRefKinds(0)
              Right: 
                IParameterReferenceOperation: t (OperationKind.ParameterReference, Type: System.Type) (Syntax: 't')
          Right: 
            IInvocationOperation (virtual System.Boolean System.ValueType.Equals(System.Object obj)) (OperationKind.Invocation, Type: System.Boolean) (Syntax: '((T)d).Equals(x)')
              Instance Receiver: 
<<<<<<< HEAD
                IParenthesizedExpression (OperationKind.ParenthesizedExpression, Type: T) (Syntax: '((T)d)')
                  Operand: 
                    IConversionExpression (Explicit, TryCast: False, Unchecked) (OperationKind.ConversionExpression, Type: T) (Syntax: '(T)d')
                      Conversion: CommonConversion (Exists: True, IsIdentity: False, IsNumeric: False, IsReference: False, IsUserDefined: False) (MethodSymbol: null)
                      Operand: 
                        IParameterReferenceExpression: d (OperationKind.ParameterReferenceExpression, Type: dynamic) (Syntax: 'd')
=======
                IConversionOperation (TryCast: False, Unchecked) (OperationKind.Conversion, Type: T) (Syntax: '(T)d')
                  Conversion: CommonConversion (Exists: True, IsIdentity: False, IsNumeric: False, IsReference: False, IsUserDefined: False) (MethodSymbol: null)
                  Operand: 
                    IParameterReferenceOperation: d (OperationKind.ParameterReference, Type: dynamic) (Syntax: 'd')
>>>>>>> f09e33b7
              Arguments(1):
                  IArgumentOperation (ArgumentKind.Explicit, Matching Parameter: obj) (OperationKind.Argument, Type: System.Object) (Syntax: 'x')
                    IConversionOperation (TryCast: False, Unchecked) (OperationKind.Conversion, Type: System.Object, IsImplicit) (Syntax: 'x')
                      Conversion: CommonConversion (Exists: True, IsIdentity: False, IsNumeric: False, IsReference: False, IsUserDefined: False) (MethodSymbol: null)
                      Operand: 
                        IParameterReferenceOperation: x (OperationKind.ParameterReference, Type: T) (Syntax: 'x')
                    InConversion: CommonConversion (Exists: True, IsIdentity: True, IsNumeric: False, IsReference: False, IsUserDefined: False) (MethodSymbol: null)
                    OutConversion: CommonConversion (Exists: True, IsIdentity: True, IsNumeric: False, IsReference: False, IsUserDefined: False) (MethodSymbol: null)
  WhenTrue: 
    IBlockOperation (1 statements) (OperationKind.Block, Type: null) (Syntax: '{ ... }')
      IReturnOperation (OperationKind.Return, Type: null) (Syntax: 'return 1;')
        ReturnedValue: 
          ILiteralOperation (OperationKind.Literal, Type: System.Int32, Constant: 1) (Syntax: '1')
  WhenFalse: 
    null
";
            var expectedDiagnostics = DiagnosticDescription.None;

            VerifyOperationTreeAndDiagnosticsForTest<IfStatementSyntax>(source, expectedOperationTree, expectedDiagnostics);
        }
    }
}<|MERGE_RESOLUTION|>--- conflicted
+++ resolved
@@ -1140,19 +1140,12 @@
           Right: 
             IInvocationOperation (virtual System.Boolean System.ValueType.Equals(System.Object obj)) (OperationKind.Invocation, Type: System.Boolean) (Syntax: '((T)d).Equals(x)')
               Instance Receiver: 
-<<<<<<< HEAD
-                IParenthesizedExpression (OperationKind.ParenthesizedExpression, Type: T) (Syntax: '((T)d)')
+                IParenthesizedOperation (OperationKind.Parenthesized, Type: T) (Syntax: '((T)d)')
                   Operand: 
-                    IConversionExpression (Explicit, TryCast: False, Unchecked) (OperationKind.ConversionExpression, Type: T) (Syntax: '(T)d')
+                    IConversionOperation (TryCast: False, Unchecked) (OperationKind.Conversion, Type: T) (Syntax: '(T)d')
                       Conversion: CommonConversion (Exists: True, IsIdentity: False, IsNumeric: False, IsReference: False, IsUserDefined: False) (MethodSymbol: null)
                       Operand: 
-                        IParameterReferenceExpression: d (OperationKind.ParameterReferenceExpression, Type: dynamic) (Syntax: 'd')
-=======
-                IConversionOperation (TryCast: False, Unchecked) (OperationKind.Conversion, Type: T) (Syntax: '(T)d')
-                  Conversion: CommonConversion (Exists: True, IsIdentity: False, IsNumeric: False, IsReference: False, IsUserDefined: False) (MethodSymbol: null)
-                  Operand: 
-                    IParameterReferenceOperation: d (OperationKind.ParameterReference, Type: dynamic) (Syntax: 'd')
->>>>>>> f09e33b7
+                        IParameterReferenceOperation: d (OperationKind.ParameterReference, Type: dynamic) (Syntax: 'd')
               Arguments(1):
                   IArgumentOperation (ArgumentKind.Explicit, Matching Parameter: obj) (OperationKind.Argument, Type: System.Object) (Syntax: 'x')
                     IConversionOperation (TryCast: False, Unchecked) (OperationKind.Conversion, Type: System.Object, IsImplicit) (Syntax: 'x')
