﻿// Copyright (c) Microsoft.  All Rights Reserved.  Licensed under the Apache License, Version 2.0.  See License.txt in the project root for license information.

using System;
using System.Collections.Generic;
using System.Linq;
using System.Text;
using Microsoft.CodeAnalysis.CSharp.Symbols;
using Microsoft.CodeAnalysis.CSharp.Syntax;
using Microsoft.CodeAnalysis.CSharp.Test.Utilities;
using Microsoft.CodeAnalysis.Test.Utilities;
using Roslyn.Test.Utilities;
using Xunit;

namespace Microsoft.CodeAnalysis.CSharp.UnitTests
{
    [CompilerTrait(CompilerFeature.Patterns)]
    public class PatternMatchingTests : PatternMatchingTestBase
    {
        [Fact]
        public void DemoModes()
        {
            var source =
@"
public class Vec
{
    public static void Main()
    {
        object o = ""Pass"";
        int i1 = 0b001010; // binary literals
        int i2 = 23_554; // digit separators
        // local functions
        // Note: due to complexity and cost of parsing local functions we
        // don't try to parse if the feature isn't enabled
        int f() => 2;
        ref int i3 = ref i1; // ref locals
        string s = o is string k ? k : null; // pattern matching
        //let var i4 = 3; // let
        //int i5 = o match (case * : 7); // match
        //object q = (o is null) ? o : throw null; // throw expressions
        //if (q is Vec(3)) {} // recursive pattern
    }
    public int X => 4;
    public Vec(int x) {}
}
";
            CreateCompilation(source, options: TestOptions.DebugExe, parseOptions: TestOptions.Regular6).VerifyDiagnostics(
                // (7,18): error CS8059: Feature 'binary literals' is not available in C# 6. Please use language version 7.0 or greater.
                //         int i1 = 0b001010; // binary literals
                Diagnostic(ErrorCode.ERR_FeatureNotAvailableInVersion6, "").WithArguments("binary literals", "7.0").WithLocation(7, 18),
                // (8,18): error CS8059: Feature 'digit separators' is not available in C# 6. Please use language version 7.0 or greater.
                //         int i2 = 23_554; // digit separators
                Diagnostic(ErrorCode.ERR_FeatureNotAvailableInVersion6, "").WithArguments("digit separators", "7.0").WithLocation(8, 18),
                // (12,13): error CS8059: Feature 'local functions' is not available in C# 6. Please use language version 7.0 or greater.
                //         int f() => 2;
                Diagnostic(ErrorCode.ERR_FeatureNotAvailableInVersion6, "f").WithArguments("local functions", "7.0").WithLocation(12, 13),
                // (13,9): error CS8059: Feature 'byref locals and returns' is not available in C# 6. Please use language version 7.0 or greater.
                //         ref int i3 = ref i1; // ref locals
                Diagnostic(ErrorCode.ERR_FeatureNotAvailableInVersion6, "ref").WithArguments("byref locals and returns", "7.0").WithLocation(13, 9),
                // (13,22): error CS8059: Feature 'byref locals and returns' is not available in C# 6. Please use language version 7.0 or greater.
                //         ref int i3 = ref i1; // ref locals
                Diagnostic(ErrorCode.ERR_FeatureNotAvailableInVersion6, "ref").WithArguments("byref locals and returns", "7.0").WithLocation(13, 22),
                // (14,20): error CS8059: Feature 'pattern matching' is not available in C# 6. Please use language version 7.0 or greater.
                //         string s = o is string k ? k : null; // pattern matching
                Diagnostic(ErrorCode.ERR_FeatureNotAvailableInVersion6, "o is string k").WithArguments("pattern matching", "7.0").WithLocation(14, 20),
                // (12,13): warning CS8321: The local function 'f' is declared but never used
                //         int f() => 2;
                Diagnostic(ErrorCode.WRN_UnreferencedLocalFunction, "f").WithArguments("f").WithLocation(12, 13)
                );

            // enables binary literals, digit separators, local functions, ref locals, pattern matching
            CreateCompilation(source, options: TestOptions.DebugExe).VerifyDiagnostics(
                // (8,13): warning CS0219: The variable 'i2' is assigned but its value is never used
                //         int i2 = 23_554; // digit separators
                Diagnostic(ErrorCode.WRN_UnreferencedVarAssg, "i2").WithArguments("i2").WithLocation(8, 13),
                // (12,13): warning CS8321: The local function 'f' is declared but never used
                //         int f() => 2;
                Diagnostic(ErrorCode.WRN_UnreferencedLocalFunction, "f").WithArguments("f").WithLocation(12, 13)
                );
        }

        [Fact]
        public void SimplePatternTest()
        {
            var source =
@"using System;
public class X
{
    public static void Main()
    {
        var s = nameof(Main);
        if (s is string t) Console.WriteLine(""1. {0}"", t);
        s = null;
        Console.WriteLine(""2. {0}"", s is string w ? w : nameof(X));
        int? x = 12;
        {if (x is var y) Console.WriteLine(""3. {0}"", y);}
        {if (x is int y) Console.WriteLine(""4. {0}"", y);}
        x = null;
        {if (x is var y) Console.WriteLine(""5. {0}"", y);}
        {if (x is int y) Console.WriteLine(""6. {0}"", y);}
        Console.WriteLine(""7. {0}"", (x is bool is bool));
    }
}";
            var expectedOutput =
@"1. Main
2. X
3. 12
4. 12
5. 
7. True";
            var compilation = CreateCompilation(source, options: TestOptions.DebugExe);
            compilation.VerifyDiagnostics(
                // warning CS0184: The given expression is never of the provided ('bool') type
                //         Console.WriteLine("7. {0}", (x is bool is bool));
                Diagnostic(ErrorCode.WRN_IsAlwaysFalse, "x is bool").WithArguments("bool"),
                // warning CS0183: The given expression is always of the provided ('bool') type
                //         Console.WriteLine("7. {0}", (x is bool is bool));
                Diagnostic(ErrorCode.WRN_IsAlwaysTrue, "x is bool is bool").WithArguments("bool")
                );
            var comp = CompileAndVerify(compilation, expectedOutput: expectedOutput);
        }

        [Fact]
        public void NullablePatternTest()
        {
            var source =
@"using System;
public class X
{
    public static void Main()
    {
        T(null);
        T(1);
    }
    public static void T(object x)
    {
        if (x is Nullable<int> y) Console.WriteLine($""expression {x} is Nullable<int> y"");
    }
}";
            var compilation = CreateCompilation(source, options: TestOptions.DebugExe);
            compilation.VerifyDiagnostics(
    // (11,18): error CS8105: It is not legal to use nullable type 'int?' in a pattern; use the underlying type 'int' instead.
    //         if (x is Nullable<int> y) Console.WriteLine($"expression {x} is Nullable<int> y");
    Diagnostic(ErrorCode.ERR_PatternNullableType, "Nullable<int>").WithArguments("int?", "int").WithLocation(11, 18)
                );
        }

        [Fact]
        public void UnconstrainedPatternTest()
        {
            var source =
@"using System;
public class X
{
    public static void Main()
    {
        Test<string>(1);
        Test<int>(""goo"");
        Test<int>(1);
        Test<int>(1.2);
        Test<double>(1.2);
        Test<int?>(1);
        Test<int?>(null);
        Test<string>(null);
    }
    public static void Test<T>(object x)
    {
        if (x is T y)
            Console.WriteLine($""expression {x} is {typeof(T).Name} {y}"");
        else
            Console.WriteLine($""expression {x} is not {typeof(T).Name}"");
    }
}";
            var compilation = CreateCompilation(source, options: TestOptions.DebugExe);
            compilation.VerifyDiagnostics(
                );
            using (new EnsureInvariantCulture())
            {
                var expectedOutput =
@"expression 1 is not String
expression goo is not Int32
expression 1 is Int32 1
expression 1.2 is not Int32
expression 1.2 is Double 1.2
expression 1 is Nullable`1 1
expression  is not Nullable`1
expression  is not String";
                var comp = CompileAndVerify(compilation, expectedOutput: expectedOutput);
            }
        }

        [Fact, WorkItem(10932, "https://github.com/dotnet/roslyn/issues/10932")]
        public void PatternErrors()
        {
            var source =
@"using System;
using NullableInt = System.Nullable<int>;
public class X
{
    public static void Main()
    {
        var s = nameof(Main);
        byte b = 1;
        if (s is string t) { } else Console.WriteLine(t); 
        if (null is dynamic t2) { } // null not allowed
        if (s is NullableInt x) { } // error: cannot use nullable type
        if (s is long l) { } // error: cannot convert string to long
        if (b is 1000) { } // error: cannot convert 1000 to byte
    }
}";
            var compilation = CreateCompilation(source, options: TestOptions.DebugExe);
            compilation.VerifyDiagnostics(
                // (10,13): error CS8117: Invalid operand for pattern match; value required, but found '<null>'.
                //         if (null is dynamic t2) { } // null not allowed
                Diagnostic(ErrorCode.ERR_BadPatternExpression, "null").WithArguments("<null>").WithLocation(10, 13),
                // (11,18): error CS8116: It is not legal to use nullable type 'int?' in a pattern; use the underlying type 'int' instead.
                //         if (s is NullableInt x) { } // error: cannot use nullable type
                Diagnostic(ErrorCode.ERR_PatternNullableType, "NullableInt").WithArguments("int?", "int").WithLocation(11, 18),
                // (12,18): error CS8121: An expression of type 'string' cannot be handled by a pattern of type 'long'.
                //         if (s is long l) { } // error: cannot convert string to long
                Diagnostic(ErrorCode.ERR_PatternWrongType, "long").WithArguments("string", "long").WithLocation(12, 18),
                // (13,18): error CS0031: Constant value '1000' cannot be converted to a 'byte'
                //         if (b is 1000) { } // error: cannot convert 1000 to byte
                Diagnostic(ErrorCode.ERR_ConstOutOfRange, "1000").WithArguments("1000", "byte").WithLocation(13, 18),
                // (9,55): error CS0165: Use of unassigned local variable 't'
                //         if (s is string t) { } else Console.WriteLine(t); 
                Diagnostic(ErrorCode.ERR_UseDefViolation, "t").WithArguments("t").WithLocation(9, 55)
                );
        }

        [Fact]
        public void PatternInCtorInitializer()
        {
            var source =
@"using System;
public class X
{
    public static void Main()
    {
        new D(1);
        new D(10);
        new D(1.2);
    }
}
class D
{
    public D(object o) : this(o is int x && x >= 5) {}
    public D(bool b) { Console.WriteLine(b); }
}
";
            var compilation = CreateCompilationWithMscorlib45(source, options: TestOptions.DebugExe);
            compilation.VerifyDiagnostics(
                );
            var expectedOutput =
@"False
True
False";
            var comp = CompileAndVerify(compilation, expectedOutput: expectedOutput);
        }

        [Fact]
        public void PatternInCatchFilter()
        {
            var source =
@"using System;
public class X
{
    public static void Main()
    {
        M(1);
        M(10);
        M(1.2);
    }
    private static void M(object o)
    {
        try
        {
            throw new Exception();
        }
        catch (Exception) when (o is int x && x >= 5)
        {
            Console.WriteLine($""Yes for {o}"");
        }
        catch (Exception)
        {
            Console.WriteLine($""No for {o}"");
        }
    }
}
";
            var compilation = CreateCompilation(source, options: TestOptions.DebugExe);
            compilation.VerifyDiagnostics();
            using (new EnsureInvariantCulture())
            {
                var expectedOutput =
@"No for 1
Yes for 10
No for 1.2";
                var comp = CompileAndVerify(compilation, expectedOutput: expectedOutput);
            }
        }

        [ConditionalFact(typeof(DesktopOnly), Skip = "https://github.com/dotnet/roslyn/issues/28026")]
        public void PatternInFieldInitializer()
        {
            var source =
@"using System;
public class X
{
    static object o1 = 1;
    static object o2 = 10;
    static object o3 = 1.2;
    static bool b1 = M(o1, (o1 is int x && x >= 5)),
                b2 = M(o2, (o2 is int x && x >= 5)),
                b3 = M(o3, (o3 is int x && x >= 5));
    public static void Main()
    {
    }
    private static bool M(object o, bool result)
    {
        Console.WriteLine($""{result} for {o}"");
        return result;
    }
}
";
            var compilation = CreateCompilation(source, options: TestOptions.DebugExe);
            compilation.VerifyDiagnostics();
            using (new EnsureInvariantCulture())
            {
                var expectedOutput =
@"False for 1
True for 10
False for 1.2";
                var comp = CompileAndVerify(compilation, expectedOutput: expectedOutput);
            }
        }

        [Fact]
        public void PatternInExpressionBodiedMethod()
        {
            var source =
@"using System;
public class X
{
    static object o1 = 1;
    static object o2 = 10;
    static object o3 = 1.2;
    static bool B1() => M(o1, (o1 is int x && x >= 5));
    static bool B2 => M(o2, (o2 is int x && x >= 5));
    static bool B3 => M(o3, (o3 is int x && x >= 5));
    public static void Main()
    {
        var r = B1() | B2 | B3;
    }
    private static bool M(object o, bool result)
    {
        Console.WriteLine($""{result} for {o}"");
        return result;
    }
}
";
            var compilation = CreateCompilation(source, options: TestOptions.DebugExe);
            compilation.VerifyDiagnostics();
            using (new EnsureInvariantCulture())
            {
                var expectedOutput =
@"False for 1
True for 10
False for 1.2";
                var comp = CompileAndVerify(compilation, expectedOutput: expectedOutput);
            }
        }

        [Fact, WorkItem(8778, "https://github.com/dotnet/roslyn/issues/8778")]
        public void PatternInExpressionBodiedLocalFunction()
        {
            var source =
@"using System;
public class X
{
    static object o1 = 1;
    static object o2 = 10;
    static object o3 = 1.2;
    public static void Main()
    {
        bool B1() => M(o1, (o1 is int x && x >= 5));
        bool B2() => M(o2, (o2 is int x && x >= 5));
        bool B3() => M(o3, (o3 is int x && x >= 5));
        var r = B1() | B2() | B3();
    }
    private static bool M(object o, bool result)
    {
        Console.WriteLine($""{result} for {o}"");
        return result;
    }
}
";
            var compilation = CreateCompilation(source, options: TestOptions.DebugExe);
            compilation.VerifyDiagnostics();
            using (new EnsureInvariantCulture())
            {
                var expectedOutput =
@"False for 1
True for 10
False for 1.2";
                var comp = CompileAndVerify(compilation, expectedOutput: expectedOutput);
            }
        }

        [Fact, WorkItem(8778, "https://github.com/dotnet/roslyn/issues/8778")]
        public void PatternInExpressionBodiedLambda()
        {
            var source =
@"using System;
public class X
{
    public static void Main()
    {
        object o1 = 1;
        object o2 = 10;
        object o3 = 1.2;
        Func<object, bool> B1 = o => M(o, (o is int x && x >= 5));
        B1(o1);
        Func<bool> B2 = () => M(o2, (o2 is int x && x >= 5));
        B2();
        Func<bool> B3 = () => M(o3, (o3 is int x && x >= 5));
        B3();
    }
    private static bool M(object o, bool result)
    {
        Console.WriteLine($""{result} for {o}"");
        return result;
    }
}
";
            var compilation = CreateCompilation(source, options: TestOptions.DebugExe);
            compilation.VerifyDiagnostics();
            using (new EnsureInvariantCulture())
            {
                var expectedOutput =
@"False for 1
True for 10
False for 1.2";
                var comp = CompileAndVerify(compilation, expectedOutput: expectedOutput);
            }
        }

        [Fact]
        public void PatternInBadPlaces()
        {
            var source =
@"using System;
[Obsolete("""" is string s ? s : """")]
public class X
{
    public static void Main()
    {
    }
    private static void M(string p = """" is object o ? o.ToString() : """")
    {
    }
}
";
            var compilation = CreateCompilation(source, options: TestOptions.DebugExe);
            compilation.VerifyDiagnostics(
    // (2,11): error CS0182: An attribute argument must be a constant expression, typeof expression or array creation expression of an attribute parameter type
    // [Obsolete("" is string s ? s : "")]
    Diagnostic(ErrorCode.ERR_BadAttributeArgument, @""""" is string s ? s : """"").WithLocation(2, 11),
    // (8,38): error CS1736: Default parameter value for 'p' must be a compile-time constant
    //     private static void M(string p = "" is object o ? o.ToString() : "")
    Diagnostic(ErrorCode.ERR_DefaultValueMustBeConstant, @""""" is object o ? o.ToString() : """"").WithArguments("p").WithLocation(8, 38)
                );
        }

        [Fact]
        public void PatternInSwitchAndForeach()
        {
            var source =
@"using System;
public class X
{
    public static void Main()
    {
        object o1 = 1;
        object o2 = 10;
        object o3 = 1.2;
        object oa = new object[] { 1, 10, 1.2 };
        foreach (var o in oa is object[] z ? z : new object[0])
        {
            switch (o is int x && x >= 5)
            {
                case true:
                    M(o, true);
                    break;
                case false:
                    M(o, false);
                    break;
                default:
                    throw null;
            }
        }
    }
    private static bool M(object o, bool result)
    {
        Console.WriteLine($""{result} for {o}"");
        return result;
    }
}
";
            var compilation = CreateCompilation(source, options: TestOptions.DebugExe);
            compilation.VerifyDiagnostics();
            using (new EnsureInvariantCulture())
            {
                var expectedOutput =
@"False for 1
True for 10
False for 1.2";
                var comp = CompileAndVerify(compilation, expectedOutput: expectedOutput);
            }
        }

        [Fact]
        public void GeneralizedSwitchStatement()
        {
            Uri u = new Uri("http://www.microsoft.com");
            var source =
@"using System;
public struct X
{
    public static void Main()
    {
        var oa = new object[] { 1, 10, 20L, 1.2, ""goo"", true, null, new X(), new Exception(""boo"") };
        foreach (var o in oa)
        {
            switch (o)
            {
                default:
                    Console.WriteLine($""class {o.GetType().Name} {o}"");
                    break;
                case 1:
                    Console.WriteLine(""one"");
                    break;
                case int i:
                    Console.WriteLine($""int {i}"");
                    break;
                case long i:
                    Console.WriteLine($""long {i}"");
                    break;
                case double d:
                    Console.WriteLine($""double {d}"");
                    break;
                case null:
                    Console.WriteLine($""null"");
                    break;
                case ValueType z:
                    Console.WriteLine($""struct {z.GetType().Name} {z}"");
                    break;
            }
        }
    }
}
";
            var compilation = CreateCompilation(source, options: TestOptions.DebugExe);
            compilation.VerifyDiagnostics();
            using (new EnsureInvariantCulture())
            {
                var expectedOutput =
@"one
int 10
long 20
double 1.2
class String goo
struct Boolean True
null
struct X X
class Exception System.Exception: boo
";
                var comp = CompileAndVerify(compilation, expectedOutput: expectedOutput);
            }
        }

        [Fact]
        public void PatternVariableDefiniteAssignment()
        {
            var source =
@"using System;
public class X
{
    public static void Main()
    {
        object o = new X();
        if (o is X x1) Console.WriteLine(x1); // OK
        if (!(o is X x2)) Console.WriteLine(x2); // error
        if (o is X x3 || true) Console.WriteLine(x3); // error
        switch (o)
        {
            case X x4:
            default:
                Console.WriteLine(x4); // error
                break;
        }
    }
}
";
            var compilation = CreateCompilation(source, options: TestOptions.DebugExe);
            compilation.VerifyDiagnostics(
                // (8,45): error CS0165: Use of unassigned local variable 'x2'
                //         if (!(o is X x2)) Console.WriteLine(x2);
                Diagnostic(ErrorCode.ERR_UseDefViolation, "x2").WithArguments("x2").WithLocation(8, 45),
                // (9,50): error CS0165: Use of unassigned local variable 'x3'
                //         if (o is X x3 || true) Console.WriteLine(x3);
                Diagnostic(ErrorCode.ERR_UseDefViolation, "x3").WithArguments("x3").WithLocation(9, 50),
                // (14,35): error CS0165: Use of unassigned local variable 'x4'
                //                 Console.WriteLine(x4); // error
                Diagnostic(ErrorCode.ERR_UseDefViolation, "x4").WithArguments("x4").WithLocation(14, 35)
                );
        }

        [Fact]
        public void PatternVariablesAreMutable()
        {
            var source =
@"
public class X
{
    public static void Main()
    {
        if (12 is var x) {
            x = x + 1;
            x++;
            M1(ref x);
            M2(out x);
        }
    }
    public static void M1(ref int x) {}
    public static void M2(out int x) { x = 1; }
}
";
            var compilation = CreateCompilation(source, options: TestOptions.DebugExe);
            compilation.VerifyDiagnostics(
                );
        }

        [Fact]
        public void If_01()
        {
            var source =
@"
public class X
{
    public static void Main()
    {
        Test(1);
        Test(2);
    }

    public static void Test(int val)
    {
        if (Dummy(val == 1, val is var x1, x1))
        {
            System.Console.WriteLine(""true"");
            System.Console.WriteLine(x1);
        }
        else
        {
            System.Console.WriteLine(""false"");
            System.Console.WriteLine(x1);
        }

        System.Console.WriteLine(x1);
    }

    static bool Dummy(bool x, object y, object z) 
    {
        System.Console.WriteLine(z);
        return x;
    }
}
";
            var compilation = CreateCompilation(source, options: TestOptions.DebugExe);
            CompileAndVerify(compilation, expectedOutput:
@"1
true
1
1
2
false
2
2");

            var tree = compilation.SyntaxTrees.Single();
            var model = compilation.GetSemanticModel(tree);

            var x1Decl = GetPatternDeclarations(tree, "x1").ToArray();
            var x1Ref = GetReferences(tree, "x1").ToArray();
            Assert.Equal(1, x1Decl.Length);
            Assert.Equal(4, x1Ref.Length);
            VerifyModelForDeclarationOrVarSimplePattern(model, x1Decl[0], x1Ref);
        }

        [Fact]
        public void If_02()
        {
            var source =
@"
public class X
{
    public static void Main()
    {
        bool f = true;

        if (f)
            if (Dummy(f, (f ? 1 : 2) is var x1, x1))
                ;

        if (f)
        {
            if (Dummy(f, (f ? 3 : 4) is var x1, x1))
                ;
        }
    }

    static bool Dummy(bool x, object y, object z) 
    {
        System.Console.WriteLine(z);
        return x;
    }
}
";
            var compilation = CreateCompilation(source, options: TestOptions.DebugExe);
            CompileAndVerify(compilation, expectedOutput:
@"1
3");

            var tree = compilation.SyntaxTrees.Single();
            var model = compilation.GetSemanticModel(tree);

            var x1Decl = GetPatternDeclarations(tree, "x1").ToArray();
            var x1Ref = GetReferences(tree, "x1").ToArray();
            Assert.Equal(2, x1Decl.Length);
            Assert.Equal(2, x1Ref.Length);
            VerifyModelForDeclarationOrVarSimplePattern(model, x1Decl[0], x1Ref[0]);
            VerifyModelForDeclarationOrVarSimplePattern(model, x1Decl[1], x1Ref[1]);
        }

        [Fact]
        public void Lambda_01()
        {
            var source =
@"
public class X
{
    public static void Main()
    {
        System.Console.WriteLine(Test1());
    }

    static bool Test1()
    {
        System.Func<bool> l = () => 1 is int x1 && Dummy(x1); 
        return l();
    }

    static bool Dummy(int x) 
    {
        System.Console.WriteLine(x);
        return true;
    }
}
";
            var compilation = CreateCompilation(source, options: TestOptions.DebugExe);
            CompileAndVerify(compilation, expectedOutput: @"1
True");

            var tree = compilation.SyntaxTrees.Single();
            var model = compilation.GetSemanticModel(tree);

            var x1Decl = GetPatternDeclaration(tree, "x1");
            var x1Ref = GetReferences(tree, "x1").Single();
            VerifyModelForDeclarationOrVarSimplePattern(model, x1Decl, x1Ref);
        }

        [ConditionalFact(typeof(DesktopOnly), Skip = "https://github.com/dotnet/roslyn/issues/28026")]
        public void Query_01()
        {
            var source =
@"
using System.Linq;

public class X
{
    public static void Main()
    {
        Test1();
    }

    static void Test1()
    {
        var res = from x1 in new[] { 1 is var y1 && Print(y1) ? 1 : 0}
                  from x2 in new[] { 2 is var y2 && Print(y2) ? 1 : 0}
                  join x3 in new[] { 3 is var y3 && Print(y3) ? 1 : 0}
                       on 4 is var y4 && Print(y4) ? 1 : 0
                          equals 5 is var y5 && Print(y5) ? 1 : 0
                  where 6 is var y6 && Print(y6)
                  orderby 7 is var y7 && Print(y7), 
                          8 is var y8 && Print(y8) 
                  group 9 is var y9 && Print(y9) 
                  by 10 is var y10 && Print(y10)
                  into g
                  let x11 = 11 is var y11 && Print(y11)
                  select 12 is var y12 && Print(y12);

        res.ToArray(); 
    }

    static bool Print(object x) 
    {
        System.Console.WriteLine(x);
        return true;
    }
}
";
            var compilation = CreateCompilation(source, options: TestOptions.DebugExe);
            compilation.VerifyDiagnostics();

            CompileAndVerify(compilation, expectedOutput:
@"1
3
5
2
4
6
7
8
10
9
11
12
");

            var tree = compilation.SyntaxTrees.Single();
            var model = compilation.GetSemanticModel(tree);

            for (int i = 1; i < 13; i++)
            {
                var id = "y" + i;
                var yDecl = GetPatternDeclarations(tree, id).Single();
                var yRef = tree.GetRoot().DescendantNodes().OfType<IdentifierNameSyntax>().Where(name => name.Identifier.ValueText == id).Single();
                VerifyModelForDeclarationOrVarSimplePattern(model, yDecl, yRef);
            }
        }

        [Fact]
        public void Query_02()
        {
            var source =
@"
using System.Linq;

public class X
{
    public static void Main()
    {
        Test1();
    }

    static void Test1()
    {
        var res = from x1 in new[] { 1 is var y1 && Print(y1) ? 2 : 0}
                  select Print(x1);

        res.ToArray(); 
    }

    static bool Print(object x) 
    {
        System.Console.WriteLine(x);
        return true;
    }
}
";
            var compilation = CreateCompilation(source, options: TestOptions.DebugExe, parseOptions: TestOptions.Regular);

            CompileAndVerify(compilation, expectedOutput:
@"1
2");

            var tree = compilation.SyntaxTrees.Single();
            var model = compilation.GetSemanticModel(tree);

            var yDecl = GetPatternDeclaration(tree, "y1");
            var yRef = GetReferences(tree, "y1").Single();
            VerifyModelForDeclarationOrVarSimplePattern(model, yDecl, yRef);
        }

        [Fact]
        public void ExpressionBodiedFunctions_01()
        {
            var source =
@"
public class X
{
    public static void Main()
    {
        System.Console.WriteLine(Test1());
    }

    static bool Test1() => 1 is int x1 && Dummy(x1); 

    static bool Dummy(int x) 
    {
        System.Console.WriteLine(x);
        return true;
    }
}
";
            var compilation = CreateCompilation(source, options: TestOptions.DebugExe);
            CompileAndVerify(compilation, expectedOutput: @"1
True");
        }

        [Fact]
        public void ExpressionBodiedProperties_01()
        {
            var source =
@"
public class X
{
    public static void Main()
    {
        System.Console.WriteLine(Test1);
        System.Console.WriteLine(new X()[0]);
    }

    static bool Test1 => 2 is int x1 && Dummy(x1); 

    bool this[object x] => 1 is int x1 && Dummy(x1); 

    static bool Dummy(int x) 
    {
        System.Console.WriteLine(x);
        return true;
    }
}
";
            var compilation = CreateCompilation(source, options: TestOptions.DebugExe);
            CompileAndVerify(compilation, expectedOutput: @"2
True
1
True");
        }

        [Fact]
        public void FieldInitializers_01()
        {
            var source =
@"
public class X
{
    public static void Main()
    {
        System.Console.WriteLine(Test1);
    }

    static bool Test1 = 1 is int x1 && Dummy(x1); 

    static bool Dummy(int x) 
    {
        System.Console.WriteLine(x);
        return true;
    }
}
";
            var compilation = CreateCompilationWithMscorlib45(source, options: TestOptions.DebugExe);
            CompileAndVerify(compilation, expectedOutput: @"1
True");

            CreateCompilationWithMscorlib45(source, options: TestOptions.DebugExe, parseOptions: TestOptions.Regular7_2).VerifyDiagnostics(
                // (9,30): error CS8320: Feature 'declaration of expression variables in member initializers and queries' is not available in C# 7.2. Please use language version 7.3 or greater.
                //     static bool Test1 = 1 is int x1 && Dummy(x1); 
                Diagnostic(ErrorCode.ERR_FeatureNotAvailableInVersion7_2, "int x1").WithArguments("declaration of expression variables in member initializers and queries", "7.3").WithLocation(9, 30)
                );
        }

        [Fact, WorkItem(10487, "https://github.com/dotnet/roslyn/issues/10487")]
        public void FieldInitializers_03()
        {
            var source =
@"
public class X
{
    public static void Main()
    {
        System.Console.WriteLine(Test1);
        new X().M();
    }
    void M()
    {
        System.Console.WriteLine(Test2);
    }

    static bool Test1 = 1 is int x1 && Dummy(() => x1);
    bool Test2 = 2 is int x1 && Dummy(() => x1);

    static bool Dummy(System.Func<int> x)
    {
        System.Console.WriteLine(x());
        return true;
    }
}
";
            var compilation = CreateCompilationWithMscorlib45(source, options: TestOptions.DebugExe);
            CompileAndVerify(compilation, expectedOutput: @"1
True
2
True");
        }

        [Fact]
        [WorkItem(16935, "https://github.com/dotnet/roslyn/issues/16935")]
        public void FieldInitializers_04()
        {
            var source =
@"
public class X
{
    public static void Main()
    {
        System.Console.WriteLine(Test1());
    }

    static System.Func<bool> Test1 = () => 1 is int x1 && Dummy(x1); 

    static bool Dummy(int x) 
    {
        System.Console.WriteLine(x);
        return true;
    }
}
";
            var compilation = CreateCompilation(source, options: TestOptions.DebugExe);
            CompileAndVerify(compilation, expectedOutput: @"1
True");
        }

        [Fact]
        public void PropertyInitializers_01()
        {
            var source =
@"
public class X
{
    public static void Main()
    {
        System.Console.WriteLine(Test1);
    }

    static bool Test1 {get;} = 1 is int x1 && Dummy(x1); 

    static bool Dummy(int x) 
    {
        System.Console.WriteLine(x);
        return true;
    }
}
";
            var compilation = CreateCompilationWithMscorlib45(source, options: TestOptions.DebugExe);
            CompileAndVerify(compilation, expectedOutput: @"1
True");

            CreateCompilationWithMscorlib45(source, options: TestOptions.DebugExe, parseOptions: TestOptions.Regular7_2).VerifyDiagnostics(
                // (9,37): error CS8320: Feature 'declaration of expression variables in member initializers and queries' is not available in C# 7.2. Please use language version 7.3 or greater.
                //     static bool Test1 {get;} = 1 is int x1 && Dummy(x1); 
                Diagnostic(ErrorCode.ERR_FeatureNotAvailableInVersion7_2, "int x1").WithArguments("declaration of expression variables in member initializers and queries", "7.3").WithLocation(9, 37)
                );
        }

        [Fact]
        [WorkItem(16935, "https://github.com/dotnet/roslyn/issues/16935")]
        public void PropertyInitializers_02()
        {
            var source =
@"
public class X
{
    public static void Main()
    {
        System.Console.WriteLine(Test1());
    }

    static System.Func<bool> Test1 {get;} = () => 1 is int x1 && Dummy(x1); 

    static bool Dummy(int x) 
    {
        System.Console.WriteLine(x);
        return true;
    }
}
";
            var compilation = CreateCompilation(source, options: TestOptions.DebugExe);
            CompileAndVerify(compilation, expectedOutput: @"1
True");
        }

        [Fact]
        public void ConstructorInitializers_01()
        {
            var source =
@"
public class X
{
    public static void Main()
    {
        var x = new D();
    }
}

class D : C
{
    public D(object o) : base(2 is var x1 && Dummy(x1)) 
    {
        System.Console.WriteLine(o);
    }

    public D() : this(1 is int x1 && Dummy(x1)) 
    {
    }

    static bool Dummy(int x) 
    {
        System.Console.WriteLine(x);
        return true;
    }
}

class C
{
    public C(object b) 
    { 
        System.Console.WriteLine(b);
    }
}
";
            var compilation = CreateCompilationWithMscorlib45(source, options: TestOptions.DebugExe);
            CompileAndVerify(compilation, expectedOutput:
@"1
2
True
True");
            var tree = compilation.SyntaxTrees.Single();
            var model = compilation.GetSemanticModel(tree);

            var x1Decl = GetPatternDeclarations(tree, "x1").ToArray();
            var x1Ref = GetReferences(tree, "x1").ToArray();
            Assert.Equal(2, x1Decl.Length);
            Assert.Equal(2, x1Ref.Length);
            VerifyModelForDeclarationOrVarSimplePattern(model, x1Decl[0], x1Ref[0]);
            VerifyModelForDeclarationOrVarSimplePattern(model, x1Decl[1], x1Ref[1]);

            Assert.Equal("System.Int32", ((LocalSymbol)compilation.GetSemanticModel(tree).GetDeclaredSymbol(x1Decl[0])).Type.ToTestDisplayString());

            CreateCompilationWithMscorlib45(source, options: TestOptions.DebugExe, parseOptions: TestOptions.Regular7_2).VerifyDiagnostics(
                // (12,36): error CS8320: Feature 'declaration of expression variables in member initializers and queries' is not available in C# 7.2. Please use language version 7.3 or greater.
                //     public D(object o) : base(2 is var x1 && Dummy(x1)) 
                Diagnostic(ErrorCode.ERR_FeatureNotAvailableInVersion7_2, "var x1").WithArguments("declaration of expression variables in member initializers and queries", "7.3").WithLocation(12, 36),
                // (17,28): error CS8320: Feature 'declaration of expression variables in member initializers and queries' is not available in C# 7.2. Please use language version 7.3 or greater.
                //     public D() : this(1 is int x1 && Dummy(x1)) 
                Diagnostic(ErrorCode.ERR_FeatureNotAvailableInVersion7_2, "int x1").WithArguments("declaration of expression variables in member initializers and queries", "7.3").WithLocation(17, 28)
                );
        }

        [Fact]
        [WorkItem(16935, "https://github.com/dotnet/roslyn/issues/16935")]
        public void ConstructorInitializers_02()
        {
            var source =
@"
public class X
{
    public static void Main()
    {
        var x = new D();
    }
}

class D : C
{
    public D(System.Func<bool> o) : base(() => 2 is int x1 && Dummy(x1)) 
    {
        System.Console.WriteLine(o());
    }

    public D() : this(() => 1 is int x1 && Dummy(x1)) 
    {
    }

    static bool Dummy(int x) 
    {
        System.Console.WriteLine(x);
        return true;
    }
}

class C
{
    public C(System.Func<bool> b) 
    { 
        System.Console.WriteLine(b());
    }
}
";
            var compilation = CreateCompilation(source, options: TestOptions.DebugExe);
            CompileAndVerify(compilation, expectedOutput:
@"2
True
1
True");

            var tree = compilation.SyntaxTrees.Single();
            var model = compilation.GetSemanticModel(tree);

            var x1Decl = GetPatternDeclarations(tree, "x1").ToArray();
            var x1Ref = GetReferences(tree, "x1").ToArray();
            Assert.Equal(2, x1Decl.Length);
            Assert.Equal(2, x1Ref.Length);
            VerifyModelForDeclarationOrVarSimplePattern(model, x1Decl[0], x1Ref[0]);
            VerifyModelForDeclarationOrVarSimplePattern(model, x1Decl[1], x1Ref[1]);
        }

        [Fact]
        public void Switch_01()
        {
            var source =
@"
public class X
{
    public static void Main()
    {
        Test1(0);
        Test1(1);
    }

    static bool Dummy1(bool val, params object[] x) {return val;}
    static T Dummy2<T>(T val, params object[] x) {return val;}

    static void Test1(int val)
    {
        switch (Dummy2(val, ""Test1 {0}"" is var x1))
        {
            case 0 when Dummy1(true, ""case 0"" is var y1):
                System.Console.WriteLine(x1, y1);
                break;
            case int z1:
                System.Console.WriteLine(x1, z1);
                break;
        }

        System.Console.WriteLine(x1);
    }
}
";
            var compilation = CreateCompilation(source, options: TestOptions.DebugExe);
            CompileAndVerify(compilation, expectedOutput:
@"Test1 case 0
Test1 {0}
Test1 1
Test1 {0}");

            var tree = compilation.SyntaxTrees.Single();
            var model = compilation.GetSemanticModel(tree);

            var x1Decl = GetPatternDeclarations(tree, "x1").ToArray();
            var x1Ref = GetReferences(tree, "x1").ToArray();
            Assert.Equal(1, x1Decl.Length);
            Assert.Equal(3, x1Ref.Length);
            VerifyModelForDeclarationOrVarSimplePattern(model, x1Decl[0], x1Ref);
        }

        [Fact]
        public void Switch_02()
        {
            var source =
@"
public class X
{
    public static void Main()
    {
        bool f = true;

        if (f)
            switch (Dummy(f, (f ? 1 : 2) is var x1, x1))
            {}

        if (f)
        {
            switch (Dummy(f, (f ? 3 : 4) is var x1, x1))
            {}
        }
    }

    static bool Dummy(bool x, object y, object z) 
    {
        System.Console.WriteLine(z);
        return x;
    }
}
";
            var compilation = CreateCompilation(source, options: TestOptions.DebugExe);
            CompileAndVerify(compilation, expectedOutput:
@"1
3");

            var tree = compilation.SyntaxTrees.Single();
            var model = compilation.GetSemanticModel(tree);

            var x1Decl = GetPatternDeclarations(tree, "x1").ToArray();
            var x1Ref = GetReferences(tree, "x1").ToArray();
            Assert.Equal(2, x1Decl.Length);
            Assert.Equal(2, x1Ref.Length);
            VerifyModelForDeclarationOrVarSimplePattern(model, x1Decl[0], x1Ref[0]);
            VerifyModelForDeclarationOrVarSimplePattern(model, x1Decl[1], x1Ref[1]);
        }

        [Fact]
        public void Using_01()
        {
            var source =
@"
public class X
{
    public static void Main()
    {
        using (System.IDisposable d1 = Dummy(new C(""a""), new C(""b"") is var x1),
                                  d2 = Dummy(new C(""c""), new C(""d"") is var x2))
        {
            System.Console.WriteLine(d1);
            System.Console.WriteLine(x1);
            System.Console.WriteLine(d2);
            System.Console.WriteLine(x2);
        }

        using (Dummy(new C(""e""), new C(""f"") is var x1))
        {
            System.Console.WriteLine(x1);
        }
    }

    static System.IDisposable Dummy(System.IDisposable x, params object[] y) {return x;}
}

class C : System.IDisposable
{
    private readonly string _val;

    public C(string val)
    {
        _val = val;
    }

    public void Dispose()
    {
        System.Console.WriteLine(""Disposing {0}"", _val);
    }

    public override string ToString()
    {
        return _val;
    }
}
";
            var compilation = CreateCompilation(source, options: TestOptions.DebugExe);
            CompileAndVerify(compilation, expectedOutput:
@"a
b
c
d
Disposing c
Disposing a
f
Disposing e");
        }

        [Fact]
        public void LocalDeclarationStmt_01()
        {
            var source =
@"
public class X
{
    public static void Main()
    {
        object d1 = Dummy(new C(""a""), new C(""b"") is var x1, x1),
               d2 = Dummy(new C(""c""), new C(""d"") is var x2, x2);
        System.Console.WriteLine(d1);
        System.Console.WriteLine(d2);
        System.Console.WriteLine(x1);
    }

    static object Dummy(object x, object y, object z) 
    {
        System.Console.WriteLine(z);
        return x;
    }
}

class C
{
    private readonly string _val;

    public C(string val)
    {
        _val = val;
    }

    public override string ToString()
    {
        return _val;
    }
}
";
            var compilation = CreateCompilation(source, options: TestOptions.DebugExe);
            CompileAndVerify(compilation, expectedOutput:
@"b
d
a
c
b");
            var tree = compilation.SyntaxTrees.Single();
            var model = compilation.GetSemanticModel(tree);

            var x1Decl = tree.GetRoot().DescendantNodes().OfType<SingleVariableDesignationSyntax>().Where(p => p.Identifier.ValueText == "x1").ToArray();
            var x1Ref = tree.GetRoot().DescendantNodes().OfType<IdentifierNameSyntax>().Where(id => id.Identifier.ValueText == "x1").ToArray();
            Assert.Equal(1, x1Decl.Length);
            Assert.Equal(2, x1Ref.Length);
            VerifyModelForDeclarationOrVarSimplePattern(model, x1Decl[0], x1Ref);
        }

        [Fact]
        public void LocalDeclarationStmt_02()
        {
            var source =
@"
public class X
{
    public static void Main()
    {
        if (true)
        {
            object d1 = Dummy(new C(""a""), new C(""b"") is var x1, x1);
        }
    }

    static object Dummy(object x, object y, object z) 
    {
        System.Console.WriteLine(z);
        return x;
    }
}

class C
{
    private readonly string _val;

    public C(string val)
    {
        _val = val;
    }

    public override string ToString()
    {
        return _val;
    }
}
";
            var compilation = CreateCompilation(source, options: TestOptions.DebugExe);
            CompileAndVerify(compilation, expectedOutput:
@"b");
            var tree = compilation.SyntaxTrees.Single();
            var model = compilation.GetSemanticModel(tree);

            var x1Decl = tree.GetRoot().DescendantNodes().OfType<SingleVariableDesignationSyntax>().Where(p => p.Identifier.ValueText == "x1").ToArray();
            var x1Ref = tree.GetRoot().DescendantNodes().OfType<IdentifierNameSyntax>().Where(id => id.Identifier.ValueText == "x1").ToArray();
            Assert.Equal(1, x1Decl.Length);
            Assert.Equal(1, x1Ref.Length);
            VerifyModelForDeclarationOrVarSimplePattern(model, x1Decl[0], x1Ref);
        }

        [Fact]
        [CompilerTrait(CompilerFeature.Tuples)]
        public void DeconstructionDeclarationStmt_01()
        {
            var source =
@"
public class X
{
    public static void Main()
    {
        (object d1, object d2) = (Dummy(new C(""a""), (new C(""b"") is var x1), x1),
                                 Dummy(new C(""c""), (new C(""d"") is var x2), x2));
        System.Console.WriteLine(d1);
        System.Console.WriteLine(d2);
        System.Console.WriteLine(x1);
    }

    static object Dummy(object x, object y, object z) 
    {
        System.Console.WriteLine(z);
        return x;
    }
}

class C
{
    private readonly string _val;

    public C(string val)
    {
        _val = val;
    }

    public override string ToString()
    {
        return _val;
    }
}
";
            var compilation = CreateCompilation(source, options: TestOptions.DebugExe, parseOptions: TestOptions.Regular);
            CompileAndVerify(compilation, expectedOutput:
@"b
d
a
c
b");

            var tree = compilation.SyntaxTrees.Single();
            var model = compilation.GetSemanticModel(tree);

            var x1Decl = GetPatternDeclarations(tree, "x1").ToArray();
            var x1Ref = GetReferences(tree, "x1").ToArray();
            Assert.Equal(1, x1Decl.Length);
            Assert.Equal(2, x1Ref.Length);
            VerifyModelForDeclarationOrVarSimplePattern(model, x1Decl[0], x1Ref);
        }

        [Fact]
        [CompilerTrait(CompilerFeature.Tuples)]
        public void DeconstructionDeclarationStmt_02()
        {
            var source =
@"
public class X
{
    public static void Main()
    {
        if (true)
        {
            (object d1, object d2) = (Dummy(new C(""a""), (new C(""b"") is var x1), x1), x1);
        }
    }

    static object Dummy(object x, object y, object z) 
    {
        System.Console.WriteLine(z);
        return x;
    }
}

class C
{
    private readonly string _val;

    public C(string val)
    {
        _val = val;
    }

    public override string ToString()
    {
        return _val;
    }
}
";
            var compilation = CreateCompilation(source, options: TestOptions.DebugExe, parseOptions: TestOptions.Regular);
            CompileAndVerify(compilation, expectedOutput:
@"b");

            var tree = compilation.SyntaxTrees.Single();
            var model = compilation.GetSemanticModel(tree);

            var x1Decl = tree.GetRoot().DescendantNodes().OfType<SingleVariableDesignationSyntax>().Where(p => p.Identifier.ValueText == "x1").ToArray();
            var x1Ref = tree.GetRoot().DescendantNodes().OfType<IdentifierNameSyntax>().Where(id => id.Identifier.ValueText == "x1").ToArray();
            Assert.Equal(1, x1Decl.Length);
            Assert.Equal(2, x1Ref.Length);
            VerifyModelForDeclarationOrVarSimplePattern(model, x1Decl[0], x1Ref);
        }

        [Fact]
        [CompilerTrait(CompilerFeature.Tuples)]
        public void DeconstructionDeclarationStmt_03()
        {
            var source =
@"
public class X
{
    public static void Main()
    {
        var (d1, (d2, d3)) = (Dummy(new C(""a""), (new C(""b"") is var x1), x1),
                              (Dummy(new C(""c""), (new C(""d"") is var x2), x2),
                               Dummy(new C(""e""), (new C(""f"") is var x3), x3)));
        System.Console.WriteLine(d1);
        System.Console.WriteLine(d2);
        System.Console.WriteLine(d3);
        System.Console.WriteLine(x1);
        System.Console.WriteLine(x2);
        System.Console.WriteLine(x3);
    }

    static object Dummy(object x, object y, object z) 
    {
        System.Console.WriteLine(z);
        return x;
    }
}

class C
{
    private readonly string _val;

    public C(string val)
    {
        _val = val;
    }

    public override string ToString()
    {
        return _val;
    }
}
";
            var compilation = CreateCompilation(source, options: TestOptions.DebugExe, parseOptions: TestOptions.Regular);
            CompileAndVerify(compilation, expectedOutput:
@"b
d
f
a
c
e
b
d
f");

            var tree = compilation.SyntaxTrees.Single();
            var model = compilation.GetSemanticModel(tree);

            var x1Decl = tree.GetRoot().DescendantNodes().OfType<SingleVariableDesignationSyntax>().Where(p => p.Identifier.ValueText == "x1").ToArray();
            var x1Ref = tree.GetRoot().DescendantNodes().OfType<IdentifierNameSyntax>().Where(id => id.Identifier.ValueText == "x1").ToArray();
            Assert.Equal(1, x1Decl.Length);
            Assert.Equal(2, x1Ref.Length);
            VerifyModelForDeclarationOrVarSimplePattern(model, x1Decl[0], x1Ref);

            var x2Decl = tree.GetRoot().DescendantNodes().OfType<SingleVariableDesignationSyntax>().Where(p => p.Identifier.ValueText == "x2").ToArray();
            var x2Ref = tree.GetRoot().DescendantNodes().OfType<IdentifierNameSyntax>().Where(id => id.Identifier.ValueText == "x2").ToArray();
            Assert.Equal(1, x2Decl.Length);
            Assert.Equal(2, x2Ref.Length);
            VerifyModelForDeclarationOrVarSimplePattern(model, x2Decl[0], x2Ref);

            var x3Decl = tree.GetRoot().DescendantNodes().OfType<SingleVariableDesignationSyntax>().Where(p => p.Identifier.ValueText == "x3").ToArray();
            var x3Ref = tree.GetRoot().DescendantNodes().OfType<IdentifierNameSyntax>().Where(id => id.Identifier.ValueText == "x3").ToArray();
            Assert.Equal(1, x3Decl.Length);
            Assert.Equal(2, x3Ref.Length);
            VerifyModelForDeclarationOrVarSimplePattern(model, x3Decl[0], x3Ref);
        }

        [Fact]
        [CompilerTrait(CompilerFeature.Tuples)]
        public void DeconstructionDeclarationStmt_04()
        {
            var source =
@"
public class X
{
    public static void Main()
    {
        (var d1, (var d2, var d3)) = (Dummy(new C(""a""), (new C(""b"") is var x1), x1),
                              (Dummy(new C(""c""), (new C(""d"") is var x2), x2),
                               Dummy(new C(""e""), (new C(""f"") is var x3), x3)));
        System.Console.WriteLine(d1);
        System.Console.WriteLine(d2);
        System.Console.WriteLine(d3);
        System.Console.WriteLine(x1);
        System.Console.WriteLine(x2);
        System.Console.WriteLine(x3);
    }

    static object Dummy(object x, object y, object z) 
    {
        System.Console.WriteLine(z);
        return x;
    }
}

class C
{
    private readonly string _val;

    public C(string val)
    {
        _val = val;
    }

    public override string ToString()
    {
        return _val;
    }
}
";
            var compilation = CreateCompilation(source, options: TestOptions.DebugExe, parseOptions: TestOptions.Regular);
            CompileAndVerify(compilation, expectedOutput:
@"b
d
f
a
c
e
b
d
f");

            var tree = compilation.SyntaxTrees.Single();
            var model = compilation.GetSemanticModel(tree);

            var x1Decl = GetPatternDeclarations(tree, "x1").ToArray();
            var x1Ref = GetReferences(tree, "x1").ToArray();
            Assert.Equal(1, x1Decl.Length);
            Assert.Equal(2, x1Ref.Length);
            VerifyModelForDeclarationOrVarSimplePattern(model, x1Decl[0], x1Ref);

            var x2Decl = tree.GetRoot().DescendantNodes().OfType<SingleVariableDesignationSyntax>().Where(p => p.Identifier.ValueText == "x2").ToArray();
            var x2Ref = tree.GetRoot().DescendantNodes().OfType<IdentifierNameSyntax>().Where(id => id.Identifier.ValueText == "x2").ToArray();
            Assert.Equal(1, x2Decl.Length);
            Assert.Equal(2, x2Ref.Length);
            VerifyModelForDeclarationOrVarSimplePattern(model, x2Decl[0], x2Ref);

            var x3Decl = tree.GetRoot().DescendantNodes().OfType<SingleVariableDesignationSyntax>().Where(p => p.Identifier.ValueText == "x3").ToArray();
            var x3Ref = tree.GetRoot().DescendantNodes().OfType<IdentifierNameSyntax>().Where(id => id.Identifier.ValueText == "x3").ToArray();
            Assert.Equal(1, x3Decl.Length);
            Assert.Equal(2, x3Ref.Length);
            VerifyModelForDeclarationOrVarSimplePattern(model, x3Decl[0], x3Ref);
        }

        [Fact]
        public void While_01()
        {
            var source =
@"
public class X
{
    public static void Main()
    {
        bool f = true;

        while (Dummy(f, (f ? 1 : 2) is var x1, x1))
        {
            System.Console.WriteLine(x1);
            f = false;
        }
    }

    static bool Dummy(bool x, object y, object z) 
    {
        System.Console.WriteLine(z);
        return x;
    }
}
";
            var compilation = CreateCompilation(source, options: TestOptions.DebugExe);
            CompileAndVerify(compilation, expectedOutput:
@"1
1
2");

            var tree = compilation.SyntaxTrees.Single();
            var model = compilation.GetSemanticModel(tree);

            var x1Decl = GetPatternDeclarations(tree, "x1").ToArray();
            var x1Ref = GetReferences(tree, "x1").ToArray();
            Assert.Equal(1, x1Decl.Length);
            Assert.Equal(2, x1Ref.Length);
            VerifyModelForDeclarationOrVarSimplePattern(model, x1Decl[0], x1Ref);
        }

        [Fact]
        public void While_02()
        {
            var source =
@"
public class X
{
    public static void Main()
    {
        bool f = true;

        if (f)
            while (Dummy(f, (f ? 1 : 2) is var x1, x1))
                break;

        if (f)
        {
            while (Dummy(f, (f ? 3 : 4) is var x1, x1))
                break;
        }
    }

    static bool Dummy(bool x, object y, object z) 
    {
        System.Console.WriteLine(z);
        return x;
    }
}
";
            var compilation = CreateCompilation(source, options: TestOptions.DebugExe);
            CompileAndVerify(compilation, expectedOutput:
@"1
3");

            var tree = compilation.SyntaxTrees.Single();
            var model = compilation.GetSemanticModel(tree);

            var x1Decl = GetPatternDeclarations(tree, "x1").ToArray();
            var x1Ref = GetReferences(tree, "x1").ToArray();
            Assert.Equal(2, x1Decl.Length);
            Assert.Equal(2, x1Ref.Length);
            VerifyModelForDeclarationOrVarSimplePattern(model, x1Decl[0], x1Ref[0]);
            VerifyModelForDeclarationOrVarSimplePattern(model, x1Decl[1], x1Ref[1]);
        }

        [Fact]
        public void While_03()
        {
            var source =
@"
public class X
{
    public static void Main()
    {
        int f = 1;
        var l = new System.Collections.Generic.List<System.Action>();

        while (Dummy(f < 3, f is var x1, x1))
        {
            l.Add(() => System.Console.WriteLine(x1));
            f++;
        }

        System.Console.WriteLine(""--"");

        foreach (var d in l)
        {
            d();
        }
    }

    static bool Dummy(bool x, object y, object z) 
    {
        System.Console.WriteLine(z);
        return x;
    }
}
";
            var compilation = CreateCompilation(source, options: TestOptions.DebugExe, parseOptions: TestOptions.Regular);
            CompileAndVerify(compilation, expectedOutput:
@"1
2
3
--
1
2
");

            var tree = compilation.SyntaxTrees.Single();
            var model = compilation.GetSemanticModel(tree);

            var x1Decl = GetPatternDeclarations(tree, "x1").ToArray();
            var x1Ref = GetReferences(tree, "x1").ToArray();
            Assert.Equal(1, x1Decl.Length);
            Assert.Equal(2, x1Ref.Length);
            VerifyModelForDeclarationOrVarSimplePattern(model, x1Decl[0], x1Ref);
        }

        [Fact]
        public void While_04()
        {
            var source =
@"
public class X
{
    public static void Main()
    {
        int f = 1;
        var l = new System.Collections.Generic.List<System.Action>();

        while (Dummy(f < 3, f is var x1, x1, l, () => System.Console.WriteLine(x1)))
        {
            f++;
        }

        System.Console.WriteLine(""--"");

        foreach (var d in l)
        {
            d();
        }
    }

    static bool Dummy(bool x, object y, object z, System.Collections.Generic.List<System.Action> l, System.Action d) 
    {
        l.Add(d);
        System.Console.WriteLine(z);
        return x;
    }
}
";
            var compilation = CreateCompilation(source, options: TestOptions.DebugExe, parseOptions: TestOptions.Regular);
            CompileAndVerify(compilation, expectedOutput:
@"1
2
3
--
1
2
3
");

            var tree = compilation.SyntaxTrees.Single();
            var model = compilation.GetSemanticModel(tree);

            var x1Decl = GetPatternDeclarations(tree, "x1").ToArray();
            var x1Ref = GetReferences(tree, "x1").ToArray();
            Assert.Equal(1, x1Decl.Length);
            Assert.Equal(2, x1Ref.Length);
            VerifyModelForDeclarationOrVarSimplePattern(model, x1Decl[0], x1Ref);
        }

        [Fact]
        public void While_05()
        {
            var source =
@"
public class X
{
    public static void Main()
    {
        int f = 1;
        var l = new System.Collections.Generic.List<System.Action>();

        while (Dummy(f < 3, f is var x1, x1, l, () => System.Console.WriteLine(x1)))
        {
            l.Add(() => System.Console.WriteLine(x1));
            f++;
        }

        System.Console.WriteLine(""--"");

        foreach (var d in l)
        {
            d();
        }
    }

    static bool Dummy(bool x, object y, object z, System.Collections.Generic.List<System.Action> l, System.Action d) 
    {
        l.Add(d);
        System.Console.WriteLine(z);
        return x;
    }
}
";
            var compilation = CreateCompilation(source, options: TestOptions.DebugExe, parseOptions: TestOptions.Regular);
            CompileAndVerify(compilation, expectedOutput:
@"1
2
3
--
1
1
2
2
3
");

            var tree = compilation.SyntaxTrees.Single();
            var model = compilation.GetSemanticModel(tree);

            var x1Decl = GetPatternDeclarations(tree, "x1").ToArray();
            var x1Ref = GetReferences(tree, "x1").ToArray();
            Assert.Equal(1, x1Decl.Length);
            Assert.Equal(3, x1Ref.Length);
            VerifyModelForDeclarationOrVarSimplePattern(model, x1Decl[0], x1Ref);
        }

        [Fact]
        public void Do_01()
        {
            var source =
@"
public class X
{
    public static void Main()
    {
        bool f;

        do
        {
            f = false;
        }
        while (Dummy(f, (f ? 1 : 2) is var x1, x1));
    }

    static bool Dummy(bool x, object y, object z) 
    {
        System.Console.WriteLine(z);
        return x;
    }
}
";
            var compilation = CreateCompilation(source, options: TestOptions.DebugExe);
            CompileAndVerify(compilation, expectedOutput: @"2");

            var tree = compilation.SyntaxTrees.Single();
            var model = compilation.GetSemanticModel(tree);

            var x1Decl = GetPatternDeclarations(tree, "x1").ToArray();
            var x1Ref = GetReferences(tree, "x1").ToArray();
            Assert.Equal(1, x1Decl.Length);
            Assert.Equal(1, x1Ref.Length);
            VerifyModelForDeclarationOrVarSimplePattern(model, x1Decl[0], x1Ref);
        }

        [Fact]
        public void Do_02()
        {
            var source =
@"
public class X
{
    public static void Main()
    {
        bool f = true;

        if (f)
            do
                ;
            while (Dummy(f, (f ? 1 : 2) is var x1, x1) && false);

        if (f)
        {
            do
                ;
            while (Dummy(f, (f ? 3 : 4) is var x1, x1) && false);
        }
    }

    static bool Dummy(bool x, object y, object z) 
    {
        System.Console.WriteLine(z);
        return x;
    }
}
";
            var compilation = CreateCompilation(source, options: TestOptions.DebugExe);
            CompileAndVerify(compilation, expectedOutput:
@"1
3");

            var tree = compilation.SyntaxTrees.Single();
            var model = compilation.GetSemanticModel(tree);

            var x1Decl = GetPatternDeclarations(tree, "x1").ToArray();
            var x1Ref = GetReferences(tree, "x1").ToArray();
            Assert.Equal(2, x1Decl.Length);
            Assert.Equal(2, x1Ref.Length);
            VerifyModelForDeclarationOrVarSimplePattern(model, x1Decl[0], x1Ref[0]);
            VerifyModelForDeclarationOrVarSimplePattern(model, x1Decl[1], x1Ref[1]);
        }

        [Fact]
        public void Do_03()
        {
            var source =
@"
public class X
{
    public static void Main()
    {
        int f = 1;
        var l = new System.Collections.Generic.List<System.Action>();

        do
        {
            ;
        }
        while (Dummy(f < 3, (f++) is var x1, x1, l, () => System.Console.WriteLine(x1)));

        System.Console.WriteLine(""--"");

        foreach (var d in l)
        {
            d();
        }
    }

    static bool Dummy(bool x, object y, object z, System.Collections.Generic.List<System.Action> l, System.Action d) 
    {
        l.Add(d);
        System.Console.WriteLine(z);
        return x;
    }
}
";
            var compilation = CreateCompilation(source, options: TestOptions.DebugExe);
            CompileAndVerify(compilation, expectedOutput: @"1
2
3
--
1
2
3");

            var tree = compilation.SyntaxTrees.Single();
            var model = compilation.GetSemanticModel(tree);

            var x1Decl = GetPatternDeclarations(tree, "x1").ToArray();
            var x1Ref = GetReferences(tree, "x1").ToArray();
            Assert.Equal(1, x1Decl.Length);
            Assert.Equal(2, x1Ref.Length);
            VerifyModelForDeclarationOrVarSimplePattern(model, x1Decl[0], x1Ref);
        }

        [Fact]
        public void For_01()
        {
            var source =
@"
public class X
{
    public static void Main()
    {
        bool f = true;

        for (Dummy(f, (f ? 10 : 20) is var x0, x0); 
             Dummy(f, (f ? 1 : 2) is var x1, x1); 
             Dummy(f, (f ? 100 : 200) is var x2, x2), Dummy(true, null, x2))
        {
            System.Console.WriteLine(x0);
            System.Console.WriteLine(x1);
            f = false;
        }
    }

    static bool Dummy(bool x, object y, object z) 
    {
        System.Console.WriteLine(z);
        return x;
    }
}
";
            var compilation = CreateCompilation(source, options: TestOptions.DebugExe);
            CompileAndVerify(compilation, expectedOutput:
@"10
1
10
1
200
200
2");

            var tree = compilation.SyntaxTrees.Single();
            var model = compilation.GetSemanticModel(tree);

            var x0Decl = GetPatternDeclarations(tree, "x0").Single();
            var x0Ref = GetReferences(tree, "x0").ToArray();
            Assert.Equal(2, x0Ref.Length);
            VerifyModelForDeclarationOrVarSimplePattern(model, x0Decl, x0Ref);

            var x1Decl = GetPatternDeclarations(tree, "x1").Single();
            var x1Ref = GetReferences(tree, "x1").ToArray();
            Assert.Equal(2, x1Ref.Length);
            VerifyModelForDeclarationOrVarSimplePattern(model, x1Decl, x1Ref);

            var x2Decl = GetPatternDeclarations(tree, "x2").Single();
            var x2Ref = GetReferences(tree, "x2").ToArray();
            Assert.Equal(2, x2Ref.Length);
            VerifyModelForDeclarationOrVarSimplePattern(model, x2Decl, x2Ref);
        }

        [Fact]
        public void For_02()
        {
            var source =
@"
public class X
{
    public static void Main()
    {
        bool f = true;

        for (Dummy(f, (f ? 10 : 20) is var x0, x0); 
             Dummy(f, (f ? 1 : 2) is var x1, x1); 
             f = false, Dummy(f, (f ? 100 : 200) is var x2, x2), Dummy(true, null, x2))
        {
            System.Console.WriteLine(x0);
            System.Console.WriteLine(x1);
        }
    }

    static bool Dummy(bool x, object y, object z) 
    {
        System.Console.WriteLine(z);
        return x;
    }
}
";
            var compilation = CreateCompilation(source, options: TestOptions.DebugExe);
            CompileAndVerify(compilation, expectedOutput:
@"10
1
10
1
200
200
2");

            var tree = compilation.SyntaxTrees.Single();
            var model = compilation.GetSemanticModel(tree);

            var x0Decl = GetPatternDeclarations(tree, "x0").Single();
            var x0Ref = GetReferences(tree, "x0").ToArray();
            Assert.Equal(2, x0Ref.Length);
            VerifyModelForDeclarationOrVarSimplePattern(model, x0Decl, x0Ref);

            var x1Decl = GetPatternDeclarations(tree, "x1").Single();
            var x1Ref = GetReferences(tree, "x1").ToArray();
            Assert.Equal(2, x1Ref.Length);
            VerifyModelForDeclarationOrVarSimplePattern(model, x1Decl, x1Ref);

            var x2Decl = GetPatternDeclarations(tree, "x2").Single();
            var x2Ref = GetReferences(tree, "x2").ToArray();
            Assert.Equal(2, x2Ref.Length);
            VerifyModelForDeclarationOrVarSimplePattern(model, x2Decl, x2Ref);
        }

        [Fact]
        public void For_03()
        {
            var source =
@"
public class X
{
    public static void Main()
    {
        var l = new System.Collections.Generic.List<System.Action>();

        for (bool f = 1 is var x0; Dummy(x0 < 3, x0*10 is var x1, x1); x0++)
        {
            l.Add(() => System.Console.WriteLine(""{0} {1}"", x0, x1));
        }

        System.Console.WriteLine(""--"");

        foreach (var d in l)
        {
            d();
        }
    }

    static bool Dummy(bool x, object y, object z) 
    {
        System.Console.WriteLine(z);
        return x;
    }
}
";
            var compilation = CreateCompilation(source, options: TestOptions.DebugExe, parseOptions: TestOptions.Regular);
            CompileAndVerify(compilation, expectedOutput:
@"10
20
30
--
3 10
3 20
");

            var tree = compilation.SyntaxTrees.Single();
            var model = compilation.GetSemanticModel(tree);

            var x0Decl = GetPatternDeclarations(tree, "x0").ToArray();
            var x0Ref = GetReferences(tree, "x0").ToArray();
            Assert.Equal(1, x0Decl.Length);
            Assert.Equal(4, x0Ref.Length);
            VerifyModelForDeclarationOrVarSimplePattern(model, x0Decl[0], x0Ref);

            var x1Decl = GetPatternDeclarations(tree, "x1").ToArray();
            var x1Ref = GetReferences(tree, "x1").ToArray();
            Assert.Equal(1, x1Decl.Length);
            Assert.Equal(2, x1Ref.Length);
            VerifyModelForDeclarationOrVarSimplePattern(model, x1Decl[0], x1Ref);
        }

        [Fact]
        public void For_04()
        {
            var source =
@"
public class X
{
    public static void Main()
    {
        var l = new System.Collections.Generic.List<System.Action>();

        for (bool f = 1 is var x0; Dummy(x0 < 3, x0*10 is var x1, x1, l, () => System.Console.WriteLine(""{0} {1}"", x0, x1)); x0++)
        {
        }

        System.Console.WriteLine(""--"");

        foreach (var d in l)
        {
            d();
        }
    }

    static bool Dummy(bool x, object y, object z, System.Collections.Generic.List<System.Action> l, System.Action d) 
    {
        l.Add(d);
        System.Console.WriteLine(z);
        return x;
    }
}
";
            var compilation = CreateCompilation(source, options: TestOptions.DebugExe, parseOptions: TestOptions.Regular);
            CompileAndVerify(compilation, expectedOutput:
@"10
20
30
--
3 10
3 20
3 30
");

            var tree = compilation.SyntaxTrees.Single();
            var model = compilation.GetSemanticModel(tree);

            var x0Decl = GetPatternDeclarations(tree, "x0").ToArray();
            var x0Ref = GetReferences(tree, "x0").ToArray();
            Assert.Equal(1, x0Decl.Length);
            Assert.Equal(4, x0Ref.Length);
            VerifyModelForDeclarationOrVarSimplePattern(model, x0Decl[0], x0Ref);

            var x1Decl = GetPatternDeclarations(tree, "x1").ToArray();
            var x1Ref = GetReferences(tree, "x1").ToArray();
            Assert.Equal(1, x1Decl.Length);
            Assert.Equal(2, x1Ref.Length);
            VerifyModelForDeclarationOrVarSimplePattern(model, x1Decl[0], x1Ref);
        }

        [Fact]
        public void For_05()
        {
            var source =
@"
public class X
{
    public static void Main()
    {
        var l = new System.Collections.Generic.List<System.Action>();

        for (bool f = 1 is var x0; Dummy(x0 < 3, x0*10 is var x1, x1, l, () => System.Console.WriteLine(""{0} {1}"", x0, x1)); x0++)
        {
            l.Add(() => System.Console.WriteLine(""{0} {1}"", x0, x1));
        }

        System.Console.WriteLine(""--"");

        foreach (var d in l)
        {
            d();
        }
    }

    static bool Dummy(bool x, object y, object z, System.Collections.Generic.List<System.Action> l, System.Action d) 
    {
        l.Add(d);
        System.Console.WriteLine(z);
        return x;
    }
}
";
            var compilation = CreateCompilation(source, options: TestOptions.DebugExe, parseOptions: TestOptions.Regular);
            CompileAndVerify(compilation, expectedOutput:
@"10
20
30
--
3 10
3 10
3 20
3 20
3 30
");

            var tree = compilation.SyntaxTrees.Single();
            var model = compilation.GetSemanticModel(tree);

            var x0Decl = GetPatternDeclarations(tree, "x0").ToArray();
            var x0Ref = GetReferences(tree, "x0").ToArray();
            Assert.Equal(1, x0Decl.Length);
            Assert.Equal(5, x0Ref.Length);
            VerifyModelForDeclarationOrVarSimplePattern(model, x0Decl[0], x0Ref);

            var x1Decl = GetPatternDeclarations(tree, "x1").ToArray();
            var x1Ref = GetReferences(tree, "x1").ToArray();
            Assert.Equal(1, x1Decl.Length);
            Assert.Equal(3, x1Ref.Length);
            VerifyModelForDeclarationOrVarSimplePattern(model, x1Decl[0], x1Ref);
        }

        [Fact]
        public void Foreach_01()
        {
            var source =
@"
public class X
{
    public static void Main()
    {
        bool f = true;

        foreach (var i in Dummy(3 is var x1, x1))
        {
            System.Console.WriteLine(x1);
        }
    }

    static System.Collections.IEnumerable Dummy(object y, object z) 
    {
        System.Console.WriteLine(z);
        return ""a"";
    }
}
";
            var compilation = CreateCompilation(source, options: TestOptions.DebugExe);
            CompileAndVerify(compilation, expectedOutput:
@"3
3");

            var tree = compilation.SyntaxTrees.Single();
            var model = compilation.GetSemanticModel(tree);

            var x1Decl = GetPatternDeclaration(tree, "x1");
            var x1Ref = GetReferences(tree, "x1").ToArray();
            Assert.Equal(2, x1Ref.Length);
            VerifyModelForDeclarationOrVarSimplePattern(model, x1Decl, x1Ref);
        }

        [Fact]
        public void Lock_01()
        {
            var source =
@"
public class X
{
    public static void Main()
    {
        lock (Dummy(""lock"" is var x1, x1))
        {
            System.Console.WriteLine(x1);
        }

        System.Console.WriteLine(x1);
    }

    static object Dummy(object y, object z) 
    {
        System.Console.WriteLine(z);
        return new object();
    }
}
";
            var compilation = CreateCompilation(source, options: TestOptions.DebugExe);
            CompileAndVerify(compilation, expectedOutput:
@"lock
lock
lock");

            var tree = compilation.SyntaxTrees.Single();
            var model = compilation.GetSemanticModel(tree);

            var x1Decl = GetPatternDeclarations(tree, "x1").ToArray();
            var x1Ref = GetReferences(tree, "x1").ToArray();
            Assert.Equal(1, x1Decl.Length);
            Assert.Equal(3, x1Ref.Length);
            VerifyModelForDeclarationOrVarSimplePattern(model, x1Decl[0], x1Ref);
        }

        [Fact]
        public void Lock_02()
        {
            var source =
@"
public class X
{
    public static void Main()
    {
        bool f = true;

        if (f)
            lock (Dummy(f, (f ? 1 : 2) is var x1, x1))
                {}

        if (f)
        {
            lock (Dummy(f, (f ? 3 : 4) is var x1, x1))
                {}
        }
    }

    static object Dummy(bool x, object y, object z) 
    {
        System.Console.WriteLine(z);
        return x;
    }
}
";
            var compilation = CreateCompilation(source, options: TestOptions.DebugExe);
            CompileAndVerify(compilation, expectedOutput:
@"1
3");

            var tree = compilation.SyntaxTrees.Single();
            var model = compilation.GetSemanticModel(tree);

            var x1Decl = GetPatternDeclarations(tree, "x1").ToArray();
            var x1Ref = GetReferences(tree, "x1").ToArray();
            Assert.Equal(2, x1Decl.Length);
            Assert.Equal(2, x1Ref.Length);
            VerifyModelForDeclarationOrVarSimplePattern(model, x1Decl[0], x1Ref[0]);
            VerifyModelForDeclarationOrVarSimplePattern(model, x1Decl[1], x1Ref[1]);
        }

        [Fact]
        public void Fixed_01()
        {
            var source =
@"
public unsafe class X
{
    public static void Main()
    {
        fixed (int* p = Dummy(""fixed"" is var x1, x1))
        {
            System.Console.WriteLine(x1);
        }
    }

    static int[] Dummy(object y, object z) 
    {
        System.Console.WriteLine(z);
        return new int[1];
    }
}
";
            var compilation = CreateCompilation(source, options: TestOptions.DebugExe.WithAllowUnsafe(true));
            CompileAndVerify(compilation, verify: Verification.Fails, expectedOutput:
@"fixed
fixed");
        }

        [Fact]
        public void Yield_01()
        {
            var source =
@"
public class X
{
    public static void Main()
    {
        foreach (var o in Test())
        {}
    }

    static System.Collections.IEnumerable Test()
    {
        yield return Dummy(""yield1"" is var x1, x1);
        yield return Dummy(""yield2"" is var x2, x2);
        System.Console.WriteLine(x1);
    }

    static object Dummy(object y, object z) 
    {
        System.Console.WriteLine(z);
        return new object();
    }
}
";
            var compilation = CreateCompilation(source, options: TestOptions.DebugExe);
            CompileAndVerify(compilation, expectedOutput:
@"yield1
yield2
yield1");

            var tree = compilation.SyntaxTrees.Single();
            var model = compilation.GetSemanticModel(tree);

            var x1Decl = GetPatternDeclarations(tree, "x1").ToArray();
            var x1Ref = GetReferences(tree, "x1").ToArray();
            Assert.Equal(1, x1Decl.Length);
            Assert.Equal(2, x1Ref.Length);
            VerifyModelForDeclarationOrVarSimplePattern(model, x1Decl[0], x1Ref);
        }

        [Fact]
        public void Yield_02()
        {
            var source =
@"
public class X
{
    public static void Main()
    {
        foreach (var o in Test())
        {}
    }

    static System.Collections.IEnumerable Test()
    {
        bool f = true;

        if (f)
            yield return Dummy(""yield1"" is var x1, x1);

        if (f)
        {
            yield return Dummy(""yield2"" is var x1, x1);
        }
    }

    static object Dummy(object y, object z) 
    {
        System.Console.WriteLine(z);
        return new object();
    }
}
";
            var compilation = CreateCompilation(source, options: TestOptions.DebugExe);
            CompileAndVerify(compilation, expectedOutput:
@"yield1
yield2");

            var tree = compilation.SyntaxTrees.Single();
            var model = compilation.GetSemanticModel(tree);

            var x1Decl = GetPatternDeclarations(tree, "x1").ToArray();
            var x1Ref = GetReferences(tree, "x1").ToArray();
            Assert.Equal(2, x1Decl.Length);
            Assert.Equal(2, x1Ref.Length);
            VerifyModelForDeclarationOrVarSimplePattern(model, x1Decl[0], x1Ref[0]);
            VerifyModelForDeclarationOrVarSimplePattern(model, x1Decl[1], x1Ref[1]);
        }

        [Fact]
        public void Return_01()
        {
            var source =
@"
public class X
{
    public static void Main()
    {
        Test();
    }

    static object Test()
    {
        return Dummy(""return"" is var x1, x1);
    }

    static object Dummy(object y, object z) 
    {
        System.Console.WriteLine(z);
        return new object();
    }
}
";
            var compilation = CreateCompilation(source, options: TestOptions.DebugExe);
            CompileAndVerify(compilation, expectedOutput:@"return");

            var tree = compilation.SyntaxTrees.Single();
            var model = compilation.GetSemanticModel(tree);

            var x1Decl = tree.GetRoot().DescendantNodes().OfType<SingleVariableDesignationSyntax>().Where(p => p.Identifier.ValueText == "x1").ToArray();
            var x1Ref = tree.GetRoot().DescendantNodes().OfType<IdentifierNameSyntax>().Where(id => id.Identifier.ValueText == "x1").ToArray();
            Assert.Equal(1, x1Decl.Length);
            Assert.Equal(1, x1Ref.Length);
            VerifyModelForDeclarationOrVarSimplePattern(model, x1Decl[0], x1Ref);
        }

        [Fact]
        public void Return_02()
        {
            var text = @"
public class Cls
{
    public static void Main()
    {
        Test0(true);
        Test0(false);
    }

    static object Test0(bool val)
    {
        if (val)
            return Test2(1 is var x1, x1);

        if (!val)
        {
            return Test2(2 is var x1, x1);
        }

        return null;
    }

    static object Test2(object x, object y)
    {
        System.Console.Write(y);
        return x;
    }
}";
            var compilation = CreateCompilation(text, options: TestOptions.ReleaseExe, parseOptions: TestOptions.Regular);

            CompileAndVerify(compilation, expectedOutput: "12").VerifyDiagnostics();

            var tree = compilation.SyntaxTrees.Single();
            var model = compilation.GetSemanticModel(tree);

            var x1Decl = tree.GetRoot().DescendantNodes().OfType<SingleVariableDesignationSyntax>().Where(p => p.Identifier.ValueText == "x1").ToArray();
            var x1Ref = tree.GetRoot().DescendantNodes().OfType<IdentifierNameSyntax>().Where(id => id.Identifier.ValueText == "x1").ToArray();
            Assert.Equal(2, x1Decl.Length);
            Assert.Equal(2, x1Ref.Length);
            VerifyModelForDeclarationOrVarSimplePattern(model, x1Decl[0], x1Ref[0]);
            VerifyModelForDeclarationOrVarSimplePattern(model, x1Decl[1], x1Ref[1]);
        }

        [Fact]
        public void Throw_01()
        {
            var source =
@"
public class X
{
    public static void Main()
    {
        Test();
    }

    static void Test()
    {
        try
        {
            throw Dummy(""throw"" is var x1, x1);
        }
        catch
        {
        }
    }

    static System.Exception Dummy(object y, object z) 
    {
        System.Console.WriteLine(z);
        return new System.ArgumentException();
    }
}
";
            var compilation = CreateCompilation(source, options: TestOptions.DebugExe);
            CompileAndVerify(compilation, expectedOutput: @"throw");

            var tree = compilation.SyntaxTrees.Single();
            var model = compilation.GetSemanticModel(tree);

            var x1Decl = tree.GetRoot().DescendantNodes().OfType<SingleVariableDesignationSyntax>().Where(p => p.Identifier.ValueText == "x1").ToArray();
            var x1Ref = tree.GetRoot().DescendantNodes().OfType<IdentifierNameSyntax>().Where(id => id.Identifier.ValueText == "x1").ToArray();
            Assert.Equal(1, x1Decl.Length);
            Assert.Equal(1, x1Ref.Length);
            VerifyModelForDeclarationOrVarSimplePattern(model, x1Decl[0], x1Ref);
        }

        [Fact]
        public void Throw_02()
        {
            var source =
@"
public class X
{
    public static void Main()
    {
        Test(true);
        Test(false);
    }

    static void Test(bool val)
    {
        try
        {
            if (val)
                throw Dummy(""throw 1"" is var x1, x1);

            if (!val)
            {
                throw Dummy(""throw 2"" is var x1, x1);
            }
        }
        catch
        {
        }
    }

    static System.Exception Dummy(object y, object z) 
    {
        System.Console.WriteLine(z);
        return new System.ArgumentException();
    }
}
";
            var compilation = CreateCompilation(source, options: TestOptions.DebugExe);
            CompileAndVerify(compilation, expectedOutput:
@"throw 1
throw 2");

            var tree = compilation.SyntaxTrees.Single();
            var model = compilation.GetSemanticModel(tree);

            var x1Decl = tree.GetRoot().DescendantNodes().OfType<SingleVariableDesignationSyntax>().Where(p => p.Identifier.ValueText == "x1").ToArray();
            var x1Ref = tree.GetRoot().DescendantNodes().OfType<IdentifierNameSyntax>().Where(id => id.Identifier.ValueText == "x1").ToArray();
            Assert.Equal(2, x1Decl.Length);
            Assert.Equal(2, x1Ref.Length);
            VerifyModelForDeclarationOrVarSimplePattern(model, x1Decl[0], x1Ref[0]);
            VerifyModelForDeclarationOrVarSimplePattern(model, x1Decl[1], x1Ref[1]);
        }

        [Fact]
        public void Catch_01()
        {
            var source =
@"
public class X
{
    public static void Main()
    {
        try
        {
            throw new System.InvalidOperationException();
        }
        catch (System.Exception e) when (Dummy(e is var x1, x1))
        {
            System.Console.WriteLine(x1.GetType());
        }
    }

    static bool Dummy(object y, object z) 
    {
        System.Console.WriteLine(z.GetType());
        return true;
    }
}
";
            var compilation = CreateCompilation(source, options: TestOptions.DebugExe);
            CompileAndVerify(compilation, expectedOutput:
@"System.InvalidOperationException
System.InvalidOperationException");

            var tree = compilation.SyntaxTrees.Single();
            var model = compilation.GetSemanticModel(tree);

            var x1Decl = GetPatternDeclaration(tree, "x1");
            var x1Ref = GetReferences(tree, "x1").ToArray();
            Assert.Equal(2, x1Ref.Length);
            VerifyModelForDeclarationOrVarSimplePattern(model, x1Decl, x1Ref);
        }

        [Fact]
        public void Catch_02()
        {
            var source =
@"
public class X
{
    public static void Main()
    {
        try
        {
            throw new System.InvalidOperationException();
        }
        catch (System.Exception e) when (Dummy(e is var x1, x1))
        {
            System.Action d = () =>
                                {
                                    System.Console.WriteLine(x1.GetType());
                                };

            System.Console.WriteLine(x1.GetType());
            d();
        }
    }

    static bool Dummy(object y, object z) 
    {
        System.Console.WriteLine(z.GetType());
        return true;
    }
}
";
            var compilation = CreateCompilation(source, options: TestOptions.DebugExe);
            CompileAndVerify(compilation, expectedOutput:
@"System.InvalidOperationException
System.InvalidOperationException
System.InvalidOperationException");
        }

        [Fact]
        public void Catch_03()
        {
            var source =
@"
public class X
{
    public static void Main()
    {
        try
        {
            throw new System.InvalidOperationException();
        }
        catch (System.Exception e) when (Dummy(e is var x1, x1))
        {
            System.Action d = () =>
                                {
                                    e = new System.NullReferenceException();
                                    System.Console.WriteLine(x1.GetType());
                                };

            System.Console.WriteLine(x1.GetType());
            d();
            System.Console.WriteLine(e.GetType());
        }
    }

    static bool Dummy(object y, object z) 
    {
        System.Console.WriteLine(z.GetType());
        return true;
    }
}
";
            var compilation = CreateCompilation(source, options: TestOptions.DebugExe);
            CompileAndVerify(compilation, expectedOutput:
@"System.InvalidOperationException
System.InvalidOperationException
System.InvalidOperationException
System.NullReferenceException");
        }

        [Fact]
        public void Catch_04()
        {
            var source =
@"
public class X
{
    public static void Main()
    {
        try
        {
            throw new System.InvalidOperationException();
        }
        catch (System.Exception e) when (Dummy(e is var x1, x1))
        {
            System.Action d = () =>
                                {
                                    e = new System.NullReferenceException();
                                };

            System.Console.WriteLine(x1.GetType());
            d();
            System.Console.WriteLine(e.GetType());
        }
    }

    static bool Dummy(object y, object z) 
    {
        System.Console.WriteLine(z.GetType());
        return true;
    }
}
";
            var compilation = CreateCompilation(source, options: TestOptions.DebugExe);
            CompileAndVerify(compilation, expectedOutput:
@"System.InvalidOperationException
System.InvalidOperationException
System.NullReferenceException");
        }

        [Fact]
        public void Labeled_01()
        {
            var text = @"
public class Cls
{
    public static void Main()
    {
a:      Test1(2 is var x1);
        System.Console.WriteLine(x1);
    }

    static object Test1(bool x)
    {
        return null;
    }
}";
            var compilation = CreateCompilation(text, options: TestOptions.ReleaseExe, parseOptions: TestOptions.Regular);

            CompileAndVerify(compilation, expectedOutput: "2").VerifyDiagnostics(
                // (6,1): warning CS0164: This label has not been referenced
                // a:      Test1(2 is var x1);
                Diagnostic(ErrorCode.WRN_UnreferencedLabel, "a").WithLocation(6, 1)
                );

            var tree = compilation.SyntaxTrees.Single();
            var model = compilation.GetSemanticModel(tree);

            var x1Decl = tree.GetRoot().DescendantNodes().OfType<SingleVariableDesignationSyntax>().Where(p => p.Identifier.ValueText == "x1").ToArray();
            var x1Ref = tree.GetRoot().DescendantNodes().OfType<IdentifierNameSyntax>().Where(id => id.Identifier.ValueText == "x1").ToArray();
            Assert.Equal(1, x1Decl.Length);
            Assert.Equal(1, x1Ref.Length);
            VerifyModelForDeclarationOrVarSimplePattern(model, x1Decl[0], x1Ref);
        }

        [Fact]
        public void Labeled_02()
        {
            var text = @"
public class Cls
{
    public static void Main()
    {
        Test0();
    }

    static object Test0()
    {
        bool test = true;

        if (test)
        {
a:          Test2(2 is var x1, x1);
        }

        return null;
    }

    static object Test2(object x, object y)
    {
        System.Console.Write(y);
        return x;
    }
}";
            var compilation = CreateCompilation(text, options: TestOptions.ReleaseExe, parseOptions: TestOptions.Regular);

            CompileAndVerify(compilation, expectedOutput: "2").VerifyDiagnostics(
                // (15,1): warning CS0164: This label has not been referenced
                // a:          Test2(2 is var x1, x1);
                Diagnostic(ErrorCode.WRN_UnreferencedLabel, "a").WithLocation(15, 1)
                );

            var tree = compilation.SyntaxTrees.Single();
            var model = compilation.GetSemanticModel(tree);

            var x1Decl = tree.GetRoot().DescendantNodes().OfType<SingleVariableDesignationSyntax>().Where(p => p.Identifier.ValueText == "x1").ToArray();
            var x1Ref = tree.GetRoot().DescendantNodes().OfType<IdentifierNameSyntax>().Where(id => id.Identifier.ValueText == "x1").ToArray();
            Assert.Equal(1, x1Decl.Length);
            Assert.Equal(1, x1Ref.Length);
            VerifyModelForDeclarationOrVarSimplePattern(model, x1Decl[0], x1Ref);
        }

        [Fact, WorkItem(10465, "https://github.com/dotnet/roslyn/issues/10465")]
        public void Constants_Fail()
        {
            var source =
@"
using System;
public class X
{
    public static void Main()
    {
        Console.WriteLine(1L is string); // warning: type mismatch
        Console.WriteLine(1 is int[]); // warning: expression is never of the provided type

        Console.WriteLine(1L is string s); // error: type mismatch
        Console.WriteLine(1 is int[] a); // error: expression is never of the provided type
    }
}
";
            var compilation = CreateCompilation(source, options: TestOptions.DebugExe);
            compilation.VerifyDiagnostics(
                // (7,27): warning CS0184: The given expression is never of the provided ('string') type
                //         Console.WriteLine(1L is string); // warning: type mismatch
                Diagnostic(ErrorCode.WRN_IsAlwaysFalse, "1L is string").WithArguments("string").WithLocation(7, 27),
                // (8,27): warning CS0184: The given expression is never of the provided ('int[]') type
                //         Console.WriteLine(1 is int[]); // warning: expression is never of the provided type
                Diagnostic(ErrorCode.WRN_IsAlwaysFalse, "1 is int[]").WithArguments("int[]").WithLocation(8, 27),
                // (10,33): error CS8121: An expression of type 'long' cannot be handled by a pattern of type 'string'.
                //         Console.WriteLine(1L is string s); // error: type mismatch
                Diagnostic(ErrorCode.ERR_PatternWrongType, "string").WithArguments("long", "string").WithLocation(10, 33),
                // (11,32): error CS8121: An expression of type 'int' cannot be handled by a pattern of type 'int[]'.
                //         Console.WriteLine(1 is int[] a); // error: expression is never of the provided type
                Diagnostic(ErrorCode.ERR_PatternWrongType, "int[]").WithArguments("int", "int[]").WithLocation(11, 32)
                );
        }

        [Fact, WorkItem(10465, "https://github.com/dotnet/roslyn/issues/10465")]
        public void Types_Pass()
        {
            var source =
@"
using System;
public class X
{
    public static void Main()
    {
        Console.WriteLine(1 is 1); // true
        Console.WriteLine(1L is int.MaxValue); // OK, but false
        Console.WriteLine(1 is int.MaxValue); // false
        Console.WriteLine(int.MaxValue is int.MaxValue); // true
        Console.WriteLine(""goo"" is System.String); // true
        Console.WriteLine(Int32.MaxValue is Int32.MaxValue); // true
        Console.WriteLine(new int[] {1, 2} is int[] a); // true
        object o = null;
        switch (o)
        {
            case int[] b:
                break;
            case int.MaxValue: // constant, not a type
                break;
            case int i:
                break;
            case null:
                Console.WriteLine(""null"");
                break;
        }
    }
}
";
            var compilation = CreateCompilation(source, options: TestOptions.DebugExe);
            compilation.VerifyDiagnostics(
                // (7,27): warning CS8417: The given expression always matches the provided constant.
                //         Console.WriteLine(1 is 1); // true
                Diagnostic(ErrorCode.WRN_GivenExpressionAlwaysMatchesConstant, "1 is 1").WithLocation(7, 27),
                // (8,27): warning CS8416: The given expression never matches the provided pattern.
                //         Console.WriteLine(1L is int.MaxValue); // OK, but false
                Diagnostic(ErrorCode.WRN_GivenExpressionNeverMatchesPattern, "1L is int.MaxValue").WithLocation(8, 27),
                // (9,27): warning CS8416: The given expression never matches the provided pattern.
                //         Console.WriteLine(1 is int.MaxValue); // false
                Diagnostic(ErrorCode.WRN_GivenExpressionNeverMatchesPattern, "1 is int.MaxValue").WithLocation(9, 27),
                // (10,27): warning CS8417: The given expression always matches the provided constant.
                //         Console.WriteLine(int.MaxValue is int.MaxValue); // true
                Diagnostic(ErrorCode.WRN_GivenExpressionAlwaysMatchesConstant, "int.MaxValue is int.MaxValue").WithLocation(10, 27),
                // (11,27): warning CS0183: The given expression is always of the provided ('string') type
                //         Console.WriteLine("goo" is System.String); // true
                Diagnostic(ErrorCode.WRN_IsAlwaysTrue, @"""goo"" is System.String").WithArguments("string").WithLocation(11, 27),
                // (12,27): warning CS8417: The given expression always matches the provided constant.
                //         Console.WriteLine(Int32.MaxValue is Int32.MaxValue); // true
                Diagnostic(ErrorCode.WRN_GivenExpressionAlwaysMatchesConstant, "Int32.MaxValue is Int32.MaxValue").WithLocation(12, 27)
                );
            CompileAndVerify(compilation, expectedOutput:
@"True
False
False
True
True
True
True
null");
        }

        [Fact, WorkItem(10459, "https://github.com/dotnet/roslyn/issues/10459")]
        public void Typeswitch_01()
        {
            var source =
@"
using System;
public class X
{
    public static void Main(string[] args)
    {
        switch (args.GetType())
        {
            case typeof(string):
                Console.WriteLine(""string"");
                break;
            case typeof(string[]):
                Console.WriteLine(""string[]"");
                break;
            case null:
                Console.WriteLine(""null"");
                break;
            default:
                Console.WriteLine(""default"");
                break;
        }
    }
}
";
            var compilation = CreateCompilation(source, options: TestOptions.DebugExe);
            compilation.VerifyDiagnostics(
                // (9,18): error CS0150: A constant value is expected
                //             case typeof(string):
                Diagnostic(ErrorCode.ERR_ConstantExpected, "typeof(string)").WithLocation(9, 18),
                // (12,18): error CS0150: A constant value is expected
                //             case typeof(string[]):
                Diagnostic(ErrorCode.ERR_ConstantExpected, "typeof(string[])").WithLocation(12, 18)
                );
            // If we support switching on System.Type as proposed, the expectation would be
            // something like CompileAndVerify(compilation, expectedOutput: @"string[]");
        }

        [Fact, WorkItem(10529, "https://github.com/dotnet/roslyn/issues/10529")]
        public void MissingTypeAndProperty()
        {
            var source =
@"
class Program
{
    public static void Main(string[] args)
    {
        {
            if (obj.Property is var o) { } // `obj` doesn't exist.
        }
        {
            var obj = new object();
            if (obj. is var o) { }
        }
    }
}
";
            var compilation = CreateCompilation(source, options: TestOptions.DebugExe);
            compilation.VerifyDiagnostics(
                // (11,22): error CS1001: Identifier expected
                //             if (obj. is var o) { }
                Diagnostic(ErrorCode.ERR_IdentifierExpected, "is").WithLocation(11, 22),
                // (7,17): error CS0103: The name 'obj' does not exist in the current context
                //             if (obj.Property is var o) { } // `obj` doesn't exist.
                Diagnostic(ErrorCode.ERR_NameNotInContext, "obj").WithArguments("obj").WithLocation(7, 17)
                );
            var tree = compilation.SyntaxTrees[0];
            var model = compilation.GetSemanticModel(tree);
            foreach (var isExpression in tree.GetRoot().DescendantNodes().OfType<IsPatternExpressionSyntax>())
            {
                var symbolInfo = model.GetSymbolInfo(isExpression.Expression);
                Assert.Null(symbolInfo.Symbol);
                Assert.True(symbolInfo.CandidateSymbols.IsDefaultOrEmpty);
                Assert.Equal(CandidateReason.None, symbolInfo.CandidateReason);
            }
        }

        [Fact]
        public void MixedDecisionTree()
        {
            var source =
@"
using System;
public class X
{
    public static void Main()
    {
        M(null);
        M(1);
        M((byte)1);
        M((short)1);
        M(2);
        M((byte)2);
        M((short)2);
        M(""hmm"");
        M(""bar"");
        M(""baz"");
        M(6);
    }

    public static void M(object o)
    {
        switch (o)
        {
            case ""hmm"":
                Console.WriteLine(""hmm""); break;
            case null:
                Console.WriteLine(""null""); break;
            case 1:
                Console.WriteLine(""int 1""); break;
            case ((byte)1):
                Console.WriteLine(""byte 1""); break;
            case ((short)1):
                Console.WriteLine(""short 1""); break;
            case ""bar"":
                Console.WriteLine(""bar""); break;
            case object t when t != o:
                Console.WriteLine(""impossible""); break;
            case 2:
                Console.WriteLine(""int 2""); break;
            case ((byte)2):
                Console.WriteLine(""byte 2""); break;
            case ((short)2):
                Console.WriteLine(""short 2""); break;
            case ""baz"":
                Console.WriteLine(""baz""); break;
            default:
                Console.WriteLine(""other "" + o); break;
        }
    }
}
";
            var compilation = CreateCompilation(source, options: TestOptions.DebugExe);
            compilation.VerifyDiagnostics();
            CompileAndVerify(compilation, expectedOutput:
@"null
int 1
byte 1
short 1
int 2
byte 2
short 2
hmm
bar
baz
other 6");
        }

        [Fact]
        public void SemanticAnalysisWithPatternInCsharp6()
        {
            var source =
@"class Program
{
    public static void Main(string[] args)
    {
        switch (args.Length)
        {
            case 1 when true:
                break;
        }
    }
}";
            var compilation = CreateCompilation(source, options: TestOptions.DebugExe, parseOptions: TestOptions.Regular6);
            compilation.VerifyDiagnostics(
                // (7,13): error CS8059: Feature 'pattern matching' is not available in C# 6. Please use language version 7.0 or greater.
                //             case 1 when true:
                Diagnostic(ErrorCode.ERR_FeatureNotAvailableInVersion6, "case 1 when true:").WithArguments("pattern matching", "7.0").WithLocation(7, 13)
                );
        }

        [Fact, WorkItem(11379, "https://github.com/dotnet/roslyn/issues/11379")]
        public void DeclarationPatternWithStaticClass()
        {
            var source =
@"class Program
{
    public static void Main(string[] args)
    {
        object o = args;
        switch (o)
        {
            case StaticType t:
                break;
        }
    }
}
public static class StaticType
{
}
";
            var compilation = CreateCompilation(source, options: TestOptions.DebugExe);
            compilation.VerifyDiagnostics(
                // (8,18): error CS0723: Cannot declare a variable of static type 'StaticType'
                //             case StaticType t:
                Diagnostic(ErrorCode.ERR_VarDeclIsStaticClass, "StaticType").WithArguments("StaticType").WithLocation(8, 18)
                );
        }

        [Fact]
        public void PatternVariablesAreMutable02()
        {
            var source =
@"class Program
{
    public static void Main(string[] args)
    {
        object o = ""  whatever  "";
        if (o is string s)
        {
            s = s.Trim();
            System.Console.WriteLine(s);
        }
    }
}
";
            var compilation = CreateCompilation(source, options: TestOptions.DebugExe);
            compilation.VerifyDiagnostics(
                );
            var comp = CompileAndVerify(compilation, expectedOutput: "whatever");
        }

        [Fact, WorkItem(12996, "https://github.com/dotnet/roslyn/issues/12996")]
        public void TypeOfAVarPatternVariable()
        {
            var source =
@"
class Program
{
    public static void Main(string[] args)
    {
    }

    public static void Test(int val)
    {
        if (val is var o1) 
        {
            System.Console.WriteLine(o1);
        }
    }
}
";
            var compilation = CreateCompilation(source, options: TestOptions.DebugExe);
            compilation.VerifyDiagnostics(
                );
            var tree = compilation.SyntaxTrees[0];

            var model1 = compilation.GetSemanticModel(tree);

            var declaration = tree.GetRoot().DescendantNodes().OfType<IsPatternExpressionSyntax>().Single();
            var o1 = GetReferences(tree, "o1").Single();

            var typeInfo1 = model1.GetTypeInfo(declaration);
            Assert.Equal(SymbolKind.NamedType, typeInfo1.Type.Kind);
            Assert.Equal("System.Boolean", typeInfo1.Type.ToTestDisplayString());

            typeInfo1 = model1.GetTypeInfo(o1);
            Assert.Equal(SymbolKind.NamedType, typeInfo1.Type.Kind);
            Assert.Equal("System.Int32", typeInfo1.Type.ToTestDisplayString());

            var model2 = compilation.GetSemanticModel(tree);

            var typeInfo2 = model2.GetTypeInfo(o1);
            Assert.Equal(SymbolKind.NamedType, typeInfo2.Type.Kind);
            Assert.Equal("System.Int32", typeInfo2.Type.ToTestDisplayString());
        }

        [Fact]
        [WorkItem(13417, "https://github.com/dotnet/roslyn/issues/13417")]
        public void FixedFieldSize()
        {
            var text = @"
unsafe struct S
{
    fixed int F1[3 is var x1 ? x1 : 3];
    fixed int F2[3 is var x2 ? 3 : 3, x2];
}
";
            var compilation = CreateCompilation(text,
                                                options: TestOptions.ReleaseDebugDll.WithAllowUnsafe(true),
                                                parseOptions: TestOptions.Regular);
            var tree = compilation.SyntaxTrees.Single();
            var model = compilation.GetSemanticModel(tree);

            var x1Decl = GetPatternDeclarations(tree, "x1").Single();
            var x1Ref = GetReferences(tree, "x1").Single();
            Assert.True(((TypeSymbol)compilation.GetSemanticModel(tree).GetTypeInfo(x1Ref).Type).IsErrorType());
            VerifyModelNotSupported(model, x1Decl, x1Ref);

            var x2Decl = GetPatternDeclarations(tree, "x2").Single();
            var x2Ref = GetReferences(tree, "x2").Single();
            VerifyModelNotSupported(model, x2Decl, x2Ref);
            Assert.True(((TypeSymbol)compilation.GetSemanticModel(tree).GetTypeInfo(x2Ref).Type).IsErrorType());

            compilation.VerifyDiagnostics(
                // (5,17): error CS7092: A fixed buffer may only have one dimension.
                //     fixed int F2[3 is var x2 ? 3 : 3, x2];
                Diagnostic(ErrorCode.ERR_FixedBufferTooManyDimensions, "[3 is var x2 ? 3 : 3, x2]").WithLocation(5, 17),
                // (5,18): error CS0133: The expression being assigned to 'S.F2' must be constant
                //     fixed int F2[3 is var x2 ? 3 : 3, x2];
                Diagnostic(ErrorCode.ERR_NotConstantExpression, "3 is var x2 ? 3 : 3").WithArguments("S.F2").WithLocation(5, 18),
                // (4,18): error CS0133: The expression being assigned to 'S.F1' must be constant
                //     fixed int F1[3 is var x1 ? x1 : 3];
                Diagnostic(ErrorCode.ERR_NotConstantExpression, "3 is var x1 ? x1 : 3").WithArguments("S.F1").WithLocation(4, 18)
                );
        }

        [Fact, WorkItem(13316, "https://github.com/dotnet/roslyn/issues/13316")]
        public void TypeAsExpressionInIsPattern()
        {
            var source =
@"namespace CS7
{
    class T1 { public int a = 2; }
    class Program
    {
        static void Main(string[] args)
        {
            if (T1 is object i)
            {
            }
        }
    }
}";
            CreateCompilation(source, options: TestOptions.DebugExe).VerifyDiagnostics(
                // (8,17): error CS0119: 'T1' is a type, which is not valid in the given context
                //             if (T1 is object i)
                Diagnostic(ErrorCode.ERR_BadSKunknown, "T1").WithArguments("CS7.T1", "type").WithLocation(8, 17)
                );
        }

        [Fact, WorkItem(13316, "https://github.com/dotnet/roslyn/issues/13316")]
        public void MethodGroupAsExpressionInIsPattern()
        {
            var source =
@"namespace CS7
{
    class Program
    {
        const int T = 2;
        static void M(object o)
        {
            if (M is T)
            {
            }
        }
    }
}";
            CreateCompilation(source).VerifyDiagnostics(
                // (8,17): error CS0837: The first operand of an 'is' or 'as' operator may not be a lambda expression, anonymous method, or method group.
                //             if (M is T)
                Diagnostic(ErrorCode.ERR_LambdaInIsAs, "M is T").WithLocation(8, 17)
                );
        }

        [CompilerTrait(CompilerFeature.IOperation)]
        [Fact, WorkItem(13383, "https://github.com/dotnet/roslyn/issues/13383")]
        public void MethodGroupAsExpressionInIsPatternBrokenCode()
        {
            var source =
@"namespace CS7
{
    class Program
    {
        static void M(object o)
        {
            if (o.Equals is()) {}
            if (object.Equals is()) {}
        }
    }
}";
            var compilation = CreateCompilation(source).VerifyDiagnostics(
                // (7,17): error CS0837: The first operand of an 'is' or 'as' operator may not be a lambda expression, anonymous method, or method group.
                //             if (o.Equals is()) {}
                Diagnostic(ErrorCode.ERR_LambdaInIsAs, "o.Equals is()").WithLocation(7, 17),
                // (8,17): error CS0837: The first operand of an 'is' or 'as' operator may not be a lambda expression, anonymous method, or method group.
                //             if (object.Equals is()) {}
                Diagnostic(ErrorCode.ERR_LambdaInIsAs, "object.Equals is()").WithLocation(8, 17)
                );

            var tree = compilation.SyntaxTrees.Single();
            var node = tree.GetRoot().DescendantNodes().OfType<IsPatternExpressionSyntax>().First();

            Assert.Equal("o.Equals is()", node.ToString());

            // https://github.com/dotnet/roslyn/issues/27749 : This syntax corresponds to a deconstruction pattern with zero elements, which is not yet supported in IOperation.
            //            compilation.VerifyOperationTree(node, expectedOperationTree:
            //@"
            //IIsPatternOperation (OperationKind.IsPattern, Type: System.Boolean, IsInvalid) (Syntax: 'o.Equals is()')
            //  Expression: 
            //    IInvalidOperation (OperationKind.Invalid, Type: ?, IsInvalid, IsImplicit) (Syntax: 'o.Equals is()')
            //      Children(1):
            //          IOperation:  (OperationKind.None, Type: null, IsInvalid) (Syntax: 'o.Equals')
            //            Children(1):
            //                IParameterReferenceOperation: o (OperationKind.ParameterReference, Type: System.Object, IsInvalid) (Syntax: 'o')
            //  Pattern: 
            //");
        }

        [Fact, WorkItem(13383, "https://github.com/dotnet/roslyn/issues/13383")]
        public void MethodGroupAsExpressionInIsPatternBrokenCode2()
        {
            var source =
@"namespace CS7
{
    class Program
    {
        static void M(object o)
        {
            if (null is()) {}
            if ((1, object.Equals) is()) {}
        }
    }
}";
            CreateCompilation(source).VerifyDiagnostics(
                // (7,17): error CS8117: Invalid operand for pattern match; value required, but found '<null>'.
                //             if (null is()) {}
                Diagnostic(ErrorCode.ERR_BadPatternExpression, "null").WithArguments("<null>").WithLocation(7, 17),
                // (8,17): error CS0023: Operator 'is' cannot be applied to operand of type '(int, method group)'
                //             if ((1, object.Equals) is()) {}
                Diagnostic(ErrorCode.ERR_BadUnaryOp, "(1, object.Equals) is()").WithArguments("is", "(int, method group)").WithLocation(8, 17)
                );
        }

        [Fact, WorkItem(13723, "https://github.com/dotnet/roslyn/issues/13723")]
        [CompilerTrait(CompilerFeature.Tuples)]
        public void ExpressionWithoutAType()
        {
            var source =
@"
public class Vec
{
    public static void Main()
    {
        if (null is 1) {}
        if (Main is 2) {}
        if (delegate {} is 3) {}
        if ((1, null) is 4) {}
        if (null is var x1) {}
        if (Main is var x2) {}
        if (delegate {} is var x3) {}
        if ((1, null) is var x4) {}
    }
}
";
            CreateCompilation(source, options: TestOptions.DebugExe).VerifyDiagnostics(
                // (6,13): error CS8117: Invalid operand for pattern match; value required, but found '<null>'.
                //         if (null is 1) {}
                Diagnostic(ErrorCode.ERR_BadPatternExpression, "null").WithArguments("<null>").WithLocation(6, 13),
                // (7,13): error CS0837: The first operand of an 'is' or 'as' operator may not be a lambda expression, anonymous method, or method group.
                //         if (Main is 2) {}
                Diagnostic(ErrorCode.ERR_LambdaInIsAs, "Main is 2").WithLocation(7, 13),
                // (8,13): error CS0837: The first operand of an 'is' or 'as' operator may not be a lambda expression, anonymous method, or method group.
                //         if (delegate {} is 3) {}
                Diagnostic(ErrorCode.ERR_LambdaInIsAs, "delegate {} is 3").WithLocation(8, 13),
                // (9,13): error CS0023: Operator 'is' cannot be applied to operand of type '(int, <null>)'
                //         if ((1, null) is 4) {}
                Diagnostic(ErrorCode.ERR_BadUnaryOp, "(1, null) is 4").WithArguments("is", "(int, <null>)").WithLocation(9, 13),
                // (10,13): error CS8117: Invalid operand for pattern match; value required, but found '<null>'.
                //         if (null is var x1) {}
                Diagnostic(ErrorCode.ERR_BadPatternExpression, "null").WithArguments("<null>").WithLocation(10, 13),
                // (11,13): error CS0837: The first operand of an 'is' or 'as' operator may not be a lambda expression, anonymous method, or method group.
                //         if (Main is var x2) {}
                Diagnostic(ErrorCode.ERR_LambdaInIsAs, "Main is var x2").WithLocation(11, 13),
                // (12,13): error CS0837: The first operand of an 'is' or 'as' operator may not be a lambda expression, anonymous method, or method group.
                //         if (delegate {} is var x3) {}
                Diagnostic(ErrorCode.ERR_LambdaInIsAs, "delegate {} is var x3").WithLocation(12, 13),
                // (13,13): error CS0023: Operator 'is' cannot be applied to operand of type '(int, <null>)'
                //         if ((1, null) is var x4) {}
                Diagnostic(ErrorCode.ERR_BadUnaryOp, "(1, null) is var x4").WithArguments("is", "(int, <null>)").WithLocation(13, 13)
                );
        }

        [Fact, WorkItem(13746, "https://github.com/dotnet/roslyn/issues/13746")]
        [CompilerTrait(CompilerFeature.Tuples)]
        public void ExpressionWithoutAType02()
        {
            var source =
@"
public class Program
{
    public static void Main()
    {
        if ((1, null) is Program) {}
    }
}
";
            CreateCompilation(source, options: TestOptions.DebugExe).VerifyDiagnostics(
                // (6,13): error CS0023: Operator 'is' cannot be applied to operand of type '(int, <null>)'
                //         if ((1, null) is Program) {}
                Diagnostic(ErrorCode.ERR_BadUnaryOp, "(1, null) is Program").WithArguments("is", "(int, <null>)").WithLocation(6, 13)
                );
        }

        [Fact, WorkItem(15956, "https://github.com/dotnet/roslyn/issues/15956")]
        public void ThrowExpressionWithNullableDecimal()
        {
            var source = @"
using System;
public class ITest
{
    public decimal Test() => 1m;
}

public class TestClass
{
    public void Test(ITest test)
    {
        var result = test?.Test() ?? throw new Exception();
    }
}";
            // DEBUG
            var compilation = CreateCompilation(source, options: TestOptions.DebugDll);
            compilation.VerifyDiagnostics();
            compilation.VerifyEmitDiagnostics();

            var verifier = CompileAndVerify(compilation);
            verifier.VerifyIL("TestClass.Test", @"{
    // Code size       18 (0x12)
    .maxstack  1
    .locals init (decimal V_0, //result
                    decimal V_1)
    IL_0000:  nop
    IL_0001:  ldarg.1
    IL_0002:  brtrue.s   IL_000a
    IL_0004:  newobj     ""System.Exception..ctor()""
    IL_0009:  throw
    IL_000a:  ldarg.1
    IL_000b:  call       ""decimal ITest.Test()""
    IL_0010:  stloc.0
    IL_0011:  ret
}");

            // RELEASE
            compilation = CreateCompilation(source, options: TestOptions.ReleaseDll);
            compilation.VerifyDiagnostics();
            compilation.VerifyEmitDiagnostics();

            verifier = CompileAndVerify(compilation);
            verifier.VerifyIL("TestClass.Test", @"{
    // Code size       17 (0x11)
    .maxstack  1
    IL_0000:  ldarg.1
    IL_0001:  brtrue.s   IL_0009
    IL_0003:  newobj     ""System.Exception..ctor()""
    IL_0008:  throw
    IL_0009:  ldarg.1
    IL_000a:  call       ""decimal ITest.Test()""
    IL_000f:  pop
    IL_0010:  ret
}");
        }

        [Fact, WorkItem(15956, "https://github.com/dotnet/roslyn/issues/15956")]
        public void ThrowExpressionWithNullableDateTime()
        {
            var source = @"
using System;
public class ITest
{
    public DateTime Test() => new DateTime(2008, 5, 1, 8, 30, 52);
}

public class TestClass
{
    public void Test(ITest test)
    {
        var result = test?.Test() ?? throw new Exception();
    }
}";
            // DEBUG
            var compilation = CreateCompilation(source, options: TestOptions.DebugDll);
            compilation.VerifyDiagnostics();
            compilation.VerifyEmitDiagnostics();

            var verifier = CompileAndVerify(compilation);
            verifier.VerifyIL("TestClass.Test", @"{
    // Code size       18 (0x12)
    .maxstack  1
    .locals init (System.DateTime V_0, //result
                    System.DateTime V_1)
    IL_0000:  nop
    IL_0001:  ldarg.1
    IL_0002:  brtrue.s   IL_000a
    IL_0004:  newobj     ""System.Exception..ctor()""
    IL_0009:  throw
    IL_000a:  ldarg.1
    IL_000b:  call       ""System.DateTime ITest.Test()""
    IL_0010:  stloc.0
    IL_0011:  ret
}");

            
            // RELEASE
            compilation = CreateCompilation(source, options: TestOptions.ReleaseDll);
            compilation.VerifyDiagnostics();
            compilation.VerifyEmitDiagnostics();

            verifier = CompileAndVerify(compilation);
            verifier.VerifyIL("TestClass.Test", @"{
    // Code size       17 (0x11)
    .maxstack  1
    IL_0000:  ldarg.1
    IL_0001:  brtrue.s   IL_0009
    IL_0003:  newobj     ""System.Exception..ctor()""
    IL_0008:  throw
    IL_0009:  ldarg.1
    IL_000a:  call       ""System.DateTime ITest.Test()""
    IL_000f:  pop
    IL_0010:  ret
}");
    
        }

        [Fact]
        public void ThrowExpressionForParameterValidation()
        {
            var source =
@"using System;
class Program
{
    public static void Main(string[] args)
    {
        foreach (var s in new[] { ""0123"", ""goo"" })
        {
            Console.Write(s + "" "");
            try
            {
                Console.WriteLine(Ver(s));
            }
            catch (ArgumentException)
            {
                Console.WriteLine(""throws"");
            }
        }
    }
    static int Ver(string s)
    {
        var result = int.TryParse(s, out int k) ? k : throw new ArgumentException(nameof(s));
        return k; // definitely assigned!
    }
}
";
            var compilation = CreateCompilation(source, options: TestOptions.DebugExe);
            compilation.VerifyDiagnostics(
                );
            var comp = CompileAndVerify(compilation, expectedOutput:
@"0123 123
goo throws");
        }

        [Fact]
        public void ThrowExpressionWithNullable01()
        {
            var source =
@"using System;
class Program
{
    public static void Main(string[] args)
    {
        Console.WriteLine(M(1));
        try
        {
            Console.WriteLine(M(null));
        }
        catch (Exception)
        {
            Console.WriteLine(""thrown"");
        }
    }
    static int M(int? data)
    {
        return data ?? throw null;
    }
}
";
            var compilation = CreateCompilation(source, options: TestOptions.DebugExe);
            compilation.VerifyDiagnostics(
                );
            var comp = CompileAndVerify(compilation, expectedOutput:
@"1
thrown");
        }

        [Fact]
        public void ThrowExpressionWithNullable02()
        {
            var source =
@"using System;
class Program
{
    public static void Main(string[] args)
    {
        Console.WriteLine(M(1));
        try
        {
            Console.WriteLine(M(null));
        }
        catch (Exception)
        {
            Console.WriteLine(""thrown"");
        }
    }
    static string M(object data)
    {
        return data?.ToString() ?? throw null;
    }
}
";
            var compilation = CreateCompilation(source, options: TestOptions.DebugExe);
            compilation.VerifyDiagnostics(
                );
            var comp = CompileAndVerify(compilation, expectedOutput:
@"1
thrown");
        }

        [Fact]
        public void ThrowExpressionWithNullable03()
        {
            var source =
@"using System;
using System.Threading.Tasks;

class Program
{
    public static void Main(string[] args)
    {
        MainAsync().Wait();
    }
    static async Task MainAsync()
    {
        foreach (var i in new[] { 1, 2 })
        {
            try
            {
                var used = (await Goo(i))?.ToString() ?? throw await Bar(i);
            }
            catch (Exception ex)
            {
                Console.WriteLine(""thrown "" + ex.Message);
            }
        }
    }
    static async Task<object> Goo(int i)
    {
        await Task.Yield();
        return (i == 1) ? i : (object)null;
    }
    static async Task<Exception> Bar(int i)
    {
        await Task.Yield();
        Console.WriteLine(""making exception "" + i);
        return new Exception(i.ToString());
    }
}
";
            var compilation = CreateEmptyCompilation(source, options: TestOptions.DebugExe,
                references: new[] { MscorlibRef_v4_0_30316_17626, SystemRef_v4_0_30319_17929, SystemCoreRef_v4_0_30319_17929 });
            compilation.VerifyDiagnostics(
                );
            var comp = CompileAndVerify(compilation, expectedOutput:
@"making exception 2
thrown 2");
        }

        [Fact]
        public void ThrowExpressionPrecedence01()
        {
            var source =
@"using System;
class Program
{
    public static void Main(string[] args)
    {
        Exception ex = null;
        try
        {
            // The ?? operator is right-associative, even under 'throw'
            ex = ex ?? throw ex ?? throw new ArgumentException(""blue"");
        }
        catch (ArgumentException x)
        {
            Console.WriteLine(x.Message);
        }
    }
}
";
            var compilation = CreateCompilation(source, options: TestOptions.DebugExe);
            compilation.VerifyDiagnostics(
                );
            var comp = CompileAndVerify(compilation, expectedOutput:
@"blue");
        }

        [Fact]
        public void ThrowExpressionPrecedence02()
        {
            var source =
@"using System;
class Program
{
    public static void Main(string[] args)
    {
        MyException ex = null;
        try
        {
            // Throw expression binds looser than +
            ex = ex ?? throw ex + 1;
        }
        catch (MyException x)
        {
            Console.WriteLine(x.Message);
        }
    }
}
class MyException : Exception
{
    public MyException(string message) : base(message) {}
    public static MyException operator +(MyException left, int right)
    {
        return new MyException(""green"");
    }
}
";
            var compilation = CreateCompilation(source, options: TestOptions.DebugExe);
            compilation.VerifyDiagnostics(
                );
            var comp = CompileAndVerify(compilation, expectedOutput:
@"green");
        }

        [Fact, WorkItem(10492, "https://github.com/dotnet/roslyn/issues/10492")]
        public void IsPatternPrecedence()
        {
            var source =
@"using System;

class Program
{
    const bool B = true;
    const int One = 1;

    public static void Main(string[] args)
    {
        object a = null;
        B c = null;
        Console.WriteLine(a is B & c); // prints 5 (correct)
        Console.WriteLine(a is B > c); // prints 6 (correct)
        Console.WriteLine(a is B < c); // was syntax error but should print 7
        Console.WriteLine(3 is One + 2); // should print True
        Console.WriteLine(One + 2 is 3); // should print True
    }
}

class B
{
    public static int operator &(bool left, B right) => 5;
    public static int operator >(bool left, B right) => 6;
    public static int operator <(bool left, B right) => 7;
    public static int operator +(bool left, B right) => 8;
}
";
            var compilation = CreateCompilation(source, options: TestOptions.DebugExe,
                parseOptions: TestOptions.Regular6).VerifyDiagnostics(
                // (15,27): error CS8059: Feature 'pattern matching' is not available in C# 6. Please use language version 7.0 or greater.
                //         Console.WriteLine(3 is One + 2); // should print True
                Diagnostic(ErrorCode.ERR_FeatureNotAvailableInVersion6, "3 is One + 2").WithArguments("pattern matching", "7.0").WithLocation(15, 27),
                // (16,27): error CS8059: Feature 'pattern matching' is not available in C# 6. Please use language version 7.0 or greater.
                //         Console.WriteLine(One + 2 is 3); // should print True
                Diagnostic(ErrorCode.ERR_FeatureNotAvailableInVersion6, "One + 2 is 3").WithArguments("pattern matching", "7.0").WithLocation(16, 27),
                // (15,27): warning CS8417: The given expression always matches the provided constant.
                //         Console.WriteLine(3 is One + 2); // should print True
                Diagnostic(ErrorCode.WRN_GivenExpressionAlwaysMatchesConstant, "3 is One + 2").WithLocation(15, 27),
                // (16,27): warning CS8417: The given expression always matches the provided constant.
                //         Console.WriteLine(One + 2 is 3); // should print True
                Diagnostic(ErrorCode.WRN_GivenExpressionAlwaysMatchesConstant, "One + 2 is 3").WithLocation(16, 27)
                );
            var expectedOutput =
@"5
6
7
True
True";
            compilation = CreateCompilation(source, options: TestOptions.DebugExe);
            compilation.VerifyDiagnostics(
                // (15,27): warning CS8417: The given expression always matches the provided constant.
                //         Console.WriteLine(3 is One + 2); // should print True
                Diagnostic(ErrorCode.WRN_GivenExpressionAlwaysMatchesConstant, "3 is One + 2").WithLocation(15, 27),
                // (16,27): warning CS8417: The given expression always matches the provided constant.
                //         Console.WriteLine(One + 2 is 3); // should print True
                Diagnostic(ErrorCode.WRN_GivenExpressionAlwaysMatchesConstant, "One + 2 is 3").WithLocation(16, 27)
                );
            var comp = CompileAndVerify(compilation, expectedOutput: expectedOutput);
        }

        [Fact, WorkItem(10492, "https://github.com/dotnet/roslyn/issues/10492")]
        public void IsPatternPrecedence02()
        {
            var source =
@"using System;

class Program
{
    public static void Main(string[] args)
    {
        foreach (object A in new[] { null, new B<C,D>() })
        {
            // pass one argument, a pattern-matching operation
            M(A is B < C, D > E);
            switch (A)
            {
                case B < C, D > F:
                    Console.WriteLine(""yes"");
                    break;
                default:
                    Console.WriteLine(""no"");
                    break;
            }
        }
    }
    static void M(object o)
    {
        Console.WriteLine(o);
    }
}

class B<C,D>
{
}
class C {}
class D {}
";
            var expectedOutput =
@"False
no
True
yes";
            var compilation = CreateCompilation(source, options: TestOptions.DebugExe);
            compilation.VerifyDiagnostics();
            var comp = CompileAndVerify(compilation, expectedOutput: expectedOutput);
        }

        [Fact, WorkItem(10492, "https://github.com/dotnet/roslyn/issues/10492")]
        public void IsPatternPrecedence03()
        {
            var source =
@"using System;

class Program
{
    public static void Main(string[] args)
    {
        object A = new B<C, D>();
        Console.WriteLine(A is B < C, D > E);
        Console.WriteLine(A as B < C, D > ?? string.Empty);
    }
}

class B<C,D>
{
    public static implicit operator string(B<C,D> b) => nameof(B<C,D>);
}
class C {}
class D {}
";
            var expectedOutput =
@"True
B";
            var compilation = CreateCompilation(source, options: TestOptions.DebugExe);
            compilation.VerifyDiagnostics();
            var comp = CompileAndVerify(compilation, expectedOutput: expectedOutput);

            SyntaxFactory.ParseExpression("A is B < C, D > E").GetDiagnostics().Verify();
            SyntaxFactory.ParseExpression("A as B < C, D > E").GetDiagnostics().Verify(
                // (1,1): error CS1073: Unexpected token 'E'
                // A as B < C, D > E
                Diagnostic(ErrorCode.ERR_UnexpectedToken, "A as B < C, D >").WithArguments("E").WithLocation(1, 1)
                );

            SyntaxFactory.ParseExpression("A as B < C, D > ?? string.Empty").GetDiagnostics().Verify();
            SyntaxFactory.ParseExpression("A is B < C, D > ?? string.Empty").GetDiagnostics().Verify(
                // (1,1): error CS1073: Unexpected token ','
                // A is B < C, D > ?? string.Empty
                Diagnostic(ErrorCode.ERR_UnexpectedToken, "A is B < C").WithArguments(",").WithLocation(1, 1)
                );
        }

        [Fact, WorkItem(14636, "https://github.com/dotnet/roslyn/issues/14636")]
        public void NameofPattern()
        {
            var source =
@"using System;

class Program
{
    public static void Main(string[] args)
    {
        M(""a"");
        M(""b"");
        M(null);
        M(new nameof());
    }
    public static void M(object a)
    {
        Console.WriteLine(a is nameof(a));
        Console.WriteLine(a is nameof);
    }
}
class nameof { }
";
            var expectedOutput =
@"True
False
False
False
False
False
False
True";
            var compilation = CreateCompilation(source, options: TestOptions.DebugExe);
            compilation.VerifyDiagnostics();
            var comp = CompileAndVerify(compilation, expectedOutput: expectedOutput);
        }

        [Fact, WorkItem(14825, "https://github.com/dotnet/roslyn/issues/14825")]
        public void PatternVarDeclaredInReceiverUsedInArgument()
        {
            var source =
@"using System.Linq;

public class C
{
    public string[] Goo2(out string x) { x = """"; return null; }
    public string[] Goo3(bool b) { return null; }

    public string[] Goo5(string u) { return null; }
    
    public void Test()
    {
        var t1 = Goo2(out var x1).Concat(Goo5(x1));
        var t2 = Goo3(t1 is var x2).Concat(Goo5(x2.First()));
    }
}
";
            var compilation = CreateCompilationWithMscorlib40AndSystemCore(source, options: TestOptions.DebugDll, parseOptions: TestOptions.Regular);
            compilation.VerifyDiagnostics();
            var tree = compilation.SyntaxTrees.Single();
            var model = compilation.GetSemanticModel(tree);

            var x2Decl = GetPatternDeclarations(tree, "x2").Single();
            var x2Ref = GetReferences(tree, "x2").Single();
            VerifyModelForDeclarationOrVarSimplePattern(model, x2Decl, x2Ref);
            Assert.Equal("System.Collections.Generic.IEnumerable<System.String>", model.GetTypeInfo(x2Ref).Type.ToTestDisplayString());
        }

        [Fact]
        public void DiscardInPattern()
        {
            var source =
@"
using static System.Console;
public class C
{
    public static void Main()
    {
        int i = 3;
        Write($""is int _: {i is int _}, "");
        Write($""is var _: {i is var _}, "");
        switch (3)
        {
            case int _:
                Write(""case int _, "");
                break;
        }
        switch (3L)
        {
            case var _:
                Write(""case var _"");
                break;
        }
    }
}
";
            var compilation = CreateCompilationWithMscorlib40AndSystemCore(source, options: TestOptions.DebugExe);
            compilation.VerifyDiagnostics();
            CompileAndVerify(compilation, expectedOutput: "is int _: True, is var _: True, case int _, case var _");
            var tree = compilation.SyntaxTrees.Single();
            var model = compilation.GetSemanticModel(tree);

            var discard1 = GetDiscardDesignations(tree).First();
            Assert.Null(model.GetDeclaredSymbol(discard1));
            var declaration1 = (DeclarationPatternSyntax)discard1.Parent;
            Assert.Equal("int _", declaration1.ToString());
            Assert.Equal("System.Int32", model.GetTypeInfo(declaration1).Type.ToTestDisplayString());
            Assert.Equal("System.Int32", model.GetTypeInfo(declaration1.Type).Type.ToTestDisplayString());

            var discard2 = GetDiscardDesignations(tree).Skip(1).First();
            Assert.Null(model.GetDeclaredSymbol(discard2));
            Assert.Null(model.GetSymbolInfo(discard2).Symbol);
            var declaration2 = (DeclarationPatternSyntax)discard2.Parent;
            Assert.Equal("var _", declaration2.ToString());
            Assert.Equal("System.Int32", model.GetTypeInfo(declaration2).Type.ToTestDisplayString());
            Assert.Equal("System.Int32", model.GetTypeInfo(declaration2.Type).Type.ToTestDisplayString());
            Assert.Null(model.GetSymbolInfo(declaration2).Symbol);

            var discard3 = GetDiscardDesignations(tree).Skip(2).First();
            Assert.Null(model.GetDeclaredSymbol(discard3));
            var declaration3 = (DeclarationPatternSyntax)discard3.Parent;
            Assert.Equal("int _", declaration3.ToString());
            Assert.Equal("System.Int32", model.GetTypeInfo(declaration3).Type.ToTestDisplayString());
            Assert.Equal("System.Int32", model.GetTypeInfo(declaration3.Type).Type.ToTestDisplayString());

            var discard4 = GetDiscardDesignations(tree).Skip(3).First();
            Assert.Null(model.GetDeclaredSymbol(discard4));
            var declaration4 = (DeclarationPatternSyntax)discard4.Parent;
            Assert.Equal("var _", declaration4.ToString());
            Assert.Equal("System.Int64", model.GetTypeInfo(declaration4).Type.ToTestDisplayString());
            Assert.Equal("System.Int64", model.GetTypeInfo(declaration4.Type).Type.ToTestDisplayString());
        }

        [Fact]
        public void ShortDiscardInPattern()
        {
            var source =
@"
using static System.Console;
public class C
{
    public static void Main()
    {
        int i = 3;
        Write($""is _: {i is _}, "");
        switch (3)
        {
            case _:
                Write(""case _"");
                break;
        }
    }
}
";
            var compilation = CreateCompilationWithMscorlib40AndSystemCore(source, options: TestOptions.DebugDll);
            compilation.VerifyDiagnostics(
                // (8,29): error CS0246: The type or namespace name '_' could not be found (are you missing a using directive or an assembly reference?)
                //         Write($"is _: {i is _}, ");
                Diagnostic(ErrorCode.ERR_SingleTypeNameNotFound, "_").WithArguments("_").WithLocation(8, 29)
                );
        }

        [Fact]
        public void UnderscoreInPattern2()
        {
            var source =
@"
using static System.Console;
public class C
{
    public static void Main()
    {
        int i = 3;
        int _ = 4;
        Write($""is _: {i is _}, "");
        switch (3)
        {
            case _:
                Write(""case _"");
                break;
        }
    }
}
";
            var compilation = CreateCompilationWithMscorlib40AndSystemCore(source, options: TestOptions.DebugDll);
            compilation.VerifyDiagnostics(
                // (9,29): error CS8412: A constant named '_' cannot be used as a pattern.
                //         Write($"is _: {i is _}, ");
                Diagnostic(ErrorCode.ERR_ConstantPatternNamedUnderscore, "_").WithLocation(9, 29),
                // (9,29): error CS0150: A constant value is expected
                //         Write($"is _: {i is _}, ");
                Diagnostic(ErrorCode.ERR_ConstantExpected, "_").WithLocation(9, 29),
                // (12,18): error CS8411: The discard pattern '_' cannot be used where '_' is in scope.
                //             case _:
                Diagnostic(ErrorCode.ERR_UnderscoreDeclaredAndDiscardPattern, "_").WithArguments("_").WithLocation(12, 18)
                );
        }

        [Fact]
        public void UnderscoreInPattern()
        {
            var source =
@"
using static System.Console;
public class C
{
    public static void Main()
    {
        int i = 3;
        if (i is int _) { Write(_); }
        if (i is var _) { Write(_); }
        switch (3)
        {
            case int _:
                Write(_);
                break;
        }
        switch (3)
        {
            case var _:
                Write(_);
                break;
        }
    }
}
";
            var compilation = CreateCompilationWithMscorlib40AndSystemCore(source, options: TestOptions.DebugExe);
            compilation.VerifyDiagnostics(
                // (8,33): error CS0103: The name '_' does not exist in the current context
                //         if (i is int _) { Write(_); }
                Diagnostic(ErrorCode.ERR_NameNotInContext, "_").WithArguments("_").WithLocation(8, 33),
                // (9,33): error CS0103: The name '_' does not exist in the current context
                //         if (i is var _) { Write(_); }
                Diagnostic(ErrorCode.ERR_NameNotInContext, "_").WithArguments("_").WithLocation(9, 33),
                // (13,23): error CS0103: The name '_' does not exist in the current context
                //                 Write(_);
                Diagnostic(ErrorCode.ERR_NameNotInContext, "_").WithArguments("_").WithLocation(13, 23),
                // (19,23): error CS0103: The name '_' does not exist in the current context
                //                 Write(_);
                Diagnostic(ErrorCode.ERR_NameNotInContext, "_").WithArguments("_").WithLocation(19, 23)
                );
        }

        [Fact]
        public void PointerTypeInPattern()
        {
            // pointer types are not supported in patterns. Therefore an attempt to use
            // a pointer type will be interpreted by the parser as a multiplication
            // (i.e. an expression that is a constant pattern rather than a declaration
            // pattern)
            var source =
@"
public class var {}
unsafe public class Typ
{
    public static void Main(int* a, var* c, Typ* e)
    {
        {
            if (a is int* b) {}
            if (c is var* d) {}
            if (e is Typ* f) {}
        }
        {
            switch (a) { case int* b: break; }
            switch (c) { case var* d: break; }
            switch (e) { case Typ* f: break; }
        }
    }
}
";
            var compilation = CreateCompilationWithMscorlib40AndSystemCore(source, options: TestOptions.UnsafeDebugDll);
            compilation.VerifyDiagnostics(
                // (8,22): error CS1525: Invalid expression term 'int'
                //             if (a is int* b) {}
                Diagnostic(ErrorCode.ERR_InvalidExprTerm, "int").WithArguments("int").WithLocation(8, 22),
                // (13,31): error CS1525: Invalid expression term 'int'
                //             switch (a) { case int* b: break; }
                Diagnostic(ErrorCode.ERR_InvalidExprTerm, "int").WithArguments("int").WithLocation(13, 31),
                // (5,37): error CS0208: Cannot take the address of, get the size of, or declare a pointer to a managed type ('var')
                //     public static void Main(int* a, var* c, Typ* e)
                Diagnostic(ErrorCode.ERR_ManagedAddr, "var*").WithArguments("var").WithLocation(5, 37),
                // (5,45): error CS0208: Cannot take the address of, get the size of, or declare a pointer to a managed type ('Typ')
                //     public static void Main(int* a, var* c, Typ* e)
                Diagnostic(ErrorCode.ERR_ManagedAddr, "Typ*").WithArguments("Typ").WithLocation(5, 45),
                // (8,27): error CS0103: The name 'b' does not exist in the current context
                //             if (a is int* b) {}
                Diagnostic(ErrorCode.ERR_NameNotInContext, "b").WithArguments("b").WithLocation(8, 27),
                // (9,22): error CS0119: 'var' is a type, which is not valid in the given context
                //             if (c is var* d) {}
                Diagnostic(ErrorCode.ERR_BadSKunknown, "var").WithArguments("var", "type").WithLocation(9, 22),
                // (9,27): error CS0103: The name 'd' does not exist in the current context
                //             if (c is var* d) {}
                Diagnostic(ErrorCode.ERR_NameNotInContext, "d").WithArguments("d").WithLocation(9, 27),
                // (10,22): error CS0119: 'Typ' is a type, which is not valid in the given context
                //             if (e is Typ* f) {}
                Diagnostic(ErrorCode.ERR_BadSKunknown, "Typ").WithArguments("Typ", "type").WithLocation(10, 22),
                // (10,27): error CS0103: The name 'f' does not exist in the current context
                //             if (e is Typ* f) {}
                Diagnostic(ErrorCode.ERR_NameNotInContext, "f").WithArguments("f").WithLocation(10, 27),
                // (13,36): error CS0103: The name 'b' does not exist in the current context
                //             switch (a) { case int* b: break; }
                Diagnostic(ErrorCode.ERR_NameNotInContext, "b").WithArguments("b").WithLocation(13, 36),
                // (14,31): error CS0119: 'var' is a type, which is not valid in the given context
                //             switch (c) { case var* d: break; }
                Diagnostic(ErrorCode.ERR_BadSKunknown, "var").WithArguments("var", "type").WithLocation(14, 31),
                // (14,36): error CS0103: The name 'd' does not exist in the current context
                //             switch (c) { case var* d: break; }
                Diagnostic(ErrorCode.ERR_NameNotInContext, "d").WithArguments("d").WithLocation(14, 36),
                // (15,31): error CS0119: 'Typ' is a type, which is not valid in the given context
                //             switch (e) { case Typ* f: break; }
                Diagnostic(ErrorCode.ERR_BadSKunknown, "Typ").WithArguments("Typ", "type").WithLocation(15, 31),
                // (15,36): error CS0103: The name 'f' does not exist in the current context
                //             switch (e) { case Typ* f: break; }
                Diagnostic(ErrorCode.ERR_NameNotInContext, "f").WithArguments("f").WithLocation(15, 36)
                );
        }

        [Fact]
        [WorkItem(16513, "https://github.com/dotnet/roslyn/issues/16513")]
        public void OrderOfPatternOperands()
        {
            var source = @"
using System;
class Program
{
    public static void Main(string[] args)
    {
        object c = new C();
        Console.WriteLine(c is 3);
        c = 2;
        Console.WriteLine(c is 3);
        c = 3;
        Console.WriteLine(c is 3);
    }
}
class C
{
    override public bool Equals(object other)
    {
        return other is int x;
    }
    override public int GetHashCode() => 0;
}
";
            var compilation = CreateCompilation(source, options: TestOptions.DebugExe);
            compilation.VerifyDiagnostics();
            var comp = CompileAndVerify(compilation, expectedOutput: @"False
False
True");
        }

        [Fact]
        public void MultiplyInPattern()
        {
            // pointer types are not supported in patterns. Therefore an attempt to use
            // a pointer type will be interpreted by the parser as a multiplication
            // (i.e. an expression that is a constant pattern rather than a declaration
            // pattern)
            var source =
@"
public class Program
{
    public static void Main()
    {
        const int two = 2;
        const int three = 3;
        int six = two * three;
        System.Console.WriteLine(six is two * three);
    }
}
";
            var compilation = CreateCompilation(source, options: TestOptions.DebugExe);
            compilation.VerifyDiagnostics();
            var comp = CompileAndVerify(compilation, expectedOutput: "True");
        }

        [Fact]
        public void ColorColorConstantPattern()
        {
            var source =
@"
public class Program
{
    public static Color Color { get; }

    public static void M(object o)
    {
        System.Console.WriteLine(o is Color.Constant);
    }

    public static void Main()
    {
        M(Color.Constant);
    }
}

public class Color
{
    public const string Constant = ""abc"";
}
";
            var compilation = CreateCompilation(source, options: TestOptions.DebugExe);
            compilation.VerifyDiagnostics();
            var comp = CompileAndVerify(compilation, expectedOutput: "True");
        }

        [Fact]
        [WorkItem(336030, "https://devdiv.visualstudio.com/DefaultCollection/DevDiv/_workitems/edit/336030")]
        public void NullOperand()
        {
            var source = @"
class C
{
    void M()
    {
        System.Console.Write(null is Missing x);
        System.Console.Write(null is Missing);
        switch(null)
        {
            case Missing:
            case Missing y:
                break;
        }
    }
}
";
            var comp = CreateCompilation(source);
            comp.VerifyDiagnostics(
                // (6,30): error CS8117: Invalid operand for pattern match; value required, but found '<null>'.
                //         System.Console.Write(null is Missing x);
                Diagnostic(ErrorCode.ERR_BadPatternExpression, "null").WithArguments("<null>").WithLocation(6, 30),
                // (6,38): error CS0246: The type or namespace name 'Missing' could not be found (are you missing a using directive or an assembly reference?)
                //         System.Console.Write(null is Missing x);
                Diagnostic(ErrorCode.ERR_SingleTypeNameNotFound, "Missing").WithArguments("Missing").WithLocation(6, 38),
                // (7,38): error CS0246: The type or namespace name 'Missing' could not be found (are you missing a using directive or an assembly reference?)
                //         System.Console.Write(null is Missing);
                Diagnostic(ErrorCode.ERR_SingleTypeNameNotFound, "Missing").WithArguments("Missing").WithLocation(7, 38),
                // (8,16): error CS8119: The switch expression must be a value; found '<null>'.
                //         switch(null)
                Diagnostic(ErrorCode.ERR_SwitchExpressionValueExpected, "null").WithArguments("<null>").WithLocation(8, 16),
                // (10,18): error CS0103: The name 'Missing' does not exist in the current context
                //             case Missing:
                Diagnostic(ErrorCode.ERR_NameNotInContext, "Missing").WithArguments("Missing").WithLocation(10, 18),
                // (11,18): error CS0246: The type or namespace name 'Missing' could not be found (are you missing a using directive or an assembly reference?)
                //             case Missing y:
                Diagnostic(ErrorCode.ERR_SingleTypeNameNotFound, "Missing").WithArguments("Missing").WithLocation(11, 18)
                );
        }

        [Fact]
        [WorkItem(336030, "https://devdiv.visualstudio.com/DefaultCollection/DevDiv/_workitems?id=336030")]
        [WorkItem(294570, "https://devdiv.visualstudio.com/DefaultCollection/DevDiv/_workitems?id=294570")]
        public void Fuzz46()
        {
            var program = @"
public class Program46
{
    public static void Main(string[] args)
    {
        switch ((() => 1))
        {
            case int x4:
            case string x9:
            case M:
            case ((int)M()):
                break;
        }
    }
    private static object M() => null;
}";
            CreateCompilation(program).VerifyDiagnostics(
                // (6,17): error CS8119: The switch expression must be a value; found 'lambda expression'.
                //         switch ((() => 1))
                Diagnostic(ErrorCode.ERR_SwitchExpressionValueExpected, "(() => 1)").WithArguments("lambda expression").WithLocation(6, 17),
                // (10,18): error CS0150: A constant value is expected
                //             case M:
                Diagnostic(ErrorCode.ERR_ConstantExpected, "M").WithLocation(10, 18),
                // (11,18): error CS0150: A constant value is expected
                //             case ((int)M()):
                Diagnostic(ErrorCode.ERR_ConstantExpected, "((int)M())").WithLocation(11, 18)
                );
        }

        [Fact]
        [WorkItem(363714, "https://devdiv.visualstudio.com/DefaultCollection/DevDiv/_workitems?id=363714")]
        public void Fuzz46b()
        {
            var program = @"
public class Program46
{
    public static void Main(string[] args)
    {
        switch ((() => 1))
        {
            case M:
                break;
        }
    }
    private static object M() => null;
}";
            CreateCompilation(program).VerifyDiagnostics(
                // (6,17): error CS8119: The switch expression must be a value; found 'lambda expression'.
                //         switch ((() => 1))
                Diagnostic(ErrorCode.ERR_SwitchExpressionValueExpected, "(() => 1)").WithArguments("lambda expression").WithLocation(6, 17),
                // (8,18): error CS0150: A constant value is expected
                //             case M:
                Diagnostic(ErrorCode.ERR_ConstantExpected, "M").WithLocation(8, 18)
                );
        }

        [Fact]
        [WorkItem(336030, "https://devdiv.visualstudio.com/DefaultCollection/DevDiv/_workitems?id=336030")]
        public void Fuzz401()
        {
            var program = @"
public class Program401
{
    public static void Main(string[] args)
    {
        if (null is M) {}
    }
    private static object M() => null;
}";
            CreateCompilation(program).VerifyDiagnostics(
                // (6,13): error CS8117: Invalid operand for pattern match; value required, but found '<null>'.
                //         if (null is M) {}
                Diagnostic(ErrorCode.ERR_BadPatternExpression, "null").WithArguments("<null>").WithLocation(6, 13),
                // (6,21): error CS0150: A constant value is expected
                //         if (null is M) {}
                Diagnostic(ErrorCode.ERR_ConstantExpected, "M").WithLocation(6, 21)
                );
        }

        [Fact]
        [WorkItem(364165, "https://devdiv.visualstudio.com/DefaultCollection/DevDiv/_workitems?id=364165")]
        [WorkItem(16296, "https://github.com/dotnet/roslyn/issues/16296")]
        public void Fuzz1717()
        {
            var program = @"
public class Program1717
{
    public static void Main(string[] args)
    {
        switch (default(int?))
        {
            case 2:
                break;
            case double.NaN:
                break;
            case var x9:
            case string _:
                break;
        }
    }
    private static object M() => null;
}";
            CreateCompilation(program).VerifyDiagnostics(
                // (10,18): error CS0266: Cannot implicitly convert type 'double' to 'int?'. An explicit conversion exists (are you missing a cast?)
                //             case double.NaN:
                Diagnostic(ErrorCode.ERR_NoImplicitConvCast, "double.NaN").WithArguments("double", "int?").WithLocation(10, 18),
                // (13,18): error CS8121: An expression of type 'int?' cannot be handled by a pattern of type 'string'.
                //             case string _:
                Diagnostic(ErrorCode.ERR_PatternWrongType, "string").WithArguments("int?", "string").WithLocation(13, 18)
                );
        }

        [Fact, WorkItem(16559, "https://github.com/dotnet/roslyn/issues/16559")]
        public void CasePatternVariableUsedInCaseExpression()
        {
            var program = @"
public class Program5815
{
    public static void Main(object o)
    {
        switch (o)
        {
            case Color Color:
            case Color? Color2:
                break;
        }
    }
    private static object M() => null;
}";
            var compilation = CreateCompilation(program).VerifyDiagnostics(
                // (9,32): error CS1525: Invalid expression term 'break'
                //             case Color? Color2:
                Diagnostic(ErrorCode.ERR_InvalidExprTerm, "").WithArguments("break").WithLocation(9, 32),
                // (9,32): error CS1003: Syntax error, ':' expected
                //             case Color? Color2:
                Diagnostic(ErrorCode.ERR_SyntaxError, "").WithArguments(":", "break").WithLocation(9, 32),
                // (8,18): error CS0118: 'Color' is a variable but is used like a type
                //             case Color Color:
                Diagnostic(ErrorCode.ERR_BadSKknown, "Color").WithArguments("Color", "variable", "type").WithLocation(8, 18),
                // (9,25): error CS0103: The name 'Color2' does not exist in the current context
                //             case Color? Color2:
                Diagnostic(ErrorCode.ERR_NameNotInContext, "Color2").WithArguments("Color2").WithLocation(9, 25)
                );
            var tree = compilation.SyntaxTrees.Single();
            var model = compilation.GetSemanticModel(tree);

            var colorDecl = GetPatternDeclarations(tree, "Color").ToArray();
            var colorRef = GetReferences(tree, "Color").ToArray();
            Assert.Equal(1, colorDecl.Length);
            Assert.Equal(2, colorRef.Length);
            Assert.Null(model.GetSymbolInfo(colorRef[0]).Symbol);
            VerifyModelForDeclarationOrVarSimplePattern(model, colorDecl[0], colorRef[1]);
        }

        [Fact, WorkItem(16559, "https://github.com/dotnet/roslyn/issues/16559")]
        public void Fuzz5815()
        {
            var program = @"
public class Program5815
{
    public static void Main(string[] args)
    {
        switch ((int)M())
        {
            case var x3:
            case true ? x3 : 4:
                break;
        }
    }
    private static object M() => null;
}";
            var compilation = CreateCompilation(program).VerifyDiagnostics(
                // (9,18): error CS0150: A constant value is expected
                //             case true ? x3 : 4:
                Diagnostic(ErrorCode.ERR_ConstantExpected, "true ? x3 : 4").WithLocation(9, 18),
                // (9,25): error CS0165: Use of unassigned local variable 'x3'
                //             case true ? x3 : 4:
                Diagnostic(ErrorCode.ERR_UseDefViolation, "x3").WithArguments("x3").WithLocation(9, 25)
                );
            var tree = compilation.SyntaxTrees.Single();
            var model = compilation.GetSemanticModel(tree);

            var x3Decl = GetPatternDeclarations(tree, "x3").ToArray();
            var x3Ref = GetReferences(tree, "x3").ToArray();
            Assert.Equal(1, x3Decl.Length);
            Assert.Equal(1, x3Ref.Length);
            VerifyModelForDeclarationOrVarSimplePattern(model, x3Decl[0], x3Ref);
        }

        [Fact(Skip = "https://github.com/dotnet/roslyn/issues/16721")]
        public void Fuzz()
        {
            const int numTests = 1000000;
            int dt = (int)Math.Abs(DateTime.Now.Ticks % 1000000000);
            for (int i = 1; i < numTests; i++)
            {
                PatternMatchingFuzz(i + dt);
            }
        }

        private static void PatternMatchingFuzz(int dt)
        {
            Random r = new Random(dt);

            // generate a pattern-matching switch randomly from templates
            string[] expressions = new[]
            {
                "M",              // a method group
                "(() => 1)",      // a lambda expression
                "1",              // a constant
                "2",              // a constant
                "null",           // the null constant
                "default(int?)",  // a null constant of type int?
                "((int?)1)",      // a constant of type int?
                "M()",            // a method invocation
                "double.NaN",     // a scary constant
                "1.1",            // a double constant
                "NotFound"        // an unbindable expression
            };
            string Expression()
            {
                int index = r.Next(expressions.Length + 1) - 1;
                return (index < 0) ? $"(({Type()})M())" : expressions[index];
            }
            string[] types = new[]
            {
                "object",
                "var",
                "int",
                "int?",
                "double",
                "string",
                "NotFound"
            };
            string Type() => types[r.Next(types.Length)];
            string Pattern()
            {
                switch (r.Next(3))
                {
                    case 0:
                        return Expression(); // a "constant" pattern
                    case 1:
                        return Type() + " x" + r.Next(10);
                    case 2:
                        return Type() + " _";
                    default:
                        throw null;
                }
            }
            string body = @"
public class Program{0}
{{
    public static void Main(string[] args)
    {{
        {1}
    }}
    private static object M() => null;
}}";
            var statement = new StringBuilder();
            switch (r.Next(2))
            {
                case 0:
                    // test the "is-pattern" expression
                    statement.Append($"if ({Expression()} is {Pattern()}) {{}}");
                    break;
                case 1:
                    // test the pattern switch statement
                    statement.AppendLine($"switch ({Expression()})");
                    statement.AppendLine("{");
                    var nCases = r.Next(5);
                    for (int i = 1; i <= nCases; i++)
                    {
                        statement.AppendLine($"    case {Pattern()}:");
                        if (i == nCases || r.Next(2) == 0)
                        {
                            statement.AppendLine($"        break;");
                        }
                    }
                    statement.AppendLine("}");
                    break;
                default:
                    throw null;
            }
            var program = string.Format(body, dt, statement);
            CreateCompilation(program).GetDiagnostics();
        }

        [Fact, WorkItem(16671, "https://github.com/dotnet/roslyn/issues/16671")]
        public void TypeParameterSubsumption01()
        {
            var program = @"
using System;
public class Program
{
    public static void Main(string[] args)
    {
        PatternMatching<Base, Derived>(new Base());
        PatternMatching<Base, Derived>(new Derived());
        PatternMatching<Base, Derived>(null);
        PatternMatching<object, int>(new object());
        PatternMatching<object, int>(2);
        PatternMatching<object, int>(null);
        PatternMatching<object, int?>(new object());
        PatternMatching<object, int?>(2);
        PatternMatching<object, int?>(null);
    }
    static void PatternMatching<TBase, TDerived>(TBase o) where TDerived : TBase
    {
        switch (o)
        {
            case TDerived td:
                Console.WriteLine(nameof(TDerived));
                break;
            case TBase tb:
                Console.WriteLine(nameof(TBase));
                break;
            default:
                Console.WriteLine(""Neither"");
                break;
        }
    }
}
class Base
{
}
class Derived : Base
{
}
";
            var compilation = CreateCompilation(program, options: TestOptions.DebugExe).VerifyDiagnostics(
                );
            var comp = CompileAndVerify(compilation, expectedOutput: @"TBase
TDerived
Neither
TBase
TDerived
Neither
TBase
TDerived
Neither");
        }

        [Fact, WorkItem(16671, "https://github.com/dotnet/roslyn/issues/16671")]
        public void TypeParameterSubsumption02()
        {
            var program = @"
using System;
public class Program
{
    static void PatternMatching<TBase, TDerived>(TBase o) where TDerived : TBase
    {
        switch (o)
        {
            case TBase tb:
                Console.WriteLine(nameof(TBase));
                break;
            case TDerived td:
                Console.WriteLine(nameof(TDerived));
                break;
            default:
                Console.WriteLine(""Neither"");
                break;
        }
    }
}
class Base
{
}
class Derived : Base
{
}
";
            var compilation = CreateCompilation(program).VerifyDiagnostics(
                // (12,18): error CS8120: The switch case has already been handled by a previous case.
                //             case TDerived td:
                Diagnostic(ErrorCode.ERR_SwitchCaseSubsumed, "TDerived td").WithLocation(12, 18)
                );
        }

        [Fact, WorkItem(16688, "https://github.com/dotnet/roslyn/issues/16688")]
        public void TypeParameterSubsumption03()
        {
            var program = @"
using System.Collections.Generic;
public class Program
{
    private static void Pattern<T>(T thing) where T : class
    {
        switch (thing)
        {
            case T tThing:
                break;
            case IEnumerable<object> s:
                break;
        }
    }
}
";
            var compilation = CreateCompilation(program).VerifyDiagnostics(
                // (11,18): error CS8120: The switch case has already been handled by a previous case.
                //             case IEnumerable<object> s:
                Diagnostic(ErrorCode.ERR_SwitchCaseSubsumed, "IEnumerable<object> s").WithLocation(11, 18)
                );
        }

        [Fact, WorkItem(16696, "https://github.com/dotnet/roslyn/issues/16696")]
        public void TypeParameterSubsumption04()
        {
            var program = @"
using System;
using System.Collections.Generic;
public class Program
{
    private static int Pattern1<TBase, TDerived>(object thing) where TBase : class where TDerived : TBase
    {
        switch (thing)
        {
            case IEnumerable<TBase> sequence:
                return 1;
            // IEnumerable<TBase> does not subsume IEnumerable<TDerived> because TDerived may be a value type.
            case IEnumerable<TDerived> derivedSequence:
                return 2;
            default:
                return 3;
        }
    }
    private static int Pattern2<TBase, TDerived>(object thing) where TBase : class where TDerived : TBase
    {
        switch (thing)
        {
            case IEnumerable<object> s:
                return 1;
            // IEnumerable<object> does not subsume IEnumerable<TDerived> because TDerived may be a value type.
            case IEnumerable<TDerived> derivedSequence:
                return 2;
            default:
                return 3;
        }
    }
    public static void Main(string[] args)
    {
        Console.WriteLine(Pattern1<object, int>(new List<object>()));
        Console.WriteLine(Pattern1<object, int>(new List<int>()));
        Console.WriteLine(Pattern1<object, int>(null));
        Console.WriteLine(Pattern2<object, int>(new List<object>()));
        Console.WriteLine(Pattern2<object, int>(new List<int>()));
        Console.WriteLine(Pattern2<object, int>(null));
    }
}
";
            var compilation = CreateCompilation(program, options: TestOptions.DebugExe);
            compilation.VerifyDiagnostics(
                );
            var comp = CompileAndVerify(compilation, expectedOutput: @"1
2
3
1
2
3");
        }

        [Fact, WorkItem(16195, "https://github.com/dotnet/roslyn/issues/16195")]
        public void TypeParameterSubsumption05()
        {
            var program = @"
public class Program
{
    static void M<T, U>(T t, U u) where T : U
    {
        switch(""test"")
        {
            case U uu:
                break;
            case T tt: // Produces a diagnostic about subsumption/unreachability
                break;
        }
    }
}
";
            CreateCompilation(program, options: TestOptions.DebugDll, parseOptions: TestOptions.Regular7).VerifyDiagnostics(
                // (8,18): error CS8314: An expression of type 'string' cannot be handled by a pattern of type 'U' in C# 7.0. Please use language version 7.1 or greater.
                //             case U uu:
                Diagnostic(ErrorCode.ERR_PatternWrongGenericTypeInVersion, "U").WithArguments("string", "U", "7.0", "7.1").WithLocation(8, 18),
                // (10,18): error CS8314: An expression of type 'string' cannot be handled by a pattern of type 'T' in C# 7.0. Please use language version 7.1 or greater.
                //             case T tt: // Produces a diagnostic about subsumption/unreachability
                Diagnostic(ErrorCode.ERR_PatternWrongGenericTypeInVersion, "T").WithArguments("string", "T", "7.0", "7.1").WithLocation(10, 18)
                );
            CreateCompilation(program, options: TestOptions.DebugDll, parseOptions: TestOptions.Regular7_1).VerifyDiagnostics(
                // (10,18): error CS8120: The switch case has already been handled by a previous case.
                //             case T tt: // Produces a diagnostic about subsumption/unreachability
                Diagnostic(ErrorCode.ERR_SwitchCaseSubsumed, "T tt").WithLocation(10, 18)
                );
        }

        [Fact, WorkItem(17103, "https://github.com/dotnet/roslyn/issues/17103")]
        public void IsConstantPatternConversion_Positive()
        {
            var source =
@"using System;
public class Program
{
    public static void Main()
    {
        {
            byte b = 12;
            Console.WriteLine(b is 12); // True
            Console.WriteLine(b is 13); // False
            Console.WriteLine(b is (int)12L); // True
            Console.WriteLine(b is (int)13L); // False
        }
        bool Is42(byte b) => b is 42;
        Console.WriteLine(Is42(42));
        Console.WriteLine(Is42(43));
        Console.WriteLine(Is42((int)42L));
        Console.WriteLine(Is42((int)43L));
    }
}";
            var expectedOutput =
@"True
False
True
False
True
False
True
False";
            var compilation = CreateCompilation(source, options: TestOptions.DebugExe);
            compilation.VerifyDiagnostics(
                );
            var comp = CompileAndVerify(compilation, expectedOutput: expectedOutput);
        }

        [Fact, WorkItem(17103, "https://github.com/dotnet/roslyn/issues/17103")]
        public void IsConstantPatternConversion_Negative()
        {
            var source =
@"using System;
public class Program
{
    public static void Main()
    {
        byte b = 12;
        Console.WriteLine(b is 12L);
        Console.WriteLine(1 is null);
    }
}";
            var compilation = CreateCompilation(source, options: TestOptions.DebugExe);
            compilation.VerifyDiagnostics(
                // (7,32): error CS0266: Cannot implicitly convert type 'long' to 'byte'. An explicit conversion exists (are you missing a cast?)
                //         Console.WriteLine(b is 12L);
                Diagnostic(ErrorCode.ERR_NoImplicitConvCast, "12L").WithArguments("long", "byte").WithLocation(7, 32),
                // (8,32): error CS0037: Cannot convert null to 'int' because it is a non-nullable value type
                //         Console.WriteLine(1 is null);
                Diagnostic(ErrorCode.ERR_ValueCantBeNull, "null").WithArguments("int").WithLocation(8, 32)
                );
        }

        [Fact]
        [WorkItem(9542, "https://github.com/dotnet/roslyn/issues/9542")]
        [WorkItem(16876, "https://github.com/dotnet/roslyn/issues/16876")]
        public void DecisionTreeCoverage_Positive()
        {
            // tests added to complete coverage of the decision tree and pattern-matching implementation
            var source =
@"using System;
public class X
{
    public static void Main()
    {
        void M1(int i, bool b)
        {
            switch (i)
            {
                case 1 when b:
                    Console.WriteLine(""M1a""); break;
                case 1:
                    Console.WriteLine(""M1b""); break;
                case 2:
                    Console.WriteLine(""M1c""); break;
            }
        }
        M1(1, true);
        M1(1, false);
        M1(2, false);
        M1(3, false);

        void M2(object o, bool b)
        {
            switch (o)
            {
                case null:
                    Console.WriteLine(""M2a""); break;
                case var _ when b:
                    Console.WriteLine(""M2b""); break;
                case 1:
                    Console.WriteLine(""M2c""); break;
            }
        }
        M2(null, true);
        M2(1, true);
        M2(1, false);

        void M3(bool? b1, bool b2)
        {
            switch (b1)
            {
                case null:
                    Console.WriteLine(""M3a""); break;
                case var _ when b2:
                    Console.WriteLine(""M3b""); break;
                case true:
                    Console.WriteLine(""M3c""); break;
                case false:
                    Console.WriteLine(""M3d""); break;
            }
        }
        M3(null, true);
        M3(true, true);
        M3(true, false);
        M3(false, false);

        void M4(object o, bool b)
        {
            switch (o)
            {
                case var _ when b:
                    Console.WriteLine(""M4a""); break;
                case int i:
                    Console.WriteLine(""M4b""); break;
            }
        }
        M4(1, true);
        M4(1, false);

        void M5(int? i, bool b)
        {
            switch (i)
            {
                case var _ when b:
                    Console.WriteLine(""M5a""); break;
                case null:
                    Console.WriteLine(""M5b""); break;
                case int q:
                    Console.WriteLine(""M5c""); break;
            }
        }
        M5(1, true);
        M5(null, false);
        M5(1, false);

        void M6(object o, bool b)
        {
            switch (o)
            {
                case var _ when b:
                    Console.WriteLine(""M6a""); break;
                case object q:
                    Console.WriteLine(""M6b""); break;
                case null:
                    Console.WriteLine(""M6c""); break;
            }
        }
        M6(null, true);
        M6(1, false);
        M6(null, false);

        void M7(object o, bool b)
        {
            switch (o)
            {
                case null when b:
                    Console.WriteLine(""M7a""); break;
                case object q:
                    Console.WriteLine(""M7b""); break;
                case null:
                    Console.WriteLine(""M7c""); break;
            }
        }
        M7(null, true);
        M7(1, false);
        M7(null, false);

        void M8(object o)
        {
            switch (o)
            {
                case null when false:
                    throw null;
                case null:
                    Console.WriteLine(""M8a""); break;
            }
        }
        M8(null);

        void M9(object o, bool b1, bool b2)
        {
            switch (o)
            {
                case var _ when b1:
                    Console.WriteLine(""M9a""); break;
                case var _ when b2:
                    Console.WriteLine(""M9b""); break;
                case var _:
                    Console.WriteLine(""M9c""); break;
            }
        }
        M9(1, true, false);
        M9(1, false, true);
        M9(1, false, false);

        void M10(bool b)
        {
            const string nullString = null;
            switch (nullString)
            {
                case null when b:
                    Console.WriteLine(""M10a""); break;
                case var _:
                    Console.WriteLine(""M10b""); break;
            }
        }
        M10(true);
        M10(false);

        void M11()
        {
            const string s = """";
            switch (s)
            {
                case string _:
                    Console.WriteLine(""M11a""); break;
            }
        }
        M11();

        void M12(bool cond)
        {
            const string s = """";
            switch (s)
            {
                case string _ when cond:
                    Console.WriteLine(""M12a""); break;
                case var _:
                    Console.WriteLine(""M12b""); break;
            }
        }
        M12(true);
        M12(false);

        void M13(bool cond)
        {
            string s = """";
            switch (s)
            {
                case string _ when cond:
                    Console.WriteLine(""M13a""); break;
                case string _:
                    Console.WriteLine(""M13b""); break;
            }
        }
        M13(true);
        M13(false);

        void M14()
        {
            const string s = """";
            switch (s)
            {
                case s:
                    Console.WriteLine(""M14a""); break;
            }
        }
        M14();

        void M15()
        {
            const int i = 3;
            switch (i)
            {
                case 3:
                case 4:
                case 5:
                    Console.WriteLine(""M15a""); break;
            }
        }
        M15();

    }
}";
            var expectedOutput =
@"M1a
M1b
M1c
M2a
M2b
M2c
M3a
M3b
M3c
M3d
M4a
M4b
M5a
M5b
M5c
M6a
M6b
M6c
M7a
M7b
M7c
M8a
M9a
M9b
M9c
M10a
M10b
M11a
M12a
M12b
M13a
M13b
M14a
M15a
";
            var compilation = CreateCompilation(source, options: TestOptions.DebugExe);
            compilation.VerifyDiagnostics(
                );
            var comp = CompileAndVerify(compilation, expectedOutput: expectedOutput);
        }

        [Fact]
        [WorkItem(9542, "https://github.com/dotnet/roslyn/issues/9542")]
        public void DecisionTreeCoverage_BadEquals()
        {
            // tests added to complete coverage of the decision tree and pattern-matching implementation
            var source =
@"public class X
{
    static void M1(float o)
    {
        switch (o)
        {
            case 0f/0f: break;
        }
    }
}
namespace System
{
    public class Object { }
    public abstract class ValueType { }
    public struct Void { }
    public struct Boolean { private Boolean m_value; Boolean Use(Boolean b) { m_value = b; return m_value; } }
    public struct Int32 { private Int32 m_value; Int32 Use(Int32 b) { m_value = b; return m_value; } }
    public struct Char { }
    public class String { }
}
namespace System
{
    public struct Single
    {
        private Single m_value;
        public /*note bad return type*/ void Equals(Single other) { m_value = m_value + 1; }
        public /*note bad return type*/ void IsNaN(Single other) { }
    }
}
";
            var compilation = CreateEmptyCompilation(source);
            compilation.VerifyDiagnostics(
                );
            compilation.GetEmitDiagnostics().Where(d => d.Severity != DiagnosticSeverity.Warning).Verify(
                // (7,13): error CS0656: Missing compiler required member 'System.Single.IsNaN'
                //             case 0f/0f: break;
                Diagnostic(ErrorCode.ERR_MissingPredefinedMember, "case 0f/0f:").WithArguments("System.Single", "IsNaN").WithLocation(7, 13)
                );
        }

        [Fact]
        [WorkItem(9542, "https://github.com/dotnet/roslyn/issues/9542")]
        public void DecisionTreeCoverage_DuplicateDefault()
        {
            // tests added to complete coverage of the decision tree and pattern-matching implementation
            var source =
@"public class X
{
    static void M1(object o)
    {
        switch (o)
        {
            case int x:
            default:
            default:
                break;
        }
    }
}
";
            var compilation = CreateCompilation(source);
            compilation.VerifyDiagnostics(
                // (9,13): error CS0152: The switch statement contains multiple cases with the label value 'default'
                //             default:
                Diagnostic(ErrorCode.ERR_DuplicateCaseLabel, "default:").WithArguments("default").WithLocation(9, 13)
                );
        }

        [Fact]
        [WorkItem(9542, "https://github.com/dotnet/roslyn/issues/9542")]
        public void DecisionTreeCoverage_Negative()
        {
            // tests added to complete coverage of the decision tree and pattern-matching implementation
            var source =
@"public class X
{
    static void M1(object o)
    {
        switch (o)
        {
            case 1:
            case int _:
            case 2:     // subsumed
                break;
        }
    }
    static void M2(object o)
    {
        switch (o)
        {
            case 1:
            case int _:
            case int _:  // subsumed
                break;
        }
    }
}
";
            var compilation = CreateCompilation(source);
            compilation.VerifyDiagnostics(
                // (9,18): error CS8120: The switch case has already been handled by a previous case.
                //             case 2:     // subsumed
                Diagnostic(ErrorCode.ERR_SwitchCaseSubsumed, "2").WithLocation(9, 18),
                // (19,18): error CS8120: The switch case has already been handled by a previous case.
                //             case int _:  // subsumed
                Diagnostic(ErrorCode.ERR_SwitchCaseSubsumed, "int _").WithLocation(19, 18)
                );
        }

        [Fact]
        [WorkItem(17089, "https://github.com/dotnet/roslyn/issues/17089")]
        public void Dynamic_01()
        {
            var source =
@"using System;
public class X
{
    static void M1(dynamic d)
    {
        if (d is 1)
        {
            Console.Write('r');
        }
        else if (d is int i)
        {
            Console.Write('o');
        }
        else if (d is var z)
        {
            long l = z;
            Console.Write('s');
        }
    }
    static void M2(dynamic d)
    {
        switch (d)
        {
            case 1:
                Console.Write('l');
                break;
            case int i:
                Console.Write('y');
                break;
            case var z:
                long l = z;
                Console.Write('n');
                break;
        }
    }
    public static void Main(string[] args)
    {
        M1(1);
        M1(2);
        M1(3L);
        M2(1);
        M2(2);
        M2(3L);
    }
}
";
            var compilation = CreateCompilation(source, references: new MetadataReference[] { CSharpRef }, options: TestOptions.ReleaseExe);
            var comp = CompileAndVerify(compilation, expectedOutput: "roslyn");
        }

        [Fact, WorkItem(16195, "https://github.com/dotnet/roslyn/issues/16195")]
        public void OpenTypeMatch_01()
        {
            var source =
@"using System;
public class Base { }
public class Derived : Base { }
public class Program
{
    public static void Main(string[] args)
    {
        M(new Derived());
        M(new Base());
    }
    public static void M<T>(T x) where T: Base
    {
        Console.Write(x is Derived b0);
        switch (x)
        {
            case Derived b1:
                Console.Write(1);
                break;
            default:
                Console.Write(0);
                break;
        }
    }
}
";
            var compilation = CreateCompilation(source, options: TestOptions.ReleaseExe, parseOptions: TestOptions.Regular7);
            compilation.VerifyDiagnostics(
                // (13,28): error CS9003: An expression of type 'T' cannot be handled by a pattern of type 'Derived' in C# 7.0. Please use language version 7.1 or greater.
                //         Console.Write(x is Derived b0);
                Diagnostic(ErrorCode.ERR_PatternWrongGenericTypeInVersion, "Derived").WithArguments("T", "Derived", "7.0", "7.1").WithLocation(13, 28),
                // (16,18): error CS9003: An expression of type 'T' cannot be handled by a pattern of type 'Derived' in C# 7.0. Please use language version 7.1 or greater.
                //             case Derived b1:
                Diagnostic(ErrorCode.ERR_PatternWrongGenericTypeInVersion, "Derived").WithArguments("T", "Derived", "7.0", "7.1").WithLocation(16, 18)
                );
            compilation = CreateCompilation(source, options: TestOptions.ReleaseExe, parseOptions: TestOptions.Regular7_1);
            compilation.VerifyDiagnostics();
            CompileAndVerify(compilation, expectedOutput: "True1False0");
        }

        [Fact, WorkItem(16195, "https://github.com/dotnet/roslyn/issues/16195")]
        public void OpenTypeMatch_02()
        {
            var source =
@"using System;
public class Base { }
public class Derived : Base { }
public class Program
{
    public static void Main(string[] args)
    {
        M<Derived>(new Derived());
        M<Derived>(new Base());
    }
    public static void M<T>(Base x)
    {
        Console.Write(x is T b0);
        switch (x)
        {
            case T b1:
                Console.Write(1);
                break;
            default:
                Console.Write(0);
                break;
        }
    }
}
";
            var compilation = CreateCompilation(source, options: TestOptions.ReleaseExe, parseOptions: TestOptions.Regular7);
            compilation.VerifyDiagnostics(
                // (13,28): error CS9003: An expression of type 'Base' cannot be handled by a pattern of type 'T' in C# 7.0. Please use language version 7.1 or greater.
                //         Console.Write(x is T b0);
                Diagnostic(ErrorCode.ERR_PatternWrongGenericTypeInVersion, "T").WithArguments("Base", "T", "7.0", "7.1").WithLocation(13, 28),
                // (16,18): error CS9003: An expression of type 'Base' cannot be handled by a pattern of type 'T' in C# 7.0. Please use language version 7.1 or greater.
                //             case T b1:
                Diagnostic(ErrorCode.ERR_PatternWrongGenericTypeInVersion, "T").WithArguments("Base", "T", "7.0", "7.1")
                );
            compilation = CreateCompilation(source, options: TestOptions.ReleaseExe, parseOptions: TestOptions.Regular7_1);
            compilation.VerifyDiagnostics();
            CompileAndVerify(compilation, expectedOutput: "True1False0");
        }

        [Fact, WorkItem(16195, "https://github.com/dotnet/roslyn/issues/16195")]
        public void OpenTypeMatch_03()
        {
            var source =
@"using System;
public class Base { }
public class Derived<T> : Base { }
public class Program
{
    public static void Main(string[] args)
    {
        M<Base>(new Derived<Base>());
        M<Base>(new Base());
    }
    public static void M<T>(T x) where T: Base
    {
        Console.Write(x is Derived<T> b0);
        switch (x)
        {
            case Derived<T> b1:
                Console.Write(1);
                break;
            default:
                Console.Write(0);
                break;
        }
    }
}
";
            var compilation = CreateCompilation(source, options: TestOptions.ReleaseExe, parseOptions: TestOptions.Regular7);
            compilation.VerifyDiagnostics(
                // (13,28): error CS9003: An expression of type 'T' cannot be handled by a pattern of type 'Derived<T>' in C# 7.0. Please use language version 7.1 or greater.
                //         Console.Write(x is Derived<T> b0);
                Diagnostic(ErrorCode.ERR_PatternWrongGenericTypeInVersion, "Derived<T>").WithArguments("T", "Derived<T>", "7.0", "7.1").WithLocation(13, 28),
                // (16,18): error CS9003: An expression of type 'T' cannot be handled by a pattern of type 'Derived<T>' in C# 7.0. Please use language version 7.1 or greater.
                //             case Derived<T> b1:
                Diagnostic(ErrorCode.ERR_PatternWrongGenericTypeInVersion, "Derived<T>").WithArguments("T", "Derived<T>", "7.0", "7.1").WithLocation(16, 18)
                );
            compilation = CreateCompilation(source, options: TestOptions.ReleaseExe, parseOptions: TestOptions.Regular7_1);
            compilation.VerifyDiagnostics();
            CompileAndVerify(compilation, expectedOutput: "True1False0");
        }

        [Fact, WorkItem(16195, "https://github.com/dotnet/roslyn/issues/16195")]
        public void OpenTypeMatch_04()
        {
            var source =
@"using System;
public class Base { }
class Container<T>
{
    public class Derived : Base { }
}
public class Program
{
    public static void Main(string[] args)
    {
        M<Base>(new Container<Base>.Derived());
        M<Base>(new Base());
    }
    public static void M<T>(T x) where T: Base
    {
        Console.Write(x is Container<T>.Derived b0);
        switch (x)
        {
            case Container<T>.Derived b1:
                Console.Write(1);
                break;
            default:
                Console.Write(0);
                break;
        }
    }
}
";
            var compilation = CreateCompilation(source, options: TestOptions.ReleaseExe, parseOptions: TestOptions.Regular7);
            compilation.VerifyDiagnostics(
                // (16,28): error CS9003: An expression of type 'T' cannot be handled by a pattern of type 'Container<T>.Derived' in C# 7.0. Please use language version 7.1 or greater.
                //         Console.Write(x is Container<T>.Derived b0);
                Diagnostic(ErrorCode.ERR_PatternWrongGenericTypeInVersion, "Container<T>.Derived").WithArguments("T", "Container<T>.Derived", "7.0", "7.1").WithLocation(16, 28),
                // (19,18): error CS9003: An expression of type 'T' cannot be handled by a pattern of type 'Container<T>.Derived' in C# 7.0. Please use language version 7.1 or greater.
                //             case Container<T>.Derived b1:
                Diagnostic(ErrorCode.ERR_PatternWrongGenericTypeInVersion, "Container<T>.Derived").WithArguments("T", "Container<T>.Derived", "7.0", "7.1").WithLocation(19, 18)
                );
            compilation = CreateCompilation(source, options: TestOptions.ReleaseExe, parseOptions: TestOptions.Regular7_1);
            compilation.VerifyDiagnostics();
            CompileAndVerify(compilation, expectedOutput: "True1False0");
        }

        [Fact, WorkItem(16195, "https://github.com/dotnet/roslyn/issues/16195")]
        public void OpenTypeMatch_05()
        {
            var source =
@"using System;
public class Base { }
class Container<T>
{
    public class Derived : Base { }
}
public class Program
{
    public static void Main(string[] args)
    {
        M<Base>(new Container<Base>.Derived[1]);
        M<Base>(new Base[1]);
    }
    public static void M<T>(T[] x) where T: Base
    {
        Console.Write(x is Container<T>.Derived[] b0);
        switch (x)
        {
            case Container<T>.Derived[] b1:
                Console.Write(1);
                break;
            default:
                Console.Write(0);
                break;
        }
    }
}
";
            var compilation = CreateCompilation(source, options: TestOptions.ReleaseExe, parseOptions: TestOptions.Regular7);
            compilation.VerifyDiagnostics(
                // (16,28): error CS9003: An expression of type 'T[]' cannot be handled by a pattern of type 'Container<T>.Derived[]' in C# 7.0. Please use language version 7.1 or greater.
                //         Console.Write(x is Container<T>.Derived[] b0);
                Diagnostic(ErrorCode.ERR_PatternWrongGenericTypeInVersion, "Container<T>.Derived[]").WithArguments("T[]", "Container<T>.Derived[]", "7.0", "7.1").WithLocation(16, 28),
                // (19,18): error CS9003: An expression of type 'T[]' cannot be handled by a pattern of type 'Container<T>.Derived[]' in C# 7.0. Please use language version 7.1 or greater.
                //             case Container<T>.Derived[] b1:
                Diagnostic(ErrorCode.ERR_PatternWrongGenericTypeInVersion, "Container<T>.Derived[]").WithArguments("T[]", "Container<T>.Derived[]", "7.0", "7.1").WithLocation(19, 18)
                );
            compilation = CreateCompilation(source, options: TestOptions.ReleaseExe, parseOptions: TestOptions.Regular7_1);
            compilation.VerifyDiagnostics();
            CompileAndVerify(compilation, expectedOutput: "True1False0");
        }

        [Fact, WorkItem(19151, "https://github.com/dotnet/roslyn/issues/19151")]
        public void RefutablePatterns()
        {
            var source =
@"public class Program
{
    public static void Main(string[] args)
    {
        if (null as string is string) { }
        if (null as string is string s1) { }
        const string s = null;
        if (s is string) { }
        if (s is string s2) { }
        if (""goo"" is string s3) { }
    }
    void M1(int? i)
    {
        if (i is long) { }
        if (i is long l) { }
        switch (b) { case long m: break; }
    }
}
";
            var compilation = CreateCompilation(source);
            compilation.VerifyDiagnostics(
                // (8,13): warning CS0184: The given expression is never of the provided ('string') type
                //         if (s is string) { }
                Diagnostic(ErrorCode.WRN_IsAlwaysFalse, "s is string").WithArguments("string").WithLocation(8, 13),
                // (9,13): warning CS8416: The given expression never matches the provided pattern.
                //         if (s is string s2) { }
                Diagnostic(ErrorCode.WRN_GivenExpressionNeverMatchesPattern, "s is string s2").WithLocation(9, 13),
                // (14,13): warning CS0184: The given expression is never of the provided ('long') type
                //         if (i is long) { }
                Diagnostic(ErrorCode.WRN_IsAlwaysFalse, "i is long").WithArguments("long").WithLocation(14, 13),
                // (15,18): error CS8121: An expression of type 'int?' cannot be handled by a pattern of type 'long'.
                //         if (i is long l) { }
                Diagnostic(ErrorCode.ERR_PatternWrongType, "long").WithArguments("int?", "long").WithLocation(15, 18),
                // (16,17): error CS0103: The name 'b' does not exist in the current context
                //         switch (b) { case long m: break; }
                Diagnostic(ErrorCode.ERR_NameNotInContext, "b").WithArguments("b").WithLocation(16, 17)
                );
        }

        [Fact, WorkItem(19038, "https://github.com/dotnet/roslyn/issues/19038")]
        public void GenericDynamicIsObject()
        {
            var program = @"
using System;
public class Program
{
    static void Main(string[] args)
    {
        M<dynamic>(new object());
        M<dynamic>(null);
        M<dynamic>(""xyzzy"");
    }
    static void M<T>(object x)
    {
        switch (x)
        {
            case T t:
                Console.Write(""T"");
                break;
            case null:
                Console.Write(""n"");
                break;
        }
    }
}
";
            var compilation = CreateCompilation(program, options: TestOptions.DebugExe);
            compilation.VerifyDiagnostics(
                );
            var comp = CompileAndVerify(compilation, expectedOutput: @"TnT");
        }

        [Fact, WorkItem(19038, "https://github.com/dotnet/roslyn/issues/19038")]
        public void MatchNullableTypeParameter()
        {
            var program = @"
using System;
public class Program
{
    static void Main(string[] args)
    {
        M<int>(1);
        M<int>(null);
        M<float>(3.14F);
    }
    static void M<T>(T? x) where T : struct
    {
        switch (x)
        {
            case T t:
                Console.Write(""T"");
                break;
            case null:
                Console.Write(""n"");
                break;
        }
    }
}
";
            var compilation = CreateCompilation(program, options: TestOptions.DebugExe);
            compilation.VerifyDiagnostics(
                );
            var comp = CompileAndVerify(compilation, expectedOutput: @"TnT");
        }

        [Fact, WorkItem(16195, "https://github.com/dotnet/roslyn/issues/16195")]
        public void MatchRecursiveGenerics()
        {
            var program =
@"using System;
class Packet { }
class Packet<U> : Packet { }
public class C {
    static void Main()
    {
        Console.Write(M<Packet>(null));
        Console.Write(M<Packet>(new Packet<Packet>()));
        Console.Write(M<Packet>(new Packet<int>()));
        Console.Write(M<Packet<int>>(new Packet<int>()));
    }
    static bool M<T>(T p) where T : Packet => p is Packet<T> p1;
}";
            CreateCompilation(program, options: TestOptions.DebugExe, parseOptions: TestOptions.Regular7).VerifyDiagnostics(
                // (12,52): error CS8314: An expression of type 'T' cannot be handled by a pattern of type 'Packet<T>' in C# 7.0. Please use language version 7.1 or greater.
                //     static bool M<T>(T p) where T : Packet => p is Packet<T> p1;
                Diagnostic(ErrorCode.ERR_PatternWrongGenericTypeInVersion, "Packet<T>").WithArguments("T", "Packet<T>", "7.0", "7.1").WithLocation(12, 52)
                );
            var compilation = CreateCompilation(program, options: TestOptions.DebugExe, parseOptions: TestOptions.Regular7_1);
            compilation.VerifyDiagnostics(
                );
            var comp = CompileAndVerify(compilation, expectedOutput: @"FalseTrueFalseFalse");
        }

        [Fact, WorkItem(19038, "https://github.com/dotnet/roslyn/issues/19038")]
        public void MatchRestrictedTypes_Fail()
        {
            
            var program =
@"using System;
unsafe public class C {
    static bool M(TypedReference x, int* p, ref int z)
    {
        var n1 = x is TypedReference x0; // ok
        var p1 = p is int* p0;           // syntax error 1
        var r1 = z is ref int z0;        // syntax error 2

        var b1 = x is object o1;         // not allowed 1
        var b2 = p is object o2;         // not allowed 2
        var b3 = z is object o3;         // ok

        return b1 && b2 && b3;
    }
}";
            var compilation = CreateCompilation(program, options: TestOptions.DebugDll.WithAllowUnsafe(true));
            compilation.VerifyDiagnostics(
                // (6,23): error CS1525: Invalid expression term 'int'
                //         var p1 = p is int* p0;           // syntax error 1
                Diagnostic(ErrorCode.ERR_InvalidExprTerm, "int").WithArguments("int").WithLocation(6, 23),
                // (7,23): error CS1525: Invalid expression term 'ref'
                //         var r1 = z is ref int z0;        // syntax error 2
                Diagnostic(ErrorCode.ERR_InvalidExprTerm, "ref").WithArguments("ref").WithLocation(7, 23),
                // (7,23): error CS1002: ; expected
                //         var r1 = z is ref int z0;        // syntax error 2
                Diagnostic(ErrorCode.ERR_SemicolonExpected, "ref").WithLocation(7, 23),
                // (6,28): error CS0103: The name 'p0' does not exist in the current context
                //         var p1 = p is int* p0;           // syntax error 1
                Diagnostic(ErrorCode.ERR_NameNotInContext, "p0").WithArguments("p0").WithLocation(6, 28),
                // (7,31): error CS8174: A declaration of a by-reference variable must have an initializer
                //         var r1 = z is ref int z0;        // syntax error 2
                Diagnostic(ErrorCode.ERR_ByReferenceVariableMustBeInitialized, "z0").WithLocation(7, 31),
                // (9,23): error CS8121: An expression of type 'TypedReference' cannot be handled by a pattern of type 'object'.
                //         var b1 = x is object o1;         // not allowed 1
                Diagnostic(ErrorCode.ERR_PatternWrongType, "object").WithArguments("System.TypedReference", "object").WithLocation(9, 23),
                // (10,23): error CS8421: Pattern-matching is not permitted for pointer types.
                //         var b2 = p is object o2;         // not allowed 2
                Diagnostic(ErrorCode.ERR_PointerTypeInPatternMatching, "object").WithLocation(10, 23),
                // (7,31): warning CS0168: The variable 'z0' is declared but never used
                //         var r1 = z is ref int z0;        // syntax error 2
                Diagnostic(ErrorCode.WRN_UnreferencedVar, "z0").WithArguments("z0").WithLocation(7, 31)
                );
        }

        [Fact, WorkItem(19038, "https://github.com/dotnet/roslyn/issues/19038")]
        public void MatchRestrictedTypes_Success()
        {
            var program =
@"using System;
using System.Reflection;
unsafe public class C {
    public int Value;

    static void Main()
    {
        C a = new C { Value = 12 };
        FieldInfo info = typeof(C).GetField(""Value"");
        TypedReference reference = __makeref(a);
        if (!(reference is TypedReference reference0)) throw new Exception(""TypedReference"");
        info.SetValueDirect(reference0, 34);
        if (a.Value != 34) throw new Exception(""SetValueDirect"");

        int z = 56;
        if (CopyRefInt(ref z) != 56) throw new Exception(""ref z"");

        Console.WriteLine(""ok"");
    }

    static int CopyRefInt(ref int z)
    {
        if (!(z is int z0)) throw new Exception(""CopyRefInt"");
        return z0;
    }
}";
            var compilation = CreateCompilation(program, options: TestOptions.DebugExe.WithAllowUnsafe(true));
            compilation.VerifyDiagnostics(
                );
            var comp = CompileAndVerify(compilation, expectedOutput: "ok");
        }

        [Fact]
        [WorkItem(406203, "https://devdiv.visualstudio.com/DefaultCollection/DevDiv/_workitems?id=406203")]
        [WorkItem(406205, "https://devdiv.visualstudio.com/DefaultCollection/DevDiv/_workitems?id=406205")]
        public void DoubleEvaluation()
        {
            var source =
@"using System;
public class X
{
    public static void Main(string[] args)
    {
        {
            int? a = 0;
            if (a++ is int b)
            {
                Console.WriteLine(b);
            }
            Console.WriteLine(a);
        }
        {
            int? a = 0;
            if (++a is int b)
            {
                Console.WriteLine(b);
            }
            Console.WriteLine(a);
        }
        {
            if (Func() is int b)
            {
                Console.WriteLine(b);
            }
        }
    }
    public static int? Func()
    {
        Console.WriteLine(""Func called"");
        return 2;
    }
}
";
            var expectedOutput = @"0
1
1
1
Func called
2";
            var compilation = CreateCompilation(source, options: TestOptions.ReleaseExe);
            CompileAndVerify(compilation, expectedOutput: expectedOutput);
            compilation = CreateCompilation(source, options: TestOptions.DebugExe);
            CompileAndVerify(compilation, expectedOutput: expectedOutput);
        }

        [Fact]
        public void TestVoidInIsOrAs_01()
        {
            // though silly, it is not forbidden to test a void value's type
            var source =
@"using System;
class Program
{
    static void Main()
    {
        if (Console.Write(""Hello"") is object) {}
    }
}
";
            var expectedOutput = @"Hello";
            var compilation = CreateCompilation(source, options: TestOptions.ReleaseExe);
            compilation.VerifyDiagnostics(
                // (6,13): warning CS0184: The given expression is never of the provided ('object') type
                //         if (Console.Write("Hello") is object) {}
                Diagnostic(ErrorCode.WRN_IsAlwaysFalse, @"Console.Write(""Hello"") is object").WithArguments("object").WithLocation(6, 13)
                );
            CompileAndVerify(compilation, expectedOutput: expectedOutput);
        }

        [Fact]
        public void TestVoidInIsOrAs_02()
        {
            var source =
@"using System;
class Program
{
    static void Main()
    {
        var o = Console.WriteLine(""world!"") as object;
        if (o != null) throw null;
    }
}
";
            var compilation = CreateCompilation(source, options: TestOptions.ReleaseExe);
            compilation.VerifyDiagnostics(
                // (6,17): error CS0039: Cannot convert type 'void' to 'object' via a reference conversion, boxing conversion, unboxing conversion, wrapping conversion, or null type conversion
                //         var o = Console.WriteLine("world!") as object;
                Diagnostic(ErrorCode.ERR_NoExplicitBuiltinConv, @"Console.WriteLine(""world!"") as object").WithArguments("void", "object").WithLocation(6, 17)
                );
        }

        [Fact]
        public void TestVoidInIsOrAs_03()
        {
            var source =
@"using System;
class Program
{
    static void Main()
    {
        M<object>();
    }
    static void M<T>() where T : class
    {
        var o = Console.WriteLine(""Hello"") as T;
        if (o != null) throw null;
    }
}
";
            var compilation = CreateCompilation(source, options: TestOptions.ReleaseExe);
            compilation.VerifyDiagnostics(
                // (10,17): error CS0039: Cannot convert type 'void' to 'T' via a reference conversion, boxing conversion, unboxing conversion, wrapping conversion, or null type conversion
                //         var o = Console.WriteLine("Hello") as T;
                Diagnostic(ErrorCode.ERR_NoExplicitBuiltinConv, @"Console.WriteLine(""Hello"") as T").WithArguments("void", "T").WithLocation(10, 17)
                );
        }

        [Fact]
        public void TestVoidInIsOrAs_04()
        {
            var source =
@"using System;
class Program
{
    static void Main()
    {
        if (Console.WriteLine(""Hello"") is var x) { }
    }
}
";
            var compilation = CreateCompilation(source, options: TestOptions.ReleaseExe);
            compilation.VerifyDiagnostics(
                // (6,13): error CS8117: Invalid operand for pattern match; value required, but found 'void'.
                //         if (Console.WriteLine("Hello") is var x) { }
                Diagnostic(ErrorCode.ERR_BadPatternExpression, @"Console.WriteLine(""Hello"")").WithArguments("void").WithLocation(6, 13)
                );
        }

        [Fact]
        public void TestVoidInIsOrAs_05()
        {
            var source =
@"using System;
class Program
{
    static void Main()
    {
        if (Console.WriteLine(""Hello"") is var _) {}
    }
}
";
            var compilation = CreateCompilation(source, options: TestOptions.ReleaseExe);
            compilation.VerifyDiagnostics(
                // (6,13): error CS8117: Invalid operand for pattern match; value required, but found 'void'.
                //         if (Console.WriteLine("Hello") is var _) {}
                Diagnostic(ErrorCode.ERR_BadPatternExpression, @"Console.WriteLine(""Hello"")").WithArguments("void").WithLocation(6, 13)
                );
        }

        [Fact]
        public void TestVoidInSwitch()
        {
            var source =
@"using System;
class Program
{
    static void Main()
    {
        switch (Console.WriteLine(""Hello""))
        {
            default:
                break;
        }
    }
}
";
            var compilation = CreateCompilation(source, options: TestOptions.ReleaseExe);
            compilation.VerifyDiagnostics(
                // (6,17): error CS8119: The switch expression must be a value; found 'void'.
                //         switch (Console.WriteLine("Hello"))
                Diagnostic(ErrorCode.ERR_SwitchExpressionValueExpected, @"Console.WriteLine(""Hello"")").WithArguments("void").WithLocation(6, 17)
                );
        }

        [Fact, WorkItem(20103, "https://github.com/dotnet/roslyn/issues/20103")]
        public void TestNullInInPattern()
        {
            var source =
@"using System;
class Program
{
    static void Main()
    {
        const string s = null;
        if (s is string) {} else { Console.Write(""Hello ""); }
        if (s is string t) {} else { Console.WriteLine(""World""); }
    }
}
";
            var expectedOutput = @"Hello World";
            var compilation = CreateCompilation(source, options: TestOptions.ReleaseExe);
            compilation.VerifyDiagnostics(
                // (7,13): warning CS0184: The given expression is never of the provided ('string') type
                //         if (s is string) {} else { Console.Write("Hello "); }
                Diagnostic(ErrorCode.WRN_IsAlwaysFalse, "s is string").WithArguments("string").WithLocation(7, 13),
                // (8,13): warning CS8416: The given expression never matches the provided pattern.
                //         if (s is string t) {} else { Console.WriteLine("World"); }
                Diagnostic(ErrorCode.WRN_GivenExpressionNeverMatchesPattern, "s is string t").WithLocation(8, 13)
                );
            CompileAndVerify(compilation, expectedOutput: expectedOutput);
        }

        [Fact, WorkItem(22619, "https://github.com/dotnet/roslyn/issues/22619")]
        public void MissingSideEffect()
        {
            var source =
@"using System;
internal class Program
{
    private static void Main()
    {
        try
        {
            var test = new Program();
            var result = test.IsVarMethod();
            Console.WriteLine($""Result = {result}"");
            Console.Read();
        }
        catch (Exception)
        {
            Console.WriteLine(""Exception"");
        }
    }

    private int IsVarMethod() => ThrowingMethod() is var _ ? 1 : 0;
    private bool ThrowingMethod() => throw new Exception(""Oh"");
}
";
            var expectedOutput = @"Exception";
            var compilation = CreateCompilation(source, options: TestOptions.DebugExe);
            compilation.VerifyDiagnostics();
            var comp = CompileAndVerify(compilation, expectedOutput: expectedOutput);
        }

        [Fact, WorkItem(23100, "https://github.com/dotnet/roslyn/issues/23100")]
        public void TestArrayOfPointer()
        {
            var source =
@"using System;
class Program
{
    unsafe static void Main()
    {
        object o = new byte*[10];
        Console.WriteLine(o is byte*[]); // True
        Console.WriteLine(o is byte*[] _); // True
        Console.WriteLine(o is byte*[] x1); // True
        Console.WriteLine(o is byte**[]); // False
        Console.WriteLine(o is byte**[] _); // False
        Console.WriteLine(o is byte**[] x2); // False
        o = new byte**[10];
        Console.WriteLine(o is byte**[]); // True
        Console.WriteLine(o is byte**[] _); // True
        Console.WriteLine(o is byte**[] x3); // True
        Console.WriteLine(o is byte*[]); // False
        Console.WriteLine(o is byte*[] _); // False
        Console.WriteLine(o is byte*[] x4); // False
    }
}
";
            var expectedOutput = @"True
True
True
False
False
False
True
True
True
False
False
False";
            var compilation = CreateCompilation(source, options: TestOptions.UnsafeReleaseExe);
            compilation.VerifyDiagnostics();
            CompileAndVerify(compilation, expectedOutput: expectedOutput, verify: Verification.Fails);
        }

        [Fact]
        public void DefaultPattern()
        {
            var source =
@"class Program
{
    public static void Main()
    {
        int i = 12;
        if (i is default) {} // error 1
        if (i is (default)) {} // error 2
        if (i is (((default)))) {} // error 3
        switch (i) { case default: break; } // error 4
        switch (i) { case (default): break; } // error 5
        switch (i) { case default when true: break; } // error 6
        switch (i) { case (default) when true: break; } // error 7
    }
}";
            var compilation = CreateCompilation(source, options: TestOptions.DebugExe);
            compilation.VerifyDiagnostics(
                // (6,18): error CS8405: A default literal 'default' is not valid as a pattern. Use another literal (e.g. '0' or 'null') as appropriate. To match everything, use a discard pattern '_'.
                //         if (i is default) {} // error 1
                Diagnostic(ErrorCode.ERR_DefaultPattern, "default").WithLocation(6, 18),
                // (7,19): error CS8405: A default literal 'default' is not valid as a pattern. Use another literal (e.g. '0' or 'null') as appropriate. To match everything, use a discard pattern '_'.
                //         if (i is (default)) {} // error 2
                Diagnostic(ErrorCode.ERR_DefaultPattern, "default").WithLocation(7, 19),
                // (8,21): error CS8405: A default literal 'default' is not valid as a pattern. Use another literal (e.g. '0' or 'null') as appropriate. To match everything, use a discard pattern '_'.
                //         if (i is (((default)))) {} // error 3
                Diagnostic(ErrorCode.ERR_DefaultPattern, "default").WithLocation(8, 21),
                // (9,27): error CS8313: A default literal 'default' is not valid as a case constant. Use another literal (e.g. '0' or 'null') as appropriate. If you intended to write the default label, use 'default:' without 'case'.
                //         switch (i) { case default: break; } // error 4
                Diagnostic(ErrorCode.ERR_DefaultInSwitch, "default").WithLocation(9, 27),
                // (10,28): error CS8313: A default literal 'default' is not valid as a case constant. Use another literal (e.g. '0' or 'null') as appropriate. If you intended to write the default label, use 'default:' without 'case'.
                //         switch (i) { case (default): break; } // error 5
                Diagnostic(ErrorCode.ERR_DefaultInSwitch, "default").WithLocation(10, 28),
                // (11,27): error CS8405: A default literal 'default' is not valid as a pattern. Use another literal (e.g. '0' or 'null') as appropriate. To match everything, use a discard pattern '_'.
                //         switch (i) { case default when true: break; } // error 6
                Diagnostic(ErrorCode.ERR_DefaultPattern, "default").WithLocation(11, 27),
                // (12,28): error CS8405: A default literal 'default' is not valid as a pattern. Use another literal (e.g. '0' or 'null') as appropriate. To match everything, use a discard pattern '_'.
                //         switch (i) { case (default) when true: break; } // error 7
                Diagnostic(ErrorCode.ERR_DefaultPattern, "default").WithLocation(12, 28)
                );
        }

        [Fact]
        public void EventInitializers_01()
        {
            var source =
@"
public class X
{
    public static void Main()
    {
        System.Console.WriteLine(Test1());
    }

    static event System.Func<bool> Test1 = GetDelegate(1 is int x1 && Dummy(x1)); 

    static System.Func<bool> GetDelegate(bool value) => () => value;

    static bool Dummy(int x) 
    {
        System.Console.WriteLine(x);
        return true;
    }
}
";
            var compilation = CreateCompilationWithMscorlib45(source, options: TestOptions.DebugExe);
            CompileAndVerify(compilation, expectedOutput: @"1
True");

            CreateCompilationWithMscorlib45(source, options: TestOptions.DebugExe, parseOptions: TestOptions.Regular7_2).VerifyDiagnostics(
                // (9,61): error CS8320: Feature 'declaration of expression variables in member initializers and queries' is not available in C# 7.2. Please use language version 7.3 or greater.
                //     static event System.Func<bool> Test1 = GetDelegate(1 is int x1 && Dummy(x1)); 
                Diagnostic(ErrorCode.ERR_FeatureNotAvailableInVersion7_2, "int x1").WithArguments("declaration of expression variables in member initializers and queries", "7.3").WithLocation(9, 61)
                );
        }

<<<<<<< HEAD
        [Fact(Skip = "https://github.com/dotnet/roslyn/issues/24865")]
        public void ExhaustiveBoolSwitch00()
        {
            // Note that the switches in this code are exhaustive. The idea of a switch
            // being exhaustive is new with the addition of pattern-matching; this code
            // used to give errors that are no longer applicable due to the spec change.
            var source =
@"
using System;

public class C
{
    public static void Main()
    {
        M(true);
        M(false);
        Console.WriteLine(M2(true));
        Console.WriteLine(M2(false));
    }
    public static void M(bool e)
    {
        bool b;
        switch (e)
        {
            case true:
                b = true;
                break;
            case false:
                b = true;
                break;
        }

        Console.WriteLine(b); // incorrect error CS0165: Use of unassigned local variable 'b'
    }

    public static bool M2(bool e) // incorrect error CS0161: not all code paths return a value
    {
        switch (e)
        {
            case true: return true;
            case false: return false;
        }
    }
}
";
            var compilation = CreateCompilation(source, options: TestOptions.DebugExe);
            compilation.VerifyDiagnostics(
                );
            var comp = CompileAndVerify(compilation, expectedOutput:
@"True
False
True
False");
        }

        [Fact, WorkItem(24865, "https://github.com/dotnet/roslyn/issues/24865")]
        public void ExhaustiveBoolSwitch01()
        {
            var source =
@"
using System;

public class C
{
    public static void Main()
    {
        M(true);
        M(false);
        Console.WriteLine(M2(true));
        Console.WriteLine(M2(false));
    }
    public static void M(bool e)
    {
        bool b;
        switch (e)
        {
            case true when true:
                b = true;
                break;
            case false:
                b = false;
                break;
        }

        Console.WriteLine(b);
    }

    public static bool M2(bool e)
    {
        switch (e)
        {
            case true when true: return true;
            case false: return false;
        }
    }
}
";
            var compilation = CreateCompilation(source, options: TestOptions.DebugExe);
            compilation.VerifyDiagnostics(
                );
            var comp = CompileAndVerify(compilation, expectedOutput:
@"True
False
True
False");
=======
        [Fact]
        [WorkItem(27218, "https://github.com/dotnet/roslyn/issues/27218")]
        public void IsPatternMatchingDoesNotCopyEscapeScopes()
        {
            CreateCompilationWithMscorlibAndSpan(@"
using System;
public class C
{
    public ref int M()
    {
        Span<int> outer = stackalloc int[100];
        if (outer is Span<int> inner)
        {
            return ref inner[5];
        }

        throw null;
    }
}").VerifyDiagnostics(
                // (10,24): error CS8352: Cannot use local 'inner' in this context because it may expose referenced variables outside of their declaration scope
                //             return ref inner[5];
                Diagnostic(ErrorCode.ERR_EscapeLocal, "inner").WithArguments("inner").WithLocation(10, 24));
        }

        [Fact]
        [WorkItem(27218, "https://github.com/dotnet/roslyn/issues/27218")]
        public void CasePatternMatchingDoesNotCopyEscapeScopes()
        {
            CreateCompilationWithMscorlibAndSpan(@"
using System;
public class C
{
    public ref int M()
    {
        Span<int> outer = stackalloc int[100];
        switch (outer)
        {
            case Span<int> inner:
            {
                return ref inner[5];
            }
        }

        throw null;
    }
}").VerifyDiagnostics(
                // (12,28): error CS8352: Cannot use local 'inner' in this context because it may expose referenced variables outside of their declaration scope
                //                 return ref inner[5];
                Diagnostic(ErrorCode.ERR_EscapeLocal, "inner").WithArguments("inner").WithLocation(12, 28));
>>>>>>> e0a9cd22
        }
    }
}<|MERGE_RESOLUTION|>--- conflicted
+++ resolved
@@ -6451,7 +6451,6 @@
                 );
         }
 
-<<<<<<< HEAD
         [Fact(Skip = "https://github.com/dotnet/roslyn/issues/24865")]
         public void ExhaustiveBoolSwitch00()
         {
@@ -6557,8 +6556,9 @@
 False
 True
 False");
-=======
-        [Fact]
+        }
+
+        [Fact(Skip = "https://github.com/dotnet/roslyn/issues/28633")]
         [WorkItem(27218, "https://github.com/dotnet/roslyn/issues/27218")]
         public void IsPatternMatchingDoesNotCopyEscapeScopes()
         {
@@ -6582,7 +6582,7 @@
                 Diagnostic(ErrorCode.ERR_EscapeLocal, "inner").WithArguments("inner").WithLocation(10, 24));
         }
 
-        [Fact]
+        [Fact(Skip = "https://github.com/dotnet/roslyn/issues/28633")]
         [WorkItem(27218, "https://github.com/dotnet/roslyn/issues/27218")]
         public void CasePatternMatchingDoesNotCopyEscapeScopes()
         {
@@ -6607,7 +6607,6 @@
                 // (12,28): error CS8352: Cannot use local 'inner' in this context because it may expose referenced variables outside of their declaration scope
                 //                 return ref inner[5];
                 Diagnostic(ErrorCode.ERR_EscapeLocal, "inner").WithArguments("inner").WithLocation(12, 28));
->>>>>>> e0a9cd22
         }
     }
 }