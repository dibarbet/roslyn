--- conflicted
+++ resolved
@@ -6686,15 +6686,9 @@
             var summary1 = initializerSummaries[1];
             var arraySymbol = compilation.GlobalNamespace.GetMember<TypeSymbol>("C").GetMember<FieldSymbol>("a");
             Assert.Equal(arraySymbol, summary1.Symbol);
-<<<<<<< HEAD
             Assert.Equal(arraySymbol.Type.TypeSymbol, summary1.Type);
-            Assert.Equal(summary1.Type, summary1.ConvertedType);
-            Assert.Equal(Conversion.Identity, summary1.ImplicitConversion);
-=======
-            Assert.Equal(arraySymbol.Type, summary1.Type);
             Assert.Equal(voidPointerSymbol, summary1.ConvertedType);
             Assert.Equal(Conversion.PointerToVoid, summary1.ImplicitConversion);
->>>>>>> 844fea4d
 
             var summary2 = initializerSummaries[2];
             Assert.Null(summary2.Symbol);
