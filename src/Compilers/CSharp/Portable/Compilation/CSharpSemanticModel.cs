﻿// Copyright (c) Microsoft.  All Rights Reserved.  Licensed under the Apache License, Version 2.0.  See License.txt in the project root for license information.

using System;
using System.Collections.Generic;
using System.Collections.Immutable;
using System.Diagnostics;
using System.Linq;
using System.Threading;
using Microsoft.CodeAnalysis.Collections;
using Microsoft.CodeAnalysis.CSharp.Symbols;
using Microsoft.CodeAnalysis.CSharp.Syntax;
using Microsoft.CodeAnalysis.PooledObjects;
using Microsoft.CodeAnalysis.Semantics;
using Microsoft.CodeAnalysis.Text;
using Roslyn.Utilities;

namespace Microsoft.CodeAnalysis.CSharp
{
    /// <summary>
    /// Allows asking semantic questions about a tree of syntax nodes in a Compilation. Typically,
    /// an instance is obtained by a call to <see cref="Compilation"/>.<see
    /// cref="Compilation.GetSemanticModel"/>. 
    /// </summary>
    /// <remarks>
    /// <para>An instance of <see cref="CSharpSemanticModel"/> caches local symbols and semantic
    /// information. Thus, it is much more efficient to use a single instance of <see
    /// cref="CSharpSemanticModel"/> when asking multiple questions about a syntax tree, because
    /// information from the first question may be reused. This also means that holding onto an
    /// instance of SemanticModel for a long time may keep a significant amount of memory from being
    /// garbage collected.
    /// </para>
    /// <para>
    /// When an answer is a named symbol that is reachable by traversing from the root of the symbol
    /// table, (that is, from an <see cref="AssemblySymbol"/> of the <see cref="Compilation"/>),
    /// that symbol will be returned (i.e. the returned value will be reference-equal to one
    /// reachable from the root of the symbol table). Symbols representing entities without names
    /// (e.g. array-of-int) may or may not exhibit reference equality. However, some named symbols
    /// (such as local variables) are not reachable from the root. These symbols are visible as
    /// answers to semantic questions. When the same SemanticModel object is used, the answers
    /// exhibit reference-equality.  
    /// </para>
    /// </remarks>
    internal abstract class CSharpSemanticModel : SemanticModel
    {
        /// <summary>
        /// The compilation this object was obtained from.
        /// </summary>
        public new abstract CSharpCompilation Compilation { get; }

        /// <summary>
        /// The root node of the syntax tree that this binding is based on.
        /// </summary>
        internal new abstract CSharpSyntaxNode Root { get; }


        // Is this node one that could be successfully interrogated by GetSymbolInfo/GetTypeInfo/GetMemberGroup/GetConstantValue?
        // WARN: If isSpeculative is true, then don't look at .Parent - there might not be one.
        internal static bool CanGetSemanticInfo(CSharpSyntaxNode node, bool allowNamedArgumentName = false, bool isSpeculative = false)
        {
            Debug.Assert(node != null);

            if (!isSpeculative && IsInStructuredTriviaOtherThanCrefOrNameAttribute(node))
            {
                return false;
            }

            switch (node.Kind())
            {
                case SyntaxKind.CollectionInitializerExpression:
                case SyntaxKind.ObjectInitializerExpression:
                    //  new CollectionClass() { 1, 2, 3 }
                    //                        ~~~~~~~~~~~
                    //  OR
                    //
                    //  new ObjectClass() { field = 1, prop = 2 }
                    //                    ~~~~~~~~~~~~~~~~~~~~~~~
                    // CollectionInitializerExpression and ObjectInitializerExpression are not really expressions in the language sense.
                    // We do not allow getting the semantic info for these syntax nodes. However, we do allow getting semantic info
                    // for each of the individual initializer elements or member assignments.
                    return false;

                case SyntaxKind.ComplexElementInitializerExpression:
                    //  new Collection { 1, {2, 3} }
                    //                      ~~~~~~
                    // ComplexElementInitializerExpression are also not true expressions in the language sense, so we disallow getting the
                    // semantic info for it. However, we may be interested in getting the semantic info for the compiler generated Add
                    // method invoked with initializer expressions as arguments. Roslyn bug 11987 tracks this work item.
                    return false;

                case SyntaxKind.IdentifierName:
                    // The alias of a using directive is a declaration, so there is no semantic info - use GetDeclaredSymbol instead.
                    if (!isSpeculative && node.Parent != null && node.Parent.Kind() == SyntaxKind.NameEquals && node.Parent.Parent.Kind() == SyntaxKind.UsingDirective)
                    {
                        return false;
                    }

                    goto default;

                case SyntaxKind.OmittedTypeArgument:
                case SyntaxKind.RefExpression:
                case SyntaxKind.RefType:
                    // These are just placeholders and are not separately meaningful.
                    return false;

                default:
                    // If we are being asked for binding info on a "missing" syntax node
                    // then there's no point in doing any work at all. For example, the user might
                    // have something like "class C { [] void M() {} }". The caller might obtain 
                    // the attribute declaration syntax and then attempt to ask for type information
                    // about the contents of the attribute. But the parser has recovered from the 
                    // missing attribute type and filled in a "missing" node in its place. There's
                    // nothing we can do with that, so let's not allow it.
                    if (node.IsMissing)
                    {
                        return false;
                    }

                    return
                        (node is ExpressionSyntax && (isSpeculative || allowNamedArgumentName || !SyntaxFacts.IsNamedArgumentName(node))) ||
                        (node is ConstructorInitializerSyntax) ||
                        (node is AttributeSyntax) ||
                        (node is CrefSyntax);
            }
        }

        #region Abstract worker methods

        /// <summary>
        /// Gets symbol information about a syntax node. This is overridden by various specializations of SemanticModel.
        /// It can assume that CheckSyntaxNode and CanGetSemanticInfo have already been called, as well as that named
        /// argument nodes have been handled.
        /// </summary>
        /// <param name="node">The syntax node to get semantic information for.</param>
        /// <param name="options">Options to control behavior.</param>
        /// <param name="cancellationToken">The cancellation token.</param>
        internal abstract SymbolInfo GetSymbolInfoWorker(CSharpSyntaxNode node, SymbolInfoOptions options, CancellationToken cancellationToken = default(CancellationToken));

        /// <summary>
        /// Gets symbol information about the 'Add' method corresponding to an expression syntax <paramref name="node"/> within collection initializer.
        /// This is the worker function that is overridden in various derived kinds of Semantic Models. It can assume that 
        /// CheckSyntaxNode has already been called and the <paramref name="node"/> is in the right place in the syntax tree.
        /// </summary>
        internal abstract SymbolInfo GetCollectionInitializerSymbolInfoWorker(InitializerExpressionSyntax collectionInitializer, ExpressionSyntax node, CancellationToken cancellationToken = default(CancellationToken));

        /// <summary>
        /// Gets type information about a syntax node. This is overridden by various specializations of SemanticModel.
        /// It can assume that CheckSyntaxNode and CanGetSemanticInfo have already been called, as well as that named
        /// argument nodes have been handled.
        /// </summary>
        /// <param name="node">The syntax node to get semantic information for.</param>
        /// <param name="cancellationToken">The cancellation token.</param>
        internal abstract CSharpTypeInfo GetTypeInfoWorker(CSharpSyntaxNode node, CancellationToken cancellationToken = default(CancellationToken));

        /// <summary>
        /// Gets a list of method or indexed property symbols for a syntax node. This is overridden by various specializations of SemanticModel.
        /// It can assume that CheckSyntaxNode and CanGetSemanticInfo have already been called, as well as that named
        /// argument nodes have been handled.
        /// </summary>
        /// <param name="node">The syntax node to get semantic information for.</param>
        /// <param name="options"></param>
        /// <param name="cancellationToken">The cancellation token.</param>
        internal abstract ImmutableArray<Symbol> GetMemberGroupWorker(CSharpSyntaxNode node, SymbolInfoOptions options, CancellationToken cancellationToken = default(CancellationToken));

        /// <summary>
        /// Gets a list of indexer symbols for a syntax node. This is overridden by various specializations of SemanticModel.
        /// It can assume that CheckSyntaxNode and CanGetSemanticInfo have already been called, as well as that named
        /// argument nodes have been handled.
        /// </summary>
        /// <param name="node">The syntax node to get semantic information for.</param>
        /// <param name="options"></param>
        /// <param name="cancellationToken">The cancellation token.</param>
        internal abstract ImmutableArray<PropertySymbol> GetIndexerGroupWorker(CSharpSyntaxNode node, SymbolInfoOptions options, CancellationToken cancellationToken = default(CancellationToken));

        /// <summary>
        /// Gets the constant value for a syntax node. This is overridden by various specializations of SemanticModel.
        /// It can assume that CheckSyntaxNode and CanGetSemanticInfo have already been called, as well as that named
        /// argument nodes have been handled.
        /// </summary>
        /// <param name="node">The syntax node to get semantic information for.</param>
        /// <param name="cancellationToken">The cancellation token.</param>
        internal abstract Optional<object> GetConstantValueWorker(CSharpSyntaxNode node, CancellationToken cancellationToken = default(CancellationToken));

        #endregion Abstract worker methods

        #region Helpers for speculative binding

        internal Binder GetSpeculativeBinder(int position, ExpressionSyntax expression, SpeculativeBindingOption bindingOption)
        {
            Debug.Assert(expression != null);

            position = CheckAndAdjustPosition(position);

            if (bindingOption == SpeculativeBindingOption.BindAsTypeOrNamespace)
            {
                if (!(expression is TypeSyntax))
                {
                    return null;
                }
            }

            Binder binder = this.GetEnclosingBinder(position);
            if (binder == null)
            {
                return null;
            }

            if (bindingOption == SpeculativeBindingOption.BindAsTypeOrNamespace && IsInTypeofExpression(position))
            {
                // If position is within a typeof expression, GetEnclosingBinder may return a
                // TypeofBinder.  However, this TypeofBinder will have been constructed with the
                // actual syntax of the typeof argument and we want to use the given syntax.
                // Wrap the binder in another TypeofBinder to overrule its description of where
                // unbound generic types are allowed.
                //Debug.Assert(binder is TypeofBinder); // Expectation, not requirement.
                binder = new TypeofBinder(expression, binder);
            }

            return new ExecutableCodeBinder(expression, binder.ContainingMemberOrLambda, binder).GetBinder(expression);
        }

        private Binder GetSpeculativeBinderForAttribute(int position, AttributeSyntax attribute)
        {
            position = CheckAndAdjustPositionForSpeculativeAttribute(position);

            var binder = this.GetEnclosingBinder(position);
            if (binder == null)
            {
                return null;
            }

            return new ExecutableCodeBinder(attribute, binder.ContainingMemberOrLambda, binder).GetBinder(attribute);
        }

        private static BoundExpression GetSpeculativelyBoundExpressionHelper(Binder binder, ExpressionSyntax expression, SpeculativeBindingOption bindingOption, DiagnosticBag diagnostics)
        {
            Debug.Assert(binder != null);
            Debug.Assert(binder.IsSemanticModelBinder);
            Debug.Assert(expression != null);
            Debug.Assert(bindingOption != SpeculativeBindingOption.BindAsTypeOrNamespace || expression is TypeSyntax);

            BoundExpression boundNode;
            if (bindingOption == SpeculativeBindingOption.BindAsTypeOrNamespace || binder.Flags.Includes(BinderFlags.CrefParameterOrReturnType))
            {
                boundNode = binder.BindNamespaceOrType(expression, diagnostics);
            }
            else
            {
                Debug.Assert(bindingOption == SpeculativeBindingOption.BindAsExpression);
                boundNode = binder.BindExpression(expression, diagnostics);
            }

            return boundNode;
        }

        /// <summary>
        /// Bind the given expression speculatively at the given position, and return back
        /// the resulting bound node. May return null in some error cases.
        /// </summary>
        /// <remarks>
        /// Keep in sync with Binder.BindCrefParameterOrReturnType.
        /// </remarks>
        private BoundExpression GetSpeculativelyBoundExpression(int position, ExpressionSyntax expression, SpeculativeBindingOption bindingOption, out Binder binder, out ImmutableArray<Symbol> crefSymbols)
        {
            if (expression == null)
            {
                throw new ArgumentNullException(nameof(expression));
            }

            crefSymbols = default(ImmutableArray<Symbol>);

            expression = SyntaxFactory.GetStandaloneExpression(expression);

            binder = this.GetSpeculativeBinder(position, expression, bindingOption);
            if (binder == null)
            {
                return null;
            }

            if (binder.Flags.Includes(BinderFlags.CrefParameterOrReturnType))
            {
                var unusedDiagnostics = DiagnosticBag.GetInstance();
                crefSymbols = ImmutableArray.Create<Symbol>(binder.BindType(expression, unusedDiagnostics).TypeSymbol);
                unusedDiagnostics.Free();
                return null;
            }
            else if (binder.InCref)
            {
                if (expression.IsKind(SyntaxKind.QualifiedName))
                {
                    var qualified = (QualifiedNameSyntax)expression;
                    var crefWrapper = SyntaxFactory.QualifiedCref(qualified.Left, SyntaxFactory.NameMemberCref(qualified.Right));
                    crefSymbols = BindCref(crefWrapper, binder);
                }
                else if (expression is TypeSyntax typeSyntax)
                {
                    var crefWrapper = typeSyntax is PredefinedTypeSyntax ?
                        (CrefSyntax)SyntaxFactory.TypeCref(typeSyntax) :
                        SyntaxFactory.NameMemberCref(typeSyntax);
                    crefSymbols = BindCref(crefWrapper, binder);
                }

                return null;
            }

            var diagnostics = DiagnosticBag.GetInstance();
            var boundNode = GetSpeculativelyBoundExpressionHelper(binder, expression, bindingOption, diagnostics);
            diagnostics.Free();
            return boundNode;
        }

        internal static ImmutableArray<Symbol> BindCref(CrefSyntax crefSyntax, Binder binder)
        {
            var unusedDiagnostics = DiagnosticBag.GetInstance();
            Symbol unusedAmbiguityWinner;
            var symbols = binder.BindCref(crefSyntax, out unusedAmbiguityWinner, unusedDiagnostics);
            unusedDiagnostics.Free();
            return symbols;
        }

        internal SymbolInfo GetCrefSymbolInfo(int position, CrefSyntax crefSyntax, SymbolInfoOptions options, bool hasParameterList)
        {
            var binder = this.GetEnclosingBinder(position);
            if (binder?.InCref == true)
            {
                ImmutableArray<Symbol> symbols = BindCref(crefSyntax, binder);
                return GetCrefSymbolInfo(symbols, options, hasParameterList);
            }

            return SymbolInfo.None;
        }

        internal static bool HasParameterList(CrefSyntax crefSyntax)
        {
            while (crefSyntax.Kind() == SyntaxKind.QualifiedCref)
            {
                crefSyntax = ((QualifiedCrefSyntax)crefSyntax).Member;
            }

            switch (crefSyntax.Kind())
            {
                case SyntaxKind.NameMemberCref:
                    return ((NameMemberCrefSyntax)crefSyntax).Parameters != null;
                case SyntaxKind.IndexerMemberCref:
                    return ((IndexerMemberCrefSyntax)crefSyntax).Parameters != null;
                case SyntaxKind.OperatorMemberCref:
                    return ((OperatorMemberCrefSyntax)crefSyntax).Parameters != null;
                case SyntaxKind.ConversionOperatorMemberCref:
                    return ((ConversionOperatorMemberCrefSyntax)crefSyntax).Parameters != null;
            }

            return false;
        }

        private static SymbolInfo GetCrefSymbolInfo(ImmutableArray<Symbol> symbols, SymbolInfoOptions options, bool hasParameterList)
        {
            switch (symbols.Length)
            {
                case 0:
                    return SymbolInfo.None;
                case 1:
                    // Might have to expand an ExtendedErrorTypeSymbol into multiple candidates.
                    return GetSymbolInfoForSymbol(symbols[0], options);
                default:
                    if ((options & SymbolInfoOptions.ResolveAliases) == SymbolInfoOptions.ResolveAliases)
                    {
                        symbols = UnwrapAliases(symbols);
                    }

                    LookupResultKind resultKind = LookupResultKind.Ambiguous;

                    // The boundary between Ambiguous and OverloadResolutionFailure is let clear-cut for crefs.
                    // We'll say that overload resolution failed if the syntax has a parameter list and if
                    // all of the candidates have the same kind.
                    SymbolKind firstCandidateKind = symbols[0].Kind;
                    if (hasParameterList && symbols.All(s => s.Kind == firstCandidateKind))
                    {
                        resultKind = LookupResultKind.OverloadResolutionFailure;
                    }

                    return SymbolInfoFactory.Create(symbols, resultKind, isDynamic: false);
            }
        }

        /// <summary>
        /// Bind the given attribute speculatively at the given position, and return back
        /// the resulting bound node. May return null in some error cases.
        /// </summary>
        private BoundAttribute GetSpeculativelyBoundAttribute(int position, AttributeSyntax attribute, out Binder binder)
        {
            if (attribute == null)
            {
                throw new ArgumentNullException(nameof(attribute));
            }

            binder = this.GetSpeculativeBinderForAttribute(position, attribute);
            if (binder == null)
            {
                return null;
            }

            var diagnostics = DiagnosticBag.GetInstance();
            AliasSymbol aliasOpt; // not needed.
            NamedTypeSymbol attributeType = (NamedTypeSymbol)binder.BindType(attribute.Name, diagnostics, out aliasOpt).TypeSymbol;
            var boundNode = new ExecutableCodeBinder(attribute, binder.ContainingMemberOrLambda, binder).BindAttribute(attribute, attributeType, diagnostics);
            diagnostics.Free();

            return boundNode;
        }

        // When speculatively binding an attribute, we have to use the name lookup rules for an attribute,
        // even if the position isn't within an attribute. For example:
        //   class C {
        //      class DAttribute: Attribute {}
        //   }
        //
        // If we speculatively bind the attribute "D" with position at the beginning of "class C", it should
        // bind to DAttribute. 
        //
        // But GetBinderForPosition won't do that; it only handles the case where position is inside an attribute.
        // This function adds a special case: if the position (after first adjustment) is at the exact beginning
        // of a type or method, the position is adjusted so the right binder is chosen to get the right things
        // in scope.
        private int CheckAndAdjustPositionForSpeculativeAttribute(int position)
        {
            position = CheckAndAdjustPosition(position);

            SyntaxToken token = Root.FindToken(position);
            if (position == 0 && position != token.SpanStart)
                return position;

            CSharpSyntaxNode node = (CSharpSyntaxNode)token.Parent;
            if (position == node.SpanStart)
            {
                // There are two cases where the binder chosen for a position at the beginning of a symbol
                // is incorrect for binding an attribute:
                //
                //   For a type, the binder should be the one that is used for the interior of the type, where
                //   the types members (and type parameters) are in scope. We adjust the position to the "{" to get
                //   that binder.
                //
                //   For a generic method, the binder should not include the type parameters. We adjust the position to
                //   the method name to get that binder.

                if (node is BaseTypeDeclarationSyntax typeDecl)
                {
                    // We're at the beginning of a type declaration. We want the members to be in scope for attributes,
                    // so use the open brace token.
                    position = typeDecl.OpenBraceToken.SpanStart;
                }

                var methodDecl = node.FirstAncestorOrSelf<MethodDeclarationSyntax>();
                if (methodDecl?.SpanStart == position)
                {
                    // We're at the beginning of a method declaration. We want the type parameters to NOT be in scope.
                    position = methodDecl.Identifier.SpanStart;
                }
            }

            return position;
        }

        #endregion Helpers for speculative binding

        protected override IOperation GetOperationCore(SyntaxNode node, CancellationToken cancellationToken)
        {
            var csnode = (CSharpSyntaxNode)node;
            CheckSyntaxNode(csnode);

            return this.GetOperationWorker(csnode, cancellationToken);
        }

        internal virtual IOperation GetOperationWorker(CSharpSyntaxNode node, CancellationToken cancellationToken)
        {
            return null;
        }

        internal override IOperation CloneOperationCore(IOperation operation)
        {
            return CSharpOperationCloner.Instance.Visit(operation);
        }

        #region GetSymbolInfo

        /// <summary>
        /// Gets the semantic information for an ordering clause in an orderby query clause.
        /// </summary>
        public abstract SymbolInfo GetSymbolInfo(OrderingSyntax node, CancellationToken cancellationToken = default(CancellationToken));

        /// <summary>
        /// Gets the semantic information associated with a select or group clause.
        /// </summary>
        public abstract SymbolInfo GetSymbolInfo(SelectOrGroupClauseSyntax node, CancellationToken cancellationToken = default(CancellationToken));

        /// <summary>
        /// Returns what symbol(s), if any, the given expression syntax bound to in the program.
        /// 
        /// An AliasSymbol will never be returned by this method. What the alias refers to will be
        /// returned instead. To get information about aliases, call GetAliasInfo.
        /// 
        /// If binding the type name C in the expression "new C(...)" the actual constructor bound to
        /// will be returned (or all constructor if overload resolution failed). This occurs as long as C
        /// unambiguously binds to a single type that has a constructor. If C ambiguously binds to multiple
        /// types, or C binds to a static class, then type(s) are returned.
        /// </summary>
        public SymbolInfo GetSymbolInfo(ExpressionSyntax expression, CancellationToken cancellationToken = default(CancellationToken))
        {
            CheckSyntaxNode(expression);

            if (!CanGetSemanticInfo(expression, allowNamedArgumentName: true))
            {
                return SymbolInfo.None;
            }
            else if (SyntaxFacts.IsNamedArgumentName(expression))
            {
                // Named arguments handled in special way.
                return this.GetNamedArgumentSymbolInfo((IdentifierNameSyntax)expression, cancellationToken);
            }
            else if (SyntaxFacts.IsDeclarationExpressionType(expression, out DeclarationExpressionSyntax parent))
            {
                switch (parent.Designation.Kind())
                {
                    case SyntaxKind.SingleVariableDesignation:
                        return GetSymbolInfoFromSymbolOrNone(TypeFromVariable((SingleVariableDesignationSyntax)parent.Designation, cancellationToken));

                    case SyntaxKind.DiscardDesignation:
                        return GetSymbolInfoFromSymbolOrNone(GetTypeInfoWorker(parent, cancellationToken).Type);

                    case SyntaxKind.ParenthesizedVariableDesignation:
                        if (((TypeSyntax)expression).IsVar)
                        {
                            return SymbolInfo.None;
                        }
                        break;
                }
            }
            else if (expression is DeclarationExpressionSyntax declaration)
            {
                if (declaration.Designation.Kind() != SyntaxKind.SingleVariableDesignation)
                {
                    return SymbolInfo.None;
                }

                var symbol = GetDeclaredSymbol((SingleVariableDesignationSyntax)declaration.Designation, cancellationToken);
                if ((object)symbol == null)
                {
                    return SymbolInfo.None;
                }
                return new SymbolInfo(symbol);
            }

            return this.GetSymbolInfoWorker(expression, SymbolInfoOptions.DefaultOptions, cancellationToken);
        }

        private static SymbolInfo GetSymbolInfoFromSymbolOrNone(ITypeSymbol type)
        {
            if (type?.Kind != SymbolKind.ErrorType)
            {
                return new SymbolInfo(type);
            }

            return SymbolInfo.None;
        }

        /// <summary>
        /// Given a variable designation (typically in the left-hand-side of a deconstruction declaration statement),
        /// figure out its type by looking at the declared symbol of the corresponding variable.
        /// </summary>
        private ITypeSymbol TypeFromVariable(SingleVariableDesignationSyntax variableDesignation, CancellationToken cancellationToken)
        {
            var variable = GetDeclaredSymbol(variableDesignation, cancellationToken);

            if (variable != null)
            {
                switch (variable.Kind)
                {
                    case SymbolKind.Local:
                        return ((ILocalSymbol)variable).Type;
                    case SymbolKind.Field:
                        return ((IFieldSymbol)variable).Type;
                }
            }

            return null;
        }

        /// <summary>
        /// Returns what 'Add' method symbol(s), if any, corresponds to the given expression syntax 
        /// within <see cref="ObjectCreationExpressionSyntax.Initializer"/>.
        /// </summary>
        public SymbolInfo GetCollectionInitializerSymbolInfo(ExpressionSyntax expression, CancellationToken cancellationToken = default(CancellationToken))
        {
            CheckSyntaxNode(expression);

            if (expression.Parent != null && expression.Parent.Kind() == SyntaxKind.CollectionInitializerExpression)
            {
                // Find containing object creation expression

                InitializerExpressionSyntax initializer = (InitializerExpressionSyntax)expression.Parent;

                // Skip containing object initializers
                while (initializer.Parent != null &&
                       initializer.Parent.Kind() == SyntaxKind.SimpleAssignmentExpression &&
                       ((AssignmentExpressionSyntax)initializer.Parent).Right == initializer &&
                       initializer.Parent.Parent != null &&
                       initializer.Parent.Parent.Kind() == SyntaxKind.ObjectInitializerExpression)
                {
                    initializer = (InitializerExpressionSyntax)initializer.Parent.Parent;
                }


                if (initializer.Parent != null && initializer.Parent.Kind() == SyntaxKind.ObjectCreationExpression &&
                    ((ObjectCreationExpressionSyntax)initializer.Parent).Initializer == initializer &&
                    CanGetSemanticInfo(initializer.Parent, allowNamedArgumentName: false))
                {
                    return GetCollectionInitializerSymbolInfoWorker((InitializerExpressionSyntax)expression.Parent, expression, cancellationToken);
                }
            }

            return SymbolInfo.None;
        }


        /// <summary>
        /// Returns what symbol(s), if any, the given constructor initializer syntax bound to in the program.
        /// </summary>
        /// <param name="constructorInitializer">The syntax node to get semantic information for.</param>
        /// <param name="cancellationToken">The cancellation token.</param>
        public SymbolInfo GetSymbolInfo(ConstructorInitializerSyntax constructorInitializer, CancellationToken cancellationToken = default(CancellationToken))
        {
            CheckSyntaxNode(constructorInitializer);

            return CanGetSemanticInfo(constructorInitializer)
                ? GetSymbolInfoWorker(constructorInitializer, SymbolInfoOptions.DefaultOptions, cancellationToken)
                : SymbolInfo.None;
        }

        /// <summary>
        /// Returns what symbol(s), if any, the given attribute syntax bound to in the program.
        /// </summary>
        /// <param name="attributeSyntax">The syntax node to get semantic information for.</param>
        /// <param name="cancellationToken">The cancellation token.</param>
        public SymbolInfo GetSymbolInfo(AttributeSyntax attributeSyntax, CancellationToken cancellationToken = default(CancellationToken))
        {
            CheckSyntaxNode(attributeSyntax);

            return CanGetSemanticInfo(attributeSyntax)
                ? GetSymbolInfoWorker(attributeSyntax, SymbolInfoOptions.DefaultOptions, cancellationToken)
                : SymbolInfo.None;
        }

        /// <summary>
        /// Gets the semantic information associated with a documentation comment cref.
        /// </summary>
        public SymbolInfo GetSymbolInfo(CrefSyntax crefSyntax, CancellationToken cancellationToken = default(CancellationToken))
        {
            CheckSyntaxNode(crefSyntax);

            return CanGetSemanticInfo(crefSyntax)
                ? GetSymbolInfoWorker(crefSyntax, SymbolInfoOptions.DefaultOptions, cancellationToken)
                : SymbolInfo.None;
        }

        /// <summary>
        /// Binds the expression in the context of the specified location and gets symbol information.
        /// This method is used to get symbol information about an expression that did not actually
        /// appear in the source code.
        /// </summary>
        /// <param name="position">A character position used to identify a declaration scope and
        /// accessibility. This character position must be within the FullSpan of the Root syntax
        /// node in this SemanticModel.
        /// </param>
        /// <param name="expression">A syntax node that represents a parsed expression. This syntax
        /// node need not and typically does not appear in the source code referred to by the
        /// SemanticModel instance.</param>
        /// <param name="bindingOption">Indicates whether to binding the expression as a full expressions,
        /// or as a type or namespace. If SpeculativeBindingOption.BindAsTypeOrNamespace is supplied, then
        /// expression should derive from TypeSyntax.</param>
        /// <returns>The symbol information for the topmost node of the expression.</returns>
        /// <remarks>
        /// The passed in expression is interpreted as a stand-alone expression, as if it
        /// appeared by itself somewhere within the scope that encloses "position".
        /// 
        /// <paramref name="bindingOption"/> is ignored if <paramref name="position"/> is within a documentation
        /// comment cref attribute value.
        /// </remarks>
        public SymbolInfo GetSpeculativeSymbolInfo(int position, ExpressionSyntax expression, SpeculativeBindingOption bindingOption)
        {
            if (!CanGetSemanticInfo(expression, isSpeculative: true)) return SymbolInfo.None;

            Binder binder;
            ImmutableArray<Symbol> crefSymbols;
            BoundNode boundNode = GetSpeculativelyBoundExpression(position, expression, bindingOption, out binder, out crefSymbols); //calls CheckAndAdjustPosition
            Debug.Assert(boundNode == null || crefSymbols.IsDefault);
            if (boundNode == null)
            {
                return crefSymbols.IsDefault ? SymbolInfo.None : GetCrefSymbolInfo(crefSymbols, SymbolInfoOptions.DefaultOptions, hasParameterList: false);
            }

            var symbolInfo = this.GetSymbolInfoForNode(SymbolInfoOptions.DefaultOptions, boundNode, boundNode, boundNodeForSyntacticParent: null, binderOpt: binder);

            return symbolInfo;
        }

        /// <summary>
        /// Bind the attribute in the context of the specified location and get semantic information
        /// such as type, symbols and diagnostics. This method is used to get semantic information about an attribute
        /// that did not actually appear in the source code.
        /// </summary>
        /// <param name="position">A character position used to identify a declaration scope and accessibility. This
        /// character position must be within the FullSpan of the Root syntax node in this SemanticModel. In order to obtain
        /// the correct scoping rules for the attribute, position should be the Start position of the Span of the symbol that
        /// the attribute is being applied to.
        /// </param>
        /// <param name="attribute">A syntax node that represents a parsed attribute. This syntax node
        /// need not and typically does not appear in the source code referred to SemanticModel instance.</param>
        /// <returns>The semantic information for the topmost node of the attribute.</returns>
        public SymbolInfo GetSpeculativeSymbolInfo(int position, AttributeSyntax attribute)
        {
            Debug.Assert(CanGetSemanticInfo(attribute, isSpeculative: true));

            Binder binder;
            BoundNode boundNode = GetSpeculativelyBoundAttribute(position, attribute, out binder); //calls CheckAndAdjustPosition
            if (boundNode == null)
                return SymbolInfo.None;

            var symbolInfo = this.GetSymbolInfoForNode(SymbolInfoOptions.DefaultOptions, boundNode, boundNode, boundNodeForSyntacticParent: null, binderOpt: binder);

            return symbolInfo;
        }

        /// <summary>
        /// Bind the constructor initializer in the context of the specified location and get semantic information
        /// such as type, symbols and diagnostics. This method is used to get semantic information about a constructor
        /// initializer that did not actually appear in the source code.
        /// 
        /// NOTE: This will only work in locations where there is already a constructor initializer.
        /// </summary>
        /// <param name="position">A character position used to identify a declaration scope and accessibility. This
        /// character position must be within the FullSpan of the Root syntax node in this SemanticModel.
        /// Furthermore, it must be within the span of an existing constructor initializer.
        /// </param>
        /// <param name="constructorInitializer">A syntax node that represents a parsed constructor initializer. This syntax node
        /// need not and typically does not appear in the source code referred to SemanticModel instance.</param>
        /// <returns>The semantic information for the topmost node of the constructor initializer.</returns>
        public SymbolInfo GetSpeculativeSymbolInfo(int position, ConstructorInitializerSyntax constructorInitializer)
        {
            Debug.Assert(CanGetSemanticInfo(constructorInitializer, isSpeculative: true));

            position = CheckAndAdjustPosition(position);

            if (constructorInitializer == null)
            {
                throw new ArgumentNullException(nameof(constructorInitializer));
            }

            // NOTE: since we're going to be depending on a MemberModel to do the binding for us,
            // we need to find a constructor initializer in the tree of this semantic model.
            // NOTE: This approach will not allow speculative binding of a constructor initializer
            // on a constructor that didn't formerly have one.
            // TODO: Should we support positions that are not in existing constructor initializers?
            // If so, we will need to build up the context that would otherwise be built up by
            // InitializerMemberModel.
            var existingConstructorInitializer = this.Root.FindToken(position).Parent.AncestorsAndSelf().OfType<ConstructorInitializerSyntax>().FirstOrDefault();

            if (existingConstructorInitializer == null)
            {
                return SymbolInfo.None;
            }

            MemberSemanticModel memberModel = GetMemberModel(existingConstructorInitializer);

            if (memberModel == null)
            {
                return SymbolInfo.None;
            }

            var binder = this.GetEnclosingBinder(position);
            if (binder != null)
            {
                var diagnostics = DiagnosticBag.GetInstance();

                if (constructorInitializer.ArgumentList != null)
                {
                    binder = new ExecutableCodeBinder(constructorInitializer.ArgumentList, binder.ContainingMemberOrLambda, binder);
                }

                var bnode = memberModel.Bind(binder, constructorInitializer, diagnostics);
                var binfo = memberModel.GetSymbolInfoForNode(SymbolInfoOptions.DefaultOptions, bnode, bnode, boundNodeForSyntacticParent: null, binderOpt: binder);
                diagnostics.Free();
                return binfo;
            }
            else
            {
                return SymbolInfo.None;
            }
        }

        /// <summary>
        /// Bind the cref in the context of the specified location and get semantic information
        /// such as type, symbols and diagnostics. This method is used to get semantic information about a cref
        /// that did not actually appear in the source code.
        /// </summary>
        /// <param name="position">A character position used to identify a declaration scope and accessibility. This
        /// character position must be within the FullSpan of the Root syntax node in this SemanticModel. In order to obtain
        /// the correct scoping rules for the cref, position should be the Start position of the Span of the original cref.
        /// </param>
        /// <param name="cref">A syntax node that represents a parsed cref. This syntax node
        /// need not and typically does not appear in the source code referred to SemanticModel instance.</param>
        /// <param name="options">SymbolInfo options.</param>
        /// <returns>The semantic information for the topmost node of the cref.</returns>
        public SymbolInfo GetSpeculativeSymbolInfo(int position, CrefSyntax cref, SymbolInfoOptions options = SymbolInfoOptions.DefaultOptions)
        {
            Debug.Assert(CanGetSemanticInfo(cref, isSpeculative: true));

            position = CheckAndAdjustPosition(position);
            return this.GetCrefSymbolInfo(position, cref, options, HasParameterList(cref));
        }

        #endregion GetSymbolInfo

        #region GetTypeInfo

        /// <summary>
        /// Gets type information about a constructor initializer.
        /// </summary>
        /// <param name="constructorInitializer">The syntax node to get semantic information for.</param>
        /// <param name="cancellationToken">The cancellation token.</param>
        public TypeInfo GetTypeInfo(ConstructorInitializerSyntax constructorInitializer, CancellationToken cancellationToken = default(CancellationToken))
        {
            CheckSyntaxNode(constructorInitializer);

            return CanGetSemanticInfo(constructorInitializer)
                ? GetTypeInfoWorker(constructorInitializer, cancellationToken)
                : CSharpTypeInfo.None;
        }

        public abstract TypeInfo GetTypeInfo(SelectOrGroupClauseSyntax node, CancellationToken cancellationToken = default(CancellationToken));

        /// <summary>
        /// Gets type information about an expression.
        /// </summary>
        /// <param name="expression">The syntax node to get semantic information for.</param>
        /// <param name="cancellationToken">The cancellation token.</param>
        public TypeInfo GetTypeInfo(ExpressionSyntax expression, CancellationToken cancellationToken = default(CancellationToken))
        {
            CheckSyntaxNode(expression);

            if (!CanGetSemanticInfo(expression))
            {
                return CSharpTypeInfo.None;
            }
            else if (SyntaxFacts.IsDeclarationExpressionType(expression, out DeclarationExpressionSyntax parent))
            {
                switch (parent.Designation.Kind())
                {
                    case SyntaxKind.SingleVariableDesignation:
                        var declarationType = (TypeSymbol)TypeFromVariable((SingleVariableDesignationSyntax)parent.Designation, cancellationToken);
                        return new CSharpTypeInfo(declarationType, declarationType, Conversion.Identity);

                    case SyntaxKind.DiscardDesignation:
                        declarationType = GetTypeInfoWorker(parent, cancellationToken).Type;
                        return new CSharpTypeInfo(declarationType, declarationType, Conversion.Identity);

                    case SyntaxKind.ParenthesizedVariableDesignation:
                        if (((TypeSyntax)expression).IsVar)
                        {
                            return CSharpTypeInfo.None;
                        }
                        break;
                }
            }

            return GetTypeInfoWorker(expression, cancellationToken);
        }

        /// <summary>
        /// Gets type information about an attribute.
        /// </summary>
        /// <param name="attributeSyntax">The syntax node to get semantic information for.</param>
        /// <param name="cancellationToken">The cancellation token.</param>
        public TypeInfo GetTypeInfo(AttributeSyntax attributeSyntax, CancellationToken cancellationToken = default(CancellationToken))
        {
            CheckSyntaxNode(attributeSyntax);

            return CanGetSemanticInfo(attributeSyntax)
                ? GetTypeInfoWorker(attributeSyntax, cancellationToken)
                : CSharpTypeInfo.None;
        }

        /// <summary>
        /// Gets the conversion that occurred between the expression's type and type implied by the expression's context.
        /// </summary>
        public Conversion GetConversion(SyntaxNode expression, CancellationToken cancellationToken = default(CancellationToken))
        {
            var csnode = (CSharpSyntaxNode)expression;

            CheckSyntaxNode(csnode);

            var info = CanGetSemanticInfo(csnode)
                ? GetTypeInfoWorker(csnode, cancellationToken)
                : CSharpTypeInfo.None;

            return info.ImplicitConversion;
        }

        /// <summary>
        /// Binds the expression in the context of the specified location and gets type information.
        /// This method is used to get type information about an expression that did not actually
        /// appear in the source code.
        /// </summary>
        /// <param name="position">A character position used to identify a declaration scope and
        /// accessibility. This character position must be within the FullSpan of the Root syntax
        /// node in this SemanticModel.
        /// </param>
        /// <param name="expression">A syntax node that represents a parsed expression. This syntax
        /// node need not and typically does not appear in the source code referred to by the
        /// SemanticModel instance.</param>
        /// <param name="bindingOption">Indicates whether to binding the expression as a full expressions,
        /// or as a type or namespace. If SpeculativeBindingOption.BindAsTypeOrNamespace is supplied, then
        /// expression should derive from TypeSyntax.</param>
        /// <returns>The type information for the topmost node of the expression.</returns>
        /// <remarks>The passed in expression is interpreted as a stand-alone expression, as if it
        /// appeared by itself somewhere within the scope that encloses "position".</remarks>
        public TypeInfo GetSpeculativeTypeInfo(int position, ExpressionSyntax expression, SpeculativeBindingOption bindingOption)
        {
            return GetSpeculativeTypeInfoWorker(position, expression, bindingOption);
        }

        internal CSharpTypeInfo GetSpeculativeTypeInfoWorker(int position, ExpressionSyntax expression, SpeculativeBindingOption bindingOption)
        {
            if (!CanGetSemanticInfo(expression, isSpeculative: true))
            {
                return CSharpTypeInfo.None;
            }

            Binder binder;
            ImmutableArray<Symbol> crefSymbols;
            BoundNode boundNode = GetSpeculativelyBoundExpression(position, expression, bindingOption, out binder, out crefSymbols); //calls CheckAndAdjustPosition
            Debug.Assert(boundNode == null || crefSymbols.IsDefault);
            if (boundNode == null)
            {
                return !crefSymbols.IsDefault && crefSymbols.Length == 1
                    ? GetTypeInfoForSymbol(crefSymbols[0])
                    : CSharpTypeInfo.None;
            }

            var typeInfo = GetTypeInfoForNode(boundNode, boundNode, boundNodeForSyntacticParent: null);

            return typeInfo;
        }

        /// <summary>
        /// Gets the conversion that occurred between the expression's type and type implied by the expression's context.
        /// </summary>
        public Conversion GetSpeculativeConversion(int position, ExpressionSyntax expression, SpeculativeBindingOption bindingOption)
        {
            var info = this.GetSpeculativeTypeInfoWorker(position, expression, bindingOption);
            return info.ImplicitConversion;
        }

        #endregion GetTypeInfo

        #region GetMemberGroup

        /// <summary>
        /// Gets a list of method or indexed property symbols for a syntax node.
        /// </summary>
        /// <param name="expression">The syntax node to get semantic information for.</param>
        /// <param name="cancellationToken">The cancellation token.</param>
        public ImmutableArray<ISymbol> GetMemberGroup(ExpressionSyntax expression, CancellationToken cancellationToken = default(CancellationToken))
        {
            CheckSyntaxNode(expression);

            return CanGetSemanticInfo(expression)
                ? StaticCast<ISymbol>.From(this.GetMemberGroupWorker(expression, SymbolInfoOptions.DefaultOptions, cancellationToken))
                : ImmutableArray<ISymbol>.Empty;
        }

        /// <summary>
        /// Gets a list of method or indexed property symbols for a syntax node.
        /// </summary>
        /// <param name="attribute">The syntax node to get semantic information for.</param>
        /// <param name="cancellationToken">The cancellation token.</param>
        public ImmutableArray<ISymbol> GetMemberGroup(AttributeSyntax attribute, CancellationToken cancellationToken = default(CancellationToken))
        {
            CheckSyntaxNode(attribute);

            return CanGetSemanticInfo(attribute)
                ? StaticCast<ISymbol>.From(this.GetMemberGroupWorker(attribute, SymbolInfoOptions.DefaultOptions, cancellationToken))
                : ImmutableArray<ISymbol>.Empty;
        }

        /// <summary>
        /// Gets a list of method or indexed property symbols for a syntax node.
        /// </summary>
        /// <param name="initializer">The syntax node to get semantic information for.</param>
        /// <param name="cancellationToken">The cancellation token.</param>
        public ImmutableArray<ISymbol> GetMemberGroup(ConstructorInitializerSyntax initializer, CancellationToken cancellationToken = default(CancellationToken))
        {
            CheckSyntaxNode(initializer);

            return CanGetSemanticInfo(initializer)
                ? StaticCast<ISymbol>.From(this.GetMemberGroupWorker(initializer, SymbolInfoOptions.DefaultOptions, cancellationToken))
                : ImmutableArray<ISymbol>.Empty;
        }

        #endregion GetMemberGroup

        #region GetIndexerGroup

        /// <summary>
        /// Returns the list of accessible, non-hidden indexers that could be invoked with the given expression as receiver.
        /// </summary>
        /// <param name="expression">Potential indexer receiver.</param>
        /// <param name="cancellationToken">To cancel the computation.</param>
        /// <returns>Accessible, non-hidden indexers.</returns>
        /// <remarks>
        /// If the receiver is an indexer expression, the list will contain the indexers that could be applied to the result
        /// of accessing the indexer, not the set of candidates that were considered during construction of the indexer expression.
        /// </remarks>
        public ImmutableArray<IPropertySymbol> GetIndexerGroup(ExpressionSyntax expression, CancellationToken cancellationToken = default(CancellationToken))
        {
            CheckSyntaxNode(expression);

            return CanGetSemanticInfo(expression)
                ? StaticCast<IPropertySymbol>.From(this.GetIndexerGroupWorker(expression, SymbolInfoOptions.DefaultOptions, cancellationToken))
                : ImmutableArray<IPropertySymbol>.Empty;
        }

        #endregion GetIndexerGroup

        #region GetConstantValue

        public Optional<object> GetConstantValue(ExpressionSyntax expression, CancellationToken cancellationToken = default(CancellationToken))
        {
            CheckSyntaxNode(expression);

            return CanGetSemanticInfo(expression)
                ? this.GetConstantValueWorker(expression, cancellationToken)
                : default(Optional<object>);
        }

        #endregion GetConstantValue

        /// <summary>
        /// Gets the semantic information associated with a query clause.
        /// </summary>
        public abstract QueryClauseInfo GetQueryClauseInfo(QueryClauseSyntax node, CancellationToken cancellationToken = default(CancellationToken));

        /// <summary>
        /// If <paramref name="nameSyntax"/> resolves to an alias name, return the AliasSymbol corresponding
        /// to A. Otherwise return null.
        /// </summary>
        public IAliasSymbol GetAliasInfo(IdentifierNameSyntax nameSyntax, CancellationToken cancellationToken = default(CancellationToken))
        {
            CheckSyntaxNode(nameSyntax);

            if (!CanGetSemanticInfo(nameSyntax))
                return null;

            SymbolInfo info = GetSymbolInfoWorker(nameSyntax, SymbolInfoOptions.PreferTypeToConstructors | SymbolInfoOptions.PreserveAliases, cancellationToken);
            return info.Symbol as AliasSymbol;
        }

        /// <summary>
        /// Binds the name in the context of the specified location and sees if it resolves to an
        /// alias name. If it does, return the AliasSymbol corresponding to it. Otherwise, return null.
        /// </summary>
        /// <param name="position">A character position used to identify a declaration scope and
        /// accessibility. This character position must be within the FullSpan of the Root syntax
        /// node in this SemanticModel.
        /// </param>
        /// <param name="nameSyntax">A syntax node that represents a name. This syntax
        /// node need not and typically does not appear in the source code referred to by the
        /// SemanticModel instance.</param>
        /// <param name="bindingOption">Indicates whether to binding the name as a full expression,
        /// or as a type or namespace. If SpeculativeBindingOption.BindAsTypeOrNamespace is supplied, then
        /// expression should derive from TypeSyntax.</param>
        /// <remarks>The passed in name is interpreted as a stand-alone name, as if it
        /// appeared by itself somewhere within the scope that encloses "position".</remarks>
        public IAliasSymbol GetSpeculativeAliasInfo(int position, IdentifierNameSyntax nameSyntax, SpeculativeBindingOption bindingOption)
        {
            Binder binder;
            ImmutableArray<Symbol> crefSymbols;
            BoundNode boundNode = GetSpeculativelyBoundExpression(position, nameSyntax, bindingOption, out binder, out crefSymbols); //calls CheckAndAdjustPosition
            Debug.Assert(boundNode == null || crefSymbols.IsDefault);
            if (boundNode == null)
            {
                return !crefSymbols.IsDefault && crefSymbols.Length == 1
                    ? crefSymbols[0] as AliasSymbol
                    : null;
            }

            var symbolInfo = this.GetSymbolInfoForNode(SymbolInfoOptions.PreferTypeToConstructors | SymbolInfoOptions.PreserveAliases,
                boundNode, boundNode, boundNodeForSyntacticParent: null, binderOpt: binder);

            return symbolInfo.Symbol as AliasSymbol;
        }

        /// <summary>
        /// Gets the binder that encloses the position.
        /// </summary>
        internal Binder GetEnclosingBinder(int position)
        {
            Binder result = GetEnclosingBinderInternal(position);
            Debug.Assert(result == null || result.IsSemanticModelBinder);
            return result;
        }

        internal abstract Binder GetEnclosingBinderInternal(int position);

        /// <summary>
        /// Gets the MemberSemanticModel that contains the node.
        /// </summary>
        internal abstract MemberSemanticModel GetMemberModel(SyntaxNode node);

        internal bool IsInTree(SyntaxNode node)
        {
            return node.SyntaxTree == this.SyntaxTree;
        }

        private static bool IsInStructuredTriviaOtherThanCrefOrNameAttribute(CSharpSyntaxNode node)
        {
            while (node != null)
            {
                if (node.Kind() == SyntaxKind.XmlCrefAttribute || node.Kind() == SyntaxKind.XmlNameAttribute)
                {
                    return false;
                }
                else if (node.IsStructuredTrivia)
                {
                    return true;
                }
                else
                {
                    node = node.ParentOrStructuredTriviaParent;
                }
            }
            return false;
        }

        /// <summary>
        /// Given a position, locates the containing token.  If the position is actually within the
        /// leading trivia of the containing token or if that token is EOF, moves one token to the
        /// left.  Returns the start position of the resulting token.
        /// 
        /// This has the effect of moving the position left until it hits the beginning of a non-EOF
        /// token.
        /// 
        /// Throws an ArgumentOutOfRangeException if position is not within the root of this model.
        /// </summary>
        protected int CheckAndAdjustPosition(int position)
        {
            SyntaxToken unused;
            return CheckAndAdjustPosition(position, out unused);
        }

        protected int CheckAndAdjustPosition(int position, out SyntaxToken token)
        {
            int fullStart = this.Root.Position;
            int fullEnd = this.Root.FullSpan.End;
            bool atEOF = position == fullEnd && position == this.SyntaxTree.GetRoot().FullSpan.End;

            if ((fullStart <= position && position < fullEnd) || atEOF) // allow for EOF
            {
                token = (atEOF ? (CSharpSyntaxNode)this.SyntaxTree.GetRoot() : Root).FindTokenIncludingCrefAndNameAttributes(position);

                if (position < token.SpanStart) // NB: Span, not FullSpan
                {
                    // If this is already the first token, then the result will be default(SyntaxToken)
                    token = token.GetPreviousToken();
                }

                // If the first token in the root is missing, it's possible to step backwards
                // past the start of the root.  All sorts of bad things will happen in that case,
                // so just use the start of the root span.
                // CONSIDER: this should only happen when we step past the first token found, so
                // the start of that token would be another possible return value.
                return Math.Max(token.SpanStart, fullStart);
            }
            else if (fullStart == fullEnd && position == fullEnd)
            {
                // The root is an empty span and isn't the full compilation unit. No other choice here.
                token = default(SyntaxToken);
                return fullStart;
            }

            throw new ArgumentOutOfRangeException(nameof(position), position,
                string.Format(CSharpResources.PositionIsNotWithinSyntax, Root.FullSpan));
        }

        /// <summary>
        /// A convenience method that determines a position from a node.  If the node is missing,
        /// then its position will be adjusted using CheckAndAdjustPosition.
        /// </summary>
        protected int GetAdjustedNodePosition(SyntaxNode node)
        {
            Debug.Assert(IsInTree(node));

            var fullSpan = this.Root.FullSpan;
            var position = node.SpanStart;
            if (node is StatementSyntax)
            {
                // skip zero-width tokens to get the postion, but never get past the end of the node
                int betterPosition = node.GetFirstToken(includeZeroWidth: false).SpanStart;
                if (betterPosition < node.Span.End)
                {
                    position = betterPosition;
                }
            }

            if (fullSpan.IsEmpty)
            {
                Debug.Assert(position == fullSpan.Start);
                // At end of zero-width full span. No need to call
                // CheckAndAdjustPosition since that will simply 
                // return the original position.
                return position;
            }
            else if (position == fullSpan.End)
            {
                Debug.Assert(node.Width == 0);
                // For zero-width node at the end of the full span,
                // check and adjust the preceding position.
                return CheckAndAdjustPosition(position - 1);
            }
            else if (node.IsMissing || node.HasErrors || node.Width == 0 || node.IsPartOfStructuredTrivia())
            {
                return CheckAndAdjustPosition(position);
            }
            else
            {
                // No need to adjust position.
                return position;
            }
        }

        [Conditional("DEBUG")]
        protected void AssertPositionAdjusted(int position)
        {
            Debug.Assert(position == CheckAndAdjustPosition(position), "Expected adjusted position");
        }

        protected void CheckSyntaxNode(CSharpSyntaxNode syntax)
        {
            if (syntax == null)
            {
                throw new ArgumentNullException(nameof(syntax));
            }

            if (!IsInTree(syntax))
            {
                throw new ArgumentException(CSharpResources.SyntaxNodeIsNotWithinSynt);
            }
        }

        // This method ensures that the given syntax node to speculate is non-null and doesn't belong to a SyntaxTree of any model in the chain.
        private void CheckModelAndSyntaxNodeToSpeculate(CSharpSyntaxNode syntax)
        {
            if (syntax == null)
            {
                throw new ArgumentNullException(nameof(syntax));
            }

            if (this.IsSpeculativeSemanticModel)
            {
                throw new InvalidOperationException(CSharpResources.ChainingSpeculativeModelIsNotSupported);
            }

            if (this.Compilation.ContainsSyntaxTree(syntax.SyntaxTree))
            {
                throw new ArgumentException(CSharpResources.SpeculatedSyntaxNodeCannotBelongToCurrentCompilation);
            }
        }

        /// <summary>
        /// Gets the available named symbols in the context of the specified location and optional container. Only
        /// symbols that are accessible and visible from the given location are returned.
        /// </summary>
        /// <param name="position">The character position for determining the enclosing declaration scope and
        /// accessibility.</param>
        /// <param name="container">The container to search for symbols within. If null then the enclosing declaration
        /// scope around position is used.</param>
        /// <param name="name">The name of the symbol to find. If null is specified then symbols
        /// with any names are returned.</param>
        /// <param name="includeReducedExtensionMethods">Consider (reduced) extension methods.</param>
        /// <returns>A list of symbols that were found. If no symbols were found, an empty list is returned.</returns>
        /// <remarks>
        /// The "position" is used to determine what variables are visible and accessible. Even if "container" is
        /// specified, the "position" location is significant for determining which members of "containing" are
        /// accessible. 
        /// 
        /// Labels are not considered (see <see cref="LookupLabels"/>).
        /// 
        /// Non-reduced extension methods are considered regardless of the value of <paramref name="includeReducedExtensionMethods"/>.
        /// </remarks>
        public new ImmutableArray<ISymbol> LookupSymbols(
            int position,
            INamespaceOrTypeSymbol container = null,
            string name = null,
            bool includeReducedExtensionMethods = false)
        {
            var options = includeReducedExtensionMethods ? LookupOptions.IncludeExtensionMethods : LookupOptions.Default;
            return StaticCast<ISymbol>.From(LookupSymbolsInternal(position, ToLanguageSpecific(container), name, options, useBaseReferenceAccessibility: false));
        }

        /// <summary>
        /// Gets the available base type members in the context of the specified location.  Akin to
        /// calling <see cref="LookupSymbols"/> with the container set to the immediate base type of
        /// the type in which <paramref name="position"/> occurs.  However, the accessibility rules
        /// are different: protected members of the base type will be visible.
        /// 
        /// Consider the following example:
        /// 
        ///   public class Base
        ///   {
        ///       protected void M() { }
        ///   }
        ///   
        ///   public class Derived : Base
        ///   {
        ///       void Test(Base b)
        ///       {
        ///           b.M(); // Error - cannot access protected member.
        ///           base.M();
        ///       }
        ///   }
        /// 
        /// Protected members of an instance of another type are only accessible if the instance is known
        /// to be "this" instance (as indicated by the "base" keyword).
        /// </summary>
        /// <param name="position">The character position for determining the enclosing declaration scope and
        /// accessibility.</param>
        /// <param name="name">The name of the symbol to find. If null is specified then symbols
        /// with any names are returned.</param>
        /// <returns>A list of symbols that were found. If no symbols were found, an empty list is returned.</returns>
        /// <remarks>
        /// The "position" is used to determine what variables are visible and accessible.
        /// 
        /// Non-reduced extension methods are considered, but reduced extension methods are not.
        /// </remarks>
        public new ImmutableArray<ISymbol> LookupBaseMembers(
            int position,
            string name = null)
        {
            return StaticCast<ISymbol>.From(LookupSymbolsInternal(position, container: null, name: name, options: LookupOptions.Default, useBaseReferenceAccessibility: true));
        }

        /// <summary>
        /// Gets the available named static member symbols in the context of the specified location and optional container.
        /// Only members that are accessible and visible from the given location are returned.
        /// 
        /// Non-reduced extension methods are considered, since they are static methods.
        /// </summary>
        /// <param name="position">The character position for determining the enclosing declaration scope and
        /// accessibility.</param>
        /// <param name="container">The container to search for symbols within. If null then the enclosing declaration
        /// scope around position is used.</param>
        /// <param name="name">The name of the symbol to find. If null is specified then symbols
        /// with any names are returned.</param>
        /// <returns>A list of symbols that were found. If no symbols were found, an empty list is returned.</returns>
        /// <remarks>
        /// The "position" is used to determine what variables are visible and accessible. Even if "container" is
        /// specified, the "position" location is significant for determining which members of "containing" are
        /// accessible. 
        /// </remarks>
        public new ImmutableArray<ISymbol> LookupStaticMembers(
            int position,
            INamespaceOrTypeSymbol container = null,
            string name = null)
        {
            return StaticCast<ISymbol>.From(LookupSymbolsInternal(position, ToLanguageSpecific(container), name, LookupOptions.MustNotBeInstance, useBaseReferenceAccessibility: false));
        }

        /// <summary>
        /// Gets the available named namespace and type symbols in the context of the specified location and optional container.
        /// Only members that are accessible and visible from the given location are returned.
        /// </summary>
        /// <param name="position">The character position for determining the enclosing declaration scope and
        /// accessibility.</param>
        /// <param name="container">The container to search for symbols within. If null then the enclosing declaration
        /// scope around position is used.</param>
        /// <param name="name">The name of the symbol to find. If null is specified then symbols
        /// with any names are returned.</param>
        /// <returns>A list of symbols that were found. If no symbols were found, an empty list is returned.</returns>
        /// <remarks>
        /// The "position" is used to determine what variables are visible and accessible. Even if "container" is
        /// specified, the "position" location is significant for determining which members of "containing" are
        /// accessible. 
        /// 
        /// Does not return INamespaceOrTypeSymbol, because there could be aliases.
        /// </remarks>
        public new ImmutableArray<ISymbol> LookupNamespacesAndTypes(
            int position,
            INamespaceOrTypeSymbol container = null,
            string name = null)
        {
            return StaticCast<ISymbol>.From(LookupSymbolsInternal(position, ToLanguageSpecific(container), name, LookupOptions.NamespacesOrTypesOnly, useBaseReferenceAccessibility: false));
        }

        /// <summary>
        /// Gets the available named label symbols in the context of the specified location and optional container.
        /// Only members that are accessible and visible from the given location are returned.
        /// </summary>
        /// <param name="position">The character position for determining the enclosing declaration scope and
        /// accessibility.</param>
        /// <param name="name">The name of the symbol to find. If null is specified then symbols
        /// with any names are returned.</param>
        /// <returns>A list of symbols that were found. If no symbols were found, an empty list is returned.</returns>
        /// <remarks>
        /// The "position" is used to determine what variables are visible and accessible. Even if "container" is
        /// specified, the "position" location is significant for determining which members of "containing" are
        /// accessible. 
        /// </remarks>
        public new ImmutableArray<ISymbol> LookupLabels(
            int position,
            string name = null)
        {
            return StaticCast<ISymbol>.From(LookupSymbolsInternal(position, container: null, name: name, options: LookupOptions.LabelsOnly, useBaseReferenceAccessibility: false));
        }

        /// <summary>
        /// Gets the available named symbols in the context of the specified location and optional
        /// container. Only symbols that are accessible and visible from the given location are
        /// returned.
        /// </summary>
        /// <param name="position">The character position for determining the enclosing declaration
        /// scope and accessibility.</param>
        /// <param name="container">The container to search for symbols within. If null then the
        /// enclosing declaration scope around position is used.</param>
        /// <param name="name">The name of the symbol to find. If null is specified then symbols
        /// with any names are returned.</param>
        /// <param name="options">Additional options that affect the lookup process.</param>
        /// <param name="useBaseReferenceAccessibility">Ignore 'throughType' in accessibility checking. 
        /// Used in checking accessibility of symbols accessed via 'MyBase' or 'base'.</param>
        /// <remarks>
        /// The "position" is used to determine what variables are visible and accessible. Even if
        /// "container" is specified, the "position" location is significant for determining which
        /// members of "containing" are accessible. 
        /// </remarks>
        /// <exception cref="ArgumentException">Throws an argument exception if the passed lookup options are invalid.</exception>
        private ImmutableArray<Symbol> LookupSymbolsInternal(
            int position,
            NamespaceOrTypeSymbol container,
            string name,
            LookupOptions options,
            bool useBaseReferenceAccessibility)
        {
            Debug.Assert((options & LookupOptions.UseBaseReferenceAccessibility) == 0, "Use the useBaseReferenceAccessibility parameter.");
            if (useBaseReferenceAccessibility)
            {
                options |= LookupOptions.UseBaseReferenceAccessibility;
            }
            Debug.Assert(!options.IsAttributeTypeLookup()); // Not exposed publicly.

            options.ThrowIfInvalid();

            SyntaxToken token;
            position = CheckAndAdjustPosition(position, out token);

            if ((object)container == null || container.Kind == SymbolKind.Namespace)
            {
                options &= ~LookupOptions.IncludeExtensionMethods;
            }

            var binder = GetEnclosingBinder(position);
            if (binder == null)
            {
                return ImmutableArray<Symbol>.Empty;
            }

            if (useBaseReferenceAccessibility)
            {
                Debug.Assert((object)container == null);
                TypeSymbol containingType = binder.ContainingType;
                TypeSymbol baseType = null;

                // For a script class or a submission class base should have no members.
                if ((object)containingType != null && containingType.Kind == SymbolKind.NamedType && ((NamedTypeSymbol)containingType).IsScriptClass)
                {
                    return ImmutableArray<Symbol>.Empty;
                }

                if ((object)containingType == null || (object)(baseType = containingType.BaseTypeNoUseSiteDiagnostics) == null)
                {
                    throw new ArgumentException(
                        "Not a valid position for a call to LookupBaseMembers (must be in a type with a base type)",
                        nameof(position));
                }
                container = baseType;
            }

            if (!binder.IsInMethodBody &&
                (options & (LookupOptions.NamespaceAliasesOnly | LookupOptions.NamespacesOrTypesOnly | LookupOptions.LabelsOnly)) == 0)
            {
                // Method type parameters are not in scope outside a method
                // body unless the position is either:
                // a) in a type-only context inside an expression, or
                // b) inside of an XML name attribute in an XML doc comment.
                var parentExpr = token.Parent as ExpressionSyntax;
                if (parentExpr != null && !(parentExpr.Parent is XmlNameAttributeSyntax) && !SyntaxFacts.IsInTypeOnlyContext(parentExpr))
                {
                    options |= LookupOptions.MustNotBeMethodTypeParameter;
                }
            }

            var info = LookupSymbolsInfo.GetInstance();
            info.FilterName = name;

            if ((object)container == null)
            {
                binder.AddLookupSymbolsInfo(info, options);
            }
            else
            {
                binder.AddMemberLookupSymbolsInfo(info, container, options, binder);
            }

            var results = ArrayBuilder<Symbol>.GetInstance(info.Count);

            if (name == null)
            {
                // If they didn't provide a name, then look up all names and associated arities 
                // and find all the corresponding symbols.
                foreach (string foundName in info.Names)
                {
                    AppendSymbolsWithName(results, foundName, binder, container, options, info);
                }
            }
            else
            {
                // They provided a name.  Find all the arities for that name, and then look all of those up.
                AppendSymbolsWithName(results, name, binder, container, options, info);
            }

            info.Free();


            if ((options & LookupOptions.IncludeExtensionMethods) != 0)
            {
                var lookupResult = LookupResult.GetInstance();

                options |= LookupOptions.AllMethodsOnArityZero;
                options &= ~LookupOptions.MustBeInstance;

                HashSet<DiagnosticInfo> useSiteDiagnostics = null;
                binder.LookupExtensionMethods(lookupResult, name, 0, options, ref useSiteDiagnostics);

                if (lookupResult.IsMultiViable)
                {
                    TypeSymbol containingType = (TypeSymbol)container;
                    foreach (MethodSymbol extensionMethod in lookupResult.Symbols)
                    {
                        var reduced = extensionMethod.ReduceExtensionMethod(containingType);
                        if ((object)reduced != null)
                        {
                            results.Add(reduced);
                        }
                    }
                }

                lookupResult.Free();
            }

            ImmutableArray<Symbol> sealedResults = results.ToImmutableAndFree();
            return name == null
                ? FilterNotReferencable(sealedResults)
                : sealedResults;
        }

        private void AppendSymbolsWithName(ArrayBuilder<Symbol> results, string name, Binder binder, NamespaceOrTypeSymbol container, LookupOptions options, LookupSymbolsInfo info)
        {
            LookupSymbolsInfo.IArityEnumerable arities;
            Symbol uniqueSymbol;

            if (info.TryGetAritiesAndUniqueSymbol(name, out arities, out uniqueSymbol))
            {
                if ((object)uniqueSymbol != null)
                {
                    // This name mapped to something unique.  We don't need to proceed
                    // with a costly lookup.  Just add it straight to the results.
                    results.Add(uniqueSymbol);
                }
                else
                {
                    // The name maps to multiple symbols. Actually do a real lookup so 
                    // that we will properly figure out hiding and whatnot.
                    if (arities != null)
                    {
                        foreach (var arity in arities)
                        {
                            this.AppendSymbolsWithNameAndArity(results, name, arity, binder, container, options);
                        }
                    }
                    else
                    {
                        //non-unique symbol with non-zero arity doesn't seem possible.
                        this.AppendSymbolsWithNameAndArity(results, name, 0, binder, container, options);
                    }
                }
            }
        }

        private void AppendSymbolsWithNameAndArity(
            ArrayBuilder<Symbol> results,
            string name,
            int arity,
            Binder binder,
            NamespaceOrTypeSymbol container,
            LookupOptions options)
        {
            Debug.Assert(results != null);

            // Don't need to de-dup since AllMethodsOnArityZero can't be set at this point (not exposed in CommonLookupOptions).
            Debug.Assert((options & LookupOptions.AllMethodsOnArityZero) == 0);

            var lookupResult = LookupResult.GetInstance();

            HashSet<DiagnosticInfo> useSiteDiagnostics = null;
            binder.LookupSymbolsSimpleName(
                lookupResult,
                container,
                name,
                arity,
                basesBeingResolved: null,
                options: options & ~LookupOptions.IncludeExtensionMethods,
                diagnose: false,
                useSiteDiagnostics: ref useSiteDiagnostics);

            if (lookupResult.IsMultiViable)
            {
                if (lookupResult.Symbols.Any(t => t.Kind == SymbolKind.NamedType || t.Kind == SymbolKind.Namespace || t.Kind == SymbolKind.ErrorType))
                {
                    // binder.ResultSymbol is defined only for type/namespace lookups
                    bool wasError;
                    var diagnostics = DiagnosticBag.GetInstance();  // client code never expects a null diagnostic bag.
                    Symbol singleSymbol = binder.ResultSymbol(lookupResult, name, arity, this.Root, diagnostics, true, out wasError, container, options);
                    diagnostics.Free();

                    if (!wasError)
                    {
                        results.Add(singleSymbol);
                    }
                    else
                    {
                        results.AddRange(lookupResult.Symbols);
                    }
                }
                else
                {
                    results.AddRange(lookupResult.Symbols);
                }
            }

            lookupResult.Free();
        }

        private static ImmutableArray<Symbol> FilterNotReferencable(ImmutableArray<Symbol> sealedResults)
        {
            ArrayBuilder<Symbol> builder = null;
            int pos = 0;
            foreach (var result in sealedResults)
            {
                if (result.CanBeReferencedByName)
                {
                    builder?.Add(result);
                }
                else if (builder == null)
                {
                    builder = ArrayBuilder<Symbol>.GetInstance();
                    builder.AddRange(sealedResults, pos);
                }
                pos++;
            }

            return builder?.ToImmutableAndFree() ?? sealedResults;
        }

        /// <summary>
        /// Determines if the symbol is accessible from the specified location. 
        /// </summary>
        /// <param name="position">A character position used to identify a declaration scope and
        /// accessibility. This character position must be within the FullSpan of the Root syntax
        /// node in this SemanticModel.
        /// </param>
        /// <param name="symbol">The symbol that we are checking to see if it accessible.</param>
        /// <returns>
        /// True if "symbol is accessible, false otherwise.</returns>
        /// <remarks>
        /// This method only checks accessibility from the point of view of the accessibility
        /// modifiers on symbol and its containing types. Even if true is returned, the given symbol
        /// may not be able to be referenced for other reasons, such as name hiding.
        /// </remarks>
        public new bool IsAccessible(int position, ISymbol symbol)
        {
            position = CheckAndAdjustPosition(position);

            if ((object)symbol == null)
            {
                throw new ArgumentNullException(nameof(symbol));
            }

            var cssymbol = symbol.EnsureCSharpSymbolOrNull<ISymbol, Symbol>("symbol");

            var binder = this.GetEnclosingBinder(position);
            if (binder != null)
            {
                HashSet<DiagnosticInfo> useSiteDiagnostics = null;
                return binder.IsAccessible(cssymbol, ref useSiteDiagnostics, null);
            }

            return false;
        }

        /// <summary>
        /// Field-like events can be used as fields in types that can access private
        /// members of the declaring type of the event.
        /// </summary>
        public new bool IsEventUsableAsField(int position, IEventSymbol eventSymbol)
        {
            var csymbol = (EventSymbol)eventSymbol;
            return !ReferenceEquals(eventSymbol, null) && csymbol.HasAssociatedField && this.IsAccessible(position, csymbol.AssociatedField); //calls CheckAndAdjustPosition
        }

        private bool IsInTypeofExpression(int position)
        {
            var token = this.Root.FindToken(position);
            var curr = token.Parent;
            while (curr != this.Root)
            {
                if (curr.IsKind(SyntaxKind.TypeOfExpression))
                {
                    return true;
                }

                curr = curr.ParentOrStructuredTriviaParent;
            }

            return false;
        }

        // Gets the semantic info from a specific bound node and a set of diagnostics
        // lowestBoundNode: The lowest node in the bound tree associated with node
        // highestBoundNode: The highest node in the bound tree associated with node
        // boundNodeForSyntacticParent: The lowest node in the bound tree associated with node.Parent.
        // binderOpt: If this is null, then the one enclosing the bound node's syntax will be used (unsafe during speculative binding).
        internal SymbolInfo GetSymbolInfoForNode(
            SymbolInfoOptions options,
            BoundNode lowestBoundNode,
            BoundNode highestBoundNode,
            BoundNode boundNodeForSyntacticParent,
            Binder binderOpt)
        {
            if (!(lowestBoundNode is BoundExpression boundExpr))
            {
                return SymbolInfo.None;
            }

            // TODO: Should parenthesized expression really not have symbols? At least for C#, I'm not sure that
            // is right. For example, C# allows the assignment statement:
            //    (i) = 9;
            // So we don't think this code should special case parenthesized expressions.

            // Get symbols and result kind from the lowest and highest nodes associated with the
            // syntax node.
            LookupResultKind resultKind;
            bool isDynamic;
            ImmutableArray<Symbol> unusedMemberGroup;
            var symbols = GetSemanticSymbols(boundExpr, boundNodeForSyntacticParent, binderOpt, options, out isDynamic, out resultKind, out unusedMemberGroup);

            if (highestBoundNode is BoundExpression highestBoundExpr)
            {
                LookupResultKind highestResultKind;
                bool highestIsDynamic;
                ImmutableArray<Symbol> unusedHighestMemberGroup;
                ImmutableArray<Symbol> highestSymbols = GetSemanticSymbols(highestBoundExpr, boundNodeForSyntacticParent, binderOpt, options, out highestIsDynamic, out highestResultKind, out unusedHighestMemberGroup);

                if ((symbols.Length != 1 || resultKind == LookupResultKind.OverloadResolutionFailure) && highestSymbols.Length > 0)
                {
                    symbols = highestSymbols;
                    resultKind = highestResultKind;
                    isDynamic = highestIsDynamic;
                }
                else if (highestResultKind != LookupResultKind.Empty && highestResultKind < resultKind)
                {
                    resultKind = highestResultKind;
                    isDynamic = highestIsDynamic;
                }
                else if (highestBoundExpr.Kind == BoundKind.TypeOrValueExpression)
                {
                    symbols = highestSymbols;
                    resultKind = highestResultKind;
                    isDynamic = highestIsDynamic;
                }
                else if (highestBoundExpr.Kind == BoundKind.UnaryOperator)
                {
                    if (IsUserDefinedTrueOrFalse((BoundUnaryOperator)highestBoundExpr))
                    {
                        symbols = highestSymbols;
                        resultKind = highestResultKind;
                        isDynamic = highestIsDynamic;
                    }
                    else
                    {
                        Debug.Assert(ReferenceEquals(lowestBoundNode, highestBoundNode), "How is it that this operator has the same syntax node as its operand?");
                    }
                }
            }

            if (resultKind == LookupResultKind.Empty)
            {
                // Empty typically indicates an error symbol that was created because no real
                // symbol actually existed.
                return SymbolInfoFactory.Create(ImmutableArray<Symbol>.Empty, LookupResultKind.Empty, isDynamic);
            }
            else
            {
                // Caas clients don't want ErrorTypeSymbol in the symbols, but the best guess
                // instead. If no best guess, then nothing is returned.
                var builder = ArrayBuilder<Symbol>.GetInstance();
                foreach (Symbol symbol in symbols)
                {
                    AddUnwrappingErrorTypes(builder, symbol);
                }

                symbols = builder.ToImmutableAndFree();
            }

            if ((options & SymbolInfoOptions.ResolveAliases) != 0)
            {
                symbols = UnwrapAliases(symbols);
            }

            if (resultKind == LookupResultKind.Viable && symbols.Length > 1)
            {
                resultKind = LookupResultKind.OverloadResolutionFailure;
            }

            return SymbolInfoFactory.Create(symbols, resultKind, isDynamic);
        }

        private static void AddUnwrappingErrorTypes(ArrayBuilder<Symbol> builder, Symbol s)
        {
            var originalErrorSymbol = s.OriginalDefinition as ErrorTypeSymbol;
            if ((object)originalErrorSymbol != null)
            {
                builder.AddRange(originalErrorSymbol.CandidateSymbols);
            }
            else
            {
                builder.Add(s);
            }
        }

        private static bool IsUserDefinedTrueOrFalse(BoundUnaryOperator @operator)
        {
            UnaryOperatorKind operatorKind = @operator.OperatorKind;
            return operatorKind == UnaryOperatorKind.UserDefinedTrue || operatorKind == UnaryOperatorKind.UserDefinedFalse;
        }

        // Gets the semantic info from a specific bound node and a set of diagnostics
        // lowestBoundNode: The lowest node in the bound tree associated with node
        // highestBoundNode: The highest node in the bound tree associated with node
        // boundNodeForSyntacticParent: The lowest node in the bound tree associated with node.Parent.
        internal CSharpTypeInfo GetTypeInfoForNode(
            BoundNode lowestBoundNode,
            BoundNode highestBoundNode,
            BoundNode boundNodeForSyntacticParent)
        {
            var boundExpr = lowestBoundNode as BoundExpression;
            var highestBoundExpr = highestBoundNode as BoundExpression;

            if (boundExpr != null &&
                !(boundNodeForSyntacticParent != null &&
                  boundNodeForSyntacticParent.Syntax.Kind() == SyntaxKind.ObjectCreationExpression &&
                  ((ObjectCreationExpressionSyntax)boundNodeForSyntacticParent.Syntax).Type == boundExpr.Syntax)) // Do not return any type information for a ObjectCreationExpressionSyntax.Type node.
            {
                // TODO: Should parenthesized expression really not have symbols? At least for C#, I'm not sure that 
                // is right. For example, C# allows the assignment statement:
                //    (i) = 9;  
                // So I don't assume this code should special case parenthesized expressions.
                TypeSymbol type = null, convertedType = null;
                Conversion conversion;

                if (boundExpr.HasExpressionType())
                {
                    type = boundExpr.Type;

<<<<<<< HEAD
                    // Use of local before declaration requires some additional fixup.
                    // Due to complications around implicit locals and type inference, we do not
                    // try to obtain a type of a local when it is used before declaration, we use
                    // a special error type symbol. However, semantic model should return the same
                    // type information for usage of a local before and after its declaration.
                    // We will detect the use before declaration cases and replace the error type
                    // symbol with the one obtained from the local. It should be safe to get the type
                    // from the local at this point.
                    if (type.IsErrorType() && boundExpr.Kind == BoundKind.Local)
                    {
                        var extended = type as ExtendedErrorTypeSymbol;
                        if ((object)extended != null && extended.VariableUsedBeforeDeclaration)
                        {
                            type = ((BoundLocal)boundExpr).LocalSymbol.Type.TypeSymbol;
                        }
                    }

                    if (boundExpr.Kind == BoundKind.ConvertedTupleLiteral)
=======
                    switch (boundExpr.Kind)
>>>>>>> 3b5a3354
                    {
                        case BoundKind.Local:
                            {
                                // Use of local before declaration requires some additional fixup.
                                // Due to complications around implicit locals and type inference, we do not
                                // try to obtain a type of a local when it is used before declaration, we use
                                // a special error type symbol. However, semantic model should return the same
                                // type information for usage of a local before and after its declaration.
                                // We will detect the use before declaration cases and replace the error type
                                // symbol with the one obtained from the local. It should be safe to get the type
                                // from the local at this point.
                                if (type is ExtendedErrorTypeSymbol extended && extended.VariableUsedBeforeDeclaration)
                                {
                                    type = ((BoundLocal)boundExpr).LocalSymbol.Type;
                                }
                                break;
                            }
                        case BoundKind.ConvertedTupleLiteral:
                            {
                                // The bound tree always fully binds tuple literals. From the language point of
                                // view, however, converted tuple literals represent tuple conversions
                                // from tuple literal expressions which may or may not have types
                                type = ((BoundConvertedTupleLiteral)boundExpr).NaturalTypeOpt;
                                break;
                            }
                    }
                }

                // we match highestBoundExpr.Kind to various kind frequently, so cache it here.
                // use NoOp kind for the case when highestBoundExpr == null - NoOp will not match anything below.
                var highestBoundExprKind = highestBoundExpr?.Kind ?? BoundKind.NoOpStatement;

                if (highestBoundExprKind == BoundKind.Lambda) // the enclosing conversion is explicit
                {
                    var lambda = (BoundLambda)highestBoundExpr;
                    convertedType = lambda.Type;
                    // The bound tree always fully binds lambda and anonymous functions. From the language point of
                    // view, however, anonymous functions converted to a real delegate type should only have a 
                    // ConvertedType, not a Type. So set Type to null here. Otherwise you get the edge case where both
                    // Type and ConvertedType are the same, but the conversion isn't Identity.
                    type = null;
                    conversion = new Conversion(ConversionKind.AnonymousFunction, lambda.Symbol, false);
                }
                else if ((highestBoundExpr as BoundConversion)?.Conversion.IsTupleLiteralConversion == true)
                {
                    var tupleLiteralConversion = (BoundConversion)highestBoundExpr;
                    if (tupleLiteralConversion.Operand.Kind == BoundKind.ConvertedTupleLiteral)
                    {
                        var convertedTuple = (BoundConvertedTupleLiteral)tupleLiteralConversion.Operand;
                        type = convertedTuple.NaturalTypeOpt;
                    }
                    else
                    {
                        type = tupleLiteralConversion.Operand.Type;
                    }
                    convertedType = tupleLiteralConversion.Type;
                    conversion = tupleLiteralConversion.Conversion;
                }
                else if (highestBoundExprKind == BoundKind.FixedLocalCollectionInitializer)
                {
                    var initializer = (BoundFixedLocalCollectionInitializer)highestBoundExpr;
                    convertedType = initializer.Type;
                    type = initializer.Expression.Type;

                    // the most pertinent conversion is the pointer conversion 
                    conversion = initializer.ElementPointerTypeConversion;
                }
                else if (highestBoundExpr != null && highestBoundExpr != boundExpr && highestBoundExpr.HasExpressionType())
                {
                    convertedType = highestBoundExpr.Type;
                    if (highestBoundExprKind != BoundKind.Conversion)
                    {
                        conversion = Conversion.Identity;
                    }
                    else if (((BoundConversion)highestBoundExpr).Operand.Kind != BoundKind.Conversion)
                    {
                        conversion = highestBoundExpr.GetConversion();
                        if (conversion.Kind == ConversionKind.AnonymousFunction)
                        {
                            // See comment above: anonymous functions do not have a type
                            type = null;
                        }
                    }
                    else
                    {
                        // There is a sequence of conversions; we use ClassifyConversionFromExpression to report the most pertinent.
                        var binder = this.GetEnclosingBinder(boundExpr.Syntax.Span.Start);
                        HashSet<DiagnosticInfo> useSiteDiagnostics = null;
                        conversion = binder.Conversions.ClassifyConversionFromExpression(boundExpr, convertedType, ref useSiteDiagnostics);
                    }
                }
                else if (boundNodeForSyntacticParent?.Kind == BoundKind.DelegateCreationExpression)
                {
                    // A delegate creation expression takes the place of a method group or anonymous function conversion.
                    var delegateCreation = (BoundDelegateCreationExpression)boundNodeForSyntacticParent;
                    convertedType = delegateCreation.Type;
                    switch (boundExpr.Kind)
                    {
                        case BoundKind.MethodGroup:
                            {
                                conversion = new Conversion(ConversionKind.MethodGroup, delegateCreation.MethodOpt, delegateCreation.IsExtensionMethod);
                                break;
                            }
                        case BoundKind.Lambda:
                            {
                                var lambda = (BoundLambda)boundExpr;
                                conversion = new Conversion(ConversionKind.AnonymousFunction, lambda.Symbol, delegateCreation.IsExtensionMethod);
                                break;
                            }
                        case BoundKind.UnboundLambda:
                            {
                                var lambda = ((UnboundLambda)boundExpr).BindForErrorRecovery();
                                conversion = new Conversion(ConversionKind.AnonymousFunction, lambda.Symbol, delegateCreation.IsExtensionMethod);
                                break;
                            }
                        default:
                            conversion = Conversion.Identity;
                            break;
                    }
                }
                else
                {
                    convertedType = type;
                    conversion = Conversion.Identity;
                }

                return new CSharpTypeInfo(type, convertedType, conversion);
            }

            return CSharpTypeInfo.None;
        }

        // Gets the method or property group from a specific bound node.
        // lowestBoundNode: The lowest node in the bound tree associated with node
        // highestBoundNode: The highest node in the bound tree associated with node
        // boundNodeForSyntacticParent: The lowest node in the bound tree associated with node.Parent.
        internal ImmutableArray<Symbol> GetMemberGroupForNode(
            SymbolInfoOptions options,
            BoundNode lowestBoundNode,
            BoundNode boundNodeForSyntacticParent,
            Binder binderOpt)
        {
            if (lowestBoundNode is BoundExpression boundExpr)
            {
                LookupResultKind resultKind;
                ImmutableArray<Symbol> memberGroup;
                bool isDynamic;
                GetSemanticSymbols(boundExpr, boundNodeForSyntacticParent, binderOpt, options, out isDynamic, out resultKind, out memberGroup);

                return memberGroup;
            }

            return ImmutableArray<Symbol>.Empty;
        }

        // Gets the indexer group from a specific bound node.
        // lowestBoundNode: The lowest node in the bound tree associated with node
        // highestBoundNode: The highest node in the bound tree associated with node
        // boundNodeForSyntacticParent: The lowest node in the bound tree associated with node.Parent.
        internal ImmutableArray<PropertySymbol> GetIndexerGroupForNode(
            BoundNode lowestBoundNode,
            Binder binderOpt)
        {
            var boundExpr = lowestBoundNode as BoundExpression;
            if (boundExpr != null && boundExpr.Kind != BoundKind.TypeExpression)
            {
                return GetIndexerGroupSemanticSymbols(boundExpr, binderOpt);
            }

            return ImmutableArray<PropertySymbol>.Empty;
        }

        // Gets symbol info for a type or namespace or alias reference. It is assumed that any error cases will come in
        // as a type whose OriginalDefinition is an error symbol from which the ResultKind can be retrieved.
        internal static SymbolInfo GetSymbolInfoForSymbol(Symbol symbol, SymbolInfoOptions options)
        {
            Debug.Assert((object)symbol != null);

            // Determine type. Dig through aliases if necessary.
            Symbol unwrapped = UnwrapAlias(symbol);
            TypeSymbol type = unwrapped as TypeSymbol;

            // Determine symbols and resultKind.
            var originalErrorSymbol = (object)type != null ? type.OriginalDefinition as ErrorTypeSymbol : null;

            if ((object)originalErrorSymbol != null)
            {
                // Error case.
                var symbols = ImmutableArray<Symbol>.Empty;

                LookupResultKind resultKind = originalErrorSymbol.ResultKind;
                if (resultKind != LookupResultKind.Empty)
                {
                    symbols = originalErrorSymbol.CandidateSymbols;
                }

                if ((options & SymbolInfoOptions.ResolveAliases) != 0)
                {
                    symbols = UnwrapAliases(symbols);
                }

                return SymbolInfoFactory.Create(symbols, resultKind, isDynamic: false);
            }
            else
            {
                // Non-error case. Use constructor that doesn't require creation of a Symbol array.
                var symbolToReturn = ((options & SymbolInfoOptions.ResolveAliases) != 0) ? unwrapped : symbol;
                return new SymbolInfo(symbolToReturn, ImmutableArray<ISymbol>.Empty, CandidateReason.None);
            }
        }

        // Gets TypeInfo for a type or namespace or alias reference.
        internal static CSharpTypeInfo GetTypeInfoForSymbol(Symbol symbol)
        {
            Debug.Assert((object)symbol != null);

            // Determine type. Dig through aliases if necessary.
            TypeSymbol type = UnwrapAlias(symbol) as TypeSymbol;
            return new CSharpTypeInfo(type, type, Conversion.Identity);
        }

        protected static Symbol UnwrapAlias(Symbol symbol)
        {
            return symbol is AliasSymbol aliasSym ? aliasSym.Target : symbol;
        }

        protected static ImmutableArray<Symbol> UnwrapAliases(ImmutableArray<Symbol> symbols)
        {
            bool anyAliases = false;

            foreach (Symbol symbol in symbols)
            {
                if (symbol.Kind == SymbolKind.Alias)
                    anyAliases = true;
            }

            if (!anyAliases)
                return symbols;

            ArrayBuilder<Symbol> builder = ArrayBuilder<Symbol>.GetInstance();
            foreach (Symbol symbol in symbols)
            {
                // Caas clients don't want ErrorTypeSymbol in the symbols, but the best guess
                // instead. If no best guess, then nothing is returned.
                AddUnwrappingErrorTypes(builder, UnwrapAlias(symbol));
            }

            return builder.ToImmutableAndFree();
        }

        // This is used by other binding APIs to invoke the right binder API
        internal virtual BoundNode Bind(Binder binder, CSharpSyntaxNode node, DiagnosticBag diagnostics)
        {
            switch (node)
            {
                case ExpressionSyntax expression:
                    var parent = expression.Parent;
                    return parent.IsKind(SyntaxKind.GotoStatement)
                        ? binder.BindLabel(expression, diagnostics)
                        : binder.BindNamespaceOrTypeOrExpression(expression, diagnostics);
                case StatementSyntax statement:
                    return binder.BindStatement(statement, diagnostics);
                case GlobalStatementSyntax globalStatement:
                    BoundStatement bound = binder.BindStatement(globalStatement.Statement, diagnostics);
                    return new BoundGlobalStatementInitializer(node, bound);
            }

            return null;
        }

        /// <summary>
        /// Analyze control-flow within a part of a method body. 
        /// </summary>
        /// <param name="firstStatement">The first statement to be included in the analysis.</param>
        /// <param name="lastStatement">The last statement to be included in the analysis.</param>
        /// <returns>An object that can be used to obtain the result of the control flow analysis.</returns>
        /// <exception cref="ArgumentException">The two statements are not contained within the same statement list.</exception>
        public virtual ControlFlowAnalysis AnalyzeControlFlow(StatementSyntax firstStatement, StatementSyntax lastStatement)
        {
            // Only supported on a SyntaxTreeSemanticModel.
            throw new NotSupportedException();
        }

        /// <summary>
        /// Analyze control-flow within a part of a method body. 
        /// </summary>
        /// <param name="statement">The statement to be included in the analysis.</param>
        /// <returns>An object that can be used to obtain the result of the control flow analysis.</returns>
        public virtual ControlFlowAnalysis AnalyzeControlFlow(StatementSyntax statement)
        {
            return AnalyzeControlFlow(statement, statement);
        }

        /// <summary>
        /// Analyze data-flow within an expression. 
        /// </summary>
        /// <param name="expression">The expression within the associated SyntaxTree to analyze.</param>
        /// <returns>An object that can be used to obtain the result of the data flow analysis.</returns>
        public virtual DataFlowAnalysis AnalyzeDataFlow(ExpressionSyntax expression)
        {
            // Only supported on a SyntaxTreeSemanticModel.
            throw new NotSupportedException();
        }

        /// <summary>
        /// Analyze data-flow within a part of a method body. 
        /// </summary>
        /// <param name="firstStatement">The first statement to be included in the analysis.</param>
        /// <param name="lastStatement">The last statement to be included in the analysis.</param>
        /// <returns>An object that can be used to obtain the result of the data flow analysis.</returns>
        /// <exception cref="ArgumentException">The two statements are not contained within the same statement list.</exception>
        public virtual DataFlowAnalysis AnalyzeDataFlow(StatementSyntax firstStatement, StatementSyntax lastStatement)
        {
            // Only supported on a SyntaxTreeSemanticModel.
            throw new NotSupportedException();
        }

        /// <summary>
        /// Analyze data-flow within a part of a method body. 
        /// </summary>
        /// <param name="statement">The statement to be included in the analysis.</param>
        /// <returns>An object that can be used to obtain the result of the data flow analysis.</returns>
        public virtual DataFlowAnalysis AnalyzeDataFlow(StatementSyntax statement)
        {
            return AnalyzeDataFlow(statement, statement);
        }

        /// <summary>
        /// Get a SemanticModel object that is associated with a method body that did not appear in this source code.
        /// Given <paramref name="position"/> must lie within an existing method body of the Root syntax node for this SemanticModel.
        /// Locals and labels declared within this existing method body are not considered to be in scope of the speculated method body.
        /// </summary>
        /// <param name="position">A character position used to identify a declaration scope and accessibility. This
        /// character position must be within the FullSpan of the Root syntax node in this SemanticModel and must be
        /// within the FullSpan of a Method body within the Root syntax node.</param>
        /// <param name="method">A syntax node that represents a parsed method declaration. This method should not be
        /// present in the syntax tree associated with this object, but must have identical signature to the method containing
        /// the given <paramref name="position"/> in this SemanticModel.</param>
        /// <param name="speculativeModel">A SemanticModel object that can be used to inquire about the semantic
        /// information associated with syntax nodes within <paramref name="method"/>.</param>
        /// <returns>Flag indicating whether a speculative semantic model was created.</returns>
        /// <exception cref="ArgumentException">Throws this exception if the <paramref name="method"/> node is contained any SyntaxTree in the current Compilation</exception>
        /// <exception cref="ArgumentNullException">Throws this exception if <paramref name="method"/> is null.</exception>
        /// <exception cref="InvalidOperationException">Throws this exception if this model is a speculative semantic model, i.e. <see cref="SemanticModel.IsSpeculativeSemanticModel"/> is true.
        /// Chaining of speculative semantic model is not supported.</exception>
        public bool TryGetSpeculativeSemanticModelForMethodBody(int position, BaseMethodDeclarationSyntax method, out SemanticModel speculativeModel)
        {
            CheckModelAndSyntaxNodeToSpeculate(method);
            return TryGetSpeculativeSemanticModelForMethodBodyCore((SyntaxTreeSemanticModel)this, position, method, out speculativeModel);
        }

        internal abstract bool TryGetSpeculativeSemanticModelForMethodBodyCore(SyntaxTreeSemanticModel parentModel, int position, BaseMethodDeclarationSyntax method, out SemanticModel speculativeModel);

        /// <summary>
        /// Get a SemanticModel object that is associated with a method body that did not appear in this source code.
        /// Given <paramref name="position"/> must lie within an existing method body of the Root syntax node for this SemanticModel.
        /// Locals and labels declared within this existing method body are not considered to be in scope of the speculated method body.
        /// </summary>
        /// <param name="position">A character position used to identify a declaration scope and accessibility. This
        /// character position must be within the FullSpan of the Root syntax node in this SemanticModel and must be
        /// within the FullSpan of a Method body within the Root syntax node.</param>
        /// <param name="accessor">A syntax node that represents a parsed accessor declaration. This accessor should not be
        /// present in the syntax tree associated with this object.</param>
        /// <param name="speculativeModel">A SemanticModel object that can be used to inquire about the semantic
        /// information associated with syntax nodes within <paramref name="accessor"/>.</param>
        /// <returns>Flag indicating whether a speculative semantic model was created.</returns>
        /// <exception cref="ArgumentException">Throws this exception if the <paramref name="accessor"/> node is contained any SyntaxTree in the current Compilation</exception>
        /// <exception cref="ArgumentNullException">Throws this exception if <paramref name="accessor"/> is null.</exception>
        /// <exception cref="InvalidOperationException">Throws this exception if this model is a speculative semantic model, i.e. <see cref="SemanticModel.IsSpeculativeSemanticModel"/> is true.
        /// Chaining of speculative semantic model is not supported.</exception>
        public bool TryGetSpeculativeSemanticModelForMethodBody(int position, AccessorDeclarationSyntax accessor, out SemanticModel speculativeModel)
        {
            CheckModelAndSyntaxNodeToSpeculate(accessor);
            return TryGetSpeculativeSemanticModelForMethodBodyCore((SyntaxTreeSemanticModel)this, position, accessor, out speculativeModel);
        }

        internal abstract bool TryGetSpeculativeSemanticModelForMethodBodyCore(SyntaxTreeSemanticModel parentModel, int position, AccessorDeclarationSyntax accessor, out SemanticModel speculativeModel);

        /// <summary>
        /// Get a SemanticModel object that is associated with a type syntax node that did not appear in
        /// this source code. This can be used to get detailed semantic information about sub-parts
        /// of a type syntax that did not appear in source code. 
        /// </summary>
        /// <param name="position">A character position used to identify a declaration scope and accessibility. This
        /// character position must be within the FullSpan of the Root syntax node in this SemanticModel.
        /// </param>
        /// <param name="type">A syntax node that represents a parsed expression. This expression should not be
        /// present in the syntax tree associated with this object.</param>
        /// <param name="bindingOption">Indicates whether to bind the expression as a full expression,
        /// or as a type or namespace.</param>
        /// <param name="speculativeModel">A SemanticModel object that can be used to inquire about the semantic
        /// information associated with syntax nodes within <paramref name="type"/>.</param>
        /// <returns>Flag indicating whether a speculative semantic model was created.</returns>
        /// <exception cref="ArgumentException">Throws this exception if the <paramref name="type"/> node is contained any SyntaxTree in the current Compilation</exception>
        /// <exception cref="ArgumentNullException">Throws this exception if <paramref name="type"/> is null.</exception>
        /// <exception cref="InvalidOperationException">Throws this exception if this model is a speculative semantic model, i.e. <see cref="SemanticModel.IsSpeculativeSemanticModel"/> is true.
        /// Chaining of speculative semantic model is not supported.</exception>
        public bool TryGetSpeculativeSemanticModel(int position, TypeSyntax type, out SemanticModel speculativeModel, SpeculativeBindingOption bindingOption = SpeculativeBindingOption.BindAsExpression)
        {
            CheckModelAndSyntaxNodeToSpeculate(type);
            return TryGetSpeculativeSemanticModelCore((SyntaxTreeSemanticModel)this, position, type, bindingOption, out speculativeModel);
        }

        internal abstract bool TryGetSpeculativeSemanticModelCore(SyntaxTreeSemanticModel parentModel, int position, TypeSyntax type, SpeculativeBindingOption bindingOption, out SemanticModel speculativeModel);

        /// <summary>
        /// Get a SemanticModel object that is associated with a statement that did not appear in
        /// this source code. This can be used to get detailed semantic information about sub-parts
        /// of a statement that did not appear in source code. 
        /// </summary>
        /// <param name="position">A character position used to identify a declaration scope and accessibility. This
        /// character position must be within the FullSpan of the Root syntax node in this SemanticModel.</param>
        /// <param name="statement">A syntax node that represents a parsed statement. This statement should not be
        /// present in the syntax tree associated with this object.</param>
        /// <param name="speculativeModel">A SemanticModel object that can be used to inquire about the semantic
        /// information associated with syntax nodes within <paramref name="statement"/>.</param>
        /// <returns>Flag indicating whether a speculative semantic model was created.</returns>
        /// <exception cref="ArgumentException">Throws this exception if the <paramref name="statement"/> node is contained any SyntaxTree in the current Compilation</exception>
        /// <exception cref="ArgumentNullException">Throws this exception if <paramref name="statement"/> is null.</exception>
        /// <exception cref="InvalidOperationException">Throws this exception if this model is a speculative semantic model, i.e. <see cref="SemanticModel.IsSpeculativeSemanticModel"/> is true.
        /// Chaining of speculative semantic model is not supported.</exception>
        public bool TryGetSpeculativeSemanticModel(int position, StatementSyntax statement, out SemanticModel speculativeModel)
        {
            CheckModelAndSyntaxNodeToSpeculate(statement);
            return TryGetSpeculativeSemanticModelCore((SyntaxTreeSemanticModel)this, position, statement, out speculativeModel);
        }

        internal abstract bool TryGetSpeculativeSemanticModelCore(SyntaxTreeSemanticModel parentModel, int position, StatementSyntax statement, out SemanticModel speculativeModel);

        /// <summary>
        /// Get a SemanticModel object that is associated with an initializer that did not appear in
        /// this source code. This can be used to get detailed semantic information about sub-parts
        /// of a field initializer or default parameter value that did not appear in source code.
        /// </summary>
        /// <param name="position">A character position used to identify a declaration scope and accessibility. This
        /// character position must be within the FullSpan of the Root syntax node in this SemanticModel.
        /// </param>
        /// <param name="initializer">A syntax node that represents a parsed initializer. This initializer should not be
        /// present in the syntax tree associated with this object.</param>
        /// <param name="speculativeModel">A SemanticModel object that can be used to inquire about the semantic
        /// information associated with syntax nodes within <paramref name="initializer"/>.</param>
        /// <returns>Flag indicating whether a speculative semantic model was created.</returns>
        /// <exception cref="ArgumentException">Throws this exception if the <paramref name="initializer"/> node is contained any SyntaxTree in the current Compilation.</exception>
        /// <exception cref="ArgumentNullException">Throws this exception if <paramref name="initializer"/> is null.</exception>
        /// <exception cref="InvalidOperationException">Throws this exception if this model is a speculative semantic model, i.e. <see cref="SemanticModel.IsSpeculativeSemanticModel"/> is true.
        /// Chaining of speculative semantic model is not supported.</exception>
        public bool TryGetSpeculativeSemanticModel(int position, EqualsValueClauseSyntax initializer, out SemanticModel speculativeModel)
        {
            CheckModelAndSyntaxNodeToSpeculate(initializer);
            return TryGetSpeculativeSemanticModelCore((SyntaxTreeSemanticModel)this, position, initializer, out speculativeModel);
        }

        internal abstract bool TryGetSpeculativeSemanticModelCore(SyntaxTreeSemanticModel parentModel, int position, EqualsValueClauseSyntax initializer, out SemanticModel speculativeModel);

        /// <summary>
        /// Get a SemanticModel object that is associated with an expression body that did not appear in
        /// this source code. This can be used to get detailed semantic information about sub-parts
        /// of an expression body that did not appear in source code.
        /// </summary>
        /// <param name="position">A character position used to identify a declaration scope and accessibility. This
        /// character position must be within the FullSpan of the Root syntax node in this SemanticModel.
        /// </param>
        /// <param name="expressionBody">A syntax node that represents a parsed expression body. This node should not be
        /// present in the syntax tree associated with this object.</param>
        /// <param name="speculativeModel">A SemanticModel object that can be used to inquire about the semantic
        /// information associated with syntax nodes within <paramref name="expressionBody"/>.</param>
        /// <returns>Flag indicating whether a speculative semantic model was created.</returns>
        /// <exception cref="ArgumentException">Throws this exception if the <paramref name="expressionBody"/> node is contained any SyntaxTree in the current Compilation.</exception>
        /// <exception cref="ArgumentNullException">Throws this exception if <paramref name="expressionBody"/> is null.</exception>
        /// <exception cref="InvalidOperationException">Throws this exception if this model is a speculative semantic model, i.e. <see cref="SemanticModel.IsSpeculativeSemanticModel"/> is true.
        /// Chaining of speculative semantic model is not supported.</exception>
        public bool TryGetSpeculativeSemanticModel(int position, ArrowExpressionClauseSyntax expressionBody, out SemanticModel speculativeModel)
        {
            CheckModelAndSyntaxNodeToSpeculate(expressionBody);
            return TryGetSpeculativeSemanticModelCore((SyntaxTreeSemanticModel)this, position, expressionBody, out speculativeModel);
        }

        internal abstract bool TryGetSpeculativeSemanticModelCore(SyntaxTreeSemanticModel parentModel, int position, ArrowExpressionClauseSyntax expressionBody, out SemanticModel speculativeModel);

        /// <summary>
        /// Get a SemanticModel object that is associated with a constructor initializer that did not appear in
        /// this source code. This can be used to get detailed semantic information about sub-parts
        /// of a constructor initializer that did not appear in source code. 
        /// 
        /// NOTE: This will only work in locations where there is already a constructor initializer.
        /// </summary>
        /// <param name="position">A character position used to identify a declaration scope and accessibility. This
        /// character position must be within the FullSpan of the Root syntax node in this SemanticModel.
        /// Furthermore, it must be within the span of an existing constructor initializer.
        /// </param>
        /// <param name="constructorInitializer">A syntax node that represents a parsed constructor initializer.
        /// This node should not be present in the syntax tree associated with this object.</param>
        /// <param name="speculativeModel">A SemanticModel object that can be used to inquire about the semantic
        /// information associated with syntax nodes within <paramref name="constructorInitializer"/>.</param>
        /// <returns>Flag indicating whether a speculative semantic model was created.</returns>
        /// <exception cref="ArgumentException">Throws this exception if the <paramref name="constructorInitializer"/> node is contained any SyntaxTree in the current Compilation.</exception>
        /// <exception cref="ArgumentNullException">Throws this exception if <paramref name="constructorInitializer"/> is null.</exception>
        /// <exception cref="InvalidOperationException">Throws this exception if this model is a speculative semantic model, i.e. <see cref="SemanticModel.IsSpeculativeSemanticModel"/> is true.
        /// Chaining of speculative semantic model is not supported.</exception>
        public bool TryGetSpeculativeSemanticModel(int position, ConstructorInitializerSyntax constructorInitializer, out SemanticModel speculativeModel)
        {
            CheckModelAndSyntaxNodeToSpeculate(constructorInitializer);
            return TryGetSpeculativeSemanticModelCore((SyntaxTreeSemanticModel)this, position, constructorInitializer, out speculativeModel);
        }

        internal abstract bool TryGetSpeculativeSemanticModelCore(SyntaxTreeSemanticModel parentModel, int position, ConstructorInitializerSyntax constructorInitializer, out SemanticModel speculativeModel);

        /// <summary>
        /// Get a SemanticModel object that is associated with a cref that did not appear in
        /// this source code. This can be used to get detailed semantic information about sub-parts
        /// of a cref that did not appear in source code. 
        /// 
        /// NOTE: This will only work in locations where there is already a cref.
        /// </summary>
        /// <param name="position">A character position used to identify a declaration scope and accessibility. This
        /// character position must be within the FullSpan of the Root syntax node in this SemanticModel.
        /// Furthermore, it must be within the span of an existing cref.
        /// </param>
        /// <param name="crefSyntax">A syntax node that represents a parsed cref syntax.
        /// This node should not be present in the syntax tree associated with this object.</param>
        /// <param name="speculativeModel">A SemanticModel object that can be used to inquire about the semantic
        /// information associated with syntax nodes within <paramref name="crefSyntax"/>.</param>
        /// <returns>Flag indicating whether a speculative semantic model was created.</returns>
        /// <exception cref="ArgumentException">Throws this exception if the <paramref name="crefSyntax"/> node is contained any SyntaxTree in the current Compilation.</exception>
        /// <exception cref="ArgumentNullException">Throws this exception if <paramref name="crefSyntax"/> is null.</exception>
        /// <exception cref="InvalidOperationException">Throws this exception if this model is a speculative semantic model, i.e. <see cref="SemanticModel.IsSpeculativeSemanticModel"/> is true.
        /// Chaining of speculative semantic model is not supported.</exception>
        public bool TryGetSpeculativeSemanticModel(int position, CrefSyntax crefSyntax, out SemanticModel speculativeModel)
        {
            CheckModelAndSyntaxNodeToSpeculate(crefSyntax);
            return TryGetSpeculativeSemanticModelCore((SyntaxTreeSemanticModel)this, position, crefSyntax, out speculativeModel);
        }

        internal abstract bool TryGetSpeculativeSemanticModelCore(SyntaxTreeSemanticModel parentModel, int position, CrefSyntax crefSyntax, out SemanticModel speculativeModel);

        /// <summary>
        /// Get a SemanticModel object that is associated with an attribute that did not appear in
        /// this source code. This can be used to get detailed semantic information about sub-parts
        /// of an attribute that did not appear in source code. 
        /// </summary>
        /// <param name="position">A character position used to identify a declaration scope and accessibility. This
        /// character position must be within the FullSpan of the Root syntax node in this SemanticModel.</param>
        /// <param name="attribute">A syntax node that represents a parsed attribute. This attribute should not be
        /// present in the syntax tree associated with this object.</param>
        /// <param name="speculativeModel">A SemanticModel object that can be used to inquire about the semantic
        /// information associated with syntax nodes within <paramref name="attribute"/>.</param>
        /// <returns>Flag indicating whether a speculative semantic model was created.</returns>
        /// <exception cref="ArgumentException">Throws this exception if the <paramref name="attribute"/> node is contained any SyntaxTree in the current Compilation.</exception>
        /// <exception cref="ArgumentNullException">Throws this exception if <paramref name="attribute"/> is null.</exception>
        /// <exception cref="InvalidOperationException">Throws this exception if this model is a speculative semantic model, i.e. <see cref="SemanticModel.IsSpeculativeSemanticModel"/> is true.
        /// Chaining of speculative semantic model is not supported.</exception>
        public bool TryGetSpeculativeSemanticModel(int position, AttributeSyntax attribute, out SemanticModel speculativeModel)
        {
            CheckModelAndSyntaxNodeToSpeculate(attribute);

            var binder = GetSpeculativeBinderForAttribute(position, attribute);
            if (binder == null)
            {
                speculativeModel = null;
                return false;
            }

            var diagnostics = DiagnosticBag.GetInstance();
            AliasSymbol aliasOpt;
            var attributeType = (NamedTypeSymbol)binder.BindType(attribute.Name, diagnostics, out aliasOpt).TypeSymbol;
            diagnostics.Free();
            speculativeModel = AttributeSemanticModel.CreateSpeculative((SyntaxTreeSemanticModel)this, attribute, attributeType, aliasOpt, binder, position);
            return true;
        }

        /// <summary>
        /// If this is a speculative semantic model, then returns its parent semantic model.
        /// Otherwise, returns null.
        /// </summary>
        public new abstract CSharpSemanticModel ParentModel
        {
            get;
        }

        /// <summary>
        /// The SyntaxTree that this object is associated with.
        /// </summary>
        public new abstract SyntaxTree SyntaxTree
        {
            get;
        }

        /// <summary>
        /// Determines what type of conversion, if any, would be used if a given expression was
        /// converted to a given type.  If isExplicitInSource is true, the conversion produced is
        /// that which would be used if the conversion were done for a cast expression.
        /// </summary>
        /// <param name="expression">An expression which much occur within the syntax tree
        /// associated with this object.</param>
        /// <param name="destination">The type to attempt conversion to.</param>
        /// <param name="isExplicitInSource">True if the conversion should be determined as for a cast expression.</param>
        /// <returns>Returns a Conversion object that summarizes whether the conversion was
        /// possible, and if so, what kind of conversion it was. If no conversion was possible, a
        /// Conversion object with a false "Exists" property is returned.</returns>
        /// <remarks>To determine the conversion between two types (instead of an expression and a
        /// type), use Compilation.ClassifyConversion.</remarks>
        public abstract Conversion ClassifyConversion(ExpressionSyntax expression, ITypeSymbol destination, bool isExplicitInSource = false);

        /// <summary>
        /// Determines what type of conversion, if any, would be used if a given expression was
        /// converted to a given type.  If isExplicitInSource is true, the conversion produced is
        /// that which would be used if the conversion were done for a cast expression.
        /// </summary>
        /// <param name="position">The character position for determining the enclosing declaration
        /// scope and accessibility.</param>
        /// <param name="expression">The expression to classify. This expression does not need to be
        /// present in the syntax tree associated with this object.</param>
        /// <param name="destination">The type to attempt conversion to.</param>
        /// <param name="isExplicitInSource">True if the conversion should be determined as for a cast expression.</param>
        /// <returns>Returns a Conversion object that summarizes whether the conversion was
        /// possible, and if so, what kind of conversion it was. If no conversion was possible, a
        /// Conversion object with a false "Exists" property is returned.</returns>
        /// <remarks>To determine the conversion between two types (instead of an expression and a
        /// type), use Compilation.ClassifyConversion.</remarks>
        public Conversion ClassifyConversion(int position, ExpressionSyntax expression, ITypeSymbol destination, bool isExplicitInSource = false)
        {
            if ((object)destination == null)
            {
                throw new ArgumentNullException(nameof(destination));
            }

            var cdestination = destination.EnsureCSharpSymbolOrNull<ITypeSymbol, TypeSymbol>("destination");

            if (expression.Kind() == SyntaxKind.DeclarationExpression)
            {
                // Conversion from a declaration is unspecified.
                return Conversion.NoConversion;
            }

            if (isExplicitInSource)
            {
                return ClassifyConversionForCast(position, expression, cdestination);
            }

            // Note that it is possible for an expression to be convertible to a type
            // via both an implicit user-defined conversion and an explicit built-in conversion.
            // In that case, this method chooses the implicit conversion.

            position = CheckAndAdjustPosition(position);
            var binder = this.GetEnclosingBinder(position);
            if (binder != null)
            {
                var diagnostics = DiagnosticBag.GetInstance();
                var bnode = binder.BindExpression(expression, diagnostics);
                diagnostics.Free();

                if (bnode != null && !cdestination.IsErrorType())
                {
                    HashSet<DiagnosticInfo> useSiteDiagnostics = null;
                    return binder.Conversions.ClassifyConversionFromExpression(bnode, cdestination, ref useSiteDiagnostics);
                }
            }

            return Conversion.NoConversion;
        }

        /// <summary>
        /// Determines what type of conversion, if any, would be used if a given expression was
        /// converted to a given type using an explicit cast.
        /// </summary>
        /// <param name="expression">An expression which much occur within the syntax tree
        /// associated with this object.</param>
        /// <param name="destination">The type to attempt conversion to.</param>
        /// <returns>Returns a Conversion object that summarizes whether the conversion was
        /// possible, and if so, what kind of conversion it was. If no conversion was possible, a
        /// Conversion object with a false "Exists" property is returned.</returns>
        /// <remarks>To determine the conversion between two types (instead of an expression and a
        /// type), use Compilation.ClassifyConversion.</remarks>
        internal abstract Conversion ClassifyConversionForCast(ExpressionSyntax expression, TypeSymbol destination);

        /// <summary>
        /// Determines what type of conversion, if any, would be used if a given expression was
        /// converted to a given type using an explicit cast.
        /// </summary>
        /// <param name="position">The character position for determining the enclosing declaration
        /// scope and accessibility.</param>
        /// <param name="expression">The expression to classify. This expression does not need to be
        /// present in the syntax tree associated with this object.</param>
        /// <param name="destination">The type to attempt conversion to.</param>
        /// <returns>Returns a Conversion object that summarizes whether the conversion was
        /// possible, and if so, what kind of conversion it was. If no conversion was possible, a
        /// Conversion object with a false "Exists" property is returned.</returns>
        /// <remarks>To determine the conversion between two types (instead of an expression and a
        /// type), use Compilation.ClassifyConversion.</remarks>
        internal Conversion ClassifyConversionForCast(int position, ExpressionSyntax expression, TypeSymbol destination)
        {
            if ((object)destination == null)
            {
                throw new ArgumentNullException(nameof(destination));
            }

            position = CheckAndAdjustPosition(position);
            var binder = this.GetEnclosingBinder(position);
            if (binder != null)
            {
                var diagnostics = DiagnosticBag.GetInstance();
                var bnode = binder.BindExpression(expression, diagnostics);
                diagnostics.Free();

                if (bnode != null && !destination.IsErrorType())
                {
                    HashSet<DiagnosticInfo> useSiteDiagnostics = null;
                    return binder.Conversions.ClassifyConversionFromExpression(bnode, destination, ref useSiteDiagnostics, forCast: true);
                }
            }

            return Conversion.NoConversion;
        }

        #region "GetDeclaredSymbol overloads for MemberDeclarationSyntax and its subtypes"

        /// <summary>
        /// Given a member declaration syntax, get the corresponding symbol.
        /// </summary>
        /// <param name="declarationSyntax">The syntax node that declares a member.</param>
        /// <param name="cancellationToken">The cancellation token.</param>
        /// <returns>The symbol that was declared.</returns>
        /// <remarks>
        /// NOTE:   We have no GetDeclaredSymbol overloads for following subtypes of MemberDeclarationSyntax:
        /// NOTE:   (1) GlobalStatementSyntax as they don't declare any symbols.
        /// NOTE:   (2) IncompleteMemberSyntax as there are no symbols for incomplete members.
        /// NOTE:   (3) BaseFieldDeclarationSyntax or its subtypes as these declarations can contain multiple variable declarators.
        /// NOTE:       GetDeclaredSymbol should be called on the variable declarators directly.
        /// </remarks>
        public abstract ISymbol GetDeclaredSymbol(MemberDeclarationSyntax declarationSyntax, CancellationToken cancellationToken = default(CancellationToken));

        /// <summary>
        /// Given a local function declaration syntax, get the corresponding symbol.
        /// </summary>
        /// <param name="declarationSyntax">The syntax node that declares a member.</param>
        /// <param name="cancellationToken">The cancellation token.</param>
        /// <returns>The symbol that was declared.</returns>
        public abstract ISymbol GetDeclaredSymbol(LocalFunctionStatementSyntax declarationSyntax, CancellationToken cancellationToken = default(CancellationToken));

        /// <summary>
        /// Given a namespace declaration syntax node, get the corresponding namespace symbol for
        /// the declaration assembly.
        /// </summary>
        /// <param name="declarationSyntax">The syntax node that declares a namespace.</param>
        /// <param name="cancellationToken">The cancellation token.</param>
        /// <returns>The namespace symbol that was declared by the namespace declaration.</returns>
        public abstract INamespaceSymbol GetDeclaredSymbol(NamespaceDeclarationSyntax declarationSyntax, CancellationToken cancellationToken = default(CancellationToken));

        /// <summary>
        /// Given a type declaration, get the corresponding type symbol.
        /// </summary>
        /// <param name="declarationSyntax">The syntax node that declares a type.</param>
        /// <param name="cancellationToken">The cancellation token.</param>
        /// <returns>The type symbol that was declared.</returns>
        /// <remarks>
        /// NOTE:   We have no GetDeclaredSymbol overloads for subtypes of BaseTypeDeclarationSyntax as all of them return a NamedTypeSymbol.
        /// </remarks>
        public abstract INamedTypeSymbol GetDeclaredSymbol(BaseTypeDeclarationSyntax declarationSyntax, CancellationToken cancellationToken = default(CancellationToken));

        /// <summary>
        /// Given a delegate declaration, get the corresponding type symbol.
        /// </summary>
        /// <param name="declarationSyntax">The syntax node that declares a delegate.</param>
        /// <param name="cancellationToken">The cancellation token.</param>
        /// <returns>The type symbol that was declared.</returns>
        public abstract INamedTypeSymbol GetDeclaredSymbol(DelegateDeclarationSyntax declarationSyntax, CancellationToken cancellationToken = default(CancellationToken));

        /// <summary>
        /// Given a enum member declaration, get the corresponding field symbol.
        /// </summary>
        /// <param name="declarationSyntax">The syntax node that declares an enum member.</param>
        /// <param name="cancellationToken">The cancellation token.</param>
        /// <returns>The symbol that was declared.</returns>
        public abstract IFieldSymbol GetDeclaredSymbol(EnumMemberDeclarationSyntax declarationSyntax, CancellationToken cancellationToken = default(CancellationToken));

        /// <summary>
        /// Given a base method declaration syntax, get the corresponding method symbol.
        /// </summary>
        /// <param name="declarationSyntax">The syntax node that declares a method.</param>
        /// <param name="cancellationToken">The cancellation token.</param>
        /// <returns>The symbol that was declared.</returns>
        /// <remarks>
        /// NOTE:   We have no GetDeclaredSymbol overloads for subtypes of BaseMethodDeclarationSyntax as all of them return a MethodSymbol.
        /// </remarks>
        public abstract IMethodSymbol GetDeclaredSymbol(BaseMethodDeclarationSyntax declarationSyntax, CancellationToken cancellationToken = default(CancellationToken));

        #region GetDeclaredSymbol overloads for BasePropertyDeclarationSyntax and its subtypes

        /// <summary>
        /// Given a syntax node that declares a property, indexer or an event, get the corresponding declared symbol.
        /// </summary>
        /// <param name="declarationSyntax">The syntax node that declares a property, indexer or an event.</param>
        /// <param name="cancellationToken">The cancellation token.</param>
        /// <returns>The symbol that was declared.</returns>
        public abstract ISymbol GetDeclaredSymbol(BasePropertyDeclarationSyntax declarationSyntax, CancellationToken cancellationToken = default(CancellationToken));

        /// <summary>
        /// Given a syntax node that declares a property, get the corresponding declared symbol.
        /// </summary>
        /// <param name="declarationSyntax">The syntax node that declares a property.</param>
        /// <param name="cancellationToken">The cancellation token.</param>
        /// <returns>The symbol that was declared.</returns>
        public abstract IPropertySymbol GetDeclaredSymbol(PropertyDeclarationSyntax declarationSyntax, CancellationToken cancellationToken = default(CancellationToken));

        /// <summary>
        /// Given a syntax node that declares an indexer, get the corresponding declared symbol.
        /// </summary>
        /// <param name="declarationSyntax">The syntax node that declares an indexer.</param>
        /// <param name="cancellationToken">The cancellation token.</param>
        /// <returns>The symbol that was declared.</returns>
        public abstract IPropertySymbol GetDeclaredSymbol(IndexerDeclarationSyntax declarationSyntax, CancellationToken cancellationToken = default(CancellationToken));

        /// <summary>
        /// Given a syntax node that declares a (custom) event, get the corresponding event symbol.
        /// </summary>
        /// <param name="declarationSyntax">The syntax node that declares a event.</param>
        /// <param name="cancellationToken">The cancellation token.</param>
        /// <returns>The symbol that was declared.</returns>
        public abstract IEventSymbol GetDeclaredSymbol(EventDeclarationSyntax declarationSyntax, CancellationToken cancellationToken = default(CancellationToken));

        #endregion

        #endregion

        // Anonymous types and Tuple expressions are an interesting case here because they declare their own types
        //
        // In both cases there is no distinct syntax that creates the type and the syntax that describes the type is the literal itself.
        // Surely - if you need to modify the anonymous type or a type of a tuple literal, you would be modifying these expressions.
        //
        // As a result we support GetDeclaredSymbol on the whole AnonymousObjectCreationExpressionSyntax/TupleExpressionSyntax.
        // The implementation returns the type of the expression.
        //
        // In addition to that GetDeclaredSymbol works on the AnonymousObjectMemberDeclaratorSyntax/ArgumentSyntax
        // The implementation returns the property/field symbol that is declared by the corresponding syntax.
        //
        // Example:
        //              GetDeclaredSymbol => Type: (int Alice, int Bob) 
        //             _____ |__________
        //            [                 ]
        // var tuple = (Alice: 1, Bob: 2);
        //                        [     ]
        //                           \GetDeclaredSymbol => Field: (int Alice, int Bob).Bob
        //
        // A special note must be made about the locations of the corresponding symbols - they refer to the actual syntax
        // of the literal or the anonymous type creation expression
        // 
        // This way IDEs can unambiguously implement such services as "Go to definition"
        //
        // I.E. GetSymbolInfo for "Bob" in "tuple.Bob" should point to the same field as returned by GetDeclaredSymbol when applied to 
        // the ArgumentSyntax "Bob: 2", since that is where the field was declared, where renames should be applied and so on.
        //                 
        //
        // In comparison to anonymous types, tuples have one special behavior. 
        // It is permitted for tuple literals to not have a natural type as long as there is a target type which determines the types of the fields.
        // As, such for the purpose of GetDeclaredSymbol, the type symbol that is returned for tuple literals has target-typed fields, 
        // but yet with the original names.
        //
        //                               GetDeclaredSymbol => Type: (string Alice, short Bob) 
        //                         ________ |__________
        //                         [                   ]
        // (string, short) tuple = (Alice: null, Bob: 2);
        //                         [           ]
        //                              \GetDeclaredSymbol => Field: (string Alice, short Bob).Alice
        //
        // In partiucular, the location of the field declaration is "Alice: null" and not the "string"
        //                 the location of the type is "(Alice: null, Bob: 2)" and not the "(string, short)"
        //
        // The reason for this behavior is that, even though there might not be other references to "Alice" field in the code, 
        // the name "Alice" itself evidently refers to something named "Alice" and should still work with
        // all the related APIs and services such as "Find all References", "Go to definition", "symbolic rename" etc... 
        // 
        //                         GetSymbolInfo => Field: (string Alice, short Bob).Alice 
        //                         __ |__
        //                         [     ]
        // (string, short) tuple = (Alice: null, Bob: 2);
        //

        /// <summary>
        /// Given a syntax node of anonymous object creation initializer, get the anonymous object property symbol.
        /// </summary>
        /// <param name="declaratorSyntax">The syntax node that declares a property.</param>
        /// <param name="cancellationToken">The cancellation token.</param>
        /// <returns>The symbol that was declared.</returns>
        public abstract IPropertySymbol GetDeclaredSymbol(AnonymousObjectMemberDeclaratorSyntax declaratorSyntax, CancellationToken cancellationToken = default(CancellationToken));

        /// <summary>
        /// Given a syntax node of anonymous object creation expression, get the anonymous object type symbol.
        /// </summary>
        /// <param name="declaratorSyntax">The syntax node that declares an anonymous object.</param>
        /// <param name="cancellationToken">The cancellation token.</param>
        /// <returns>The symbol that was declared.</returns>
        public abstract INamedTypeSymbol GetDeclaredSymbol(AnonymousObjectCreationExpressionSyntax declaratorSyntax, CancellationToken cancellationToken = default(CancellationToken));

        /// <summary>
        /// Given a syntax node of a tuple expression, get the tuple type symbol.
        /// </summary>
        /// <param name="declaratorSyntax">The tuple expression node.</param>
        /// <param name="cancellationToken">The cancellation token.</param>
        /// <returns>The symbol that was declared.</returns>
        public abstract INamedTypeSymbol GetDeclaredSymbol(TupleExpressionSyntax declaratorSyntax, CancellationToken cancellationToken = default(CancellationToken));

        /// <summary>
        /// Given a syntax node of an argument expression, get the declared symbol.
        /// </summary>
        /// <param name="declaratorSyntax">The argument syntax node.</param>
        /// <param name="cancellationToken">The cancellation token.</param>
        /// <returns>The symbol that was declared.</returns>
        /// <remarks>
        /// Generally ArgumentSyntax nodes do not declare symbols, except when used as arguments of a tuple literal.
        /// Example:  var x = (Alice: 1, Bob: 2);
        ///           ArgumentSyntax "Alice: 1" declares a tuple element field "(int Alice, int Bob).Alice"
        /// </remarks>
        public abstract ISymbol GetDeclaredSymbol(ArgumentSyntax declaratorSyntax, CancellationToken cancellationToken = default(CancellationToken));

        /// <summary>
        /// Given a syntax node that declares a property or member accessor, get the corresponding
        /// symbol.
        /// </summary>
        /// <param name="declarationSyntax">The syntax node that declares an accessor.</param>
        /// <param name="cancellationToken">The cancellation token.</param>
        /// <returns>The symbol that was declared.</returns>
        public abstract IMethodSymbol GetDeclaredSymbol(AccessorDeclarationSyntax declarationSyntax, CancellationToken cancellationToken = default(CancellationToken));

        /// <summary>
        /// Given a syntax node that declares an expression body, get the corresponding symbol.
        /// </summary>
        /// <param name="declarationSyntax">The syntax node that declares an expression body.</param>
        /// <param name="cancellationToken">The cancellation token.</param>
        /// <returns>The symbol that was declared.</returns>
        public abstract IMethodSymbol GetDeclaredSymbol(ArrowExpressionClauseSyntax declarationSyntax, CancellationToken cancellationToken = default(CancellationToken));

        /// <summary>
        /// Given a variable declarator syntax, get the corresponding symbol.
        /// </summary>
        /// <param name="declarationSyntax">The syntax node that declares a variable.</param>
        /// <param name="cancellationToken">The cancellation token.</param>
        /// <returns>The symbol that was declared.</returns>
        public abstract ISymbol GetDeclaredSymbol(VariableDeclaratorSyntax declarationSyntax, CancellationToken cancellationToken = default(CancellationToken));

        /// <summary>
        /// Given a variable designation syntax, get the corresponding symbol.
        /// </summary>
        /// <param name="declarationSyntax">The syntax node that declares a variable.</param>
        /// <param name="cancellationToken">The cancellation token.</param>
        /// <returns>The symbol that was declared.</returns>
        public abstract ISymbol GetDeclaredSymbol(SingleVariableDesignationSyntax declarationSyntax, CancellationToken cancellationToken = default(CancellationToken));

        /// <summary>
        /// Given a labeled statement syntax, get the corresponding label symbol.
        /// </summary>
        /// <param name="declarationSyntax">The syntax node of the labeled statement.</param>
        /// <param name="cancellationToken">The cancellation token.</param>
        /// <returns>The label symbol for that label.</returns>
        public abstract ILabelSymbol GetDeclaredSymbol(LabeledStatementSyntax declarationSyntax, CancellationToken cancellationToken = default(CancellationToken));

        /// <summary>
        /// Given a switch label syntax, get the corresponding label symbol.
        /// </summary>
        /// <param name="declarationSyntax">The syntax node of the switch label.</param>
        /// <param name="cancellationToken">The cancellation token.</param>
        /// <returns>The label symbol for that label.</returns>
        public abstract ILabelSymbol GetDeclaredSymbol(SwitchLabelSyntax declarationSyntax, CancellationToken cancellationToken = default(CancellationToken));

        /// <summary>
        /// Given a using declaration get the corresponding symbol for the using alias that was
        /// introduced.
        /// </summary>
        /// <param name="declarationSyntax"></param>
        /// <param name="cancellationToken">The cancellation token.</param>
        /// <returns>The alias symbol that was declared.</returns>
        /// <remarks>
        /// If the using directive is an error because it attempts to introduce an alias for which an existing alias was
        /// previously declared in the same scope, the result is a newly-constructed AliasSymbol (i.e. not one from the
        /// symbol table).
        /// </remarks>
        public abstract IAliasSymbol GetDeclaredSymbol(UsingDirectiveSyntax declarationSyntax, CancellationToken cancellationToken = default(CancellationToken));

        /// <summary>
        /// Given an extern alias declaration get the corresponding symbol for the alias that was introduced.
        /// </summary>
        /// <param name="declarationSyntax"></param>
        /// <param name="cancellationToken">The cancellation token.</param>
        /// <returns>The alias symbol that was declared, or null if a duplicate alias symbol was declared.</returns>
        public abstract IAliasSymbol GetDeclaredSymbol(ExternAliasDirectiveSyntax declarationSyntax, CancellationToken cancellationToken = default(CancellationToken));

        /// <summary>
        /// Given a parameter declaration syntax node, get the corresponding symbol.
        /// </summary>
        /// <param name="declarationSyntax">The syntax node that declares a parameter.</param>
        /// <param name="cancellationToken">The cancellation token.</param>
        /// <returns>The parameter that was declared.</returns>
        public abstract IParameterSymbol GetDeclaredSymbol(ParameterSyntax declarationSyntax, CancellationToken cancellationToken = default(CancellationToken));

        /// <summary>
        /// Given a base field declaration syntax, get the corresponding symbols.
        /// </summary>
        /// <param name="declarationSyntax">The syntax node that declares one or more fields or events.</param>
        /// <param name="cancellationToken">The cancellation token.</param>
        /// <returns>The symbols that were declared.</returns>
        internal abstract ImmutableArray<ISymbol> GetDeclaredSymbols(BaseFieldDeclarationSyntax declarationSyntax, CancellationToken cancellationToken = default(CancellationToken));

        protected ParameterSymbol GetParameterSymbol(
            ImmutableArray<ParameterSymbol> parameters,
            ParameterSyntax parameter,
            CancellationToken cancellationToken = default(CancellationToken))
        {
            foreach (var symbol in parameters)
            {
                cancellationToken.ThrowIfCancellationRequested();

                foreach (var location in symbol.Locations)
                {
                    cancellationToken.ThrowIfCancellationRequested();

                    if (location.SourceTree == this.SyntaxTree && parameter.Span.Contains(location.SourceSpan))
                    {
                        return symbol;
                    }
                }
            }

            return null;
        }

        /// <summary>
        /// Given a type parameter declaration (field or method), get the corresponding symbol
        /// </summary>
        /// <param name="cancellationToken">The cancellation token.</param>
        /// <param name="typeParameter"></param>
        public abstract ITypeParameterSymbol GetDeclaredSymbol(TypeParameterSyntax typeParameter, CancellationToken cancellationToken = default(CancellationToken));

        internal BinderFlags GetSemanticModelBinderFlags()
        {
            return this.IgnoresAccessibility
                ? BinderFlags.SemanticModel | BinderFlags.IgnoreAccessibility
                : BinderFlags.SemanticModel;
        }

        /// <summary>
        /// Given a foreach statement, get the symbol for the iteration variable
        /// </summary>
        /// <param name="cancellationToken">The cancellation token.</param>
        /// <param name="forEachStatement"></param>
        public ILocalSymbol GetDeclaredSymbol(ForEachStatementSyntax forEachStatement, CancellationToken cancellationToken = default(CancellationToken))
        {
            Binder enclosingBinder = this.GetEnclosingBinder(GetAdjustedNodePosition(forEachStatement));

            if (enclosingBinder == null)
            {
                return null;
            }

            Binder foreachBinder = enclosingBinder.GetBinder(forEachStatement);

            // Binder.GetBinder can fail in presence of syntax errors. 
            if (foreachBinder == null)
            {
                return null;
            }

            LocalSymbol local = foreachBinder.GetDeclaredLocalsForScope(forEachStatement).FirstOrDefault();
            return ((object)local != null && local.DeclarationKind == LocalDeclarationKind.ForEachIterationVariable)
                ? local
                : null;
        }

        /// <summary>
        /// Given a catch declaration, get the symbol for the exception variable
        /// </summary>
        /// <param name="cancellationToken">The cancellation token.</param>
        /// <param name="catchDeclaration"></param>
        public ILocalSymbol GetDeclaredSymbol(CatchDeclarationSyntax catchDeclaration, CancellationToken cancellationToken = default(CancellationToken))
        {
            CSharpSyntaxNode catchClause = catchDeclaration.Parent; //Syntax->Binder map is keyed on clause, not decl
            Debug.Assert(catchClause.Kind() == SyntaxKind.CatchClause);
            Binder enclosingBinder = this.GetEnclosingBinder(GetAdjustedNodePosition(catchClause));

            if (enclosingBinder == null)
            {
                return null;
            }

            Binder catchBinder = enclosingBinder.GetBinder(catchClause);

            // Binder.GetBinder can fail in presence of syntax errors. 
            if (catchBinder == null)
            {
                return null;
            }

            catchBinder = enclosingBinder.GetBinder(catchClause);
            LocalSymbol local = catchBinder.GetDeclaredLocalsForScope(catchClause).FirstOrDefault();
            return ((object)local != null && local.DeclarationKind == LocalDeclarationKind.CatchVariable)
                ? local
                : null;
        }

        public abstract IRangeVariableSymbol GetDeclaredSymbol(QueryClauseSyntax queryClause, CancellationToken cancellationToken = default(CancellationToken));

        /// <summary>
        /// Get the query range variable declared in a join into clause.
        /// </summary>
        public abstract IRangeVariableSymbol GetDeclaredSymbol(JoinIntoClauseSyntax node, CancellationToken cancellationToken = default(CancellationToken));

        /// <summary>
        /// Get the query range variable declared in a query continuation clause.
        /// </summary>
        public abstract IRangeVariableSymbol GetDeclaredSymbol(QueryContinuationSyntax node, CancellationToken cancellationToken = default(CancellationToken));

        // Get the symbols and possible method or property group associated with a bound node, as
        // they should be exposed through GetSemanticInfo.
        // NB: It is not safe to pass a null binderOpt during speculative binding.
        private ImmutableArray<Symbol> GetSemanticSymbols(BoundExpression boundNode,
            BoundNode boundNodeForSyntacticParent,
            Binder binderOpt,
            SymbolInfoOptions options,
            out bool isDynamic,
            out LookupResultKind resultKind,
            out ImmutableArray<Symbol> memberGroup)
        {
            memberGroup = ImmutableArray<Symbol>.Empty;
            ImmutableArray<Symbol> symbols = ImmutableArray<Symbol>.Empty;
            resultKind = LookupResultKind.Viable;
            isDynamic = false;

            switch (boundNode.Kind)
            {
                case BoundKind.MethodGroup:
                    symbols = GetMethodGroupSemanticSymbols((BoundMethodGroup)boundNode, boundNodeForSyntacticParent, binderOpt, out resultKind, out isDynamic, out memberGroup);
                    break;

                case BoundKind.PropertyGroup:
                    symbols = GetPropertyGroupSemanticSymbols((BoundPropertyGroup)boundNode, boundNodeForSyntacticParent, binderOpt, out resultKind, out memberGroup);
                    break;

                case BoundKind.BadExpression:
                    {
                        var expr = (BoundBadExpression)boundNode;
                        resultKind = expr.ResultKind;

                        if (expr.Syntax.Kind() == SyntaxKind.ObjectCreationExpression)
                        {
                            if (resultKind == LookupResultKind.NotCreatable)
                            {
                                return expr.Symbols;
                            }
                            else if (expr.Type.IsDelegateType())
                            {
                                resultKind = LookupResultKind.Empty;
                                return symbols;
                            }

                            memberGroup = expr.Symbols;
                        }

                        return expr.Symbols;
                    }

                case BoundKind.DelegateCreationExpression:
                    break;

                case BoundKind.TypeExpression:
                    {
                        var boundType = (BoundTypeExpression)boundNode;

                        // Watch out for not creatable types within object creation syntax
                        if (boundNodeForSyntacticParent != null &&
                           boundNodeForSyntacticParent.Syntax.Kind() == SyntaxKind.ObjectCreationExpression &&
                           ((ObjectCreationExpressionSyntax)boundNodeForSyntacticParent.Syntax).Type == boundType.Syntax &&
                           boundNodeForSyntacticParent.Kind == BoundKind.BadExpression &&
                           ((BoundBadExpression)boundNodeForSyntacticParent).ResultKind == LookupResultKind.NotCreatable)
                        {
                            resultKind = LookupResultKind.NotCreatable;
                        }

                        // could be a type or alias.
                        var typeSymbol = boundType.AliasOpt ?? (Symbol)boundType.Type;

                        var originalErrorType = typeSymbol.OriginalDefinition as ErrorTypeSymbol;
                        if ((object)originalErrorType != null)
                        {
                            resultKind = originalErrorType.ResultKind;
                            symbols = originalErrorType.CandidateSymbols;
                        }
                        else
                        {
                            symbols = ImmutableArray.Create<Symbol>(typeSymbol);
                        }
                    }
                    break;

                case BoundKind.TypeOrValueExpression:
                    {
                        // If we're seeing a node of this kind, then we failed to resolve the member access
                        // as either a type or a property/field/event/local/parameter.  In such cases,
                        // the second interpretation applies so just visit the node for that.
                        BoundExpression valueExpression = ((BoundTypeOrValueExpression)boundNode).Data.ValueExpression;
                        return GetSemanticSymbols(valueExpression, boundNodeForSyntacticParent, binderOpt, options, out isDynamic, out resultKind, out memberGroup);
                    }

                case BoundKind.Call:
                    {
                        // Either overload resolution succeeded for this call or it did not. If it
                        // did not succeed then we've stashed the original method symbols from the
                        // method group, and we should use those as the symbols displayed for the
                        // call. If it did succeed then we did not stash any symbols; just fall
                        // through to the default case.

                        var call = (BoundCall)boundNode;
                        if (call.OriginalMethodsOpt.IsDefault)
                        {
                            if ((object)call.Method != null)
                            {
                                symbols = CreateReducedExtensionMethodIfPossible(call);
                                resultKind = call.ResultKind;
                            }
                        }
                        else
                        {
                            symbols = StaticCast<Symbol>.From(CreateReducedExtensionMethodsFromOriginalsIfNecessary(call));
                            resultKind = call.ResultKind;
                        }
                    }
                    break;

                case BoundKind.IndexerAccess:
                    {
                        // As for BoundCall, pull out stashed candidates if overload resolution failed.

                        BoundIndexerAccess indexerAccess = (BoundIndexerAccess)boundNode;
                        Debug.Assert((object)indexerAccess.Indexer != null);

                        resultKind = indexerAccess.ResultKind;

                        ImmutableArray<PropertySymbol> originalIndexersOpt = indexerAccess.OriginalIndexersOpt;
                        symbols = originalIndexersOpt.IsDefault ? ImmutableArray.Create<Symbol>(indexerAccess.Indexer) : StaticCast<Symbol>.From(originalIndexersOpt);
                    }
                    break;

                case BoundKind.EventAssignmentOperator:
                    var eventAssignment = (BoundEventAssignmentOperator)boundNode;
                    isDynamic = eventAssignment.IsDynamic;
                    var eventSymbol = eventAssignment.Event;
                    var methodSymbol = eventAssignment.IsAddition ? eventSymbol.AddMethod : eventSymbol.RemoveMethod;
                    if ((object)methodSymbol == null)
                    {
                        symbols = ImmutableArray<Symbol>.Empty;
                        resultKind = LookupResultKind.Empty;
                    }
                    else
                    {
                        symbols = ImmutableArray.Create<Symbol>(methodSymbol);
                        resultKind = eventAssignment.ResultKind;
                    }
                    break;

                case BoundKind.Conversion:
                    var conversion = (BoundConversion)boundNode;
                    isDynamic = conversion.ConversionKind.IsDynamic();
                    if (!isDynamic)
                    {
                        if ((conversion.ConversionKind == ConversionKind.MethodGroup) && conversion.IsExtensionMethod)
                        {
                            var symbol = conversion.SymbolOpt;
                            Debug.Assert((object)symbol != null);
                            symbols = ImmutableArray.Create<Symbol>(ReducedExtensionMethodSymbol.Create(symbol));
                            resultKind = conversion.ResultKind;
                        }
                        else if (conversion.ConversionKind.IsUserDefinedConversion())
                        {
                            GetSymbolsAndResultKind(conversion, conversion.SymbolOpt, conversion.OriginalUserDefinedConversionsOpt, out symbols, out resultKind);
                        }
                        else
                        {
                            goto default;
                        }
                    }
                    break;

                case BoundKind.BinaryOperator:
                    GetSymbolsAndResultKind((BoundBinaryOperator)boundNode, out isDynamic, ref resultKind, ref symbols);
                    break;

                case BoundKind.UnaryOperator:
                    GetSymbolsAndResultKind((BoundUnaryOperator)boundNode, out isDynamic, ref resultKind, ref symbols);
                    break;

                case BoundKind.UserDefinedConditionalLogicalOperator:
                    var @operator = (BoundUserDefinedConditionalLogicalOperator)boundNode;
                    isDynamic = false;
                    GetSymbolsAndResultKind(@operator, @operator.LogicalOperator, @operator.OriginalUserDefinedOperatorsOpt, out symbols, out resultKind);
                    break;

                case BoundKind.CompoundAssignmentOperator:
                    GetSymbolsAndResultKind((BoundCompoundAssignmentOperator)boundNode, out isDynamic, ref resultKind, ref symbols);
                    break;

                case BoundKind.IncrementOperator:
                    GetSymbolsAndResultKind((BoundIncrementOperator)boundNode, out isDynamic, ref resultKind, ref symbols);
                    break;

                case BoundKind.AwaitExpression:
                    var await = (BoundAwaitExpression)boundNode;
                    isDynamic = await.IsDynamic;
                    // TODO:
                    goto default;

                case BoundKind.ConditionalOperator:
                    Debug.Assert((object)boundNode.ExpressionSymbol == null);
                    var conditional = (BoundConditionalOperator)boundNode;
                    isDynamic = conditional.IsDynamic;
                    goto default;

                case BoundKind.Attribute:
                    {
                        Debug.Assert(boundNodeForSyntacticParent == null);
                        var attribute = (BoundAttribute)boundNode;
                        resultKind = attribute.ResultKind;

                        // If attribute name bound to a single named type or an error type
                        // with a single named type candidate symbol, we will return constructors
                        // of the named type in the semantic info.
                        // Otherwise, we will return the error type candidate symbols.

                        var namedType = (NamedTypeSymbol)attribute.Type;
                        if (namedType.IsErrorType())
                        {
                            Debug.Assert(resultKind != LookupResultKind.Viable);
                            var errorType = (ErrorTypeSymbol)namedType;
                            var candidateSymbols = errorType.CandidateSymbols;

                            // If error type has a single named type candidate symbol, we want to 
                            // use that type for symbol info. 
                            if (candidateSymbols.Length == 1 && candidateSymbols[0] is NamedTypeSymbol)
                            {
                                namedType = (NamedTypeSymbol)candidateSymbols[0];
                            }
                            else
                            {
                                symbols = candidateSymbols;
                                break;
                            }
                        }

                        AdjustSymbolsForObjectCreation(attribute, namedType, attribute.Constructor, binderOpt, ref resultKind, ref symbols, ref memberGroup);
                    }
                    break;

                case BoundKind.QueryClause:
                    {
                        var query = (BoundQueryClause)boundNode;
                        var builder = ArrayBuilder<Symbol>.GetInstance();
                        if (query.Operation != null && (object)query.Operation.ExpressionSymbol != null) builder.Add(query.Operation.ExpressionSymbol);
                        if ((object)query.DefinedSymbol != null) builder.Add(query.DefinedSymbol);
                        if (query.Cast != null && (object)query.Cast.ExpressionSymbol != null) builder.Add(query.Cast.ExpressionSymbol);
                        symbols = builder.ToImmutableAndFree();
                    }
                    break;

                case BoundKind.DynamicInvocation:
                    Debug.Assert((object)boundNode.ExpressionSymbol == null);
                    var dynamicInvocation = (BoundDynamicInvocation)boundNode;
                    symbols = memberGroup = dynamicInvocation.ApplicableMethods.Cast<MethodSymbol, Symbol>();
                    isDynamic = true;
                    break;

                case BoundKind.DynamicCollectionElementInitializer:
                    Debug.Assert((object)boundNode.ExpressionSymbol == null);
                    var collectionInit = (BoundDynamicCollectionElementInitializer)boundNode;
                    symbols = memberGroup = collectionInit.ApplicableMethods.Cast<MethodSymbol, Symbol>();
                    isDynamic = true;
                    break;

                case BoundKind.DynamicIndexerAccess:
                    Debug.Assert((object)boundNode.ExpressionSymbol == null);
                    var dynamicIndexer = (BoundDynamicIndexerAccess)boundNode;
                    symbols = memberGroup = dynamicIndexer.ApplicableIndexers.Cast<PropertySymbol, Symbol>();
                    isDynamic = true;
                    break;

                case BoundKind.DynamicMemberAccess:
                    Debug.Assert((object)boundNode.ExpressionSymbol == null);
                    isDynamic = true;
                    break;

                case BoundKind.DynamicObjectCreationExpression:
                    var objectCreation = (BoundDynamicObjectCreationExpression)boundNode;
                    symbols = memberGroup = objectCreation.ApplicableMethods.Cast<MethodSymbol, Symbol>();
                    isDynamic = true;
                    break;

                case BoundKind.ObjectCreationExpression:
                    var boundObjectCreation = (BoundObjectCreationExpression)boundNode;

                    if ((object)boundObjectCreation.Constructor != null)
                    {
                        Debug.Assert(boundObjectCreation.ConstructorsGroup.Contains(boundObjectCreation.Constructor));
                        symbols = ImmutableArray.Create<Symbol>(boundObjectCreation.Constructor);
                    }
                    else if (boundObjectCreation.ConstructorsGroup.Length > 0)
                    {
                        symbols = StaticCast<Symbol>.From(boundObjectCreation.ConstructorsGroup);
                        resultKind = resultKind.WorseResultKind(LookupResultKind.OverloadResolutionFailure);
                    }

                    memberGroup = boundObjectCreation.ConstructorsGroup.Cast<MethodSymbol, Symbol>();
                    break;

                case BoundKind.ThisReference:
                case BoundKind.BaseReference:
                    {
                        Binder binder = binderOpt ?? GetEnclosingBinder(GetAdjustedNodePosition(boundNode.Syntax));
                        NamedTypeSymbol containingType = binder.ContainingType;
                        var containingMember = binder.ContainingMember();

                        var thisParam = GetThisParameter(boundNode.Type, containingType, containingMember, out resultKind);
                        symbols = thisParam != null ? ImmutableArray.Create<Symbol>(thisParam) : ImmutableArray<Symbol>.Empty;
                    }
                    break;

                default:
                    {
                        var symbol = boundNode.ExpressionSymbol;
                        if ((object)symbol != null)
                        {
                            symbols = ImmutableArray.Create(symbol);
                            resultKind = boundNode.ResultKind;
                        }
                    }
                    break;
            }

            if (boundNodeForSyntacticParent != null && (options & SymbolInfoOptions.PreferConstructorsToType) != 0)
            {
                // Adjust symbols to get the constructors if we're T in a "new T(...)".
                AdjustSymbolsForObjectCreation(boundNode, boundNodeForSyntacticParent, binderOpt, ref resultKind, ref symbols, ref memberGroup);
            }

            return symbols;
        }

        private static ParameterSymbol GetThisParameter(TypeSymbol typeOfThis, NamedTypeSymbol containingType, Symbol containingMember, out LookupResultKind resultKind)
        {
            if ((object)containingMember == null || (object)containingType == null)
            {
                // not in a member of a type (can happen when speculating)
                resultKind = LookupResultKind.NotReferencable;
                return new ThisParameterSymbol(containingMember as MethodSymbol, typeOfThis);
            }

            ParameterSymbol thisParam;

            switch (containingMember.Kind)
            {
                case SymbolKind.Method:
                case SymbolKind.Field:
                case SymbolKind.Property:
                    if (containingMember.IsStatic)
                    {
                        // in a static member
                        resultKind = LookupResultKind.StaticInstanceMismatch;
                        thisParam = new ThisParameterSymbol(containingMember as MethodSymbol, containingType);
                    }
                    else
                    {
                        if ((object)typeOfThis == ErrorTypeSymbol.UnknownResultType)
                        {
                            // in an instance member, but binder considered this/base unreferenceable
                            thisParam = new ThisParameterSymbol(containingMember as MethodSymbol, containingType);
                            resultKind = LookupResultKind.NotReferencable;
                        }
                        else
                        {
                            switch (containingMember.Kind)
                            {
                                case SymbolKind.Method:
                                    resultKind = LookupResultKind.Viable;
                                    thisParam = containingMember.EnclosingThisSymbol();
                                    break;

                                // Fields and properties can't access 'this' since
                                // initializers are run in the constructor    
                                case SymbolKind.Field:
                                case SymbolKind.Property:
                                    resultKind = LookupResultKind.NotReferencable;
                                    thisParam = containingMember.EnclosingThisSymbol() ?? new ThisParameterSymbol(null, containingType);
                                    break;

                                default:
                                    throw ExceptionUtilities.UnexpectedValue(containingMember.Kind);
                            }
                        }
                    }
                    break;

                default:
                    thisParam = new ThisParameterSymbol(containingMember as MethodSymbol, typeOfThis);
                    resultKind = LookupResultKind.NotReferencable;
                    break;
            }

            return thisParam;
        }

        private static void GetSymbolsAndResultKind(BoundUnaryOperator unaryOperator, out bool isDynamic, ref LookupResultKind resultKind, ref ImmutableArray<Symbol> symbols)
        {
            UnaryOperatorKind operandType = unaryOperator.OperatorKind.OperandTypes();
            isDynamic = unaryOperator.OperatorKind.IsDynamic();

            if (operandType == 0 || operandType == UnaryOperatorKind.UserDefined || unaryOperator.ResultKind != LookupResultKind.Viable)
            {
                if (!isDynamic)
                {
                    GetSymbolsAndResultKind(unaryOperator, unaryOperator.MethodOpt, unaryOperator.OriginalUserDefinedOperatorsOpt, out symbols, out resultKind);
                }
            }
            else
            {
                Debug.Assert((object)unaryOperator.MethodOpt == null && unaryOperator.OriginalUserDefinedOperatorsOpt.IsDefaultOrEmpty);
                UnaryOperatorKind op = unaryOperator.OperatorKind.Operator();
                symbols = ImmutableArray.Create<Symbol>(new SynthesizedIntrinsicOperatorSymbol(unaryOperator.Operand.Type.StrippedType(),
                                                                                                 OperatorFacts.UnaryOperatorNameFromOperatorKind(op),
                                                                                                 unaryOperator.Type.StrippedType(),
                                                                                                 unaryOperator.OperatorKind.IsChecked()));
                resultKind = unaryOperator.ResultKind;
            }
        }

        private static void GetSymbolsAndResultKind(BoundIncrementOperator increment, out bool isDynamic, ref LookupResultKind resultKind, ref ImmutableArray<Symbol> symbols)
        {
            UnaryOperatorKind operandType = increment.OperatorKind.OperandTypes();
            isDynamic = increment.OperatorKind.IsDynamic();

            if (operandType == 0 || operandType == UnaryOperatorKind.UserDefined || increment.ResultKind != LookupResultKind.Viable)
            {
                if (!isDynamic)
                {
                    GetSymbolsAndResultKind(increment, increment.MethodOpt, increment.OriginalUserDefinedOperatorsOpt, out symbols, out resultKind);
                }
            }
            else
            {
                Debug.Assert((object)increment.MethodOpt == null && increment.OriginalUserDefinedOperatorsOpt.IsDefaultOrEmpty);
                UnaryOperatorKind op = increment.OperatorKind.Operator();
                symbols = ImmutableArray.Create<Symbol>(new SynthesizedIntrinsicOperatorSymbol(increment.Operand.Type.StrippedType(),
                                                                                                 OperatorFacts.UnaryOperatorNameFromOperatorKind(op),
                                                                                                 increment.Type.StrippedType(),
                                                                                                 increment.OperatorKind.IsChecked()));
                resultKind = increment.ResultKind;
            }
        }

        private static void GetSymbolsAndResultKind(BoundBinaryOperator binaryOperator, out bool isDynamic, ref LookupResultKind resultKind, ref ImmutableArray<Symbol> symbols)
        {
            BinaryOperatorKind operandType = binaryOperator.OperatorKind.OperandTypes();
            BinaryOperatorKind op = binaryOperator.OperatorKind.Operator();
            isDynamic = binaryOperator.OperatorKind.IsDynamic();

            if (operandType == 0 || operandType == BinaryOperatorKind.UserDefined || binaryOperator.ResultKind != LookupResultKind.Viable || binaryOperator.OperatorKind.IsLogical())
            {
                if (!isDynamic)
                {
                    GetSymbolsAndResultKind(binaryOperator, binaryOperator.MethodOpt, binaryOperator.OriginalUserDefinedOperatorsOpt, out symbols, out resultKind);
                }
            }
            else
            {
                Debug.Assert((object)binaryOperator.MethodOpt == null && binaryOperator.OriginalUserDefinedOperatorsOpt.IsDefaultOrEmpty);

                if (!isDynamic &&
                    (op == BinaryOperatorKind.Equal || op == BinaryOperatorKind.NotEqual) &&
                    ((binaryOperator.Left.IsLiteralNull() && binaryOperator.Right.Type.IsNullableType()) ||
                     (binaryOperator.Right.IsLiteralNull() && binaryOperator.Left.Type.IsNullableType())) &&
                    binaryOperator.Type.SpecialType == SpecialType.System_Boolean)
                {
                    // Comparison of a nullable type with null, return corresponding operator for Object.
                    var objectType = binaryOperator.Type.ContainingAssembly.GetSpecialType(SpecialType.System_Object);

                    symbols = ImmutableArray.Create<Symbol>(new SynthesizedIntrinsicOperatorSymbol(objectType,
                                                                                             OperatorFacts.BinaryOperatorNameFromOperatorKind(op),
                                                                                             objectType,
                                                                                             binaryOperator.Type,
                                                                                             binaryOperator.OperatorKind.IsChecked()));
                }
                else
                {
                    symbols = ImmutableArray.Create(GetIntrinsicOperatorSymbol(op, isDynamic,
                                                                             binaryOperator.Left.Type,
                                                                             binaryOperator.Right.Type,
                                                                             binaryOperator.Type,
                                                                             binaryOperator.OperatorKind.IsChecked()));
                }

                resultKind = binaryOperator.ResultKind;
            }
        }

        private static Symbol GetIntrinsicOperatorSymbol(BinaryOperatorKind op, bool isDynamic, TypeSymbol leftType, TypeSymbol rightType, TypeSymbol returnType, bool isChecked)
        {
            if (!isDynamic)
            {
                leftType = leftType.StrippedType();
                rightType = rightType.StrippedType();
                returnType = returnType.StrippedType();
            }
            else
            {
                Debug.Assert(returnType.IsDynamic());

                if ((object)leftType == null)
                {
                    Debug.Assert(rightType.IsDynamic());
                    leftType = rightType;
                }
                else if ((object)rightType == null)
                {
                    Debug.Assert(leftType.IsDynamic());
                    rightType = leftType;
                }
            }
            return new SynthesizedIntrinsicOperatorSymbol(leftType,
                                                          OperatorFacts.BinaryOperatorNameFromOperatorKind(op),
                                                          rightType,
                                                          returnType,
                                                          isChecked);
        }

        private static void GetSymbolsAndResultKind(BoundCompoundAssignmentOperator compoundAssignment, out bool isDynamic, ref LookupResultKind resultKind, ref ImmutableArray<Symbol> symbols)
        {
            BinaryOperatorKind operandType = compoundAssignment.Operator.Kind.OperandTypes();
            BinaryOperatorKind op = compoundAssignment.Operator.Kind.Operator();
            isDynamic = compoundAssignment.Operator.Kind.IsDynamic();

            if (operandType == 0 || operandType == BinaryOperatorKind.UserDefined || compoundAssignment.ResultKind != LookupResultKind.Viable)
            {
                if (!isDynamic)
                {
                    GetSymbolsAndResultKind(compoundAssignment, compoundAssignment.Operator.Method, compoundAssignment.OriginalUserDefinedOperatorsOpt, out symbols, out resultKind);
                }
            }
            else
            {
                Debug.Assert((object)compoundAssignment.Operator.Method == null && compoundAssignment.OriginalUserDefinedOperatorsOpt.IsDefaultOrEmpty);

                symbols = ImmutableArray.Create(GetIntrinsicOperatorSymbol(op, isDynamic,
                                                                             compoundAssignment.Operator.LeftType,
                                                                             compoundAssignment.Operator.RightType,
                                                                             compoundAssignment.Operator.ReturnType,
                                                                             compoundAssignment.Operator.Kind.IsChecked()));
                resultKind = compoundAssignment.ResultKind;
            }
        }

        private static void GetSymbolsAndResultKind(BoundExpression node, Symbol symbolOpt, ImmutableArray<MethodSymbol> originalCandidates, out ImmutableArray<Symbol> symbols, out LookupResultKind resultKind)
        {
            if (!ReferenceEquals(symbolOpt, null))
            {
                symbols = ImmutableArray.Create(symbolOpt);
                resultKind = node.ResultKind;
            }
            else if (!originalCandidates.IsDefault)
            {
                symbols = StaticCast<Symbol>.From(originalCandidates);
                resultKind = node.ResultKind;
            }
            else
            {
                symbols = ImmutableArray<Symbol>.Empty;
                resultKind = LookupResultKind.Empty;
            }
        }

        // In cases where we are binding C in "[C(...)]", the bound nodes return the symbol for the type. However, we've
        // decided that we want this case to return the constructor of the type instead. This affects attributes. 
        // This method checks for this situation and adjusts the syntax and method or property group.
        private void AdjustSymbolsForObjectCreation(BoundExpression boundNode,
                                                    BoundNode boundNodeForSyntacticParent,
                                                    Binder binderOpt,
                                                    ref LookupResultKind resultKind,
                                                    ref ImmutableArray<Symbol> symbols,
                                                    ref ImmutableArray<Symbol> memberGroup)
        {
            NamedTypeSymbol typeSymbol = null;
            MethodSymbol constructor = null;

            // Check if boundNode.Syntax is the type-name child of an Attribute.
            SyntaxNode parentSyntax = boundNodeForSyntacticParent.Syntax;
            if (parentSyntax != null &&
                parentSyntax == boundNode.Syntax.Parent &&
                parentSyntax.Kind() == SyntaxKind.Attribute && ((AttributeSyntax)parentSyntax).Name == boundNode.Syntax)
            {
                var unwrappedSymbols = UnwrapAliases(symbols);

                switch (boundNodeForSyntacticParent.Kind)
                {
                    case BoundKind.Attribute:
                        BoundAttribute boundAttribute = (BoundAttribute)boundNodeForSyntacticParent;

                        if (unwrappedSymbols.Length == 1 && unwrappedSymbols[0].Kind == SymbolKind.NamedType)
                        {
                            Debug.Assert(resultKind != LookupResultKind.Viable || unwrappedSymbols[0] == boundAttribute.Type.GetNonErrorGuess());

                            typeSymbol = (NamedTypeSymbol)unwrappedSymbols[0];
                            constructor = boundAttribute.Constructor;
                            resultKind = resultKind.WorseResultKind(boundAttribute.ResultKind);
                        }
                        break;

                    case BoundKind.BadExpression:
                        BoundBadExpression boundBadExpression = (BoundBadExpression)boundNodeForSyntacticParent;
                        if (unwrappedSymbols.Length == 1)
                        {
                            resultKind = resultKind.WorseResultKind(boundBadExpression.ResultKind);
                            typeSymbol = unwrappedSymbols[0] as NamedTypeSymbol;
                        }
                        break;

                    default:
                        throw ExceptionUtilities.UnexpectedValue(boundNodeForSyntacticParent.Kind);
                }

                AdjustSymbolsForObjectCreation(boundNode, typeSymbol, constructor, binderOpt, ref resultKind, ref symbols, ref memberGroup);
            }
        }

        private void AdjustSymbolsForObjectCreation(
            BoundNode lowestBoundNode,
            NamedTypeSymbol typeSymbolOpt,
            MethodSymbol constructorOpt,
            Binder binderOpt,
            ref LookupResultKind resultKind,
            ref ImmutableArray<Symbol> symbols,
            ref ImmutableArray<Symbol> memberGroup)
        {
            Debug.Assert(lowestBoundNode != null);
            Debug.Assert(binderOpt != null || IsInTree(lowestBoundNode.Syntax));

            if ((object)typeSymbolOpt != null)
            {
                Debug.Assert(lowestBoundNode.Syntax != null);

                // Filter typeSymbol's instance constructors by accessibility.
                // If all the instance constructors are inaccessible, we retain
                // all of them for correct semantic info.
                Binder binder = binderOpt ?? GetEnclosingBinder(GetAdjustedNodePosition(lowestBoundNode.Syntax));
                ImmutableArray<MethodSymbol> candidateConstructors;

                if (binder != null)
                {
                    var instanceConstructors = typeSymbolOpt.IsInterfaceType() && (object)typeSymbolOpt.ComImportCoClass != null ?
                        typeSymbolOpt.ComImportCoClass.InstanceConstructors :
                        typeSymbolOpt.InstanceConstructors;

                    HashSet<DiagnosticInfo> useSiteDiagnostics = null;
                    candidateConstructors = binder.FilterInaccessibleConstructors(instanceConstructors, allowProtectedConstructorsOfBaseType: false, useSiteDiagnostics: ref useSiteDiagnostics);

                    if ((object)constructorOpt == null ? !candidateConstructors.Any() : !candidateConstructors.Contains(constructorOpt))
                    {
                        // All instance constructors are inaccessible or if the specified constructor
                        // isn't a candidate, then we retain all of them for correct semantic info.
                        Debug.Assert(resultKind != LookupResultKind.Viable);
                        candidateConstructors = instanceConstructors;
                    }
                }
                else
                {
                    candidateConstructors = ImmutableArray<MethodSymbol>.Empty;
                }

                if ((object)constructorOpt != null)
                {
                    Debug.Assert(candidateConstructors.Contains(constructorOpt));
                    symbols = ImmutableArray.Create<Symbol>(constructorOpt);
                }
                else if (candidateConstructors.Length > 0)
                {
                    symbols = StaticCast<Symbol>.From(candidateConstructors);
                    Debug.Assert(resultKind != LookupResultKind.Viable);
                    resultKind = resultKind.WorseResultKind(LookupResultKind.OverloadResolutionFailure);
                }

                memberGroup = candidateConstructors.Cast<MethodSymbol, Symbol>();
            }
        }

        /// <summary>
        /// Returns a list of accessible, non-hidden indexers that could be invoked with the given expression
        /// as a receiver.
        /// </summary>
        /// <remarks>
        /// If the given expression is an indexer access, then this method will return the list of indexers
        /// that could be invoked on the result, not the list of indexers that were considered.
        /// </remarks>
        private ImmutableArray<PropertySymbol> GetIndexerGroupSemanticSymbols(BoundExpression boundNode, Binder binderOpt)
        {
            Debug.Assert(binderOpt != null || IsInTree(boundNode.Syntax));

            TypeSymbol type = boundNode.Type;

            if (ReferenceEquals(type, null) || type.IsStatic)
            {
                return ImmutableArray<PropertySymbol>.Empty;
            }

            Binder binder = binderOpt ?? GetEnclosingBinder(GetAdjustedNodePosition(boundNode.Syntax));
            ArrayBuilder<Symbol> symbols = ArrayBuilder<Symbol>.GetInstance();
            AppendSymbolsWithNameAndArity(symbols, WellKnownMemberNames.Indexer, 0, binder, type, LookupOptions.MustBeInstance);

            if (symbols.Count == 0)
            {
                symbols.Free();
                return ImmutableArray<PropertySymbol>.Empty;
            }

            return FilterOverriddenOrHiddenIndexers(symbols.ToImmutableAndFree());
        }

        private static ImmutableArray<PropertySymbol> FilterOverriddenOrHiddenIndexers(ImmutableArray<Symbol> symbols)
        {
            PooledHashSet<Symbol> hiddenSymbols = null;
            foreach (Symbol symbol in symbols)
            {
                Debug.Assert(symbol.IsIndexer(), "Only indexers can have name " + WellKnownMemberNames.Indexer);

                PropertySymbol indexer = (PropertySymbol)symbol;
                OverriddenOrHiddenMembersResult overriddenOrHiddenMembers = indexer.OverriddenOrHiddenMembers;

                foreach (Symbol overridden in overriddenOrHiddenMembers.OverriddenMembers)
                {
                    if (hiddenSymbols == null)
                    {
                        hiddenSymbols = PooledHashSet<Symbol>.GetInstance();
                    }
                    hiddenSymbols.Add(overridden);
                }

                // Don't worry about RuntimeOverriddenMembers - this check is for the API, which
                // should reflect the C# semantics.

                foreach (Symbol hidden in overriddenOrHiddenMembers.HiddenMembers)
                {
                    if (hiddenSymbols == null)
                    {
                        hiddenSymbols = PooledHashSet<Symbol>.GetInstance();
                    }
                    hiddenSymbols.Add(hidden);
                }
            }

            ArrayBuilder<PropertySymbol> builder = ArrayBuilder<PropertySymbol>.GetInstance();

            foreach (PropertySymbol indexer in symbols)
            {
                if (hiddenSymbols == null || !hiddenSymbols.Contains(indexer))
                {
                    builder.Add(indexer);
                }
            }

            hiddenSymbols?.Free();
            return builder.ToImmutableAndFree();
        }

        /// <remarks>
        /// The method group can contain "duplicate" symbols that we do not want to display in the IDE analysis.
        ///
        /// For example, there could be an overriding virtual method and the method it overrides both in
        /// the method group. This, strictly speaking, is a violation of the C# specification because we are
        /// supposed to strip out overriding methods from the method group before overload resolution; overload
        /// resolution is supposed to treat overridden methods as being methods of the less derived type. However,
        /// in the IDE we want to display information about the overriding method, not the overridden method, and
        /// therefore we leave both in the method group. The overload resolution algorithm has been written
        /// to handle this departure from the specification.
        ///
        /// Similarly, we might have two methods in the method group where one is a "new" method that hides 
        /// another. Again, in overload resolution this would be handled by the rule that says that methods
        /// declared on more derived types take priority over methods declared on less derived types. Both
        /// will be in the method group, but in the IDE we want to only display information about the 
        /// hiding method, not the hidden method.
        ///
        /// We can also have "diamond" inheritance of interfaces leading to multiple copies of the same
        /// method ending up in the method group:
        /// 
        /// interface IB { void M(); }
        /// interface IL : IB {}
        /// interface IR : IB {}
        /// interface ID : IL, IR {}
        /// ...
        /// id.M();
        ///
        /// We only want to display one symbol in the IDE, even if the member lookup algorithm is unsophisticated
        /// and puts IB.M in the member group twice. (Again, this is a mild spec violation since a method group
        /// is supposed to be a set, without duplicates.)
        ///
        /// Finally, the interaction of multiple inheritance of interfaces and hiding can lead to some subtle
        /// situations. Suppose we make a slight modification to the scenario above:
        ///
        /// interface IL : IB { new void M(); } 
        ///
        /// Again, we only want to display one symbol in the method group. The fact that there is a "path"
        /// to IB.M from ID via IR is irrelevant; if the symbol IB.M is hidden by IL.M then it is hidden
        /// in ID, period.
        /// </remarks>
        private static ImmutableArray<MethodSymbol> FilterOverriddenOrHiddenMethods(ImmutableArray<MethodSymbol> methods)
        {
            // Optimization, not required for correctness.
            if (methods.Length <= 1)
            {
                return methods;
            }

            HashSet<Symbol> hiddenSymbols = new HashSet<Symbol>();
            foreach (MethodSymbol method in methods)
            {
                OverriddenOrHiddenMembersResult overriddenOrHiddenMembers = method.OverriddenOrHiddenMembers;

                foreach (Symbol overridden in overriddenOrHiddenMembers.OverriddenMembers)
                {
                    hiddenSymbols.Add(overridden);
                }

                // Don't worry about RuntimeOverriddenMembers - this check is for the API, which
                // should reflect the C# semantics.

                foreach (Symbol hidden in overriddenOrHiddenMembers.HiddenMembers)
                {
                    hiddenSymbols.Add(hidden);
                }
            }

            return methods.WhereAsArray(m => !hiddenSymbols.Contains(m));
        }

        // Get the symbols and possible method group associated with a method group bound node, as
        // they should be exposed through GetSemanticInfo.
        // NB: It is not safe to pass a null binderOpt during speculative binding.
        // 
        // If the parent node of the method group syntax node provides information (such as arguments) 
        // that allows us to return more specific symbols (a specific overload or applicable candidates)
        // we return these. The complete set of symbols of the method group is then returned in methodGroup parameter.
        private ImmutableArray<Symbol> GetMethodGroupSemanticSymbols(
            BoundMethodGroup boundNode,
            BoundNode boundNodeForSyntacticParent,
            Binder binderOpt,
            out LookupResultKind resultKind,
            out bool isDynamic,
            out ImmutableArray<Symbol> methodGroup)
        {
            Debug.Assert(binderOpt != null || IsInTree(boundNode.Syntax));

            ImmutableArray<Symbol> symbols = ImmutableArray<Symbol>.Empty;

            resultKind = boundNode.ResultKind;
            if (resultKind == LookupResultKind.Empty)
            {
                resultKind = LookupResultKind.Viable;
            }

            isDynamic = false;

            // The method group needs filtering.
            Binder binder = binderOpt ?? GetEnclosingBinder(GetAdjustedNodePosition(boundNode.Syntax));
            methodGroup = GetReducedAndFilteredMethodGroupSymbols(binder, boundNode).Cast<MethodSymbol, Symbol>();

            // We want to get the actual node chosen by overload resolution, if possible. 
            if (boundNodeForSyntacticParent != null)
            {
                switch (boundNodeForSyntacticParent.Kind)
                {
                    case BoundKind.Call:
                        // If we are looking for info on M in M(args), we want the symbol that overload resolution
                        // chose for M.
                        var call = (BoundCall)boundNodeForSyntacticParent;
                        InvocationExpressionSyntax invocation = call.Syntax as InvocationExpressionSyntax;
                        if (invocation != null && invocation.Expression.SkipParens() == boundNode.Syntax.SkipParens() && (object)call.Method != null)
                        {
                            if (call.OriginalMethodsOpt.IsDefault)
                            {
                                // Overload resolution succeeded.
                                symbols = CreateReducedExtensionMethodIfPossible(call);
                                resultKind = LookupResultKind.Viable;
                            }
                            else
                            {
                                resultKind = call.ResultKind.WorseResultKind(LookupResultKind.OverloadResolutionFailure);
                                symbols = StaticCast<Symbol>.From(CreateReducedExtensionMethodsFromOriginalsIfNecessary(call));
                            }
                        }
                        break;

                    case BoundKind.DelegateCreationExpression:
                        // If we are looking for info on "M" in "new Action(M)" 
                        // we want to get the symbol that overload resolution chose for M, not the whole method group M.
                        var delegateCreation = (BoundDelegateCreationExpression)boundNodeForSyntacticParent;
                        if (delegateCreation.Argument == boundNode && (object)delegateCreation.MethodOpt != null)
                        {
                            symbols = CreateReducedExtensionMethodIfPossible(delegateCreation, boundNode.ReceiverOpt);
                        }
                        break;

                    case BoundKind.Conversion:
                        // If we are looking for info on "M" in "(Action)M" 
                        // we want to get the symbol that overload resolution chose for M, not the whole method group M.
                        var conversion = (BoundConversion)boundNodeForSyntacticParent;

                        var method = conversion.SymbolOpt;
                        if ((object)method != null)
                        {
                            Debug.Assert(conversion.ConversionKind == ConversionKind.MethodGroup);

                            if (conversion.IsExtensionMethod)
                            {
                                method = ReducedExtensionMethodSymbol.Create(method);
                            }

                            symbols = ImmutableArray.Create((Symbol)method);
                            resultKind = conversion.ResultKind;
                        }
                        else
                        {
                            goto default;
                        }

                        break;

                    case BoundKind.DynamicInvocation:
                        var dynamicInvocation = (BoundDynamicInvocation)boundNodeForSyntacticParent;
                        symbols = dynamicInvocation.ApplicableMethods.Cast<MethodSymbol, Symbol>();
                        isDynamic = true;
                        break;

                    case BoundKind.BadExpression:
                        // If the bad expression has symbol(s) from this method group, it better indicates any problems.
                        ImmutableArray<Symbol> myMethodGroup = methodGroup;

                        symbols = ((BoundBadExpression)boundNodeForSyntacticParent).Symbols.WhereAsArray(sym => myMethodGroup.Contains(sym));
                        if (symbols.Any())
                        {
                            resultKind = ((BoundBadExpression)boundNodeForSyntacticParent).ResultKind;
                        }
                        break;

                    case BoundKind.NameOfOperator:
                        symbols = methodGroup;
                        resultKind = resultKind.WorseResultKind(LookupResultKind.MemberGroup);
                        break;

                    default:
                        symbols = methodGroup;
                        if (symbols.Length > 0)
                        {
                            resultKind = resultKind.WorseResultKind(LookupResultKind.OverloadResolutionFailure);
                        }
                        break;
                }
            }
            else if (methodGroup.Length == 1 && !boundNode.HasAnyErrors)
            {
                // During speculative binding, there won't be a parent bound node. The parent bound
                // node may also be absent if the syntactic parent has errors or if one is simply
                // not specified (see SemanticModel.GetSymbolInfoForNode). However, if there's exactly
                // one candidate, then we should probably succeed.

                symbols = methodGroup;
                if (symbols.Length > 0)
                {
                    resultKind = resultKind.WorseResultKind(LookupResultKind.OverloadResolutionFailure);
                }
            }

            if (!symbols.Any())
            {
                // If we didn't find a better set of symbols, then assume this is a method group that didn't
                // get resolved. Return all members of the method group, with a resultKind of OverloadResolutionFailure
                // (unless the method group already has a worse result kind).
                symbols = methodGroup;
                if (!isDynamic && resultKind > LookupResultKind.OverloadResolutionFailure)
                {
                    resultKind = LookupResultKind.OverloadResolutionFailure;
                }
            }

            return symbols;
        }

        // NB: It is not safe to pass a null binderOpt during speculative binding.
        private ImmutableArray<Symbol> GetPropertyGroupSemanticSymbols(
            BoundPropertyGroup boundNode,
            BoundNode boundNodeForSyntacticParent,
            Binder binderOpt,
            out LookupResultKind resultKind,
            out ImmutableArray<Symbol> propertyGroup)
        {
            Debug.Assert(binderOpt != null || IsInTree(boundNode.Syntax));

            ImmutableArray<Symbol> symbols = ImmutableArray<Symbol>.Empty;

            resultKind = boundNode.ResultKind;
            if (resultKind == LookupResultKind.Empty)
            {
                resultKind = LookupResultKind.Viable;
            }

            // The property group needs filtering.
            propertyGroup = boundNode.Properties.Cast<PropertySymbol, Symbol>();

            // We want to get the actual node chosen by overload resolution, if possible. 
            if (boundNodeForSyntacticParent != null)
            {
                switch (boundNodeForSyntacticParent.Kind)
                {
                    case BoundKind.IndexerAccess:
                        // If we are looking for info on P in P[args], we want the symbol that overload resolution
                        // chose for P.
                        var indexer = (BoundIndexerAccess)boundNodeForSyntacticParent;
                        var elementAccess = indexer.Syntax as ElementAccessExpressionSyntax;
                        if (elementAccess != null && elementAccess.Expression == boundNode.Syntax && (object)indexer.Indexer != null)
                        {
                            if (indexer.OriginalIndexersOpt.IsDefault)
                            {
                                // Overload resolution succeeded.
                                symbols = ImmutableArray.Create<Symbol>(indexer.Indexer);
                                resultKind = LookupResultKind.Viable;
                            }
                            else
                            {
                                resultKind = indexer.ResultKind.WorseResultKind(LookupResultKind.OverloadResolutionFailure);
                                symbols = StaticCast<Symbol>.From(indexer.OriginalIndexersOpt);
                            }
                        }
                        break;

                    case BoundKind.BadExpression:
                        // If the bad expression has symbol(s) from this property group, it better indicates any problems.
                        ImmutableArray<Symbol> myPropertyGroup = propertyGroup;

                        symbols = ((BoundBadExpression)boundNodeForSyntacticParent).Symbols.WhereAsArray(sym => myPropertyGroup.Contains(sym));
                        if (symbols.Any())
                        {
                            resultKind = ((BoundBadExpression)boundNodeForSyntacticParent).ResultKind;
                        }
                        break;
                }
            }
            else if (propertyGroup.Length == 1 && !boundNode.HasAnyErrors)
            {
                // During speculative binding, there won't be a parent bound node. The parent bound
                // node may also be absent if the syntactic parent has errors or if one is simply
                // not specified (see SemanticModel.GetSymbolInfoForNode). However, if there's exactly
                // one candidate, then we should probably succeed.

                // If we're speculatively binding and there's exactly one candidate, then we should probably succeed.
                symbols = propertyGroup;
            }

            if (!symbols.Any())
            {
                // If we didn't find a better set of symbols, then assume this is a property group that didn't
                // get resolved. Return all members of the property group, with a resultKind of OverloadResolutionFailure
                // (unless the property group already has a worse result kind).
                symbols = propertyGroup;
                if (resultKind > LookupResultKind.OverloadResolutionFailure)
                {
                    resultKind = LookupResultKind.OverloadResolutionFailure;
                }
            }

            return symbols;
        }

        /// <summary>
        /// Get the semantic info of a named argument in an invocation-like expression.
        /// </summary>
        private SymbolInfo GetNamedArgumentSymbolInfo(IdentifierNameSyntax identifierNameSyntax, CancellationToken cancellationToken)
        {
            Debug.Assert(SyntaxFacts.IsNamedArgumentName(identifierNameSyntax));

            // Argument names do not have bound nodes associated with them, so we cannot use the usual
            // GetSymbolInfo mechanism. Instead, we just do the following:
            //   1. Find the containing invocation.
            //   2. Call GetSymbolInfo on that.
            //   3. For each method or indexer in the return semantic info, find the argument
            //      with the given name (if any).
            //   4. Use the ResultKind in that semantic info and any symbols to create the semantic info
            //      for the named argument.
            //   5. Type is always null, as is constant value.

            string argumentName = identifierNameSyntax.Identifier.ValueText;
            if (argumentName.Length == 0)
                return SymbolInfo.None;    // missing name.

            // argument could be an argument of a tuple expression
            // var x = (Identifier: 1, AnotherIdentifier: 2);
            var parent3 = identifierNameSyntax.Parent.Parent.Parent;
            if (parent3.IsKind(SyntaxKind.TupleExpression))
            {
                var tupleArgument = (ArgumentSyntax)identifierNameSyntax.Parent.Parent;
                var tupleElement = GetDeclaredSymbol(tupleArgument, cancellationToken);
                return (object)tupleElement == null ? SymbolInfo.None : new SymbolInfo(tupleElement, ImmutableArray<ISymbol>.Empty, CandidateReason.None);
            }

            CSharpSyntaxNode containingInvocation = parent3.Parent;
            SymbolInfo containingInvocationInfo = GetSymbolInfoWorker(containingInvocation, SymbolInfoOptions.PreferConstructorsToType | SymbolInfoOptions.ResolveAliases, cancellationToken);


            if ((object)containingInvocationInfo.Symbol != null)
            {
                ParameterSymbol param = FindNamedParameter(((Symbol)containingInvocationInfo.Symbol).GetParameters(), argumentName);
                return (object)param == null ? SymbolInfo.None : new SymbolInfo(param, ImmutableArray<ISymbol>.Empty, CandidateReason.None);
            }
            else
            {
                ArrayBuilder<Symbol> symbols = ArrayBuilder<Symbol>.GetInstance();

                foreach (Symbol invocationSym in containingInvocationInfo.CandidateSymbols)
                {
                    switch (invocationSym.Kind)
                    {
                        case SymbolKind.Method:
                        case SymbolKind.Property:
                            break; // Could have parameters.
                        default:
                            continue; // Definitely doesn't have parameters.
                    }
                    ParameterSymbol param = FindNamedParameter(invocationSym.GetParameters(), argumentName);
                    if ((object)param != null)
                    {
                        symbols.Add(param);
                    }
                }

                if (symbols.Count == 0)
                {
                    symbols.Free();
                    return SymbolInfo.None;
                }
                else
                {
                    return new SymbolInfo(null, StaticCast<ISymbol>.From(symbols.ToImmutableAndFree()), containingInvocationInfo.CandidateReason);
                }
            }
        }

        /// <summary>
        /// Find the first parameter named "argumentName".
        /// </summary>
        private static ParameterSymbol FindNamedParameter(ImmutableArray<ParameterSymbol> parameters, string argumentName)
        {
            foreach (ParameterSymbol param in parameters)
            {
                if (param.Name == argumentName)
                    return param;
            }

            return null;
        }

        internal static ImmutableArray<MethodSymbol> GetReducedAndFilteredMethodGroupSymbols(Binder binder, BoundMethodGroup node)
        {
            var methods = ArrayBuilder<MethodSymbol>.GetInstance();
            var filteredMethods = ArrayBuilder<MethodSymbol>.GetInstance();
            var resultKind = LookupResultKind.Empty;
            var typeArguments = node.TypeArgumentsOpt;

            // Non-extension methods.
            if (node.Methods.Any())
            {
                // This is the only place we care about overridden/hidden methods.  If there aren't methods
                // in the method group, there's only one fallback candidate and extension methods never override
                // or hide instance methods or other extension methods.
                ImmutableArray<MethodSymbol> nonHiddenMethods = FilterOverriddenOrHiddenMethods(node.Methods);
                Debug.Assert(nonHiddenMethods.Any()); // Something must be hiding, so can't all be hidden.

                foreach (var method in nonHiddenMethods)
                {
                    MergeReducedAndFilteredMethodGroupSymbol(
                        methods,
                        filteredMethods,
                        new SingleLookupResult(node.ResultKind, method, node.LookupError),
                        typeArguments,
                        null,
                        ref resultKind);
                }
            }
            else
            {
                var otherSymbol = node.LookupSymbolOpt;
                if (((object)otherSymbol != null) && (otherSymbol.Kind == SymbolKind.Method))
                {
                    MergeReducedAndFilteredMethodGroupSymbol(
                        methods,
                        filteredMethods,
                        new SingleLookupResult(node.ResultKind, otherSymbol, node.LookupError),
                        typeArguments,
                        null,
                        ref resultKind);
                }
            }

            var receiver = node.ReceiverOpt;
            var name = node.Name;

            // Extension methods, all scopes.
            if (node.SearchExtensionMethods)
            {
                Debug.Assert(receiver != null);
                int arity;
                LookupOptions options;
                if (typeArguments.IsDefault)
                {
                    arity = 0;
                    options = LookupOptions.AllMethodsOnArityZero;
                }
                else
                {
                    arity = typeArguments.Length;
                    options = LookupOptions.Default;
                }

                binder = binder.WithAdditionalFlags(BinderFlags.SemanticModel);
                foreach (var scope in new ExtensionMethodScopes(binder))
                {
                    var extensionMethods = ArrayBuilder<MethodSymbol>.GetInstance();
                    var otherBinder = scope.Binder;
                    otherBinder.GetCandidateExtensionMethods(scope.SearchUsingsNotNamespace,
                                                             extensionMethods,
                                                             name,
                                                             arity,
                                                             options,
                                                             originalBinder: binder);

                    foreach (var method in extensionMethods)
                    {
                        HashSet<DiagnosticInfo> useSiteDiagnostics = null;
                        MergeReducedAndFilteredMethodGroupSymbol(
                            methods,
                            filteredMethods,
                            binder.CheckViability(method, arity, options, accessThroughType: null, diagnose: false, useSiteDiagnostics: ref useSiteDiagnostics),
                            typeArguments,
                            receiver.Type,
                            ref resultKind);
                    }

                    extensionMethods.Free();
                }
            }

            methods.Free();
            return filteredMethods.ToImmutableAndFree();
        }

        // Reduce extension methods to their reduced form, and remove:
        //   a) Extension methods are aren't applicable to receiverType
        //   including constraint checking.
        //   b) Duplicate methods
        //   c) Methods that are hidden or overridden by another method in the group.
        private static bool AddReducedAndFilteredMethodGroupSymbol(
            ArrayBuilder<MethodSymbol> methods,
            ArrayBuilder<MethodSymbol> filteredMethods,
            MethodSymbol method,
            ImmutableArray<TypeSymbolWithAnnotations> typeArguments,
            TypeSymbol receiverType)
        {
            MethodSymbol constructedMethod;
            if (!typeArguments.IsDefaultOrEmpty && method.Arity == typeArguments.Length)
            {
                constructedMethod = method.Construct(typeArguments);
                Debug.Assert((object)constructedMethod != null);
            }
            else
            {
                constructedMethod = method;
            }

            if ((object)receiverType != null)
            {
                constructedMethod = constructedMethod.ReduceExtensionMethod(receiverType);
                if ((object)constructedMethod == null)
                {
                    return false;
                }
            }

            // Don't add exact duplicates.
            if (filteredMethods.Contains(constructedMethod))
            {
                return false;
            }

            methods.Add(method);
            filteredMethods.Add(constructedMethod);
            return true;
        }

        private static void MergeReducedAndFilteredMethodGroupSymbol(
            ArrayBuilder<MethodSymbol> methods,
            ArrayBuilder<MethodSymbol> filteredMethods,
            SingleLookupResult singleResult,
            ImmutableArray<TypeSymbolWithAnnotations> typeArguments,
            TypeSymbol receiverType,
            ref LookupResultKind resultKind)
        {
            Debug.Assert(singleResult.Kind != LookupResultKind.Empty);
            Debug.Assert((object)singleResult.Symbol != null);
            Debug.Assert(singleResult.Symbol.Kind == SymbolKind.Method);

            var singleKind = singleResult.Kind;
            if (resultKind > singleKind)
            {
                return;
            }
            else if (resultKind < singleKind)
            {
                methods.Clear();
                filteredMethods.Clear();
                resultKind = LookupResultKind.Empty;
            }

            var method = (MethodSymbol)singleResult.Symbol;
            if (AddReducedAndFilteredMethodGroupSymbol(methods, filteredMethods, method, typeArguments, receiverType))
            {
                Debug.Assert(methods.Count > 0);
                if (resultKind < singleKind)
                {
                    resultKind = singleKind;
                }
            }

            Debug.Assert((methods.Count == 0) == (resultKind == LookupResultKind.Empty));
            Debug.Assert(methods.Count == filteredMethods.Count);
        }

        /// <summary>
        /// If the call represents an extension method invocation with an explicit receiver, return the original
        /// methods as ReducedExtensionMethodSymbols. Otherwise, return the original methods unchanged.
        /// </summary>
        private static ImmutableArray<MethodSymbol> CreateReducedExtensionMethodsFromOriginalsIfNecessary(BoundCall call)
        {
            var methods = call.OriginalMethodsOpt;
            TypeSymbol extensionThisType = null;
            Debug.Assert(!methods.IsDefault);

            if (call.InvokedAsExtensionMethod)
            {
                // If the call was invoked as an extension method, the receiver
                // should be non-null and all methods should be extension methods.
                if (call.ReceiverOpt != null)
                {
                    extensionThisType = call.ReceiverOpt.Type;
                }
                else
                {
                    extensionThisType = call.Arguments[0].Type;
                }

                Debug.Assert((object)extensionThisType != null);
            }

            var methodBuilder = ArrayBuilder<MethodSymbol>.GetInstance();
            var filteredMethodBuilder = ArrayBuilder<MethodSymbol>.GetInstance();
            foreach (var method in FilterOverriddenOrHiddenMethods(methods))
            {
                AddReducedAndFilteredMethodGroupSymbol(methodBuilder, filteredMethodBuilder, method, default(ImmutableArray<TypeSymbolWithAnnotations>), extensionThisType);
            }
            methodBuilder.Free();
            return filteredMethodBuilder.ToImmutableAndFree();
        }

        /// <summary>
        /// If the call represents an extension method with an explicit receiver, return a
        /// ReducedExtensionMethodSymbol if it can be constructed. Otherwise, return the 
        /// original call method.
        /// </summary>
        private static ImmutableArray<Symbol> CreateReducedExtensionMethodIfPossible(BoundCall call)
        {
            var method = call.Method;
            Debug.Assert((object)method != null);

            if (call.InvokedAsExtensionMethod && method.IsExtensionMethod && method.MethodKind != MethodKind.ReducedExtension)
            {
                Debug.Assert(call.Arguments.Length > 0);
                BoundExpression receiver = call.Arguments[0];
                MethodSymbol reduced = method.ReduceExtensionMethod(receiver.Type);
                // If the extension method can't be applied to the receiver of the given
                // type, we should also return the original call method.
                method = reduced ?? method;
            }
            return ImmutableArray.Create<Symbol>(method);
        }

        private static ImmutableArray<Symbol> CreateReducedExtensionMethodIfPossible(BoundDelegateCreationExpression delegateCreation, BoundExpression receiverOpt)
        {
            var method = delegateCreation.MethodOpt;
            Debug.Assert((object)method != null);

            if (delegateCreation.IsExtensionMethod && method.IsExtensionMethod && (receiverOpt != null))
            {
                MethodSymbol reduced = method.ReduceExtensionMethod(receiverOpt.Type);
                method = reduced ?? method;
            }
            return ImmutableArray.Create<Symbol>(method);
        }

        /// <summary>
        /// Gets for each statement info.
        /// </summary>
        /// <param name="node">The node.</param>
        public abstract ForEachStatementInfo GetForEachStatementInfo(ForEachStatementSyntax node);

        /// <summary>
        /// Gets for each statement info.
        /// </summary>
        /// <param name="node">The node.</param>
        public abstract ForEachStatementInfo GetForEachStatementInfo(CommonForEachStatementSyntax node);

        /// <summary>
        /// Gets await expression info.
        /// </summary>
        /// <param name="node">The node.</param>
        public abstract AwaitExpressionInfo GetAwaitExpressionInfo(AwaitExpressionSyntax node);

        /// <summary>
        /// If the given node is within a preprocessing directive, gets the preprocessing symbol info for it.
        /// </summary>
        /// <param name="node">Preprocessing symbol identifier node.</param>
        public PreprocessingSymbolInfo GetPreprocessingSymbolInfo(IdentifierNameSyntax node)
        {
            CheckSyntaxNode(node);

            if (node.Ancestors().Any(n => SyntaxFacts.IsPreprocessorDirective(n.Kind())))
            {
                bool isDefined = this.SyntaxTree.IsPreprocessorSymbolDefined(node.Identifier.ValueText, node.Identifier.SpanStart);
                return new PreprocessingSymbolInfo(new PreprocessingSymbol(node.Identifier.ValueText), isDefined);
            }

            return PreprocessingSymbolInfo.None;
        }

        /// <summary>
        /// Options to control the internal working of GetSymbolInfoWorker. Not currently exposed
        /// to public clients, but could be if desired.
        /// </summary>
        [Flags]
        internal enum SymbolInfoOptions
        {
            /// <summary>
            /// When binding "C" new C(...), return the type C and do not return information about
            /// which constructor was bound to. Bind "new C(...)" to get information about which constructor
            /// was chosen.
            /// </summary>
            PreferTypeToConstructors = 0x1,

            /// <summary>
            /// When binding "C" new C(...), return the constructor of C that was bound to, if C unambiguously
            /// binds to a single type with at least one constructor. 
            /// </summary>
            PreferConstructorsToType = 0x2,

            /// <summary>
            /// When binding a name X that was declared with a "using X=OtherTypeOrNamespace", return OtherTypeOrNamespace.
            /// </summary>
            ResolveAliases = 0x4,

            /// <summary>
            /// When binding a name X that was declared with a "using X=OtherTypeOrNamespace", return the alias symbol X.
            /// </summary>
            PreserveAliases = 0x8,

            // Default Options.
            DefaultOptions = PreferConstructorsToType | ResolveAliases
        }

        internal static void ValidateSymbolInfoOptions(SymbolInfoOptions options)
        {
            Debug.Assert(((options & SymbolInfoOptions.PreferConstructorsToType) != 0) !=
                         ((options & SymbolInfoOptions.PreferTypeToConstructors) != 0), "Options are mutually exclusive");
            Debug.Assert(((options & SymbolInfoOptions.ResolveAliases) != 0) !=
                         ((options & SymbolInfoOptions.PreserveAliases) != 0), "Options are mutually exclusive");
        }

        /// <summary>
        /// Given a position in the SyntaxTree for this SemanticModel returns the innermost
        /// NamedType that the position is considered inside of.
        /// </summary>
        public new ISymbol GetEnclosingSymbol(
            int position,
            CancellationToken cancellationToken = default(CancellationToken))
        {
            position = CheckAndAdjustPosition(position);
            var binder = GetEnclosingBinder(position);
            return binder == null ? null : binder.ContainingMemberOrLambda;
        }

        #region SemanticModel Members

        public sealed override string Language
        {
            get
            {
                return LanguageNames.CSharp;
            }
        }

        protected sealed override Compilation CompilationCore
        {
            get
            {
                return this.Compilation;
            }
        }

        protected sealed override SemanticModel ParentModelCore
        {
            get
            {
                return this.ParentModel;
            }
        }

        protected sealed override SyntaxTree SyntaxTreeCore
        {
            get
            {
                return this.SyntaxTree;
            }
        }

        protected sealed override SyntaxNode RootCore => this.Root;

        private SymbolInfo GetSymbolInfoFromNode(SyntaxNode node, CancellationToken cancellationToken)
        {
            switch (node)
            {
                case null:
                    throw new ArgumentNullException(nameof(node));
                case ExpressionSyntax expression:
                    return this.GetSymbolInfo(expression, cancellationToken);
                case ConstructorInitializerSyntax initializer:
                    return this.GetSymbolInfo(initializer, cancellationToken);
                case AttributeSyntax attribute:
                    return this.GetSymbolInfo(attribute, cancellationToken);
                case CrefSyntax cref:
                    return this.GetSymbolInfo(cref, cancellationToken);
                case SelectOrGroupClauseSyntax selectOrGroupClause:
                    return this.GetSymbolInfo(selectOrGroupClause, cancellationToken);
                case OrderingSyntax orderingSyntax:
                    return this.GetSymbolInfo(orderingSyntax, cancellationToken);
            }

            return SymbolInfo.None;
        }

        private TypeInfo GetTypeInfoFromNode(SyntaxNode node, CancellationToken cancellationToken)
        {
            switch (node)
            {
                case null:
                    throw new ArgumentNullException(nameof(node));
                case ExpressionSyntax expression:
                    return this.GetTypeInfo(expression, cancellationToken);
                case ConstructorInitializerSyntax initializer:
                    return this.GetTypeInfo(initializer, cancellationToken);
                case AttributeSyntax attribute:
                    return this.GetTypeInfo(attribute, cancellationToken);
                case SelectOrGroupClauseSyntax selectOrGroupClause:
                    return this.GetTypeInfo(selectOrGroupClause, cancellationToken);
            }

            return CSharpTypeInfo.None;
        }

        private ImmutableArray<ISymbol> GetMemberGroupFromNode(SyntaxNode node, CancellationToken cancellationToken)
        {
            switch (node)
            {
                case null:
                    throw new ArgumentNullException(nameof(node));
                case ExpressionSyntax expression:
                    return this.GetMemberGroup(expression, cancellationToken);
                case ConstructorInitializerSyntax initializer:
                    return this.GetMemberGroup(initializer, cancellationToken);
                case AttributeSyntax attribute:
                    return this.GetMemberGroup(attribute, cancellationToken);
            }

            return ImmutableArray<ISymbol>.Empty;
        }

        protected sealed override ImmutableArray<ISymbol> GetMemberGroupCore(SyntaxNode node, CancellationToken cancellationToken)
        {
            var methodGroup = this.GetMemberGroupFromNode(node, cancellationToken);
            return StaticCast<ISymbol>.From(methodGroup);
        }

        protected sealed override SymbolInfo GetSpeculativeSymbolInfoCore(int position, SyntaxNode node, SpeculativeBindingOption bindingOption)
        {
            switch (node)
            {
                case ExpressionSyntax expression:
                    return GetSpeculativeSymbolInfo(position, expression, bindingOption);
                case ConstructorInitializerSyntax initializer:
                    return GetSpeculativeSymbolInfo(position, initializer);
                case AttributeSyntax attribute:
                    return GetSpeculativeSymbolInfo(position, attribute);
                case CrefSyntax cref:
                    return GetSpeculativeSymbolInfo(position, cref);
            }

            return SymbolInfo.None;
        }

        protected sealed override TypeInfo GetSpeculativeTypeInfoCore(int position, SyntaxNode node, SpeculativeBindingOption bindingOption)
        {
            return node is ExpressionSyntax expression
                ? GetSpeculativeTypeInfo(position, expression, bindingOption)
                : CSharpTypeInfo.None;
        }

        protected sealed override IAliasSymbol GetSpeculativeAliasInfoCore(int position, SyntaxNode nameSyntax, SpeculativeBindingOption bindingOption)
        {
            return nameSyntax is IdentifierNameSyntax identifier
                ? GetSpeculativeAliasInfo(position, identifier, bindingOption)
                : null;
        }

        protected sealed override SymbolInfo GetSymbolInfoCore(SyntaxNode node, CancellationToken cancellationToken)
        {
            return this.GetSymbolInfoFromNode(node, cancellationToken);
        }

        protected sealed override TypeInfo GetTypeInfoCore(SyntaxNode node, CancellationToken cancellationToken)
        {
            return this.GetTypeInfoFromNode(node, cancellationToken);
        }

        protected sealed override IAliasSymbol GetAliasInfoCore(SyntaxNode node, CancellationToken cancellationToken)
        {
            return node is IdentifierNameSyntax nameSyntax ? GetAliasInfo(nameSyntax, cancellationToken) : null;
        }

        protected sealed override PreprocessingSymbolInfo GetPreprocessingSymbolInfoCore(SyntaxNode node)
        {
            return node is IdentifierNameSyntax nameSyntax
                ? GetPreprocessingSymbolInfo(nameSyntax)
                : PreprocessingSymbolInfo.None;
        }

        protected sealed override ISymbol GetDeclaredSymbolCore(SyntaxNode node, CancellationToken cancellationToken)
        {
            cancellationToken.ThrowIfCancellationRequested();

            switch (node)
            {
                case AccessorDeclarationSyntax accessor:
                    return this.GetDeclaredSymbol(accessor, cancellationToken);
                case BaseTypeDeclarationSyntax type:
                    return this.GetDeclaredSymbol(type, cancellationToken);
                case QueryClauseSyntax clause:
                    return this.GetDeclaredSymbol(clause, cancellationToken);
                case MemberDeclarationSyntax member:
                    return this.GetDeclaredSymbol(member, cancellationToken);
            }

            switch (node.Kind())
            {
                case SyntaxKind.LocalFunctionStatement:
                    return this.GetDeclaredSymbol((LocalFunctionStatementSyntax)node, cancellationToken);
                case SyntaxKind.LabeledStatement:
                    return this.GetDeclaredSymbol((LabeledStatementSyntax)node, cancellationToken);
                case SyntaxKind.CaseSwitchLabel:
                case SyntaxKind.DefaultSwitchLabel:
                    return this.GetDeclaredSymbol((SwitchLabelSyntax)node, cancellationToken);
                case SyntaxKind.AnonymousObjectCreationExpression:
                    return this.GetDeclaredSymbol((AnonymousObjectCreationExpressionSyntax)node, cancellationToken);
                case SyntaxKind.AnonymousObjectMemberDeclarator:
                    return this.GetDeclaredSymbol((AnonymousObjectMemberDeclaratorSyntax)node, cancellationToken);
                case SyntaxKind.TupleExpression:
                    return this.GetDeclaredSymbol((TupleExpressionSyntax)node, cancellationToken);
                case SyntaxKind.Argument:
                    return this.GetDeclaredSymbol((ArgumentSyntax)node, cancellationToken);
                case SyntaxKind.VariableDeclarator:
                    return this.GetDeclaredSymbol((VariableDeclaratorSyntax)node, cancellationToken);
                case SyntaxKind.SingleVariableDesignation:
                    return this.GetDeclaredSymbol((SingleVariableDesignationSyntax)node, cancellationToken);
                case SyntaxKind.TupleElement:
                    return this.GetDeclaredSymbol((TupleElementSyntax)node, cancellationToken);
                case SyntaxKind.NamespaceDeclaration:
                    return this.GetDeclaredSymbol((NamespaceDeclarationSyntax)node, cancellationToken);
                case SyntaxKind.Parameter:
                    return this.GetDeclaredSymbol((ParameterSyntax)node, cancellationToken);
                case SyntaxKind.TypeParameter:
                    return this.GetDeclaredSymbol((TypeParameterSyntax)node, cancellationToken);
                case SyntaxKind.UsingDirective:
                    var usingDirective = (UsingDirectiveSyntax)node;
                    if (usingDirective.Alias == null)
                    {
                        break;
                    }

                    return this.GetDeclaredSymbol(usingDirective, cancellationToken);
                case SyntaxKind.ForEachStatement:
                    return this.GetDeclaredSymbol((ForEachStatementSyntax)node, cancellationToken);
                case SyntaxKind.CatchDeclaration:
                    return this.GetDeclaredSymbol((CatchDeclarationSyntax)node, cancellationToken);
                case SyntaxKind.JoinIntoClause:
                    return this.GetDeclaredSymbol((JoinIntoClauseSyntax)node, cancellationToken);
                case SyntaxKind.QueryContinuation:
                    return this.GetDeclaredSymbol((QueryContinuationSyntax)node, cancellationToken);
            }

            return null;
        }

        /// <summary>
        /// Given a tuple element syntax, get the corresponding symbol.
        /// </summary>
        /// <param name="declarationSyntax">The syntax node that declares a tuple element.</param>
        /// <param name="cancellationToken">The cancellation token.</param>
        /// <returns>The symbol that was declared.</returns>
        public ISymbol GetDeclaredSymbol(TupleElementSyntax declarationSyntax, CancellationToken cancellationToken = default(CancellationToken))
        {
            CheckSyntaxNode(declarationSyntax);

            if (declarationSyntax.Parent is TupleTypeSyntax tupleTypeSyntax)
            {
                return (GetSymbolInfo(tupleTypeSyntax).Symbol as TupleTypeSymbol)?.TupleElements.ElementAtOrDefault(tupleTypeSyntax.Elements.IndexOf(declarationSyntax));
            }

            return null;
        }

        protected sealed override ImmutableArray<ISymbol> GetDeclaredSymbolsCore(SyntaxNode declaration, CancellationToken cancellationToken = default(CancellationToken))
        {
            cancellationToken.ThrowIfCancellationRequested();

            if (declaration is BaseFieldDeclarationSyntax field)
            {
                return this.GetDeclaredSymbols(field, cancellationToken);
            }

            var symbol = GetDeclaredSymbolCore(declaration, cancellationToken);
            if (symbol != null)
            {
                return ImmutableArray.Create(symbol);
            }

            return ImmutableArray.Create<ISymbol>();
        }

        internal override void ComputeDeclarationsInSpan(TextSpan span, bool getSymbol, List<DeclarationInfo> builder, CancellationToken cancellationToken)
        {
            CSharpDeclarationComputer.ComputeDeclarationsInSpan(this, span, getSymbol, builder, cancellationToken);
        }

        internal override void ComputeDeclarationsInNode(SyntaxNode node, bool getSymbol, List<DeclarationInfo> builder, CancellationToken cancellationToken, int? levelsToCompute = null)
        {
            CSharpDeclarationComputer.ComputeDeclarationsInNode(this, node, getSymbol, builder, cancellationToken, levelsToCompute);
        }

        protected internal override SyntaxNode GetTopmostNodeForDiagnosticAnalysis(ISymbol symbol, SyntaxNode declaringSyntax)
        {
            switch (symbol.Kind)
            {
                case SymbolKind.Event:  // for field-like events
                case SymbolKind.Field:
                    var fieldDecl = declaringSyntax.FirstAncestorOrSelf<BaseFieldDeclarationSyntax>();
                    if (fieldDecl != null)
                    {
                        return fieldDecl;
                    }

                    break;
            }

            return declaringSyntax;
        }

        protected sealed override ImmutableArray<ISymbol> LookupSymbolsCore(int position, INamespaceOrTypeSymbol container, string name, bool includeReducedExtensionMethods)
        {
            return LookupSymbols(position, ToLanguageSpecific(container), name, includeReducedExtensionMethods);
        }

        protected sealed override ImmutableArray<ISymbol> LookupBaseMembersCore(int position, string name)
        {
            return LookupBaseMembers(position, name);
        }

        protected sealed override ImmutableArray<ISymbol> LookupStaticMembersCore(int position, INamespaceOrTypeSymbol container, string name)
        {
            return LookupStaticMembers(position, ToLanguageSpecific(container), name);
        }

        protected sealed override ImmutableArray<ISymbol> LookupNamespacesAndTypesCore(int position, INamespaceOrTypeSymbol container, string name)
        {
            return LookupNamespacesAndTypes(position, ToLanguageSpecific(container), name);
        }

        protected sealed override ImmutableArray<ISymbol> LookupLabelsCore(int position, string name)
        {
            return LookupLabels(position, name);
        }

        private static NamespaceOrTypeSymbol ToLanguageSpecific(INamespaceOrTypeSymbol container)
        {
            if ((object)container == null)
            {
                return null;
            }

            if (!(container is NamespaceOrTypeSymbol namespaceOrTypeSymbol))
            {
                throw new ArgumentException(CSharpResources.NotACSharpSymbol, nameof(container));
            }

            return namespaceOrTypeSymbol;
        }

        protected sealed override ControlFlowAnalysis AnalyzeControlFlowCore(SyntaxNode firstStatement, SyntaxNode lastStatement)
        {
            if (firstStatement == null)
            {
                throw new ArgumentNullException(nameof(firstStatement));
            }

            if (lastStatement == null)
            {
                throw new ArgumentNullException(nameof(lastStatement));
            }

            if (!(firstStatement is StatementSyntax firstStatementSyntax))
            {
                throw new ArgumentException("firstStatement is not a StatementSyntax.");
            }

            if (!(lastStatement is StatementSyntax lastStatementSyntax))
            {
                throw new ArgumentException("firstStatement is a StatementSyntax but lastStatement isn't.");
            }

            return this.AnalyzeControlFlow(firstStatementSyntax, lastStatementSyntax);
        }

        protected sealed override ControlFlowAnalysis AnalyzeControlFlowCore(SyntaxNode statement)
        {
            if (statement == null)
            {
                throw new ArgumentNullException(nameof(statement));
            }

            if (!(statement is StatementSyntax statementSyntax))
            {
                throw new ArgumentException("statement is not a StatementSyntax.");
            }

            return this.AnalyzeControlFlow(statementSyntax);
        }

        protected sealed override DataFlowAnalysis AnalyzeDataFlowCore(SyntaxNode firstStatement, SyntaxNode lastStatement)
        {
            if (firstStatement == null)
            {
                throw new ArgumentNullException(nameof(firstStatement));
            }

            if (lastStatement == null)
            {
                throw new ArgumentNullException(nameof(lastStatement));
            }

            if (!(firstStatement is StatementSyntax firstStatementSyntax))
            {
                throw new ArgumentException("firstStatement is not a StatementSyntax.");
            }

            if (!(lastStatement is StatementSyntax lastStatementSyntax))
            {
                throw new ArgumentException("lastStatement is not a StatementSyntax.");
            }

            return this.AnalyzeDataFlow(firstStatementSyntax, lastStatementSyntax);
        }

        protected sealed override DataFlowAnalysis AnalyzeDataFlowCore(SyntaxNode statementOrExpression)
        {
            switch (statementOrExpression)
            {
                case null:
                    throw new ArgumentNullException(nameof(statementOrExpression));
                case StatementSyntax statementSyntax:
                    return this.AnalyzeDataFlow(statementSyntax);
                case ExpressionSyntax expressionSyntax:
                    return this.AnalyzeDataFlow(expressionSyntax);
                default:
                    throw new ArgumentException("statementOrExpression is not a StatementSyntax or an ExpressionSyntax.");
            }
        }

        protected sealed override Optional<object> GetConstantValueCore(SyntaxNode node, CancellationToken cancellationToken)
        {
            if (node == null)
            {
                throw new ArgumentNullException(nameof(node));
            }

            return node is ExpressionSyntax expression
                ? GetConstantValue(expression, cancellationToken)
                : default(Optional<object>);
        }

        protected sealed override ISymbol GetEnclosingSymbolCore(int position, CancellationToken cancellationToken)
        {
            return this.GetEnclosingSymbol(position, cancellationToken);
        }

        protected sealed override bool IsAccessibleCore(int position, ISymbol symbol)
        {
            return this.IsAccessible(position, symbol.EnsureCSharpSymbolOrNull<ISymbol, Symbol>("symbol"));
        }

        protected sealed override bool IsEventUsableAsFieldCore(int position, IEventSymbol symbol)
        {
            return this.IsEventUsableAsField(position, symbol.EnsureCSharpSymbolOrNull<IEventSymbol, EventSymbol>("symbol"));
        }

        #endregion
    }
}<|MERGE_RESOLUTION|>--- conflicted
+++ resolved
@@ -1886,28 +1886,7 @@
                 {
                     type = boundExpr.Type;
 
-<<<<<<< HEAD
-                    // Use of local before declaration requires some additional fixup.
-                    // Due to complications around implicit locals and type inference, we do not
-                    // try to obtain a type of a local when it is used before declaration, we use
-                    // a special error type symbol. However, semantic model should return the same
-                    // type information for usage of a local before and after its declaration.
-                    // We will detect the use before declaration cases and replace the error type
-                    // symbol with the one obtained from the local. It should be safe to get the type
-                    // from the local at this point.
-                    if (type.IsErrorType() && boundExpr.Kind == BoundKind.Local)
-                    {
-                        var extended = type as ExtendedErrorTypeSymbol;
-                        if ((object)extended != null && extended.VariableUsedBeforeDeclaration)
-                        {
-                            type = ((BoundLocal)boundExpr).LocalSymbol.Type.TypeSymbol;
-                        }
-                    }
-
-                    if (boundExpr.Kind == BoundKind.ConvertedTupleLiteral)
-=======
                     switch (boundExpr.Kind)
->>>>>>> 3b5a3354
                     {
                         case BoundKind.Local:
                             {
@@ -1921,7 +1900,7 @@
                                 // from the local at this point.
                                 if (type is ExtendedErrorTypeSymbol extended && extended.VariableUsedBeforeDeclaration)
                                 {
-                                    type = ((BoundLocal)boundExpr).LocalSymbol.Type;
+                                    type = ((BoundLocal)boundExpr).LocalSymbol.Type.TypeSymbol;
                                 }
                                 break;
                             }
