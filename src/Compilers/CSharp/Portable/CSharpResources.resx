--- conflicted
+++ resolved
@@ -8047,7 +8047,81 @@
   <data name="WRN_InterceptsLocationAttributeUnsupportedSignature_Title" xml:space="preserve">
     <value>'InterceptsLocationAttribute(string, int, int)' is not supported. Move to 'InterceptableLocation'-based generation of these attributes instead. (https://github.com/dotnet/roslyn/issues/72133)</value>
   </data>
-<<<<<<< HEAD
+  <data name="ERR_DataSectionStringLiteralHashCollision" xml:space="preserve">
+    <value>Cannot emit this string literal into the data section because it has XXHash128 collision with another string literal: {0}</value>
+  </data>
+  <data name="IDS_FeaturePartialEventsAndConstructors" xml:space="preserve">
+    <value>partial events and constructors</value>
+  </data>
+  <data name="ERR_PartialMemberMissingImplementation" xml:space="preserve">
+    <value>Partial member '{0}' must have an implementation part.</value>
+  </data>
+  <data name="ERR_PartialMemberMissingDefinition" xml:space="preserve">
+    <value>Partial member '{0}' must have a definition part.</value>
+  </data>
+  <data name="ERR_PartialMemberDuplicateDefinition" xml:space="preserve">
+    <value>Partial member '{0}' may not have multiple defining declarations.</value>
+  </data>
+  <data name="ERR_PartialMemberDuplicateImplementation" xml:space="preserve">
+    <value>Partial member '{0}' may not have multiple implementing declarations.</value>
+  </data>
+  <data name="ERR_PartialEventInitializer" xml:space="preserve">
+    <value>'{0}': partial event cannot have initializer</value>
+  </data>
+  <data name="ERR_PartialConstructorInitializer" xml:space="preserve">
+    <value>'{0}': only the implementing declaration of a partial constructor can have an initializer</value>
+  </data>
+  <data name="IDS_FeatureExtensions" xml:space="preserve">
+    <value>extensions</value>
+  </data>
+  <data name="ERR_ExtensionDisallowsName" xml:space="preserve">
+    <value>Extension declarations may not have a name.</value>
+  </data>
+  <data name="ERR_ExtensionDisallowsMember" xml:space="preserve">
+    <value>Extension declarations can include only methods or properties</value>
+  </data>
+  <data name="ERR_BadExtensionContainingType" xml:space="preserve">
+    <value>Extensions must be declared in a top-level, non-generic, static class</value>
+  </data>
+  <data name="ERR_ExtensionParameterDisallowsDefaultValue" xml:space="preserve">
+    <value>The receiver parameter of an extension cannot have a default value</value>
+  </data>
+  <data name="ERR_ReceiverParameterOnlyOne" xml:space="preserve">
+    <value>An extension container can have only one receiver parameter</value>
+  </data>
+  <data name="ERR_ExtensionResolutionFailed" xml:space="preserve">
+    <value>'{0}' does not contain a definition for '{1}' and no accessible extension member '{1}' for receiver of type '{0}' could be found (are you missing a using directive or an assembly reference?)</value>
+  </data>
+  <data name="ERR_ReceiverParameterSameNameAsTypeParameter" xml:space="preserve">
+    <value>'{0}': a receiver parameter cannot have the same name as an extension container type parameter</value>
+  </data>
+  <data name="ERR_LocalSameNameAsExtensionTypeParameter" xml:space="preserve">
+    <value>'{0}': a parameter, local variable, or local function cannot have the same name as an extension container type parameter</value>
+  </data>
+  <data name="ERR_TypeParameterSameNameAsExtensionTypeParameter" xml:space="preserve">
+    <value>Type parameter '{0}' has the same name as an extension container type parameter</value>
+  </data>
+  <data name="ERR_LocalSameNameAsExtensionParameter" xml:space="preserve">
+    <value>'{0}': a parameter, local variable, or local function cannot have the same name as an extension parameter</value>
+  </data>
+  <data name="ERR_ValueParameterSameNameAsExtensionParameter" xml:space="preserve">
+    <value>'value': an automatically-generated parameter name conflicts with an extension parameter name</value>
+  </data>
+  <data name="ERR_TypeParameterSameNameAsExtensionParameter" xml:space="preserve">
+    <value>Type parameter '{0}' has the same name as an extension parameter</value>
+  </data>
+  <data name="ERR_InvalidExtensionParameterReference" xml:space="preserve">
+    <value>Cannot use extension parameter '{0}' in this context.</value>
+  </data>
+  <data name="ERR_ValueParameterSameNameAsExtensionTypeParameter" xml:space="preserve">
+    <value>'value': an automatically-generated parameter name conflicts with an extension type parameter name</value>
+  </data>
+  <data name="ERR_UnderspecifiedExtension" xml:space="preserve">
+    <value>The extended type '{0}' must reference all the type parameters declared by the extension, but type parameter '{1}' is not referenced.</value>
+  </data>
+  <data name="ERR_ExpressionTreeContainsExtensionPropertyAccess" xml:space="preserve">
+    <value>An expression tree may not contain an extension property access</value>
+  </data>
   <data name="IDS_FeatureUserDefinedCompoundAssignmentOperators" xml:space="preserve">
     <value>user-defined compound assignment operators</value>
   </data>
@@ -8059,81 +8133,5 @@
   </data>
   <data name="ERR_OperatorMustReturnVoid" xml:space="preserve">
     <value>The return type for this operator must be void</value>
-=======
-  <data name="ERR_DataSectionStringLiteralHashCollision" xml:space="preserve">
-    <value>Cannot emit this string literal into the data section because it has XXHash128 collision with another string literal: {0}</value>
-  </data>
-  <data name="IDS_FeaturePartialEventsAndConstructors" xml:space="preserve">
-    <value>partial events and constructors</value>
-  </data>
-  <data name="ERR_PartialMemberMissingImplementation" xml:space="preserve">
-    <value>Partial member '{0}' must have an implementation part.</value>
-  </data>
-  <data name="ERR_PartialMemberMissingDefinition" xml:space="preserve">
-    <value>Partial member '{0}' must have a definition part.</value>
-  </data>
-  <data name="ERR_PartialMemberDuplicateDefinition" xml:space="preserve">
-    <value>Partial member '{0}' may not have multiple defining declarations.</value>
-  </data>
-  <data name="ERR_PartialMemberDuplicateImplementation" xml:space="preserve">
-    <value>Partial member '{0}' may not have multiple implementing declarations.</value>
-  </data>
-  <data name="ERR_PartialEventInitializer" xml:space="preserve">
-    <value>'{0}': partial event cannot have initializer</value>
-  </data>
-  <data name="ERR_PartialConstructorInitializer" xml:space="preserve">
-    <value>'{0}': only the implementing declaration of a partial constructor can have an initializer</value>
-  </data>
-  <data name="IDS_FeatureExtensions" xml:space="preserve">
-    <value>extensions</value>
-  </data>
-  <data name="ERR_ExtensionDisallowsName" xml:space="preserve">
-    <value>Extension declarations may not have a name.</value>
-  </data>
-  <data name="ERR_ExtensionDisallowsMember" xml:space="preserve">
-    <value>Extension declarations can include only methods or properties</value>
-  </data>
-  <data name="ERR_BadExtensionContainingType" xml:space="preserve">
-    <value>Extensions must be declared in a top-level, non-generic, static class</value>
-  </data>
-  <data name="ERR_ExtensionParameterDisallowsDefaultValue" xml:space="preserve">
-    <value>The receiver parameter of an extension cannot have a default value</value>
-  </data>
-  <data name="ERR_ReceiverParameterOnlyOne" xml:space="preserve">
-    <value>An extension container can have only one receiver parameter</value>
-  </data>
-  <data name="ERR_ExtensionResolutionFailed" xml:space="preserve">
-    <value>'{0}' does not contain a definition for '{1}' and no accessible extension member '{1}' for receiver of type '{0}' could be found (are you missing a using directive or an assembly reference?)</value>
-  </data>
-  <data name="ERR_ReceiverParameterSameNameAsTypeParameter" xml:space="preserve">
-    <value>'{0}': a receiver parameter cannot have the same name as an extension container type parameter</value>
-  </data>
-  <data name="ERR_LocalSameNameAsExtensionTypeParameter" xml:space="preserve">
-    <value>'{0}': a parameter, local variable, or local function cannot have the same name as an extension container type parameter</value>
-  </data>
-  <data name="ERR_TypeParameterSameNameAsExtensionTypeParameter" xml:space="preserve">
-    <value>Type parameter '{0}' has the same name as an extension container type parameter</value>
-  </data>
-  <data name="ERR_LocalSameNameAsExtensionParameter" xml:space="preserve">
-    <value>'{0}': a parameter, local variable, or local function cannot have the same name as an extension parameter</value>
-  </data>
-  <data name="ERR_ValueParameterSameNameAsExtensionParameter" xml:space="preserve">
-    <value>'value': an automatically-generated parameter name conflicts with an extension parameter name</value>
-  </data>
-  <data name="ERR_TypeParameterSameNameAsExtensionParameter" xml:space="preserve">
-    <value>Type parameter '{0}' has the same name as an extension parameter</value>
-  </data>
-  <data name="ERR_InvalidExtensionParameterReference" xml:space="preserve">
-    <value>Cannot use extension parameter '{0}' in this context.</value>
-  </data>
-  <data name="ERR_ValueParameterSameNameAsExtensionTypeParameter" xml:space="preserve">
-    <value>'value': an automatically-generated parameter name conflicts with an extension type parameter name</value>
-  </data>
-  <data name="ERR_UnderspecifiedExtension" xml:space="preserve">
-    <value>The extended type '{0}' must reference all the type parameters declared by the extension, but type parameter '{1}' is not referenced.</value>
-  </data>
-  <data name="ERR_ExpressionTreeContainsExtensionPropertyAccess" xml:space="preserve">
-    <value>An expression tree may not contain an extension property access</value>
->>>>>>> fa653737
   </data>
 </root>