--- conflicted
+++ resolved
@@ -5090,7 +5090,12 @@
   <data name="WRN_UnreferencedLocalFunction_Title" xml:space="preserve">
     <value>Local function is declared but never used</value>
   </data>
-<<<<<<< HEAD
+  <data name="ERR_LocalFunctionMissingBody" xml:space="preserve">
+    <value>'{0}' is a local function and must therefore always have a body.</value>
+  </data>
+  <data name="ERR_InvalidDebugInfo" xml:space="preserve">
+    <value>Unable to read debug information of method '{0}' (token 0x{1:X8}) from assembly '{2}'</value>
+  </data>
   <data name="IDS_DefaultInterfaceImplementation" xml:space="preserve">
     <value>default interface implementation</value>
   </data>
@@ -5114,12 +5119,5 @@
   </data>
   <data name="ERR_PrivateVirtualAccessor" xml:space="preserve">
     <value>'{0}': virtual properties in interfaces cannot have private accessors</value>
-=======
-  <data name="ERR_LocalFunctionMissingBody" xml:space="preserve">
-    <value>'{0}' is a local function and must therefore always have a body.</value>
-  </data>
-  <data name="ERR_InvalidDebugInfo" xml:space="preserve">
-    <value>Unable to read debug information of method '{0}' (token 0x{1:X8}) from assembly '{2}'</value>
->>>>>>> 058e6edd
   </data>
 </root>