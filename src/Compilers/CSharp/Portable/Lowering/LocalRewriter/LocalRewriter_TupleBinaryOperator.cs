--- conflicted
+++ resolved
@@ -379,15 +379,7 @@
             hasValue = makeNullableHasValue(expr);
             if (saveHasValue)
             {
-<<<<<<< HEAD
-                hasValue = MakeHasValueTemp(expr, temps, outerEffects);
-            }
-            else
-            {
-                hasValue = _factory.MakeNullableHasValue(expr.Syntax, expr);
-=======
                 hasValue = MakeTemp(hasValue, temps, outerEffects);
->>>>>>> 9dad2f7d
             }
 
             value = MakeValueOrDefaultTemp(expr, temps, innerEffects);
@@ -406,7 +398,7 @@
                         // We therefore do not attempt to optimize nullable conversions with an underlying user-defined conversion.
                         return makeNullableHasValue(o);
                     default:
-                        return MakeNullableHasValue(expr.Syntax, expr);
+                        return _factory.MakeNullableHasValue(expr.Syntax, expr);
                 }
             }
         }
@@ -427,11 +419,6 @@
             ArrayBuilder<LocalSymbol> temps,
             ArrayBuilder<BoundExpression> effects)
         {
-<<<<<<< HEAD
-            BoundExpression hasValueCall = _factory.MakeNullableHasValue(expression.Syntax, expression);
-            return MakeTemp(hasValueCall, temps, effects);
-        }
-=======
             // Optimize conversions where we can use the underlying
             switch (expr)
             {
@@ -474,7 +461,6 @@
                     expr.Syntax, expr, conversion, enclosing.Checked, enclosing.ExplicitCastInCode,
                     conversionGroupOpt: null, constantValueOpt: null, type: type.Type);
             }
->>>>>>> 9dad2f7d
 
         }
 
