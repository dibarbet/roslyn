﻿// Licensed to the .NET Foundation under one or more agreements.
// The .NET Foundation licenses this file to you under the MIT license.
// See the LICENSE file in the project root for more information.

using System;
using System.Collections.Immutable;
using System.Diagnostics;
using System.Linq;
using Microsoft.CodeAnalysis.CSharp.Symbols;
using Microsoft.CodeAnalysis.CSharp.Syntax;
using Microsoft.CodeAnalysis.PooledObjects;
using Microsoft.CodeAnalysis.Text;
using Roslyn.Utilities;

namespace Microsoft.CodeAnalysis.CSharp
{
    internal sealed partial class LocalRewriter
    {
        private BoundExpression MakeDynamicIndexerAccessReceiver(BoundDynamicIndexerAccess indexerAccess, BoundExpression loweredReceiver)
        {
            BoundExpression result;

            string? indexedPropertyName = indexerAccess.TryGetIndexedPropertyName();
            if (indexedPropertyName != null)
            {
                // Dev12 forces the receiver to be typed to dynamic to workaround a bug in the runtime binder.
                // See DynamicRewriter::FixupIndexedProperty:
                // "If we don't do this, then the calling object is statically typed and we pass the UseCompileTimeType to the runtime binder."
                // However, with the cast the scenarios don't work either, so we don't mimic Dev12.
                // loweredReceiver = BoundConversion.Synthesized(loweredReceiver.Syntax, loweredReceiver, Conversion.Identity, false, false, null, DynamicTypeSymbol.Instance);

                result = _dynamicFactory.MakeDynamicGetMember(loweredReceiver, indexedPropertyName, resultIndexed: true).ToExpression();
            }
            else
            {
                result = loweredReceiver;
            }

            return result;
        }

        public override BoundNode VisitDynamicIndexerAccess(BoundDynamicIndexerAccess node)
        {
            var loweredReceiver = VisitExpression(node.Receiver);
            // There are no target types for dynamic expression.
            AssertNoImplicitInterpolatedStringHandlerConversions(node.Arguments);
            var loweredArguments = VisitList(node.Arguments);

            return MakeDynamicGetIndex(node, loweredReceiver, loweredArguments, node.ArgumentNamesOpt, node.ArgumentRefKindsOpt);
        }

        private BoundExpression MakeDynamicGetIndex(
            BoundDynamicIndexerAccess node,
            BoundExpression loweredReceiver,
            ImmutableArray<BoundExpression> loweredArguments,
            ImmutableArray<string> argumentNames,
            ImmutableArray<RefKind> refKinds)
        {
            // If we are calling a method on a NoPIA type, we need to embed all methods/properties
            // with the matching name of this dynamic invocation.
            EmbedIfNeedTo(loweredReceiver, node.ApplicableIndexers, node.Syntax);

            return _dynamicFactory.MakeDynamicGetIndex(
                MakeDynamicIndexerAccessReceiver(node, loweredReceiver),
                loweredArguments,
                argumentNames,
                refKinds).ToExpression();
        }

        public override BoundNode VisitIndexerAccess(BoundIndexerAccess node)
        {
            Debug.Assert(node.Indexer.IsIndexer || node.Indexer.IsIndexedProperty);
            Debug.Assert((object?)node.Indexer.GetOwnOrInheritedGetMethod() != null);

            return VisitIndexerAccess(node, isLeftOfAssignment: false);
        }

        private BoundExpression VisitIndexerAccess(BoundIndexerAccess node, bool isLeftOfAssignment)
        {
            PropertySymbol indexer = node.Indexer;
            Debug.Assert(indexer.IsIndexer || indexer.IsIndexedProperty);

            // Rewrite the receiver.
            BoundExpression? rewrittenReceiver = VisitExpression(node.ReceiverOpt);
            Debug.Assert(rewrittenReceiver is { });

            return MakeIndexerAccess(
                node.Syntax,
                rewrittenReceiver,
                indexer,
                node.Arguments,
                node.ArgumentNamesOpt,
                node.ArgumentRefKindsOpt,
                node.Expanded,
                node.ArgsToParamsOpt,
                node.DefaultArguments,
                node.Type,
                node,
                isLeftOfAssignment);
        }

        private BoundExpression MakeIndexerAccess(
            SyntaxNode syntax,
            BoundExpression rewrittenReceiver,
            PropertySymbol indexer,
            ImmutableArray<BoundExpression> arguments,
            ImmutableArray<string> argumentNamesOpt,
            ImmutableArray<RefKind> argumentRefKindsOpt,
            bool expanded,
            ImmutableArray<int> argsToParamsOpt,
            BitVector defaultArguments,
            TypeSymbol type,
            BoundIndexerAccess? oldNodeOpt,
            bool isLeftOfAssignment)
        {
            if (isLeftOfAssignment && indexer.RefKind == RefKind.None)
            {
                // This is an indexer set access. We return a BoundIndexerAccess node here.
                // This node will be rewritten with MakePropertyAssignment when rewriting the enclosing BoundAssignmentOperator.

                return oldNodeOpt != null ?
                    oldNodeOpt.Update(rewrittenReceiver, indexer, arguments, argumentNamesOpt, argumentRefKindsOpt, expanded, argsToParamsOpt, defaultArguments, type) :
                    new BoundIndexerAccess(syntax, rewrittenReceiver, indexer, arguments, argumentNamesOpt, argumentRefKindsOpt, expanded, argsToParamsOpt, defaultArguments, type);
            }
            else
            {
                var getMethod = indexer.GetOwnOrInheritedGetMethod();
                Debug.Assert(getMethod is not null);

                ImmutableArray<BoundExpression> rewrittenArguments = VisitArguments(
                    arguments,
                    indexer,
                    argsToParamsOpt,
                    argumentRefKindsOpt,
                    ref rewrittenReceiver!,
                    out ArrayBuilder<LocalSymbol>? temps);

                rewrittenArguments = MakeArguments(
                    syntax,
                    rewrittenArguments,
                    indexer,
                    expanded,
                    argsToParamsOpt,
                    ref argumentRefKindsOpt,
<<<<<<< HEAD
                    ref temps,
                    enableCallerInfo: ThreeState.True);
=======
                    ref temps);
>>>>>>> 67d940c4

                BoundExpression call = MakePropertyGetAccess(syntax, rewrittenReceiver, indexer, rewrittenArguments, getMethod);

                if (temps.Count == 0)
                {
                    temps.Free();
                    return call;
                }
                else
                {
                    return new BoundSequence(
                        syntax,
                        temps.ToImmutableAndFree(),
                        ImmutableArray<BoundExpression>.Empty,
                        call,
                        type);
                }
            }
        }

        public override BoundNode? VisitListPatternIndexPlaceholder(BoundListPatternIndexPlaceholder node)
        {
            throw ExceptionUtilities.Unreachable;
        }

        public override BoundNode? VisitListPatternReceiverPlaceholder(BoundListPatternReceiverPlaceholder node)
        {
            throw ExceptionUtilities.Unreachable;
        }

        public override BoundNode? VisitSlicePatternRangePlaceholder(BoundSlicePatternRangePlaceholder node)
        {
            throw ExceptionUtilities.Unreachable;
        }

        public override BoundNode? VisitSlicePatternReceiverPlaceholder(BoundSlicePatternReceiverPlaceholder node)
        {
            throw ExceptionUtilities.Unreachable;
        }

        public override BoundNode? VisitImplicitIndexerReceiverPlaceholder(BoundImplicitIndexerReceiverPlaceholder node)
        {
            return PlaceholderReplacement(node);
        }

        public override BoundNode? VisitImplicitIndexerValuePlaceholder(BoundImplicitIndexerValuePlaceholder node)
        {
            return PlaceholderReplacement(node);
        }

        public override BoundNode VisitImplicitIndexerAccess(BoundImplicitIndexerAccess node)
        {
            return VisitImplicitIndexerAccess(node, isLeftOfAssignment: false);
        }

        private BoundExpression VisitImplicitIndexerAccess(BoundImplicitIndexerAccess node, bool isLeftOfAssignment)
        {
            if (TypeSymbol.Equals(
                node.Argument.Type,
                _compilation.GetWellKnownType(WellKnownType.System_Index),
                TypeCompareKind.ConsiderEverything))
            {
                return VisitIndexPatternIndexerAccess(node, isLeftOfAssignment: isLeftOfAssignment);
            }
            else
            {
                Debug.Assert(TypeSymbol.Equals(
                    node.Argument.Type,
                    _compilation.GetWellKnownType(WellKnownType.System_Range),
                    TypeCompareKind.ConsiderEverything));
                Debug.Assert(!isLeftOfAssignment || node.IndexerOrSliceAccess.GetRefKind() == RefKind.Ref);

                return VisitRangePatternIndexerAccess(node);
            }
        }

        private BoundExpression VisitIndexPatternIndexerAccess(BoundImplicitIndexerAccess node, bool isLeftOfAssignment)
        {
<<<<<<< HEAD
            var F = _factory;

            Debug.Assert(receiver.Type is { });
            var receiverLocal = F.StoreToTemp(
                VisitExpression(receiver),
                out var receiverStore,
                // Store the receiver as a ref local if it's a value type to ensure side effects are propagated
                receiver.Type.IsReferenceType ? RefKind.None : RefKind.Ref);
            var indexAccess = MakePatternIndexOffsetExpression(argument, F.Property(receiverLocal, lengthOrCountProperty), out _);

            return (BoundSequence)F.Sequence(
                ImmutableArray.Create<LocalSymbol>(receiverLocal.LocalSymbol),
                ImmutableArray.Create<BoundExpression>(receiverStore),
                MakeIndexerAccess(
                    syntax,
                    receiverLocal,
                    intIndexer,
                    ImmutableArray.Create<BoundExpression>(indexAccess),
                    default,
                    default,
                    expanded: false,
                    argsToParamsOpt: default,
                    defaultArguments: default,
                    intIndexer.Type,
                    oldNodeOpt: null,
                    isLeftOfAssignment));
=======
            Debug.Assert(node.ArgumentPlaceholders.Length == 1);
            Debug.Assert(node.IndexerOrSliceAccess is BoundIndexerAccess or BoundArrayAccess);

            Debug.Assert(TypeSymbol.Equals(
                node.Argument.Type,
                _compilation.GetWellKnownType(WellKnownType.System_Index),
                TypeCompareKind.ConsiderEverything));

            var F = _factory;

            var locals = ArrayBuilder<LocalSymbol>.GetInstance(2);
            var sideeffects = ArrayBuilder<BoundExpression>.GetInstance(2);

            var receiver = VisitExpression(node.Receiver);

            // Do not capture receiver if it is a local or parameter and we are evaluating a pattern
            // If length access is a local, then we are evaluating a pattern
            if (node.LengthOrCountAccess.Kind is not BoundKind.Local || receiver.Kind is not (BoundKind.Local or BoundKind.Parameter))
            {
                Debug.Assert(receiver.Type is { });

                var receiverLocal = F.StoreToTemp(
                    receiver,
                    out var receiverStore,
                    // Store the receiver as a ref local if it's a value type to ensure side effects are propagated
                    receiver.Type.IsReferenceType ? RefKind.None : RefKind.Ref);
                locals.Add(receiverLocal.LocalSymbol);
                sideeffects.Add(receiverStore);

                receiver = receiverLocal;
            }

            AddPlaceholderReplacement(node.ReceiverPlaceholder, receiver);

            BoundExpression makeOffsetInput = DetermineMakePatternIndexOffsetExpressionStrategy(node.Argument, out PatternIndexOffsetLoweringStrategy strategy);
            BoundExpression integerArgument;

            switch (strategy)
            {
                case PatternIndexOffsetLoweringStrategy.SubtractFromLength:
                    BoundExpression lengthAccess = VisitExpression(node.LengthOrCountAccess);

                    // ensure we evaluate the input before accessing length, unless it is an array length
                    if (makeOffsetInput.ConstantValue is null && lengthAccess.Kind is not BoundKind.ArrayLength)
                    {
                        makeOffsetInput = F.StoreToTemp(makeOffsetInput, out BoundAssignmentOperator inputStore);
                        locals.Add(((BoundLocal)makeOffsetInput).LocalSymbol);
                        sideeffects.Add(inputStore);
                    }

                    integerArgument = MakePatternIndexOffsetExpression(makeOffsetInput, lengthAccess, strategy);
                    break;

                case PatternIndexOffsetLoweringStrategy.UseAsIs:
                    integerArgument = MakePatternIndexOffsetExpression(makeOffsetInput, lengthAccess: null, strategy);
                    break;

                case PatternIndexOffsetLoweringStrategy.UseGetOffsetAPI:
                    integerArgument = MakePatternIndexOffsetExpression(makeOffsetInput, VisitExpression(node.LengthOrCountAccess), strategy);
                    break;

                default:
                    throw ExceptionUtilities.UnexpectedValue(strategy);
            }

            Debug.Assert(node.ArgumentPlaceholders.Length == 1);
            var argumentPlaceholder = node.ArgumentPlaceholders[0];
            AddPlaceholderReplacement(argumentPlaceholder, integerArgument);

            BoundExpression rewrittenIndexerAccess;

            if (node.IndexerOrSliceAccess is BoundIndexerAccess indexerAccess)
            {
                if (isLeftOfAssignment && indexerAccess.Indexer.RefKind == RefKind.None)
                {
                    ImmutableArray<BoundExpression> rewrittenArguments = VisitArguments(
                        indexerAccess.Arguments,
                        indexerAccess.Indexer,
                        indexerAccess.ArgsToParamsOpt,
                        indexerAccess.ArgumentRefKindsOpt,
                        ref receiver,
                        out ArrayBuilder<LocalSymbol>? temps);

                    if (temps is not null)
                    {
                        locals.AddRange(temps);
                        temps.Free();
                    }

                    rewrittenIndexerAccess = indexerAccess.Update(
                        receiver, indexerAccess.Indexer, rewrittenArguments,
                        indexerAccess.ArgumentNamesOpt, indexerAccess.ArgumentRefKindsOpt,
                        indexerAccess.Expanded,
                        indexerAccess.ArgsToParamsOpt,
                        indexerAccess.DefaultArguments,
                        indexerAccess.Type);
                }
                else
                {
                    rewrittenIndexerAccess = VisitIndexerAccess(indexerAccess, isLeftOfAssignment);
                }
            }
            else
            {
                rewrittenIndexerAccess = (BoundExpression)VisitArrayAccess(((BoundArrayAccess)node.IndexerOrSliceAccess));
            }

            RemovePlaceholderReplacement(argumentPlaceholder);
            RemovePlaceholderReplacement(node.ReceiverPlaceholder);

            return F.Sequence(
                locals.ToImmutableAndFree(),
                sideeffects.ToImmutableAndFree(),
                rewrittenIndexerAccess);
>>>>>>> 67d940c4
        }

        /// <summary>
        /// Used to produce an expression translating <paramref name="loweredExpr"/> to an integer offset
        /// according to the <paramref name="strategy"/>.
        /// The implementation should be in sync with <see cref="DetermineMakePatternIndexOffsetExpressionStrategy"/>.
        /// </summary>
        /// <param name="loweredExpr">The lowered input for the translation</param>
        /// <param name="lengthAccess">
        /// An expression accessing the length of the indexing target. This should
        /// be a non-side-effecting operation.
        /// </param>
        /// <param name="strategy">The translation strategy</param>
        private BoundExpression MakePatternIndexOffsetExpression(
            BoundExpression? loweredExpr,
            BoundExpression? lengthAccess,
            PatternIndexOffsetLoweringStrategy strategy)
        {
            switch (strategy)
            {
                case PatternIndexOffsetLoweringStrategy.Zero:
                    return _factory.Literal(0);

                case PatternIndexOffsetLoweringStrategy.Length:
                    Debug.Assert(lengthAccess is not null);
                    return lengthAccess;

                case PatternIndexOffsetLoweringStrategy.SubtractFromLength:
                    Debug.Assert(loweredExpr is not null);
                    Debug.Assert(lengthAccess is not null);
                    Debug.Assert(loweredExpr.Type!.SpecialType == SpecialType.System_Int32);

                    if (loweredExpr.ConstantValue?.Int32Value == 0)
                    {
                        return lengthAccess;
                    }

                    return _factory.IntSubtract(lengthAccess, loweredExpr);

                case PatternIndexOffsetLoweringStrategy.UseAsIs:
                    Debug.Assert(loweredExpr is not null);
                    Debug.Assert(loweredExpr.Type!.SpecialType == SpecialType.System_Int32);
                    return loweredExpr;

                case PatternIndexOffsetLoweringStrategy.UseGetOffsetAPI:
                    Debug.Assert(loweredExpr is not null);
                    Debug.Assert(lengthAccess is not null);
                    Debug.Assert(TypeSymbol.Equals(
                        loweredExpr.Type,
                        _compilation.GetWellKnownType(WellKnownType.System_Index),
                        TypeCompareKind.ConsiderEverything));

                    return _factory.Call(
                        loweredExpr,
                        WellKnownMember.System_Index__GetOffset,
                        lengthAccess);

                default:
                    throw ExceptionUtilities.UnexpectedValue(strategy);
            }
        }

        private enum PatternIndexOffsetLoweringStrategy
        {
            Zero,
            Length,
            SubtractFromLength,
            UseAsIs,
            UseGetOffsetAPI
        }

        /// <summary>
        /// Determine the lowering strategy for translating a System.Index value to an integer offset value
        /// and prepare the lowered input for the translation process handled by <see cref="MakePatternIndexOffsetExpression"/>.
        /// The implementation should be in sync with <see cref="MakePatternIndexOffsetExpression"/>.
        /// </summary>
        private BoundExpression DetermineMakePatternIndexOffsetExpressionStrategy(
            BoundExpression unloweredExpr,
            out PatternIndexOffsetLoweringStrategy strategy)
        {
            Debug.Assert(TypeSymbol.Equals(
                unloweredExpr.Type,
                _compilation.GetWellKnownType(WellKnownType.System_Index),
                TypeCompareKind.ConsiderEverything));

            if (unloweredExpr is BoundFromEndIndexExpression hatExpression)
            {
                // If the System.Index argument is `^index`, we can replace the
                // `argument.GetOffset(length)` call with `length - index`
                Debug.Assert(hatExpression.Operand is { Type: { SpecialType: SpecialType.System_Int32 } });
                strategy = PatternIndexOffsetLoweringStrategy.SubtractFromLength;
                return VisitExpression(hatExpression.Operand);
            }
            else if (unloweredExpr is BoundConversion { Operand: { Type: { SpecialType: SpecialType.System_Int32 } } operand })
            {
                // If the System.Index argument is a conversion from int to Index we
                // can return the int directly
                strategy = PatternIndexOffsetLoweringStrategy.UseAsIs;
                return VisitExpression(operand);
            }
            else if (unloweredExpr is BoundObjectCreationExpression { Constructor: MethodSymbol constructor, Arguments: { Length: 2 } arguments, ArgsToParamsOpt: { IsDefaultOrEmpty: true }, InitializerExpressionOpt: null } &&
                     (object)constructor == _compilation.GetWellKnownTypeMember(WellKnownMember.System_Index__ctor) &&
                     arguments[0] is { Type.SpecialType: SpecialType.System_Int32, ConstantValue.Value: int _ and >= 0 } index &&
                     arguments[1] is { Type.SpecialType: SpecialType.System_Boolean, ConstantValue.Value: bool fromEnd })
            {
                if (fromEnd)
                {
                    // We can replace the `argument.GetOffset(length)` call with `length - index`
                    strategy = PatternIndexOffsetLoweringStrategy.SubtractFromLength;
                }
                else
                {
                    // We can return the int directly
                    strategy = PatternIndexOffsetLoweringStrategy.UseAsIs;
                }

                return VisitExpression(index);
            }
            else
            {
                // `argument.GetOffset(length)`
                strategy = PatternIndexOffsetLoweringStrategy.UseGetOffsetAPI;
                return VisitExpression(unloweredExpr);
            }
        }

        private BoundExpression VisitRangePatternIndexerAccess(BoundImplicitIndexerAccess node)
        {
            Debug.Assert(node.ArgumentPlaceholders.Length == 2);
            Debug.Assert(node.IndexerOrSliceAccess is BoundCall);

            Debug.Assert(TypeSymbol.Equals(
                node.Argument.Type,
                _compilation.GetWellKnownType(WellKnownType.System_Range),
                TypeCompareKind.ConsiderEverything));

            // Lowered code without optimizations:
            // var receiver = receiverExpr;
            // Range range = argumentExpr;
            // int length = receiver.length;
            // int start = range.Start.GetOffset(length)
            // int rangeSize = range.End.GetOffset(length) - start
            // receiver.Slice(start, rangeSize)

            var F = _factory;

            var receiver = VisitExpression(node.Receiver);
            var rangeArg = node.Argument;

            var localsBuilder = ArrayBuilder<LocalSymbol>.GetInstance();
            var sideEffectsBuilder = ArrayBuilder<BoundExpression>.GetInstance();

            // Do not capture receiver if it is a local or parameter and we are evaluating a pattern
            // If length access is a local, then we are evaluating a pattern
            if (node.LengthOrCountAccess.Kind is not BoundKind.Local || receiver.Kind is not (BoundKind.Local or BoundKind.Parameter))
            {
                var receiverLocal = F.StoreToTemp(receiver, out var receiverStore);

                localsBuilder.Add(receiverLocal.LocalSymbol);
                sideEffectsBuilder.Add(receiverStore);

                receiver = receiverLocal;
            }

            AddPlaceholderReplacement(node.ReceiverPlaceholder, receiver);

            BoundExpression startExpr;
            BoundExpression rangeSizeExpr;
            if (rangeArg is BoundRangeExpression rangeExpr)
            {
                // If we know that the input is a range expression, we can
                // optimize by pulling it apart inline, so
                // 
                // Range range = argumentExpr;
                // int start = range.Start.GetOffset(length)
                // int rangeSize = range.End.GetOffset(length) - start
                //
                // is, with `start..end`:
                //
                // int start = start.GetOffset(length)
                // int rangeSize = end.GetOffset(length) - start

                BoundExpression? startMakeOffsetInput;
                PatternIndexOffsetLoweringStrategy startStrategy;

                if (rangeExpr.LeftOperandOpt is BoundExpression left)
                {
                    startMakeOffsetInput = DetermineMakePatternIndexOffsetExpressionStrategy(left, out startStrategy);
                }
                else
                {
                    startStrategy = PatternIndexOffsetLoweringStrategy.Zero;
                    startMakeOffsetInput = null;
                }

                BoundExpression? endMakeOffsetInput;
                PatternIndexOffsetLoweringStrategy endStrategy;

                if (rangeExpr.RightOperandOpt is BoundExpression right)
                {
                    endMakeOffsetInput = DetermineMakePatternIndexOffsetExpressionStrategy(right, out endStrategy);
                }
                else
                {
                    endStrategy = PatternIndexOffsetLoweringStrategy.Length;
                    endMakeOffsetInput = null;
                }

                const int captureStartOffset = 1 << 0;
                const int captureEndOffset = 1 << 1;
                const int useLength = 1 << 2;
                const int captureLength = 1 << 3;
                const int captureStartValue = 1 << 4;

                int rewriteFlags;

                switch ((startStrategy, endStrategy))
                {
                    case (PatternIndexOffsetLoweringStrategy.Zero, PatternIndexOffsetLoweringStrategy.Length):
                    case (PatternIndexOffsetLoweringStrategy.Zero, PatternIndexOffsetLoweringStrategy.UseGetOffsetAPI):
                        rewriteFlags = useLength;
                        break;
                    case (PatternIndexOffsetLoweringStrategy.Zero, PatternIndexOffsetLoweringStrategy.SubtractFromLength):
                        rewriteFlags = captureEndOffset | useLength;
                        break;
                    case (PatternIndexOffsetLoweringStrategy.Zero, PatternIndexOffsetLoweringStrategy.UseAsIs):
                        rewriteFlags = 0;
                        break;
                    case (PatternIndexOffsetLoweringStrategy.UseAsIs, PatternIndexOffsetLoweringStrategy.Length):
                    case (PatternIndexOffsetLoweringStrategy.UseAsIs, PatternIndexOffsetLoweringStrategy.UseGetOffsetAPI):
                        rewriteFlags = useLength | captureStartValue;
                        break;
                    case (PatternIndexOffsetLoweringStrategy.UseAsIs, PatternIndexOffsetLoweringStrategy.SubtractFromLength):
                        rewriteFlags = captureStartOffset | captureEndOffset | useLength;
                        break;
                    case (PatternIndexOffsetLoweringStrategy.UseAsIs, PatternIndexOffsetLoweringStrategy.UseAsIs):
                        rewriteFlags = captureStartValue;
                        break;
                    case (PatternIndexOffsetLoweringStrategy.SubtractFromLength, PatternIndexOffsetLoweringStrategy.Length):
                    case (PatternIndexOffsetLoweringStrategy.UseGetOffsetAPI, PatternIndexOffsetLoweringStrategy.Length):
                        rewriteFlags = captureStartOffset | useLength | captureLength | captureStartValue;
                        break;
                    case (PatternIndexOffsetLoweringStrategy.SubtractFromLength, PatternIndexOffsetLoweringStrategy.SubtractFromLength):
                    case (PatternIndexOffsetLoweringStrategy.SubtractFromLength, PatternIndexOffsetLoweringStrategy.UseGetOffsetAPI):
                    case (PatternIndexOffsetLoweringStrategy.UseGetOffsetAPI, PatternIndexOffsetLoweringStrategy.SubtractFromLength):
                    case (PatternIndexOffsetLoweringStrategy.UseGetOffsetAPI, PatternIndexOffsetLoweringStrategy.UseGetOffsetAPI):
                        rewriteFlags = captureStartOffset | captureEndOffset | useLength | captureLength | captureStartValue;
                        break;
                    case (PatternIndexOffsetLoweringStrategy.SubtractFromLength, PatternIndexOffsetLoweringStrategy.UseAsIs):
                    case (PatternIndexOffsetLoweringStrategy.UseGetOffsetAPI, PatternIndexOffsetLoweringStrategy.UseAsIs):
                        rewriteFlags = captureStartOffset | captureEndOffset | useLength | captureStartValue;
                        break;

                    default:
                        throw ExceptionUtilities.UnexpectedValue(startStrategy);
                }

                Debug.Assert(startStrategy != PatternIndexOffsetLoweringStrategy.Zero || (rewriteFlags & captureStartOffset) == 0);
                Debug.Assert(startStrategy != PatternIndexOffsetLoweringStrategy.Zero || (rewriteFlags & captureStartValue) == 0);
                Debug.Assert((rewriteFlags & captureEndOffset) == 0 || (rewriteFlags & captureStartOffset) != 0 || startStrategy == PatternIndexOffsetLoweringStrategy.Zero);
                Debug.Assert((rewriteFlags & captureStartOffset) == 0 || (rewriteFlags & captureEndOffset) != 0 || endStrategy == PatternIndexOffsetLoweringStrategy.Length);
                Debug.Assert(endStrategy != PatternIndexOffsetLoweringStrategy.Length || (rewriteFlags & captureEndOffset) == 0);
                Debug.Assert((rewriteFlags & captureLength) == 0 || (rewriteFlags & useLength) != 0);

                if ((rewriteFlags & captureStartOffset) != 0)
                {
                    Debug.Assert(startMakeOffsetInput is not null);
                    if (startMakeOffsetInput.ConstantValue is null)
                    {
                        startMakeOffsetInput = F.StoreToTemp(startMakeOffsetInput, out BoundAssignmentOperator inputStore);
                        localsBuilder.Add(((BoundLocal)startMakeOffsetInput).LocalSymbol);
                        sideEffectsBuilder.Add(inputStore);
                    }
                }

                if ((rewriteFlags & captureEndOffset) != 0)
                {
                    Debug.Assert(endMakeOffsetInput is not null);
                    if (endMakeOffsetInput.ConstantValue is null)
                    {
                        endMakeOffsetInput = F.StoreToTemp(endMakeOffsetInput, out BoundAssignmentOperator inputStore);
                        localsBuilder.Add(((BoundLocal)endMakeOffsetInput).LocalSymbol);
                        sideEffectsBuilder.Add(inputStore);
                    }
                }

                BoundExpression? lengthAccess = null;

                if ((rewriteFlags & useLength) != 0)
                {
                    lengthAccess = VisitExpression(node.LengthOrCountAccess);

                    // If length access is a local, then we are evaluating a pattern and don't need to capture the value.
                    if ((rewriteFlags & captureLength) != 0 && lengthAccess.Kind is not BoundKind.Local)
                    {
                        var lengthLocal = F.StoreToTemp(lengthAccess, out var lengthStore);
                        localsBuilder.Add(lengthLocal.LocalSymbol);
                        sideEffectsBuilder.Add(lengthStore);
                        lengthAccess = lengthLocal;
                    }
                }

                startExpr = MakePatternIndexOffsetExpression(startMakeOffsetInput, lengthAccess, startStrategy);

                if ((rewriteFlags & captureStartValue) != 0 && startExpr.ConstantValue is null)
                {
                    var startLocal = F.StoreToTemp(startExpr, out var startStore);
                    localsBuilder.Add(startLocal.LocalSymbol);
                    sideEffectsBuilder.Add(startStore);
                    startExpr = startLocal;
                }

                BoundExpression endExpr = MakePatternIndexOffsetExpression(endMakeOffsetInput, lengthAccess, endStrategy);

                if (startExpr.ConstantValue?.Int32Value == 0)
                {
                    rangeSizeExpr = endExpr;
                }
                else if (startExpr.ConstantValue is { Int32Value: var startConst } && endExpr.ConstantValue is { Int32Value: var endConst })
                {
                    rangeSizeExpr = F.Literal(unchecked(endConst - startConst));
                }
                else
                {
                    rangeSizeExpr = F.IntSubtract(endExpr, startExpr);
                }
            }
            else
            {
                var rangeLocal = F.StoreToTemp(VisitExpression(rangeArg), out var rangeStore);
                localsBuilder.Add(rangeLocal.LocalSymbol);
                sideEffectsBuilder.Add(rangeStore);

                var lengthAccess = VisitExpression(node.LengthOrCountAccess);

                var lengthLocal = F.StoreToTemp(lengthAccess, out var lengthStore);
                localsBuilder.Add(lengthLocal.LocalSymbol);
                sideEffectsBuilder.Add(lengthStore);

                var startLocal = F.StoreToTemp(
                    F.Call(
                        F.Call(rangeLocal, F.WellKnownMethod(WellKnownMember.System_Range__get_Start)),
                        F.WellKnownMethod(WellKnownMember.System_Index__GetOffset),
                        lengthLocal),
                    out var startStore);

                localsBuilder.Add(startLocal.LocalSymbol);
                sideEffectsBuilder.Add(startStore);
                startExpr = startLocal;

                var rangeSizeLocal = F.StoreToTemp(
                    F.IntSubtract(
                        F.Call(
                            F.Call(rangeLocal, F.WellKnownMethod(WellKnownMember.System_Range__get_End)),
                            F.WellKnownMethod(WellKnownMember.System_Index__GetOffset),
                            lengthLocal),
                        startExpr),
                    out var rangeSizeStore);

                localsBuilder.Add(rangeSizeLocal.LocalSymbol);
                sideEffectsBuilder.Add(rangeSizeStore);
                rangeSizeExpr = rangeSizeLocal;
            }

            Debug.Assert(node.ArgumentPlaceholders.Length == 2);
            AddPlaceholderReplacement(node.ArgumentPlaceholders[0], startExpr);
            AddPlaceholderReplacement(node.ArgumentPlaceholders[1], rangeSizeExpr);

            var sliceCall = (BoundCall)node.IndexerOrSliceAccess;
            var rewrittenIndexerAccess = VisitExpression(sliceCall);

            RemovePlaceholderReplacement(node.ArgumentPlaceholders[0]);
            RemovePlaceholderReplacement(node.ArgumentPlaceholders[1]);
            RemovePlaceholderReplacement(node.ReceiverPlaceholder);

            return F.Sequence(
                localsBuilder.ToImmutableAndFree(),
                sideEffectsBuilder.ToImmutableAndFree(),
                rewrittenIndexerAccess);
        }
    }
}<|MERGE_RESOLUTION|>--- conflicted
+++ resolved
@@ -142,12 +142,7 @@
                     expanded,
                     argsToParamsOpt,
                     ref argumentRefKindsOpt,
-<<<<<<< HEAD
-                    ref temps,
-                    enableCallerInfo: ThreeState.True);
-=======
                     ref temps);
->>>>>>> 67d940c4
 
                 BoundExpression call = MakePropertyGetAccess(syntax, rewrittenReceiver, indexer, rewrittenArguments, getMethod);
 
@@ -226,34 +221,6 @@
 
         private BoundExpression VisitIndexPatternIndexerAccess(BoundImplicitIndexerAccess node, bool isLeftOfAssignment)
         {
-<<<<<<< HEAD
-            var F = _factory;
-
-            Debug.Assert(receiver.Type is { });
-            var receiverLocal = F.StoreToTemp(
-                VisitExpression(receiver),
-                out var receiverStore,
-                // Store the receiver as a ref local if it's a value type to ensure side effects are propagated
-                receiver.Type.IsReferenceType ? RefKind.None : RefKind.Ref);
-            var indexAccess = MakePatternIndexOffsetExpression(argument, F.Property(receiverLocal, lengthOrCountProperty), out _);
-
-            return (BoundSequence)F.Sequence(
-                ImmutableArray.Create<LocalSymbol>(receiverLocal.LocalSymbol),
-                ImmutableArray.Create<BoundExpression>(receiverStore),
-                MakeIndexerAccess(
-                    syntax,
-                    receiverLocal,
-                    intIndexer,
-                    ImmutableArray.Create<BoundExpression>(indexAccess),
-                    default,
-                    default,
-                    expanded: false,
-                    argsToParamsOpt: default,
-                    defaultArguments: default,
-                    intIndexer.Type,
-                    oldNodeOpt: null,
-                    isLeftOfAssignment));
-=======
             Debug.Assert(node.ArgumentPlaceholders.Length == 1);
             Debug.Assert(node.IndexerOrSliceAccess is BoundIndexerAccess or BoundArrayAccess);
 
@@ -368,7 +335,6 @@
                 locals.ToImmutableAndFree(),
                 sideeffects.ToImmutableAndFree(),
                 rewrittenIndexerAccess);
->>>>>>> 67d940c4
         }
 
         /// <summary>
