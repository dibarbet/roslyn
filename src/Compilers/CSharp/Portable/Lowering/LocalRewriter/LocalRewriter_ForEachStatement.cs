--- conflicted
+++ resolved
@@ -337,26 +337,7 @@
                     var objectType = _factory.SpecialType(SpecialType.System_Object);
                     alwaysOrMaybeDisposeStmt = RewriteIfStatement(
                         syntax: forEachSyntax,
-<<<<<<< HEAD
-                        rewrittenCondition: new BoundBinaryOperator(forEachSyntax,
-                            operatorKind: BinaryOperatorKind.NotEqual,
-                            left: MakeConversionNode(
-                                syntax: forEachSyntax,
-                                rewrittenOperand: boundEnumeratorVar,
-                                conversion: enumeratorInfo.EnumeratorConversion,
-                                rewrittenType: _compilation.GetSpecialType(SpecialType.System_Object),
-                                @checked: false),
-                            right: MakeLiteral(forEachSyntax,
-                                constantValue: ConstantValue.Null,
-                                type: null),
-                            constantValueOpt: null,
-                            methodOpt: null,
-                            constrainedToTypeOpt: null,
-                            resultKind: LookupResultKind.Viable,
-                            type: _compilation.GetSpecialType(SpecialType.System_Boolean)),
-=======
                         rewrittenCondition: _factory.ObjectNotEqual(_factory.Convert(objectType, boundEnumeratorVar), _factory.Null(objectType)),
->>>>>>> 67d940c4
                         rewrittenConsequence: disposeCallStatement,
                         rewrittenAlternativeOpt: null,
                         hasErrors: false);
