--- conflicted
+++ resolved
@@ -439,10 +439,8 @@
                 case ErrorCode.WRN_UndecoratedCancellationTokenParameter:
                 case ErrorCode.WRN_NullabilityMismatchInTypeParameterNotNullConstraint:
                 case ErrorCode.WRN_DisallowNullAttributeForbidsMaybeNullAssignment:
-<<<<<<< HEAD
                 case ErrorCode.WRN_NullCheckedHasDefaultNull:
                 case ErrorCode.WRN_NullCheckingOnNullableValueType:
-=======
                 case ErrorCode.WRN_ParameterConditionallyDisallowsNull:
                 case ErrorCode.WRN_NullReferenceInitializer:
                 case ErrorCode.WRN_ShouldNotReturn:
@@ -462,7 +460,6 @@
                 case ErrorCode.WRN_ParameterDisallowsNull:
                 case ErrorCode.WRN_GivenExpressionAlwaysMatchesPattern:
                 case ErrorCode.WRN_IsPatternAlways:
->>>>>>> 88bd81b7
                     return 1;
                 default:
                     return 0;
