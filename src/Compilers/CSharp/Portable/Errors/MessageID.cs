--- conflicted
+++ resolved
@@ -193,17 +193,14 @@
 
         IDS_FeatureNativeInt = MessageBase + 12769,
         IDS_FeatureTargetTypedObjectCreation = MessageBase + 12770,
-<<<<<<< HEAD
-        IDS_FeatureRecords = MessageBase + 12771,
-        IDS_FeatureInitOnlySetters = MessageBase + 12772,
-=======
         IDS_FeatureTypePattern = MessageBase + 12771,
         IDS_FeatureParenthesizedPattern = MessageBase + 12772,
         IDS_FeatureOrPattern = MessageBase + 12773,
         IDS_FeatureAndPattern = MessageBase + 12774,
         IDS_FeatureNotPattern = MessageBase + 12775,
         IDS_FeatureRelationalPattern = MessageBase + 12776,
->>>>>>> 96af1214
+        IDS_FeatureRecords = MessageBase + 12777,
+        IDS_FeatureInitOnlySetters = MessageBase + 12778,
     }
 
     // Message IDs may refer to strings that need to be localized.
@@ -316,17 +313,14 @@
                 case MessageID.IDS_FeatureExternLocalFunctions: // syntax check
                 case MessageID.IDS_FeatureTargetTypedObjectCreation: // syntax check
                 case MessageID.IDS_FeatureMemberNotNull:
-<<<<<<< HEAD
-                case MessageID.IDS_FeatureRecords:
-=======
                 case MessageID.IDS_FeatureAndPattern:
                 case MessageID.IDS_FeatureNotPattern:
                 case MessageID.IDS_FeatureOrPattern:
                 case MessageID.IDS_FeatureParenthesizedPattern:
                 case MessageID.IDS_FeatureTypePattern:
                 case MessageID.IDS_FeatureRelationalPattern:
->>>>>>> 96af1214
                 case MessageID.IDS_FeatureNativeInt:
+                case MessageID.IDS_FeatureRecords:
                 case MessageID.IDS_FeatureInitOnlySetters: // semantic check
                     return LanguageVersion.Preview;
 
