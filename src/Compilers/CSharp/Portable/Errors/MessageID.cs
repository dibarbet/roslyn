--- conflicted
+++ resolved
@@ -297,13 +297,11 @@
         IDS_FeatureUnboundGenericTypesInNameof = MessageBase + 12850,
         IDS_FeatureSimpleLambdaParameterModifiers = MessageBase + 12851,
 
-<<<<<<< HEAD
+        IDS_FeaturePartialEventsAndConstructors = MessageBase + 12852,
+
+        IDS_FeatureExtensions = MessageBase + 12853,
+
         IDS_FeatureUserDefinedCompoundAssignmentOperators = MessageBase + 12901, // PROTOTYPE: Pack numbers
-=======
-        IDS_FeaturePartialEventsAndConstructors = MessageBase + 12852,
-
-        IDS_FeatureExtensions = MessageBase + 12853,
->>>>>>> fa653737
     }
 
     // Message IDs may refer to strings that need to be localized.
@@ -488,12 +486,9 @@
                 case MessageID.IDS_FeatureFirstClassSpan:
                 case MessageID.IDS_FeatureUnboundGenericTypesInNameof:
                 case MessageID.IDS_FeatureSimpleLambdaParameterModifiers:
-<<<<<<< HEAD
-                case MessageID.IDS_FeatureUserDefinedCompoundAssignmentOperators:
-=======
                 case MessageID.IDS_FeaturePartialEventsAndConstructors:
                 case MessageID.IDS_FeatureExtensions:
->>>>>>> fa653737
+                case MessageID.IDS_FeatureUserDefinedCompoundAssignmentOperators:
                     return LanguageVersion.Preview;
 
                 // C# 13.0 features.
