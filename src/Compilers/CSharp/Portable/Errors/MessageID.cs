﻿// Licensed to the .NET Foundation under one or more agreements.
// The .NET Foundation licenses this file to you under the MIT license.
// See the LICENSE file in the project root for more information.

using System;
using System.Diagnostics;
using Roslyn.Utilities;

namespace Microsoft.CodeAnalysis.CSharp
{
    internal enum MessageID
    {
        None = 0,
        MessageBase = 1200,

        IDS_SK_METHOD = MessageBase + 2000,
        IDS_SK_TYPE = MessageBase + 2001,
        IDS_SK_NAMESPACE = MessageBase + 2002,
        IDS_SK_FIELD = MessageBase + 2003,
        IDS_SK_PROPERTY = MessageBase + 2004,
        IDS_SK_UNKNOWN = MessageBase + 2005,
        IDS_SK_VARIABLE = MessageBase + 2006,
        IDS_SK_EVENT = MessageBase + 2007,
        IDS_SK_TYVAR = MessageBase + 2008,
        //IDS_SK_GCLASS = MessageBase + 2009,
        IDS_SK_ALIAS = MessageBase + 2010,
        //IDS_SK_EXTERNALIAS = MessageBase + 2011,
        IDS_SK_LABEL = MessageBase + 2012,
        IDS_SK_CONSTRUCTOR = MessageBase + 2013,

        IDS_NULL = MessageBase + 10001,
        //IDS_RELATEDERROR = MessageBase + 10002,
        //IDS_RELATEDWARNING = MessageBase + 10003,
        IDS_XMLIGNORED = MessageBase + 10004,
        IDS_XMLIGNORED2 = MessageBase + 10005,
        IDS_XMLFAILEDINCLUDE = MessageBase + 10006,
        IDS_XMLBADINCLUDE = MessageBase + 10007,
        IDS_XMLNOINCLUDE = MessageBase + 10008,
        IDS_XMLMISSINGINCLUDEFILE = MessageBase + 10009,
        IDS_XMLMISSINGINCLUDEPATH = MessageBase + 10010,
        IDS_GlobalNamespace = MessageBase + 10011,
        IDS_FeatureGenerics = MessageBase + 12500,
        IDS_FeatureAnonDelegates = MessageBase + 12501,
        IDS_FeatureModuleAttrLoc = MessageBase + 12502,
        IDS_FeatureGlobalNamespace = MessageBase + 12503,
        IDS_FeatureFixedBuffer = MessageBase + 12504,
        IDS_FeaturePragma = MessageBase + 12505,
        IDS_FOREACHLOCAL = MessageBase + 12506,
        IDS_USINGLOCAL = MessageBase + 12507,
        IDS_FIXEDLOCAL = MessageBase + 12508,
        IDS_FeatureStaticClasses = MessageBase + 12511,
        IDS_FeaturePartialTypes = MessageBase + 12512,
        IDS_MethodGroup = MessageBase + 12513,
        IDS_AnonMethod = MessageBase + 12514,
        IDS_FeatureSwitchOnBool = MessageBase + 12517,
        //IDS_WarnAsError = MessageBase + 12518,
        IDS_Collection = MessageBase + 12520,
        IDS_FeaturePropertyAccessorMods = MessageBase + 12522,
        IDS_FeatureExternAlias = MessageBase + 12523,
        IDS_FeatureIterators = MessageBase + 12524,
        IDS_FeatureDefault = MessageBase + 12525,
        IDS_FeatureNullable = MessageBase + 12528,
        IDS_Lambda = MessageBase + 12531,
        IDS_FeaturePatternMatching = MessageBase + 12532,
        IDS_FeatureThrowExpression = MessageBase + 12533,

        IDS_FeatureImplicitArray = MessageBase + 12557,
        IDS_FeatureImplicitLocal = MessageBase + 12558,
        IDS_FeatureAnonymousTypes = MessageBase + 12559,
        IDS_FeatureAutoImplementedProperties = MessageBase + 12560,
        IDS_FeatureObjectInitializer = MessageBase + 12561,
        IDS_FeatureCollectionInitializer = MessageBase + 12562,
        IDS_FeatureLambda = MessageBase + 12563,
        IDS_FeatureQueryExpression = MessageBase + 12564,
        IDS_FeatureExtensionMethod = MessageBase + 12565,
        IDS_FeaturePartialMethod = MessageBase + 12566,
        IDS_FeatureDynamic = MessageBase + 12644,
        IDS_FeatureTypeVariance = MessageBase + 12645,
        IDS_FeatureNamedArgument = MessageBase + 12646,
        IDS_FeatureOptionalParameter = MessageBase + 12647,
        IDS_FeatureExceptionFilter = MessageBase + 12648,
        IDS_FeatureAutoPropertyInitializer = MessageBase + 12649,

        IDS_SK_TYPE_OR_NAMESPACE = MessageBase + 12652,
        IDS_Contravariant = MessageBase + 12659,
        IDS_Contravariantly = MessageBase + 12660,
        IDS_Covariant = MessageBase + 12661,
        IDS_Covariantly = MessageBase + 12662,
        IDS_Invariantly = MessageBase + 12663,

        IDS_FeatureAsync = MessageBase + 12668,
        IDS_FeatureStaticAnonymousFunction = MessageBase + 12669,

        IDS_LIB_ENV = MessageBase + 12680,
        IDS_LIB_OPTION = MessageBase + 12681,
        IDS_REFERENCEPATH_OPTION = MessageBase + 12682,
        IDS_DirectoryDoesNotExist = MessageBase + 12683,
        IDS_DirectoryHasInvalidPath = MessageBase + 12684,

        IDS_Namespace1 = MessageBase + 12685,
        IDS_PathList = MessageBase + 12686,
        IDS_Text = MessageBase + 12687,

        IDS_FeatureDiscards = MessageBase + 12688,

        IDS_FeatureDefaultTypeParameterConstraint = MessageBase + 12689,
        IDS_FeatureNullPropagatingOperator = MessageBase + 12690,
        IDS_FeatureExpressionBodiedMethod = MessageBase + 12691,
        IDS_FeatureExpressionBodiedProperty = MessageBase + 12692,
        IDS_FeatureExpressionBodiedIndexer = MessageBase + 12693,
        // IDS_VersionExperimental = MessageBase + 12694,
        IDS_FeatureNameof = MessageBase + 12695,
        IDS_FeatureDictionaryInitializer = MessageBase + 12696,

        IDS_ToolName = MessageBase + 12697,
        IDS_LogoLine1 = MessageBase + 12698,
        IDS_LogoLine2 = MessageBase + 12699,
        IDS_CSCHelp = MessageBase + 12700,

        IDS_FeatureUsingStatic = MessageBase + 12701,
        IDS_FeatureInterpolatedStrings = MessageBase + 12702,
        IDS_OperationCausedStackOverflow = MessageBase + 12703,
        IDS_AwaitInCatchAndFinally = MessageBase + 12704,
        IDS_FeatureReadonlyAutoImplementedProperties = MessageBase + 12705,
        IDS_FeatureBinaryLiteral = MessageBase + 12706,
        IDS_FeatureDigitSeparator = MessageBase + 12707,
        IDS_FeatureLocalFunctions = MessageBase + 12708,
        IDS_FeatureNullableReferenceTypes = MessageBase + 12709,

        IDS_FeatureRefLocalsReturns = MessageBase + 12710,
        IDS_FeatureTuples = MessageBase + 12711,
        IDS_FeatureOutVar = MessageBase + 12713,

        // IDS_FeaturePragmaWarningEnable = MessageBase + 12714,
        IDS_FeatureExpressionBodiedAccessor = MessageBase + 12715,
        IDS_FeatureExpressionBodiedDeOrConstructor = MessageBase + 12716,
        IDS_ThrowExpression = MessageBase + 12717,
        IDS_FeatureDefaultLiteral = MessageBase + 12718,
        IDS_FeatureInferredTupleNames = MessageBase + 12719,
        IDS_FeatureGenericPatternMatching = MessageBase + 12720,
        IDS_FeatureAsyncMain = MessageBase + 12721,
        IDS_LangVersions = MessageBase + 12722,

        IDS_FeatureLeadingDigitSeparator = MessageBase + 12723,
        IDS_FeatureNonTrailingNamedArguments = MessageBase + 12724,

        IDS_FeatureReadOnlyReferences = MessageBase + 12725,
        IDS_FeatureRefStructs = MessageBase + 12726,
        IDS_FeatureReadOnlyStructs = MessageBase + 12727,
        IDS_FeatureRefExtensionMethods = MessageBase + 12728,
        // IDS_StackAllocExpression = MessageBase + 12729,
        IDS_FeaturePrivateProtected = MessageBase + 12730,

        IDS_FeatureRefConditional = MessageBase + 12731,
        IDS_FeatureAttributesOnBackingFields = MessageBase + 12732,
        IDS_FeatureImprovedOverloadCandidates = MessageBase + 12733,
        IDS_FeatureRefReassignment = MessageBase + 12734,
        IDS_FeatureRefFor = MessageBase + 12735,
        IDS_FeatureRefForEach = MessageBase + 12736,
        IDS_FeatureEnumGenericTypeConstraint = MessageBase + 12737,
        IDS_FeatureDelegateGenericTypeConstraint = MessageBase + 12738,
        IDS_FeatureUnmanagedGenericTypeConstraint = MessageBase + 12739,
        IDS_FeatureStackAllocInitializer = MessageBase + 12740,
        IDS_FeatureTupleEquality = MessageBase + 12741,
        IDS_FeatureExpressionVariablesInQueriesAndInitializers = MessageBase + 12742,
        IDS_FeatureExtensibleFixedStatement = MessageBase + 12743,
        IDS_FeatureIndexingMovableFixedBuffers = MessageBase + 12744,

        IDS_FeatureAltInterpolatedVerbatimStrings = MessageBase + 12745,
        IDS_FeatureCoalesceAssignmentExpression = MessageBase + 12746,
        IDS_FeatureUnconstrainedTypeParameterInNullCoalescingOperator = MessageBase + 12747,
        IDS_FeatureNotNullGenericTypeConstraint = MessageBase + 12748,
        IDS_FeatureIndexOperator = MessageBase + 12749,
        IDS_FeatureRangeOperator = MessageBase + 12750,
        IDS_FeatureAsyncStreams = MessageBase + 12751,
        IDS_FeatureRecursivePatterns = MessageBase + 12752,
        IDS_Disposable = MessageBase + 12753,
        IDS_FeatureUsingDeclarations = MessageBase + 12754,
        IDS_FeatureStaticLocalFunctions = MessageBase + 12755,
        IDS_FeatureNameShadowingInNestedFunctions = MessageBase + 12756,
        IDS_FeatureUnmanagedConstructedTypes = MessageBase + 12757,
        IDS_FeatureObsoleteOnPropertyAccessor = MessageBase + 12758,
        IDS_FeatureReadOnlyMembers = MessageBase + 12759,
        IDS_DefaultInterfaceImplementation = MessageBase + 12760,
        IDS_OverrideWithConstraints = MessageBase + 12761,
        IDS_FeatureNestedStackalloc = MessageBase + 12762,
        IDS_FeatureSwitchExpression = MessageBase + 12763,
        IDS_FeatureAsyncUsing = MessageBase + 12764,
        IDS_FeatureLambdaDiscardParameters = MessageBase + 12765,
        IDS_FeatureLocalFunctionAttributes = MessageBase + 12766,
        IDS_FeatureExternLocalFunctions = MessageBase + 12767,
        IDS_FeatureMemberNotNull = MessageBase + 12768,

        IDS_FeatureNativeInt = MessageBase + 12769,
        IDS_FeatureImplicitObjectCreation = MessageBase + 12770,
        IDS_FeatureTypePattern = MessageBase + 12771,
        IDS_FeatureParenthesizedPattern = MessageBase + 12772,
        IDS_FeatureOrPattern = MessageBase + 12773,
        IDS_FeatureAndPattern = MessageBase + 12774,
        IDS_FeatureNotPattern = MessageBase + 12775,
        IDS_FeatureRelationalPattern = MessageBase + 12776,
        IDS_FeatureExtendedPartialMethods = MessageBase + 12777,
        IDS_TopLevelStatements = MessageBase + 12778,
        IDS_FeatureFunctionPointers = MessageBase + 12779,
        IDS_AddressOfMethodGroup = MessageBase + 12780,
        IDS_FeatureInitOnlySetters = MessageBase + 12781,
        IDS_FeatureRecords = MessageBase + 12782,
        IDS_FeatureNullPointerConstantPattern = MessageBase + 12783,
        IDS_FeatureModuleInitializers = MessageBase + 12784,
        IDS_FeatureTargetTypedConditional = MessageBase + 12785,
        IDS_FeatureCovariantReturnsForOverrides = MessageBase + 12786,
        IDS_FeatureExtensionGetEnumerator = MessageBase + 12787,
        IDS_FeatureExtensionGetAsyncEnumerator = MessageBase + 12788,
        IDS_Parameter = MessageBase + 12789,
        IDS_Return = MessageBase + 12790,
        IDS_FeatureVarianceSafetyForStaticInterfaceMembers = MessageBase + 12791,
        IDS_FeatureConstantInterpolatedStrings = MessageBase + 12792,
        IDS_FeatureMixedDeclarationsAndExpressionsInDeconstruction = MessageBase + 12793,
        IDS_FeatureSealedToStringInRecord = MessageBase + 12794,
        IDS_FeatureRecordStructs = MessageBase + 12795,
        IDS_FeatureWithOnStructs = MessageBase + 12796,
        IDS_FeaturePositionalFieldsInRecords = MessageBase + 12797,
        IDS_FeatureGlobalUsing = MessageBase + 12798,
        IDS_FeatureInferredDelegateType = MessageBase + 12799,
        IDS_FeatureLambdaAttributes = MessageBase + 12800,

        IDS_FeatureWithOnAnonymousTypes = MessageBase + 12801,
        IDS_FeatureExtendedPropertyPatterns = MessageBase + 12802,
        IDS_FeatureStaticAbstractMembersInInterfaces = MessageBase + 12803,
        IDS_FeatureLambdaReturnType = MessageBase + 12804,
        IDS_AsyncMethodBuilderOverride = MessageBase + 12805,
        IDS_FeatureImplicitImplementationOfNonPublicMembers = MessageBase + 12806,
        // IDS_FeatureLineSpanDirective = MessageBase + 12807, // feature no longer gated on LangVer
        IDS_FeatureImprovedInterpolatedStrings = MessageBase + 12808,
        IDS_FeatureFileScopedNamespace = MessageBase + 12809,
        IDS_FeatureParameterlessStructConstructors = MessageBase + 12810,
        IDS_FeatureStructFieldInitializers = MessageBase + 12811,

        IDS_FeatureGenericAttributes = MessageBase + 12812,

        IDS_FeatureNewLinesInInterpolations = MessageBase + 12813,
        IDS_FeatureListPattern = MessageBase + 12814,
        // IDS_ParameterNullChecking = MessageBase + 12815, // feature removed from C# 11

        IDS_FeatureCacheStaticMethodGroupConversion = MessageBase + 12816,
        IDS_FeatureRawStringLiterals = MessageBase + 12817,
        IDS_FeatureSpanCharConstantPattern = MessageBase + 12818,
        IDS_FeatureDisposalPattern = MessageBase + 12819,
        IDS_FeatureAutoDefaultStructs = MessageBase + 12820,

        IDS_FeatureCheckedUserDefinedOperators = MessageBase + 12821,
        IDS_FeatureUtf8StringLiterals = MessageBase + 12822,

        IDS_FeatureUnsignedRightShift = MessageBase + 12823,

        IDS_FeatureRelaxedShiftOperator = MessageBase + 12824,
        IDS_FeatureRequiredMembers = MessageBase + 12825,
        IDS_FeatureRefFields = MessageBase + 12826,
        IDS_FeatureFileTypes = MessageBase + 12827,
        IDS_ArrayAccess = MessageBase + 12828,
        IDS_PointerElementAccess = MessageBase + 12829,
        IDS_Missing = MessageBase + 12830,
        IDS_FeatureLambdaOptionalParameters = MessageBase + 12831,
        IDS_FeatureLambdaParamsArray = MessageBase + 12832,

        IDS_FeaturePrimaryConstructors = MessageBase + 12833,
        IDS_FeatureUsingTypeAlias = MessageBase + 12834,
<<<<<<< HEAD
        IDS_FeatureCollectionLiterals = MessageBase + 12900, // PROTOTYPE: Update message number.
=======

        IDS_FeatureInstanceMemberInNameof = MessageBase + 12835,
>>>>>>> 75ab617b
    }

    // Message IDs may refer to strings that need to be localized.
    // This struct makes an IFormattable wrapper around a MessageID
    internal readonly struct LocalizableErrorArgument : IFormattable
    {
        private readonly MessageID _id;

        internal LocalizableErrorArgument(MessageID id)
        {
            _id = id;
        }

        public override string ToString()
        {
            return ToString(null, null);
        }

        public string ToString(string? format, IFormatProvider? formatProvider)
        {
            return ErrorFacts.GetMessage(_id, formatProvider as System.Globalization.CultureInfo);
        }
    }

    // And this extension method makes it easy to localize MessageIDs:

    internal static partial class MessageIDExtensions
    {
        public static LocalizableErrorArgument Localize(this MessageID id)
        {
            return new LocalizableErrorArgument(id);
        }

        // Returns the string to be used in the /features flag switch to enable the MessageID feature.
        // Always call this before RequiredVersion:
        //   If this method returns null, call RequiredVersion and use that.
        //   If this method returns non-null, use that.
        // Features should be mutually exclusive between RequiredFeature and RequiredVersion.
        //   (hence the above rule - RequiredVersion throws when RequiredFeature returns non-null)
        internal static string? RequiredFeature(this MessageID feature)
        {
            // Check for current experimental features, if any, in the current branch.
            switch (feature)
            {
                default:
                    return null;
            }
        }

        internal static bool CheckFeatureAvailability(
            this MessageID feature,
            DiagnosticBag diagnostics,
            SyntaxNode syntax,
            Location? location = null)
        {
            return CheckFeatureAvailability(
                feature,
                diagnostics,
                syntax.SyntaxTree.Options,
                static tuple => tuple.location ?? tuple.syntax.Location,
                (syntax, location));
        }

        internal static bool CheckFeatureAvailability(
            this MessageID feature,
            DiagnosticBag diagnostics,
            SyntaxToken syntax,
            Location? location = null)
        {
            return CheckFeatureAvailability(
                feature,
                diagnostics,
                syntax.SyntaxTree!.Options,
                static tuple => tuple.location ?? tuple.syntax.GetLocation(),
                (syntax, location));
        }

        internal static bool CheckFeatureAvailability(
            this MessageID feature,
            BindingDiagnosticBag diagnostics,
            SyntaxNode syntax,
            Location? location = null)
        {
            return CheckFeatureAvailability(
                feature,
                diagnostics,
                syntax.SyntaxTree.Options,
                static tuple => tuple.location ?? tuple.syntax.Location,
                (syntax, location));
        }

        internal static bool CheckFeatureAvailability(
            this MessageID feature,
            BindingDiagnosticBag diagnostics,
            SyntaxToken syntax,
            Location? location = null)
        {
            return CheckFeatureAvailability(
                feature,
                diagnostics,
                syntax.SyntaxTree!.Options,
                static tuple => tuple.location ?? tuple.syntax.GetLocation(),
                (syntax, location));
        }

        private static bool CheckFeatureAvailability<TData>(
            this MessageID feature,
            DiagnosticBag diagnostics,
            ParseOptions parseOptions,
            Func<TData, Location> getLocation,
            TData data)
        {
            if (GetFeatureAvailabilityDiagnosticInfo(feature, (CSharpParseOptions)parseOptions) is { } diagInfo)
            {
                diagnostics.Add(diagInfo, getLocation(data));
                return false;
            }
            return true;
        }

        private static bool CheckFeatureAvailability<TData>(
            this MessageID feature,
            BindingDiagnosticBag diagnostics,
            ParseOptions parseOptions,
            Func<TData, Location> getLocation,
            TData data)
        {
            if (GetFeatureAvailabilityDiagnosticInfo(feature, (CSharpParseOptions)parseOptions) is { } diagInfo)
            {
                diagnostics.Add(diagInfo, getLocation(data));
                return false;
            }
            return true;
        }

        internal static bool CheckFeatureAvailability(
            this MessageID feature,
            BindingDiagnosticBag diagnostics,
            Compilation compilation,
            Location location)
        {
            if (GetFeatureAvailabilityDiagnosticInfo(feature, (CSharpCompilation)compilation) is { } diagInfo)
            {
                diagnostics.Add(diagInfo, location);
                return false;
            }
            return true;
        }

        internal static CSDiagnosticInfo? GetFeatureAvailabilityDiagnosticInfo(this MessageID feature, CSharpParseOptions options)
            => options.IsFeatureEnabled(feature) ? null : GetDisabledFeatureDiagnosticInfo(feature, options.LanguageVersion);

        internal static CSDiagnosticInfo? GetFeatureAvailabilityDiagnosticInfo(this MessageID feature, CSharpCompilation compilation)
            => compilation.IsFeatureEnabled(feature) ? null : GetDisabledFeatureDiagnosticInfo(feature, compilation.LanguageVersion);

        private static CSDiagnosticInfo GetDisabledFeatureDiagnosticInfo(MessageID feature, LanguageVersion availableVersion)
        {
            string? requiredFeature = feature.RequiredFeature();
            if (requiredFeature != null)
            {
                return new CSDiagnosticInfo(ErrorCode.ERR_FeatureIsExperimental, feature.Localize(), requiredFeature);
            }

            LanguageVersion requiredVersion = feature.RequiredVersion();
            return requiredVersion == LanguageVersion.Preview.MapSpecifiedToEffectiveVersion()
                ? new CSDiagnosticInfo(ErrorCode.ERR_FeatureInPreview, feature.Localize())
                : new CSDiagnosticInfo(availableVersion.GetErrorCode(), feature.Localize(), new CSharpRequiredLanguageVersion(requiredVersion));
        }

        internal static LanguageVersion RequiredVersion(this MessageID feature)
        {
            Debug.Assert(RequiredFeature(feature) == null);

            // Based on CSourceParser::GetFeatureUsage from SourceParser.cpp.
            // Checks are in the LanguageParser unless otherwise noted.
            switch (feature)
            {
                // PREFER reporting diagnostics in binding when diagnostics do not affect the shape of the syntax tree

                // C# preview features.
                case MessageID.IDS_FeatureLambdaOptionalParameters: // semantic check
                case MessageID.IDS_FeatureLambdaParamsArray: // semantic check
                case MessageID.IDS_FeaturePrimaryConstructors: // declaration table check
                case MessageID.IDS_FeatureUsingTypeAlias: // semantic check
<<<<<<< HEAD
                case MessageID.IDS_FeatureCollectionLiterals: // semantic check
=======
                case MessageID.IDS_FeatureInstanceMemberInNameof: // semantic check
>>>>>>> 75ab617b
                    return LanguageVersion.Preview;

                // C# 11.0 features.
                case MessageID.IDS_FeatureRawStringLiterals:
                case MessageID.IDS_FeatureStaticAbstractMembersInInterfaces: // semantic check
                case MessageID.IDS_FeatureNewLinesInInterpolations: // semantic check
                case MessageID.IDS_FeatureListPattern: // semantic check
                case MessageID.IDS_FeatureRequiredMembers: // semantic check
                case MessageID.IDS_FeatureCacheStaticMethodGroupConversion: // lowering check
                case MessageID.IDS_FeatureSpanCharConstantPattern:
                case MessageID.IDS_FeatureAutoDefaultStructs: // semantic check
                case MessageID.IDS_FeatureCheckedUserDefinedOperators: // semantic check for declarations, parsing check for doc comments
                case MessageID.IDS_FeatureUtf8StringLiterals: // semantic check
                case MessageID.IDS_FeatureUnsignedRightShift: // semantic check for declarations and consumption, parsing check for doc comments
                case MessageID.IDS_FeatureRelaxedShiftOperator: // semantic check
                case MessageID.IDS_FeatureRefFields: // semantic check
                case MessageID.IDS_FeatureFileTypes: // semantic check
                case MessageID.IDS_FeatureGenericAttributes: // semantic check
                    return LanguageVersion.CSharp11;

                // C# 10.0 features.
                case MessageID.IDS_FeatureMixedDeclarationsAndExpressionsInDeconstruction: // semantic check
                case MessageID.IDS_FeatureSealedToStringInRecord: // semantic check
                case MessageID.IDS_FeatureImprovedInterpolatedStrings: // semantic check
                case MessageID.IDS_FeatureRecordStructs:
                case MessageID.IDS_FeatureWithOnStructs: // semantic check
                case MessageID.IDS_FeatureWithOnAnonymousTypes: // semantic check
                case MessageID.IDS_FeaturePositionalFieldsInRecords: // semantic check
                case MessageID.IDS_FeatureGlobalUsing:
                case MessageID.IDS_FeatureInferredDelegateType: // semantic check
                case MessageID.IDS_FeatureLambdaAttributes: // semantic check
                case MessageID.IDS_FeatureExtendedPropertyPatterns: // semantic check
                case MessageID.IDS_FeatureLambdaReturnType: // semantic check
                case MessageID.IDS_AsyncMethodBuilderOverride: // semantic check
                case MessageID.IDS_FeatureConstantInterpolatedStrings: // semantic check
                case MessageID.IDS_FeatureImplicitImplementationOfNonPublicMembers: // semantic check
                case MessageID.IDS_FeatureFileScopedNamespace: // semantic check
                case MessageID.IDS_FeatureParameterlessStructConstructors: // semantic check
                case MessageID.IDS_FeatureStructFieldInitializers: // semantic check
                    return LanguageVersion.CSharp10;

                // C# 9.0 features.
                case MessageID.IDS_FeatureLambdaDiscardParameters: // semantic check
                case MessageID.IDS_FeatureFunctionPointers: // semantic check
                case MessageID.IDS_FeatureLocalFunctionAttributes: // syntax check
                case MessageID.IDS_FeatureExternLocalFunctions: // semantic check
                case MessageID.IDS_FeatureImplicitObjectCreation: // semantic check
                case MessageID.IDS_FeatureMemberNotNull:
                case MessageID.IDS_FeatureAndPattern: // semantic check
                case MessageID.IDS_FeatureNotPattern: // semantic check
                case MessageID.IDS_FeatureOrPattern: // semantic check
                case MessageID.IDS_FeatureParenthesizedPattern: // semantic check
                case MessageID.IDS_FeatureTypePattern: // semantic check
                case MessageID.IDS_FeatureRelationalPattern: // semantic check
                case MessageID.IDS_FeatureExtensionGetEnumerator: // semantic check
                case MessageID.IDS_FeatureExtensionGetAsyncEnumerator: // semantic check
                case MessageID.IDS_FeatureNativeInt:
                case MessageID.IDS_FeatureExtendedPartialMethods: // semantic check
                case MessageID.IDS_TopLevelStatements:
                case MessageID.IDS_FeatureInitOnlySetters: // semantic check
                case MessageID.IDS_FeatureRecords: // semantic check
                case MessageID.IDS_FeatureTargetTypedConditional:  // semantic check
                case MessageID.IDS_FeatureCovariantReturnsForOverrides: // semantic check
                case MessageID.IDS_FeatureStaticAnonymousFunction: // semantic check
                case MessageID.IDS_FeatureModuleInitializers: // semantic check on method attribute
                case MessageID.IDS_FeatureDefaultTypeParameterConstraint: // semantic check
                case MessageID.IDS_FeatureVarianceSafetyForStaticInterfaceMembers: // semantic check
                    return LanguageVersion.CSharp9;

                // C# 8.0 features.
                case MessageID.IDS_FeatureAltInterpolatedVerbatimStrings: // semantic check
                case MessageID.IDS_FeatureCoalesceAssignmentExpression: // semantic check
                case MessageID.IDS_FeatureUnconstrainedTypeParameterInNullCoalescingOperator:
                case MessageID.IDS_FeatureNullableReferenceTypes: // syntax and semantic check
                case MessageID.IDS_FeatureIndexOperator: // semantic check
                case MessageID.IDS_FeatureRangeOperator: // semantic check
                case MessageID.IDS_FeatureAsyncStreams: // semantic check
                case MessageID.IDS_FeatureRecursivePatterns: // semantic check
                case MessageID.IDS_FeatureUsingDeclarations: // semantic check
                case MessageID.IDS_FeatureDisposalPattern: //semantic check
                case MessageID.IDS_FeatureStaticLocalFunctions: // semantic check
                case MessageID.IDS_FeatureNameShadowingInNestedFunctions:
                case MessageID.IDS_FeatureUnmanagedConstructedTypes: // semantic check
                case MessageID.IDS_FeatureObsoleteOnPropertyAccessor:
                case MessageID.IDS_FeatureReadOnlyMembers:
                case MessageID.IDS_DefaultInterfaceImplementation: // semantic check
                case MessageID.IDS_OverrideWithConstraints: // semantic check
                case MessageID.IDS_FeatureNestedStackalloc: // semantic check
                case MessageID.IDS_FeatureNotNullGenericTypeConstraint:// semantic check
                case MessageID.IDS_FeatureSwitchExpression:
                case MessageID.IDS_FeatureAsyncUsing:
                case MessageID.IDS_FeatureNullPointerConstantPattern: //semantic check
                    return LanguageVersion.CSharp8;

                // C# 7.3 features.
                case MessageID.IDS_FeatureAttributesOnBackingFields: // semantic check
                case MessageID.IDS_FeatureImprovedOverloadCandidates: // semantic check
                case MessageID.IDS_FeatureTupleEquality: // semantic check
                case MessageID.IDS_FeatureRefReassignment: // semantic check
                case MessageID.IDS_FeatureRefFor:
                case MessageID.IDS_FeatureRefForEach: // semantic check
                case MessageID.IDS_FeatureEnumGenericTypeConstraint: // semantic check
                case MessageID.IDS_FeatureDelegateGenericTypeConstraint: // semantic check
                case MessageID.IDS_FeatureUnmanagedGenericTypeConstraint: // semantic check
                case MessageID.IDS_FeatureStackAllocInitializer: // semantic check
                case MessageID.IDS_FeatureExpressionVariablesInQueriesAndInitializers: // semantic check
                case MessageID.IDS_FeatureExtensibleFixedStatement:  // semantic check
                case MessageID.IDS_FeatureIndexingMovableFixedBuffers: //semantic check
                    return LanguageVersion.CSharp7_3;

                // C# 7.2 features.
                case MessageID.IDS_FeatureNonTrailingNamedArguments: // semantic check
                case MessageID.IDS_FeatureLeadingDigitSeparator:
                case MessageID.IDS_FeaturePrivateProtected:
                case MessageID.IDS_FeatureReadOnlyReferences: // semantic check
                case MessageID.IDS_FeatureRefStructs: // semantic check
                case MessageID.IDS_FeatureReadOnlyStructs: // semantic check
                case MessageID.IDS_FeatureRefExtensionMethods:
                case MessageID.IDS_FeatureRefConditional:
                    return LanguageVersion.CSharp7_2;

                // C# 7.1 features.
                case MessageID.IDS_FeatureAsyncMain:
                case MessageID.IDS_FeatureDefaultLiteral: // semantic check
                case MessageID.IDS_FeatureInferredTupleNames:
                case MessageID.IDS_FeatureGenericPatternMatching:
                    return LanguageVersion.CSharp7_1;

                // C# 7 features.
                case MessageID.IDS_FeatureBinaryLiteral:
                case MessageID.IDS_FeatureDigitSeparator:
                case MessageID.IDS_FeatureLocalFunctions: // semantic check
                case MessageID.IDS_FeatureRefLocalsReturns:
                case MessageID.IDS_FeaturePatternMatching: // semantic check
                case MessageID.IDS_FeatureThrowExpression: // semantic check
                case MessageID.IDS_FeatureTuples:
                case MessageID.IDS_FeatureOutVar: // semantic check
                case MessageID.IDS_FeatureExpressionBodiedAccessor:
                case MessageID.IDS_FeatureExpressionBodiedDeOrConstructor:
                case MessageID.IDS_FeatureDiscards:
                    return LanguageVersion.CSharp7;

                // C# 6 features.
                case MessageID.IDS_FeatureExceptionFilter: // semantic check
                case MessageID.IDS_FeatureAutoPropertyInitializer: // semantic check
                case MessageID.IDS_FeatureNullPropagatingOperator: // semantic check
                case MessageID.IDS_FeatureExpressionBodiedMethod:
                case MessageID.IDS_FeatureExpressionBodiedProperty: // semantic check
                case MessageID.IDS_FeatureExpressionBodiedIndexer: // semantic check
                case MessageID.IDS_FeatureNameof:
                case MessageID.IDS_FeatureDictionaryInitializer: // semantic check
                case MessageID.IDS_FeatureUsingStatic: // semantic check
                case MessageID.IDS_FeatureInterpolatedStrings: // semantic check
                case MessageID.IDS_AwaitInCatchAndFinally:
                case MessageID.IDS_FeatureReadonlyAutoImplementedProperties:
                    return LanguageVersion.CSharp6;

                // C# 5 features.
                case MessageID.IDS_FeatureAsync: // semantic check
                    return LanguageVersion.CSharp5;

                // C# 4 features.
                case MessageID.IDS_FeatureDynamic: // Checked in the binder.
                case MessageID.IDS_FeatureTypeVariance: // semantic check
                case MessageID.IDS_FeatureNamedArgument: // semantic check
                case MessageID.IDS_FeatureOptionalParameter: // semantic check
                    return LanguageVersion.CSharp4;

                // C# 3 features.
                case MessageID.IDS_FeatureImplicitArray: // semantic check
                case MessageID.IDS_FeatureAnonymousTypes: // semantic check
                case MessageID.IDS_FeatureObjectInitializer:
                case MessageID.IDS_FeatureCollectionInitializer:
                case MessageID.IDS_FeatureLambda: // semantic check
                case MessageID.IDS_FeatureQueryExpression: // semantic check
                case MessageID.IDS_FeatureExtensionMethod:
                case MessageID.IDS_FeaturePartialMethod: // semantic check
                case MessageID.IDS_FeatureImplicitLocal: // Checked in the binder.
                case MessageID.IDS_FeatureAutoImplementedProperties:
                    return LanguageVersion.CSharp3;

                // C# 2 features.
                case MessageID.IDS_FeatureGenerics: // Also affects crefs.
                case MessageID.IDS_FeatureAnonDelegates: // semantic check
                case MessageID.IDS_FeatureGlobalNamespace: // Also affects crefs.
                case MessageID.IDS_FeatureFixedBuffer: // semantic check
                case MessageID.IDS_FeatureStaticClasses: // semantic check
                case MessageID.IDS_FeaturePartialTypes: // semantic check
                case MessageID.IDS_FeaturePropertyAccessorMods:
                case MessageID.IDS_FeatureExternAlias: // semantic check
                case MessageID.IDS_FeatureIterators: // semantic check
                case MessageID.IDS_FeatureDefault: // semantic check
                case MessageID.IDS_FeatureNullable:
                case MessageID.IDS_FeaturePragma: // Checked in the directive parser.
                case MessageID.IDS_FeatureSwitchOnBool: // Checked in the binder.
                    return LanguageVersion.CSharp2;

                // Special C# 2 feature: only a warning in C# 1.
                case MessageID.IDS_FeatureModuleAttrLoc:
                    return LanguageVersion.CSharp1;

                default:
                    throw ExceptionUtilities.UnexpectedValue(feature);
            }
        }
    }
}<|MERGE_RESOLUTION|>--- conflicted
+++ resolved
@@ -265,12 +265,9 @@
 
         IDS_FeaturePrimaryConstructors = MessageBase + 12833,
         IDS_FeatureUsingTypeAlias = MessageBase + 12834,
-<<<<<<< HEAD
+
+        IDS_FeatureInstanceMemberInNameof = MessageBase + 12835,
         IDS_FeatureCollectionLiterals = MessageBase + 12900, // PROTOTYPE: Update message number.
-=======
-
-        IDS_FeatureInstanceMemberInNameof = MessageBase + 12835,
->>>>>>> 75ab617b
     }
 
     // Message IDs may refer to strings that need to be localized.
@@ -455,11 +452,8 @@
                 case MessageID.IDS_FeatureLambdaParamsArray: // semantic check
                 case MessageID.IDS_FeaturePrimaryConstructors: // declaration table check
                 case MessageID.IDS_FeatureUsingTypeAlias: // semantic check
-<<<<<<< HEAD
+                case MessageID.IDS_FeatureInstanceMemberInNameof: // semantic check
                 case MessageID.IDS_FeatureCollectionLiterals: // semantic check
-=======
-                case MessageID.IDS_FeatureInstanceMemberInNameof: // semantic check
->>>>>>> 75ab617b
                     return LanguageVersion.Preview;
 
                 // C# 11.0 features.
