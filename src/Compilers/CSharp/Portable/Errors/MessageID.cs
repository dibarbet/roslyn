--- conflicted
+++ resolved
@@ -236,13 +236,8 @@
             SyntaxNode syntax,
             Location location = null)
         {
-<<<<<<< HEAD
-            var diag = GetFeatureAvailabilityDiagnosticInfoOpt(feature, (CSharpParseOptions)errorLocation.SourceTree.Options);
+            var diag = GetFeatureAvailabilityDiagnosticInfoOpt(feature, (CSharpParseOptions)syntax.SyntaxTree.Options);
             if (diag is object)
-=======
-            var diag = GetFeatureAvailabilityDiagnosticInfoOpt(feature, (CSharpParseOptions)syntax.SyntaxTree.Options);
-            if (!(diag is null))
->>>>>>> b552a023
             {
                 diagnostics.Add(diag, location ?? syntax.GetLocation());
                 return false;
