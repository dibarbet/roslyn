﻿// Copyright (c) Microsoft.  All Rights Reserved.  Licensed under the Apache License, Version 2.0.  See License.txt in the project root for license information.

using System.Collections.Generic;
using System.Collections.Immutable;
using System.Diagnostics;
using System.Linq;
using System.Text;
using Microsoft.CodeAnalysis.Collections;
using Microsoft.CodeAnalysis.CSharp.Symbols;
using Microsoft.CodeAnalysis.PooledObjects;
using Microsoft.CodeAnalysis.Text;
using Roslyn.Utilities;

namespace Microsoft.CodeAnalysis.CSharp
{
    internal abstract partial class PreciseAbstractFlowPass<LocalState> : BoundTreeVisitor
        where LocalState : AbstractFlowPass<LocalState>.AbstractLocalState
    {
        protected int _recursionDepth;

        /// <summary>
        /// The compilation in which the analysis is taking place.  This is needed to determine which
        /// conditional methods will be compiled and which will be omitted.
        /// </summary>
        protected readonly CSharpCompilation compilation;

        /// <summary>
        /// The method whose body is being analyzed, or the field whose initializer is being analyzed.
        /// It is used for
        /// references to method parameters. Thus, 'member' should not be used directly, but
        /// 'MethodParameters', 'MethodThisParameter' and 'AnalyzeOutParameters(...)' should be used
        /// instead.
        /// </summary>
        protected readonly Symbol _member;

        /// <summary>
        /// The bound node of the method or initializer being analyzed.
        /// </summary>
        protected readonly BoundNode methodMainNode;

        /// <summary>
        /// The flow analysis state at each label, computed by merging the state from branches to
        /// that label with the state when we fall into the label.  Entries are created when the
        /// label is encountered.  One case deserves special attention: when the destination of the
        /// branch is a label earlier in the code, it is possible (though rarely occurs in practice)
        /// that we are changing the state at a label that we've already analyzed. In that case we
        /// run another pass of the analysis to allow those changes to propagate. This repeats until
        /// no further changes to the state of these labels occurs.  This can result in quadratic
        /// performance in unlikely but possible code such as this: "int x; if (cond) goto l1; x =
        /// 3; l5: print x; l4: goto l5; l3: goto l4; l2: goto l3; l1: goto l2;"
        /// </summary>
        private readonly PooledDictionary<LabelSymbol, LocalState> _labels;

        /// <summary>
        /// Set to true after an analysis scan if the analysis was incomplete due to state changing
        /// after it was used by another analysis component.  In this case the caller scans again (until
        /// this is false). Since the analysis proceeds by monotonically changing the state computed
        /// at each label, this must terminate.
        /// </summary>
        protected bool stateChangedAfterUse;

        /// <summary>
        /// See property PendingBranches
        /// </summary>
        private ArrayBuilder<PendingBranch> _pendingBranches;

        /// <summary>
        /// All of the labels seen so far in this forward scan of the body
        /// </summary>
        private PooledHashSet<BoundStatement> _labelsSeen;

        /// <summary>
        /// If we are tracking exceptions, then by convention the first entry in the pending branches
        /// buffer contains a summary of the states that can arise from exceptions.
        /// </summary>
        private readonly bool _trackExceptions;

        /// <summary>
        /// Pending escapes generated in the current scope (or more deeply nested scopes). When jump
        /// statements (goto, break, continue, return) are processed, they are placed in the
        /// pendingBranches buffer to be processed later by the code handling the destination
        /// statement. As a special case, the processing of try-finally statements might modify the
        /// contents of the pendingBranches buffer to take into account the behavior of
        /// "intervening" finally clauses.
        /// </summary>
        protected ArrayBuilder<PendingBranch> PendingBranches
        {
            get
            {
                return _pendingBranches;
            }
        }

        /// <summary>
        /// The definite assignment and/or reachability state at the point currently being analyzed.
        /// </summary>
        protected LocalState State;
        protected LocalState StateWhenTrue;
        protected LocalState StateWhenFalse;
        protected bool IsConditionalState;

        protected void SetConditionalState(LocalState whenTrue, LocalState whenFalse)
        {
            IsConditionalState = true;
            State = default(LocalState);
            StateWhenTrue = whenTrue;
            StateWhenFalse = whenFalse;
        }

        protected void SetState(LocalState newState)
        {
            StateWhenTrue = StateWhenFalse = default(LocalState);
            IsConditionalState = false;
            State = newState;
        }

        protected void Split()
        {
            Debug.Assert(!_trackExceptions || _pendingBranches[0].Branch == null);
            if (!IsConditionalState)
            {
                SetConditionalState(State, State.Clone());
            }
        }

        protected void Unsplit()
        {
            Debug.Assert(!_trackExceptions || _pendingBranches[0].Branch == null);
            if (IsConditionalState)
            {
                IntersectWith(ref StateWhenTrue, ref StateWhenFalse);
                SetState(StateWhenTrue);
            }
        }

        /// <summary>
        /// Where all diagnostics are deposited.
        /// </summary>
        protected DiagnosticBag Diagnostics { get; }

        #region Region
        // For region analysis, we maintain some extra data.
        protected enum RegionPlace { Before, Inside, After };
        protected RegionPlace regionPlace; // tells whether we are currently analyzing code before, during, or after the region
        protected readonly BoundNode firstInRegion, lastInRegion;
        private readonly bool _trackRegions;

        /// <summary>
        /// A cache of the state at the backward branch point of each loop.  This is not needed
        /// during normal flow analysis, but is needed for DataFlowsOut region analysis.
        /// </summary>
        private readonly Dictionary<BoundLoopStatement, LocalState> _loopHeadState;
        #endregion Region

        protected PreciseAbstractFlowPass(
            CSharpCompilation compilation,
            Symbol member,
            BoundNode node,
            BoundNode firstInRegion = null,
            BoundNode lastInRegion = null,
            bool trackRegions = false,
            bool trackExceptions = false)
        {
            Debug.Assert(node != null);

            if (firstInRegion != null && lastInRegion != null)
            {
                trackRegions = true;
            }

            if (trackRegions)
            {
                Debug.Assert(firstInRegion != null);
                Debug.Assert(lastInRegion != null);
                int startLocation = firstInRegion.Syntax.SpanStart;
                int endLocation = lastInRegion.Syntax.Span.End;
                int length = endLocation - startLocation;
                Debug.Assert(length > 0, "last comes before first");
                this.RegionSpan = new TextSpan(startLocation, length);
            }

            _pendingBranches = ArrayBuilder<PendingBranch>.GetInstance();
            _labelsSeen = PooledHashSet<BoundStatement>.GetInstance();
            _labels = PooledDictionary<LabelSymbol, LocalState>.GetInstance();
            this.Diagnostics = DiagnosticBag.GetInstance();
            this.compilation = compilation;
            _member = member;
            this.methodMainNode = node;
            this.firstInRegion = firstInRegion;
            this.lastInRegion = lastInRegion;
            _loopHeadState = new Dictionary<BoundLoopStatement, LocalState>(ReferenceEqualityComparer.Instance);
            _trackRegions = trackRegions;
            _trackExceptions = trackExceptions;
        }

        protected abstract string Dump(LocalState state);

        protected string Dump()
        {
            return IsConditionalState
                ? $"true: {Dump(this.StateWhenTrue)} false: {Dump(this.StateWhenFalse)}"
                : Dump(this.State);
        }

#if DEBUG
        protected string DumpLabels()
        {
            StringBuilder result = new StringBuilder();
            result.Append("Labels{");
            bool first = true;
            foreach (var key in _labels.Keys)
            {
                if (!first) result.Append(", ");
                string name = key.Name;
                if (string.IsNullOrEmpty(name)) name = "<Label>" + key.GetHashCode();
                result.Append(name).Append(": ").Append(this.Dump(_labels[key]));
                first = false;
            }
            result.Append("}");
            return result.ToString();
        }
#endif

        /// <summary>
        /// Subclasses may override EnterRegion to perform any actions at the entry to the region.
        /// </summary>
        protected virtual void EnterRegion()
        {
            Debug.Assert(this.regionPlace == RegionPlace.Before);
            this.regionPlace = RegionPlace.Inside;
        }

        /// <summary>
        /// Subclasses may override LeaveRegion to perform any action at the end of the region.
        /// </summary>
        protected virtual void LeaveRegion()
        {
            Debug.Assert(IsInside);
            this.regionPlace = RegionPlace.After;
        }

        protected readonly TextSpan RegionSpan;

        protected bool RegionContains(TextSpan span)
        {
            // TODO: There are no scenarios involving a zero-length span
            // currently. If the assert fails, add a corresponding test.
            Debug.Assert(span.Length > 0);
            if (span.Length == 0)
            {
                return RegionSpan.Contains(span.Start);
            }
            return RegionSpan.Contains(span);
        }

        protected bool IsInside
        {
            get
            {
                return regionPlace == RegionPlace.Inside;
            }
        }

        public override BoundNode Visit(BoundNode node)
        {
            return VisitAlways(node);
        }

        protected BoundNode VisitAlways(BoundNode node)
        {
            BoundNode result = null;

            // We scan even expressions, because we must process lambdas contained within them.
            if (node != null)
            {
                if (_trackRegions)
                {
                    if (node == this.firstInRegion && this.regionPlace == RegionPlace.Before) EnterRegion();
                    result = VisitWithStackGuard(node);
                    if (node == this.lastInRegion && this.regionPlace == RegionPlace.Inside) LeaveRegion();
                }
                else
                {
                    result = VisitWithStackGuard(node);
                }
            }

            return result;
        }

        private BoundNode VisitWithStackGuard(BoundNode node)
        {
            var expression = node as BoundExpression;
            if (expression != null)
            {
                return VisitExpressionWithStackGuard(ref _recursionDepth, expression);
            }

            return base.Visit(node);
        }

        protected override BoundExpression VisitExpressionWithoutStackGuard(BoundExpression node)
        {
            return (BoundExpression)base.Visit(node);
        }

        protected override bool ConvertInsufficientExecutionStackExceptionToCancelledByStackGuardException()
        {
            return false; // just let the original exception to bubble up.
        }

        /// <summary>
        /// A pending branch.  There are created for a return, break, continue, goto statement,
        /// yield return, yield break, await expression, and if PreciseAbstractFlowPass.trackExceptions
        /// is true for other
        /// constructs that can cause an exception to be raised such as a throw statement or method
        /// invocation.
        /// The idea is that we don't know if the branch will eventually reach its destination
        /// because of an intervening finally block that cannot complete normally.  So we store them
        /// up and handle them as we complete processing each construct.  At the end of a block, if
        /// there are any pending branches to a label in that block we process the branch.  Otherwise
        /// we relay it up to the enclosing construct as a pending branch of the enclosing
        /// construct.
        /// </summary>
        internal class PendingBranch
        {
            public readonly BoundNode Branch;
            public LocalState State;
            public LabelSymbol Label
            {
                get
                {
                    if (Branch == null) return null;
                    switch (Branch.Kind)
                    {
                        case BoundKind.GotoStatement: return ((BoundGotoStatement)Branch).Label;
                        case BoundKind.ConditionalGoto: return ((BoundConditionalGoto)Branch).Label;
                        case BoundKind.BreakStatement: return ((BoundBreakStatement)Branch).Label;
                        case BoundKind.ContinueStatement: return ((BoundContinueStatement)Branch).Label;
                        case BoundKind.PatternSwitchLabel: return ((BoundPatternSwitchLabel)Branch).Label;
                        default: return null;
                    }
                }
            }

            public PendingBranch(BoundNode branch, LocalState state)
            {
                this.Branch = branch;
                this.State = state.Clone();
            }
        }

        abstract protected LocalState ReachableState();
        abstract protected LocalState UnreachableState();

        /// <summary>
        /// Perform a single pass of flow analysis.  Note that after this pass,
        /// this.backwardBranchChanged indicates if a further pass is required.
        /// </summary>
        protected virtual ImmutableArray<PendingBranch> Scan(ref bool badRegion)
        {
            var oldPending = SavePending();
            Visit(methodMainNode);
            this.Unsplit();
            RestorePending(oldPending);
            if (_trackRegions && regionPlace != RegionPlace.After) badRegion = true;
            ImmutableArray<PendingBranch> result = RemoveReturns();
            return result;
        }

        protected ImmutableArray<PendingBranch> Analyze(ref bool badRegion)
        {
            ImmutableArray<PendingBranch> returns;
            do
            {
                // the entry point of a method is assumed reachable
                regionPlace = RegionPlace.Before;
                this.State = ReachableState();
                _pendingBranches.Clear();
                if (_trackExceptions) _pendingBranches.Add(new PendingBranch(null, ReachableState()));
                this.stateChangedAfterUse = false;
                this.Diagnostics.Clear();
                returns = this.Scan(ref badRegion);
            }
            while (this.stateChangedAfterUse);

            return returns;
        }

        protected virtual void Free()
        {
            this.Diagnostics.Free();
            _pendingBranches.Free();
            _labelsSeen.Free();
            _labels.Free();
        }

        /// <summary>
        /// If a method is currently being analyzed returns its parameters, returns an empty array
        /// otherwise.
        /// </summary>
        protected ImmutableArray<ParameterSymbol> MethodParameters
        {
            get
            {
                var method = _member as MethodSymbol;
                return (object)method == null ? ImmutableArray<ParameterSymbol>.Empty : method.Parameters;
            }
        }

        /// <summary>
        /// If a method is currently being analyzed returns its 'this' parameter, returns null
        /// otherwise.
        /// </summary>
        protected ParameterSymbol MethodThisParameter
        {
            get
            {
                var method = _member as MethodSymbol;
                return (object)method == null ? null : method.ThisParameter;
            }
        }

        /// <summary>
        /// Specifies whether or not method's out parameters should be analyzed. If there's more
        /// than one location in the method being analyzed, then the method is partial and we prefer
        /// to report an out parameter in partial method error.
        /// </summary>
        /// <param name="location">location to be used</param>
        /// <returns>true if the out parameters of the method should be analyzed</returns>
        protected bool ShouldAnalyzeOutParameters(out Location location)
        {
            var method = _member as MethodSymbol;
            if ((object)method == null || method.Locations.Length != 1)
            {
                location = null;
                return false;
            }
            else
            {
                location = method.Locations[0];
                return true;
            }
        }

        /// <summary>
        /// Return the flow analysis state associated with a label.
        /// </summary>
        /// <param name="label"></param>
        /// <returns></returns>
        protected virtual LocalState LabelState(LabelSymbol label)
        {
            LocalState result;
            if (_labels.TryGetValue(label, out result))
            {
                return result;
            }

            result = UnreachableState();
            _labels.Add(label, result);
            return result;
        }

        /// <summary>
        /// Return to the caller the set of pending return statements.
        /// </summary>
        /// <returns></returns>
        protected virtual ImmutableArray<PendingBranch> RemoveReturns()
        {
            ImmutableArray<PendingBranch> result;
            if (_trackExceptions)
            {
                // when we are tracking exceptions, we use pendingBranches[0] to
                // track exception states.
                result = _pendingBranches
                        .Where(b => b.Branch != null)
                        .AsImmutableOrNull();

                var oldExceptions = _pendingBranches[0];
                Debug.Assert(oldExceptions.Branch == null);
                _pendingBranches.Clear();
                _pendingBranches.Add(oldExceptions);
            }
            else
            {
                result = _pendingBranches.ToImmutable();
                _pendingBranches.Clear();
            }

            // The caller should have handled and cleared labelsSeen.
            Debug.Assert(_labelsSeen.Count == 0);
            return result;
        }

        /// <summary>
        /// Set the current state to one that indicates that it is unreachable.
        /// </summary>
        protected void SetUnreachable()
        {
            this.State = UnreachableState();
        }

        protected void VisitLvalue(BoundExpression node)
        {
            if (_trackRegions && node == this.firstInRegion && this.regionPlace == RegionPlace.Before) EnterRegion();
            switch (node?.Kind)
            {
                case BoundKind.Parameter:
                    VisitLvalueParameter((BoundParameter)node);
                    break;

                case BoundKind.Local:
                    VisitLvalue((BoundLocal)node);
                    break;

                case BoundKind.ThisReference:
                case BoundKind.BaseReference:
                    // no need for it to be previously assigned: it is on the left.
                    break;

                case BoundKind.PropertyAccess:
                    var access = (BoundPropertyAccess)node;

                    if (Binder.AccessingAutoPropertyFromConstructor(access, _member))
                    {
                        var backingField = (access.PropertySymbol as SourcePropertySymbol)?.BackingField;
                        if (backingField != null)
                        {
                            VisitFieldAccessInternal(access.ReceiverOpt, backingField);
                            break;
                        }
                    }

                    goto default;

                case BoundKind.FieldAccess:
                    {
                        BoundFieldAccess node1 = (BoundFieldAccess)node;
                        VisitFieldAccessInternal(node1.ReceiverOpt, node1.FieldSymbol);
                        break;
                    }

                case BoundKind.EventAccess:
                    {
                        BoundEventAccess node1 = (BoundEventAccess)node;
                        VisitFieldAccessInternal(node1.ReceiverOpt, node1.EventSymbol.AssociatedField);
                        break;
                    }

                case BoundKind.TupleLiteral:
                    ((BoundTupleExpression)node).VisitAllElements((x, self) => self.VisitLvalue(x), this);
                    break;

                default:
                    VisitRvalue(node);
                    break;
            }

            if (_trackRegions && node == this.lastInRegion && this.regionPlace == RegionPlace.Inside) LeaveRegion();
        }

        protected virtual void VisitLvalue(BoundLocal node)
        {
            // no need for it to be previously assigned: it is on the left.
        }
        
        /// <summary>
        /// Visit a boolean condition expression.
        /// </summary>
        /// <param name="node"></param>
        protected void VisitCondition(BoundExpression node)
        {
            Visit(node);
            AdjustConditionalState(node);
        }

        private void AdjustConditionalState(BoundExpression node)
        {
            if (IsConstantTrue(node))
            {
                Unsplit();
                SetConditionalState(this.State, UnreachableState());
            }
            else if (IsConstantFalse(node))
            {
                Unsplit();
                SetConditionalState(UnreachableState(), this.State);
            }
            else if ((object)node.Type == null || node.Type.SpecialType != SpecialType.System_Boolean)
            {
                // a dynamic type or a type with operator true/false
                Unsplit();
            }

            Split();
        }

        /// <summary>
        /// Visit a general expression, where we will only need to determine if variables are
        /// assigned (or not). That is, we will not be needing AssignedWhenTrue and
        /// AssignedWhenFalse.
        /// </summary>
        /// <param name="node"></param>
        protected BoundNode VisitRvalue(BoundExpression node)
        {
            Debug.Assert(!_trackExceptions || this.PendingBranches.Count > 0 && this.PendingBranches[0].Branch == null);
            var result = Visit(node);
            Unsplit();
            return result;
        }

        /// <summary>
        /// Visit a statement.
        /// </summary>
        [DebuggerHidden]
        protected virtual void VisitStatement(BoundStatement statement)
        {
            Debug.Assert(!_trackExceptions || this.PendingBranches.Count > 0 && this.PendingBranches[0].Branch == null);
            Visit(statement);
            Debug.Assert(!this.IsConditionalState);
        }

        protected static bool IsConstantTrue(BoundExpression node)
        {
            return node.ConstantValue == ConstantValue.True;
        }

        protected static bool IsConstantFalse(BoundExpression node)
        {
            return node.ConstantValue == ConstantValue.False;
        }

        protected static bool IsConstantNull(BoundExpression node)
        {
            return node.ConstantValue == ConstantValue.Null;
        }

        /// <summary>
        /// Called at the point in a loop where the backwards branch would go to.
        /// </summary>
        private void LoopHead(BoundLoopStatement node)
        {
            LocalState previousState;
            if (_loopHeadState.TryGetValue(node, out previousState))
            {
                IntersectWith(ref this.State, ref previousState);
            }

            _loopHeadState[node] = this.State.Clone();
        }

        /// <summary>
        /// Called at the point in a loop where the backward branch is placed.
        /// </summary>
        private void LoopTail(BoundLoopStatement node)
        {
            var oldState = _loopHeadState[node];
            if (IntersectWith(ref oldState, ref this.State))
            {
                _loopHeadState[node] = oldState;
                this.stateChangedAfterUse = true;
            }
        }

        /// <summary>
        /// Used to resolve break statements in each statement form that has a break statement
        /// (loops, switch).
        /// </summary>
        private void ResolveBreaks(LocalState breakState, LabelSymbol label)
        {
            var pendingBranches = _pendingBranches;
            var count = pendingBranches.Count;

            if (count != 0)
            {
                int stillPending = 0;
                for (int i = 0; i < count; i++)
                {
                    var pending = pendingBranches[i];
                    if (pending.Label == label)
                    {
                        IntersectWith(ref breakState, ref pending.State);
                    }
                    else
                    {
                        if (stillPending != i)
                        {
                            pendingBranches[stillPending] = pending;
                        }
                        stillPending++;
                    }
                }

                pendingBranches.Clip(stillPending);
            }

            SetState(breakState);
        }

        /// <summary>
        /// Used to resolve continue statements in each statement form that supports it.
        /// </summary>
        private void ResolveContinues(LabelSymbol continueLabel)
        {
            var pendingBranches = _pendingBranches;
            var count = pendingBranches.Count;

            if (count != 0)
            {
                int stillPending = 0;
                for (int i = 0; i < count; i++)
                {
                    var pending = pendingBranches[i];
                    if (pending.Label == continueLabel)
                    {
                        // Technically, nothing in the language specification depends on the state
                        // at the continue label, so we could just discard them instead of merging
                        // the states. In fact, we need not have added continue statements to the
                        // pending jump queue in the first place if we were interested solely in the
                        // flow analysis.  However, region analysis (in support of extract method)
                        // and other forms of more precise analysis
                        // depend on continue statements appearing in the pending branch queue, so
                        // we process them from the queue here.
                        IntersectWith(ref this.State, ref pending.State);
                    }
                    else
                    {
                        if (stillPending != i)
                        {
                            pendingBranches[stillPending] = pending;
                        }
                        stillPending++;
                    }
                }

                pendingBranches.Clip(stillPending);
            }
        }

        /// <summary>
        /// Subclasses override this if they want to take special actions on processing a goto
        /// statement, when both the jump and the label have been located.
        /// </summary>
        protected virtual void NoteBranch(PendingBranch pending, BoundNode gotoStmt, BoundStatement target)
        {
            target.AssertIsLabeledStatement();
        }

        private void NotePossibleException(BoundNode node)
        {
            Debug.Assert(_trackExceptions);
            Debug.Assert(!IsConditionalState);
            IntersectWith(ref _pendingBranches[0].State, ref this.State);
        }

        /// <summary>
        /// To handle a label, we resolve all branches to that label.  Returns true if the state of
        /// the label changes as a result.
        /// </summary>
        /// <param name="label">Target label</param>
        /// <param name="target">Statement containing the target label</param>
        private bool ResolveBranches(LabelSymbol label, BoundStatement target)
        {
            target?.AssertIsLabeledStatementWithLabel(label);

            bool labelStateChanged = false;
            var pendingBranches = _pendingBranches;
            var count = pendingBranches.Count;

            if (count != 0)
            {
                int stillPending = 0;
                for (int i = 0; i < count; i++)
                {
                    var pending = pendingBranches[i];
                    if (pending.Label == label)
                    {
                        ResolveBranch(pending, label, target, ref labelStateChanged);
                    }
                    else
                    {
                        if (stillPending != i)
                        {
                            pendingBranches[stillPending] = pending;
                        }
                        stillPending++;
                    }
                }

                pendingBranches.Clip(stillPending);
            }

            return labelStateChanged;
        }

        protected virtual void ResolveBranch(PendingBranch pending, LabelSymbol label, BoundStatement target, ref bool labelStateChanged)
        {
            var state = LabelState(label);
            if (target != null) NoteBranch(pending, pending.Branch, target);
            var changed = IntersectWith(ref state, ref pending.State);
            if (changed)
            {
                labelStateChanged = true;
                _labels[label] = state;
            }
        }

        protected struct SavedPending
        {
            public readonly ArrayBuilder<PendingBranch> PendingBranches;
            public readonly PooledHashSet<BoundStatement> LabelsSeen;

            public SavedPending(ArrayBuilder<PendingBranch> pendingBranches, PooledHashSet<BoundStatement> labelsSeen)
            {
                this.PendingBranches = pendingBranches;
                this.LabelsSeen = labelsSeen;
            }
        }

        /// <summary>
        /// Since branches cannot branch into constructs, only out, we save the pending branches
        /// when visiting more nested constructs.  When tracking exceptions, we store the current
        /// state as the exception state for the following code.
        /// </summary>
        protected SavedPending SavePending()
        {
            Debug.Assert(!this.IsConditionalState);
            var result = new SavedPending(_pendingBranches, _labelsSeen);

            _pendingBranches = ArrayBuilder<PendingBranch>.GetInstance();
            _labelsSeen = PooledHashSet<BoundStatement>.GetInstance();

            if (_trackExceptions)
            {
                _pendingBranches.Add(new PendingBranch(null, this.State));
            }

            return result;
        }

        /// <summary>
        /// We use this when closing a block that may contain labels or branches
        /// - branches to new labels are resolved
        /// - new labels are removed (no longer can be reached)
        /// - unresolved pending branches are carried forward
        /// </summary>
        /// <param name="oldPending">The old pending branches, which are to be merged with the current ones</param>
        protected void RestorePending(SavedPending oldPending)
        {
            foreach (var node in _labelsSeen)
            {
                switch (node.Kind)
                {
                    case BoundKind.LabeledStatement:
                        {
                            var label = (BoundLabeledStatement)node;
                            stateChangedAfterUse |= ResolveBranches(label.Label, label);
                        }
                        break;
                    case BoundKind.LabelStatement:
                        {
                            var label = (BoundLabelStatement)node;
                            stateChangedAfterUse |= ResolveBranches(label.Label, label);
                        }
                        break;
                    case BoundKind.SwitchSection:
                        {
                            var sec = (BoundSwitchSection)node;
                            foreach (var label in sec.SwitchLabels)
                            {
                                stateChangedAfterUse |= ResolveBranches(label.Label, sec);
                            }
                        }
                        break;
                    case BoundKind.PatternSwitchSection:
                        {
                            var sec = (BoundPatternSwitchSection)node;
                            foreach (var label in sec.SwitchLabels)
                            {
                                stateChangedAfterUse |= ResolveBranches(label.Label, sec);
                            }
                        }
                        break;
                    default:
                        // there are no other kinds of labels
                        throw ExceptionUtilities.UnexpectedValue(node.Kind);
                }
            }

            if (_trackExceptions)
            {
                Debug.Assert(oldPending.PendingBranches[0].Branch == null);
                Debug.Assert(this.PendingBranches[0].Branch == null);
                this.IntersectWith(ref oldPending.PendingBranches[0].State, ref this.PendingBranches[0].State);

                for (int i = 1, c = this.PendingBranches.Count; i < c; i++)
                {
                    oldPending.PendingBranches.Add(this.PendingBranches[i]);
                }
            }
            else
            { 
                oldPending.PendingBranches.AddRange(this.PendingBranches);
            }

            _pendingBranches.Free();
            _pendingBranches = oldPending.PendingBranches;

            // We only use SavePending/RestorePending when there could be no branch into the region between them.
            // So there is no need to save the labels seen between the calls.  If there were such a need, we would
            // do "this.labelsSeen.UnionWith(oldPending.LabelsSeen);" instead of the following assignment
            _labelsSeen.Free();
            _labelsSeen = oldPending.LabelsSeen;
        }

        #region visitors

        /// <summary>
        /// Since each language construct must be handled according to the rules of the language specification,
        /// the default visitor reports that the construct for the node is not implemented in the compiler.
        /// </summary>
        public override BoundNode DefaultVisit(BoundNode node)
        {
            Debug.Assert(false, $"Should Visit{node.Kind} be overridden in {this.GetType().Name}?");
            return null;
        }

        public override BoundNode VisitAttribute(BoundAttribute node)
        {
            // No flow analysis is ever done in attributes (or their arguments).
            return null;
        }

        public override BoundNode VisitThrowExpression(BoundThrowExpression node)
        {
            VisitRvalue(node.Expression);
            SetUnreachable();
            return node;
        }

        public override BoundNode VisitPassByCopy(BoundPassByCopy node)
        {
            VisitRvalue(node.Expression);
            return node;
        }

        public override BoundNode VisitIsPatternExpression(BoundIsPatternExpression node)
        {
            VisitRvalue(node.Expression);
            VisitPattern(node.Expression, node.Pattern);
            return null;
        }

        public virtual void VisitPattern(BoundExpression expression, BoundPattern pattern)
        {
            Split();
            if (expression != null)
            {
                bool? knownMatch = CheckRefutations(expression, pattern);
                switch (knownMatch)
                {
                    case true:
                        SetState(StateWhenTrue);
                        SetConditionalState(this.State, UnreachableState());
                        break;
                    case false:
                        SetState(StateWhenFalse);
                        SetConditionalState(UnreachableState(), this.State);
                        break;
                    case null:
                        break;
                }
            }
        }

        public override BoundNode VisitConstantPattern(BoundConstantPattern node)
        {
            // All patterns are handled by VisitPattern
            throw ExceptionUtilities.Unreachable;
        }

        /// <summary>
        /// Check if the given expression is known to *always* match, or *always* fail against the given pattern.
        /// Return true for known match, false for known fail, and null otherwise. Used for the "is pattern" expression.
        /// </summary>
        private static bool? CheckRefutations(BoundExpression expression, BoundPattern pattern)
        {
            Debug.Assert(expression != null);
            switch (pattern.Kind)
            {
                case BoundKind.DeclarationPattern:
                    {
                        var declPattern = (BoundDeclarationPattern)pattern;
                        if (declPattern.IsVar || // var pattern always matches
                            declPattern.DeclaredType?.Type?.IsValueType == true && declPattern.DeclaredType.Type == (object)expression.Type) // exact match
                        {
                            return true;
                        }
                        Debug.Assert(!declPattern.IsVar);
                        switch (expression.ConstantValue?.IsNull)
                        {
                            case true: return false;
                            case false: return true;
                            default: return null;
                        }
                    }
                case BoundKind.ConstantPattern:
                    {
                        var constPattern = (BoundConstantPattern)pattern;
                        if (expression.ConstantValue == null || constPattern.ConstantValue == null) return null;
                        return Equals(expression.ConstantValue.Value, constPattern.ConstantValue.Value);
                    }
            }

            return null;
        }

        public override BoundNode VisitTupleLiteral(BoundTupleLiteral node)
        {
            return VisitTupleExpression(node);
        }

        public override BoundNode VisitConvertedTupleLiteral(BoundConvertedTupleLiteral node)
        {
            return VisitTupleExpression(node);
        }

        private BoundNode VisitTupleExpression(BoundTupleExpression node)
        {
            VisitArguments(node.Arguments, default(ImmutableArray<RefKind>), null);
            if (_trackExceptions) NotePossibleException(node);
            return null;
        }

        public override BoundNode VisitTupleBinaryOperator(BoundTupleBinaryOperator node)
        {
            Visit(node.Left);
            Visit(node.Right);
            return null;
        }

        public override BoundNode VisitDynamicObjectCreationExpression(BoundDynamicObjectCreationExpression node)
        {
            VisitArguments(node.Arguments, node.ArgumentRefKindsOpt, null);
            VisitRvalue(node.InitializerExpressionOpt);
            if (_trackExceptions) NotePossibleException(node);
            return null;
        }

        public override BoundNode VisitDynamicIndexerAccess(BoundDynamicIndexerAccess node)
        {
            VisitRvalue(node.ReceiverOpt);
            VisitArguments(node.Arguments, node.ArgumentRefKindsOpt, null);
            if (_trackExceptions) NotePossibleException(node);
            return null;
        }

        public override BoundNode VisitDynamicMemberAccess(BoundDynamicMemberAccess node)
        {
            VisitRvalue(node.Receiver);
            if (_trackExceptions) NotePossibleException(node);
            return null;
        }

        public override BoundNode VisitDynamicInvocation(BoundDynamicInvocation node)
        {
            VisitRvalue(node.Expression);
            VisitArguments(node.Arguments, node.ArgumentRefKindsOpt, null);
            if (_trackExceptions) NotePossibleException(node);
            return null;
        }

        public override BoundNode VisitInterpolatedString(BoundInterpolatedString node)
        {
            foreach (var expr in node.Parts)
            {
                VisitRvalue(expr);
            }
            return null;
        }

        public override BoundNode VisitStringInsert(BoundStringInsert node)
        {
            VisitRvalue(node.Value);
            if (node.Alignment != null) VisitRvalue(node.Alignment);
            if (node.Format != null) VisitRvalue(node.Format);
            return null;
        }

        public override BoundNode VisitArgList(BoundArgList node)
        {
            // The "__arglist" expression that is legal inside a varargs method has no 
            // effect on flow analysis and it has no children.
            return null;
        }

        public override BoundNode VisitArgListOperator(BoundArgListOperator node)
        {
            // When we have M(__arglist(x, y, z)) we must visit x, y and z.
            VisitArguments(node.Arguments, node.ArgumentRefKindsOpt, null);
            return null;
        }

        public override BoundNode VisitRefTypeOperator(BoundRefTypeOperator node)
        {
            VisitRvalue(node.Operand);
            return null;
        }

        public override BoundNode VisitMakeRefOperator(BoundMakeRefOperator node)
        {
            // Note that we require that the variable whose reference we are taking
            // has been initialized; it is similar to passing the variable as a ref parameter.

            VisitRvalue(node.Operand);
            return null;
        }

        public override BoundNode VisitRefValueOperator(BoundRefValueOperator node)
        {
            VisitRvalue(node.Operand);
            return null;
        }

        public override BoundNode VisitGlobalStatementInitializer(BoundGlobalStatementInitializer node)
        {
            VisitStatement(node.Statement);
            return null;
        }

        public override BoundNode VisitLambda(BoundLambda node)
        {
            if (_trackExceptions) NotePossibleException(node);

            // Control-flow analysis does NOT dive into a lambda, while data-flow analysis does.
            return null;
        }

        public override BoundNode VisitLocalFunctionStatement(BoundLocalFunctionStatement node)
        {
            // Control-flow analysis does NOT dive into a local function, while data-flow analysis does.
            return null;
        }

        public override BoundNode VisitLocal(BoundLocal node)
        {
            return null;
        }

        public override BoundNode VisitLocalDeclaration(BoundLocalDeclaration node)
        {
            if (node.InitializerOpt != null)
            {
                VisitRvalue(node.InitializerOpt); // analyze the expression

                // byref assignment is also a potential write
                if (node.LocalSymbol.RefKind != RefKind.None)
                {
                    WriteArgument(node.InitializerOpt, node.LocalSymbol.RefKind, method: null);
                }
            }

            return null;
        }

        public override BoundNode VisitBlock(BoundBlock node)
        {
            VisitStatements(node.Statements);
            return null;
        }

        private void VisitStatements(ImmutableArray<BoundStatement> statements)
        {
            foreach (var statement in statements)
            {
                VisitStatement(statement);
            }
        }

        public override BoundNode VisitScope(BoundScope node)
        {
            VisitStatements(node.Statements);
            return null;
        }

        public override BoundNode VisitExpressionStatement(BoundExpressionStatement node)
        {
            VisitRvalue(node.Expression);
            return null;
        }

        public override BoundNode VisitCall(BoundCall node)
        {
            // If the method being called is a partial method without a definition, or is a conditional method
            // whose condition is not true, then the call has no effect and it is ignored for the purposes of
            // definite assignment analysis.
            bool callsAreOmitted = node.Method.CallsAreOmitted(node.SyntaxTree);
            LocalState savedState = default(LocalState);

            if (callsAreOmitted)
            {
                savedState = this.State.Clone();
                SetUnreachable();
            }

            VisitReceiverBeforeCall(node.ReceiverOpt, node.Method);
            VisitArguments(node.Arguments, node.ArgumentRefKindsOpt, node.Method);
            UpdateStateForCall(node);
            VisitReceiverAfterCall(node.ReceiverOpt, node.Method);

            if (callsAreOmitted)
            {
                this.State = savedState;
            }

            return null;
        }

        protected void UpdateStateForCall(BoundCall node)
        {
            if (_trackExceptions) NotePossibleException(node);
        }

        private void VisitReceiverBeforeCall(BoundExpression receiverOpt, MethodSymbol method)
        {
            if ((object)method == null || method.MethodKind != MethodKind.Constructor)
            {
                VisitRvalue(receiverOpt);
            }
        }

        private void VisitReceiverAfterCall(BoundExpression receiverOpt, MethodSymbol method)
        {
            NamedTypeSymbol containingType;
            if (receiverOpt != null && ((object)method == null || method.MethodKind == MethodKind.Constructor || (object)(containingType = method.ContainingType) != null && !method.IsStatic && !containingType.IsReferenceType && !TypeIsImmutable(containingType)))
            {
                WriteArgument(receiverOpt, method?.MethodKind == MethodKind.Constructor ? RefKind.Out : RefKind.Ref, method);
            }
        }

        /// <summary>
        /// Certain (struct) types are known by the compiler to be immutable.  In these cases calling a method on
        /// the type is known (by flow analysis) not to write the receiver.
        /// </summary>
        /// <param name="t"></param>
        /// <returns></returns>
        private static bool TypeIsImmutable(TypeSymbol t)
        {
            switch (t.SpecialType)
            {
                case SpecialType.System_Boolean:
                case SpecialType.System_Char:
                case SpecialType.System_SByte:
                case SpecialType.System_Byte:
                case SpecialType.System_Int16:
                case SpecialType.System_UInt16:
                case SpecialType.System_Int32:
                case SpecialType.System_UInt32:
                case SpecialType.System_Int64:
                case SpecialType.System_UInt64:
                case SpecialType.System_Decimal:
                case SpecialType.System_Single:
                case SpecialType.System_Double:
                case SpecialType.System_DateTime:
                    return true;
                default:
                    var ont = t.OriginalDefinition as TypeSymbol;
                    return ont?.SpecialType == SpecialType.System_Nullable_T;
            }
        }

        public override BoundNode VisitIndexerAccess(BoundIndexerAccess node)
        {
            var method = GetReadMethod(node.Indexer);
            VisitReceiverBeforeCall(node.ReceiverOpt, method);
            VisitArguments(node.Arguments, node.ArgumentRefKindsOpt, method);
            if (_trackExceptions && (object)method != null) NotePossibleException(node);
            if ((object)method != null) VisitReceiverAfterCall(node.ReceiverOpt, method);
            return null;
        }

        public override BoundNode VisitEventAssignmentOperator(BoundEventAssignmentOperator node)
        {
            VisitRvalue(node.ReceiverOpt);
            VisitRvalue(node.Argument);
            if (_trackExceptions) NotePossibleException(node);
            return null;
        }

        protected virtual void VisitArguments(ImmutableArray<BoundExpression> arguments, ImmutableArray<RefKind> refKindsOpt, MethodSymbol method)
        {
            // first value and ref parameters are read...
            for (int i = 0; i < arguments.Length; i++)
            {
                RefKind refKind = GetRefKind(refKindsOpt, i);
                if (refKind != RefKind.Out)
                {
                    VisitRvalue(arguments[i]);
                }
                else
                {
                    VisitLvalue(arguments[i]);
                }
            }
            // and then ref and out parameters are written...
            for (int i = 0; i < arguments.Length; i++)
            {
                RefKind refKind = GetRefKind(refKindsOpt, i);
                // passing as a byref argument is also a potential write
                if (refKind != RefKind.None)
                {
                    WriteArgument(arguments[i], refKind, method);
                }
            }
        }

        protected static RefKind GetRefKind(ImmutableArray<RefKind> refKindsOpt, int index)
        {
            return refKindsOpt.IsDefault || refKindsOpt.Length <= index ? RefKind.None : refKindsOpt[index];
        }

        protected virtual void WriteArgument(BoundExpression arg, RefKind refKind, MethodSymbol method)
        {
        }

        public override BoundNode VisitBadExpression(BoundBadExpression node)
        {
            foreach (var child in node.ChildBoundNodes)
            {
                VisitRvalue(child as BoundExpression);
            }

            if (_trackExceptions) NotePossibleException(node);
            return null;
        }

        public override BoundNode VisitBadStatement(BoundBadStatement node)
        {
            foreach (var child in node.ChildBoundNodes)
            {
                if (child is BoundStatement)
                {
                    VisitStatement(child as BoundStatement);
                }
                else
                {
                    VisitRvalue(child as BoundExpression);
                }
            }

            if (_trackExceptions) NotePossibleException(node);
            return null;
        }

        // Can be called as part of a bad expression.
        public override BoundNode VisitArrayInitialization(BoundArrayInitialization node)
        {
            foreach (var child in node.Initializers)
            {
                VisitRvalue(child);
            }

            return null;
        }

        public override BoundNode VisitDelegateCreationExpression(BoundDelegateCreationExpression node)
        {
            var methodGroup = node.Argument as BoundMethodGroup;
            if (methodGroup != null)
            {
                if ((object)node.MethodOpt != null && !node.MethodOpt.IsStatic)
                {
                    if (_trackRegions)
                    {
                        if (methodGroup == this.firstInRegion && this.regionPlace == RegionPlace.Before) EnterRegion();
                        VisitRvalue(methodGroup.ReceiverOpt);
                        if (methodGroup == this.lastInRegion && IsInside) LeaveRegion();
                    }
                    else
                    {
                        VisitRvalue(methodGroup.ReceiverOpt);
                    }
                }
            }
            else
            {
                VisitRvalue(node.Argument);
            }

            if (_trackExceptions) NotePossibleException(node);
            return null;
        }

        public override BoundNode VisitTypeExpression(BoundTypeExpression node)
        {
            return null;
        }

        public override BoundNode VisitTypeOrValueExpression(BoundTypeOrValueExpression node)
        {
            // If we're seeing a node of this kind, then we failed to resolve the member access
            // as either a type or a property/field/event/local/parameter.  In such cases,
            // the second interpretation applies so just visit the node for that.
            return this.Visit(node.Data.ValueExpression);
        }

        public override BoundNode VisitLiteral(BoundLiteral node)
        {
            return null;
        }

        public override BoundNode VisitMethodDefIndex(BoundMethodDefIndex node)
        {
            return null;
        }

        public override BoundNode VisitMaximumMethodDefIndex(BoundMaximumMethodDefIndex node)
        {
            return null;
        }

        public override BoundNode VisitModuleVersionId(BoundModuleVersionId node)
        {
            return null;
        }

        public override BoundNode VisitModuleVersionIdString(BoundModuleVersionIdString node)
        {
            return null;
        }

        public override BoundNode VisitInstrumentationPayloadRoot(BoundInstrumentationPayloadRoot node)
        {
            return null;
        }

        public override BoundNode VisitSourceDocumentIndex(BoundSourceDocumentIndex node)
        {
            return null;
        }

        public override BoundNode VisitConversion(BoundConversion node)
        {
            if (node.ConversionKind == ConversionKind.MethodGroup)
            {
                if (node.IsExtensionMethod || ((object)node.SymbolOpt != null && !node.SymbolOpt.IsStatic))
                {
                    BoundExpression receiver = ((BoundMethodGroup)node.Operand).ReceiverOpt;
                    // A method group's "implicit this" is only used for instance methods.
                    if (_trackRegions)
                    {
                        if (node.Operand == this.firstInRegion && this.regionPlace == RegionPlace.Before) EnterRegion();
                        VisitRvalue(receiver);
                        if (node.Operand == this.lastInRegion && IsInside) LeaveRegion();
                    }
                    else
                    {
                        VisitRvalue(receiver);
                    }
                }
            }
            else
            {
                Visit(node.Operand);
                if (_trackExceptions && node.HasExpressionSymbols()) NotePossibleException(node);
            }

            return null;
        }

        public override BoundNode VisitIfStatement(BoundIfStatement node)
        {
            // 5.3.3.5 If statements
            VisitCondition(node.Condition);
            LocalState trueState = StateWhenTrue;
            LocalState falseState = StateWhenFalse;
            SetState(trueState);
            VisitStatement(node.Consequence);
            trueState = this.State;
            SetState(falseState);
            if (node.AlternativeOpt != null)
            {
                VisitStatement(node.AlternativeOpt);
            }

            IntersectWith(ref this.State, ref trueState);
            return null;
        }

        public override BoundNode VisitTryStatement(BoundTryStatement node)
        {
            var oldPending = SavePending(); // we do not allow branches into a try statement

            var initialState = this.State.Clone();
            VisitStatement(node.TryBlock);
            var endState = this.State;

            var tryPending = SavePending();

            if (!node.CatchBlocks.IsEmpty)
            {
                var catchState = initialState.Clone();
                foreach (var pend in tryPending.PendingBranches)
                {
                    IntersectWith(ref catchState, ref pend.State);
                }

                foreach (var catchBlock in node.CatchBlocks)
                {
                    SetState(catchState.Clone());

                    if (catchBlock.ExceptionSourceOpt != null)
                    {
                        VisitLvalue(catchBlock.ExceptionSourceOpt);
                    }

                    if (catchBlock.ExceptionFilterOpt != null)
                    {
                        VisitCondition(catchBlock.ExceptionFilterOpt);
                        SetState(StateWhenTrue);
                    }

                    VisitStatement(catchBlock.Body);
                    IntersectWith(ref endState, ref this.State);
                }
            }

            if (node.FinallyBlockOpt != null)
            {
                // branches from the finally block, while illegal, should still not be considered
                // to execute the finally block before occurring.  Also, we do not handle branches
                // *into* the finally block.
                SetState(endState);
                var catchPending = SavePending();
                VisitStatement(node.FinallyBlockOpt);
                endState = this.State;

                foreach (var pend in tryPending.PendingBranches)
                {
                    if (pend.Branch != null && pend.Branch.Kind != BoundKind.YieldReturnStatement)
                    {
                        SetState(pend.State);
                        VisitStatement(node.FinallyBlockOpt);
                        pend.State = this.State;
                    }
                }
                foreach (var pend in catchPending.PendingBranches)
                {
                    if (pend.Branch != null && pend.Branch.Kind != BoundKind.YieldReturnStatement)
                    {
                        SetState(pend.State);
                        VisitStatement(node.FinallyBlockOpt);
                        pend.State = this.State;
                    }
                }

                SetState(endState);
                RestorePending(catchPending);
            }
            else
            {
                SetState(endState);
            }

            RestorePending(tryPending);
            RestorePending(oldPending);
            return null;
        }

        protected virtual LocalState AllBitsSet() // required for DataFlowsOutWalker
        {
            return default(LocalState);
        }

        public sealed override BoundNode VisitReturnStatement(BoundReturnStatement node)
        {
            var result = VisitReturnStatementNoAdjust(node);
            AdjustStateAfterReturnStatement(node);
            return result;
        }

        protected virtual BoundNode VisitReturnStatementNoAdjust(BoundReturnStatement node)
        {
            var result = VisitRvalue(node.ExpressionOpt);

            // byref return is also a potential write
            if (node.RefKind != RefKind.None)
            {
                WriteArgument(node.ExpressionOpt, node.RefKind, method: null);
            }

            return result;
        }

        private void AdjustStateAfterReturnStatement(BoundReturnStatement node)
        {
            _pendingBranches.Add(new PendingBranch(node, this.State));
            SetUnreachable();
        }

        public override BoundNode VisitThisReference(BoundThisReference node)
        {
            return null;
        }

        public override BoundNode VisitPreviousSubmissionReference(BoundPreviousSubmissionReference node)
        {
            return null;
        }

        public override BoundNode VisitHostObjectMemberReference(BoundHostObjectMemberReference node)
        {
            return null;
        }

        public override BoundNode VisitParameter(BoundParameter node)
        {
            return null;
        }

        protected virtual void VisitLvalueParameter(BoundParameter node)
        {
        }

        public override BoundNode VisitObjectCreationExpression(BoundObjectCreationExpression node)
        {
            if (_trackExceptions) NotePossibleException(node);

            VisitArguments(node.Arguments, node.ArgumentRefKindsOpt, node.Constructor);
            VisitRvalue(node.InitializerExpressionOpt);
            return null;
        }

        public override BoundNode VisitNewT(BoundNewT node)
        {
            VisitRvalue(node.InitializerExpressionOpt);
            if (_trackExceptions) NotePossibleException(node);
            return null;
        }

        public override BoundNode VisitNoPiaObjectCreationExpression(BoundNoPiaObjectCreationExpression node)
        {
            VisitRvalue(node.InitializerExpressionOpt);
            if (_trackExceptions) NotePossibleException(node);
            return null;
        }

        // represents anything that occurs at the invocation of the property setter
        protected virtual void PropertySetter(BoundExpression node, BoundExpression receiver, MethodSymbol setter, BoundExpression value = null)
        {
            if (_trackExceptions) NotePossibleException(node);
            VisitReceiverAfterCall(receiver, setter);
        }

        // returns false if expression is not a property access 
        // or if the property has a backing field
        // and accessed in a corresponding constructor
        private bool RegularPropertyAccess(BoundExpression expr)
        {
            if (expr.Kind != BoundKind.PropertyAccess)
            {
                return false;
            }

            return !Binder.AccessingAutoPropertyFromConstructor((BoundPropertyAccess)expr, _member);
        }

        public override BoundNode VisitAssignmentOperator(BoundAssignmentOperator node)
        {
            // TODO: should events be handled specially too?
            if (RegularPropertyAccess(node.Left))
            {
                var left = (BoundPropertyAccess)node.Left;
                var property = left.PropertySymbol;
                if (property.RefKind == RefKind.None)
                {
                    var method = GetWriteMethod(property);
                    VisitReceiverBeforeCall(left.ReceiverOpt, method);
                    VisitRvalue(node.Right);
                    PropertySetter(node, left.ReceiverOpt, method, node.Right);
                    return null;
                }
            }

            VisitLvalue(node.Left);
            VisitRvalue(node.Right);

            // byref assignment is also a potential write
            if (node.IsRef)
            {
                // Assume that BadExpression is a ref location to avoid
                // cascading diagnostics
                var refKind = node.Left.Kind == BoundKind.BadExpression
                    ? RefKind.Ref
                    : node.Left.GetRefKind();
                WriteArgument(node.Right, refKind, method: null);
            }

            return null;
        }

        public override BoundNode VisitDeconstructionAssignmentOperator(BoundDeconstructionAssignmentOperator node)
        {
            VisitLvalue(node.Left);
            VisitRvalue(node.Right);
            return null;
        }

        public override sealed BoundNode VisitOutDeconstructVarPendingInference(OutDeconstructVarPendingInference node)
        {
            // OutDeconstructVarPendingInference nodes are only used within initial binding, but don't survive past that stage
            throw ExceptionUtilities.Unreachable;
        }

        public override BoundNode VisitCompoundAssignmentOperator(BoundCompoundAssignmentOperator node)
        {
            VisitCompoundAssignmentTarget(node);
            VisitRvalue(node.Right);
            AfterRightHasBeenVisited(node);
            return null;
        }

        protected void VisitCompoundAssignmentTarget(BoundCompoundAssignmentOperator node)
        {
            // TODO: should events be handled specially too?
            if (RegularPropertyAccess(node.Left))
            {
                var left = (BoundPropertyAccess)node.Left;
                var property = left.PropertySymbol;
                if (property.RefKind == RefKind.None)
                {
                    var readMethod = GetReadMethod(property);
                    Debug.Assert(node.HasAnyErrors || (object)readMethod != (object)GetWriteMethod(property));
                    VisitReceiverBeforeCall(left.ReceiverOpt, readMethod);
                    if (_trackExceptions) NotePossibleException(node);
                    VisitReceiverAfterCall(left.ReceiverOpt, readMethod);
                    return;
                }
            }

            VisitRvalue(node.Left);
            if (_trackExceptions && node.HasExpressionSymbols()) NotePossibleException(node);
        }

        protected void AfterRightHasBeenVisited(BoundCompoundAssignmentOperator node)
        {
            if (RegularPropertyAccess(node.Left))
            {
                var left = (BoundPropertyAccess)node.Left;
                var property = left.PropertySymbol;
                if (property.RefKind == RefKind.None)
                {
                    var writeMethod = GetWriteMethod(property);
                    PropertySetter(node, left.ReceiverOpt, writeMethod);
                    if (_trackExceptions) NotePossibleException(node);
                    VisitReceiverAfterCall(left.ReceiverOpt, writeMethod);
                    return;
                }
            }

            if (_trackExceptions && node.HasExpressionSymbols()) NotePossibleException(node);
        }

        public override BoundNode VisitFieldAccess(BoundFieldAccess node)
        {
            VisitFieldAccessInternal(node.ReceiverOpt, node.FieldSymbol);
            return null;
        }

        private void VisitFieldAccessInternal(BoundExpression receiverOpt, FieldSymbol fieldSymbol)
        {
            bool asLvalue = (object)fieldSymbol != null &&
                (fieldSymbol.IsFixed ||
                !fieldSymbol.IsStatic &&
                fieldSymbol.ContainingType.TypeKind == TypeKind.Struct &&
                receiverOpt != null &&
                receiverOpt.Kind != BoundKind.TypeExpression &&
                (object)receiverOpt.Type != null &&
                !receiverOpt.Type.IsPrimitiveRecursiveStruct());
            if (asLvalue)
            {
                VisitLvalue(receiverOpt);
            }
            else
            {
                VisitRvalue(receiverOpt);
            }
        }

        public override BoundNode VisitFieldInfo(BoundFieldInfo node)
        {
            return null;
        }

        public override BoundNode VisitMethodInfo(BoundMethodInfo node)
        {
            return null;
        }

        public override BoundNode VisitPropertyAccess(BoundPropertyAccess node)
        {
            var property = node.PropertySymbol;

            if (Binder.AccessingAutoPropertyFromConstructor(node, _member))
            {
                var backingField = (property as SourcePropertySymbol)?.BackingField;
                if (backingField != null)
                {
                    VisitFieldAccessInternal(node.ReceiverOpt, backingField);
                    return null;
                }
            }

            var method = GetReadMethod(property);
            VisitReceiverBeforeCall(node.ReceiverOpt, method);
            if (_trackExceptions) NotePossibleException(node);
            VisitReceiverAfterCall(node.ReceiverOpt, method);
            return null;
            // TODO: In an expression such as
            //    M().Prop = G();
            // Exceptions thrown from M() occur before those from G(), but exceptions from the property accessor
            // occur after both.  The precise abstract flow pass does not yet currently have this quite right.
            // Probably what is needed is a VisitPropertyAccessInternal(BoundPropertyAccess node, bool read)
            // which should assume that the receiver will have been handled by the caller.  This can be invoked
            // twice for read/write operations such as
            //    M().Prop += 1
            // or at the appropriate place in the sequence for read or write operations.
            // Do events require any special handling too?
        }

        public override BoundNode VisitEventAccess(BoundEventAccess node)
        {
            VisitFieldAccessInternal(node.ReceiverOpt, node.EventSymbol.AssociatedField);
            if (_trackExceptions) NotePossibleException(node);
            return null;
        }

        public override BoundNode VisitRangeVariable(BoundRangeVariable node)
        {
            // query variables are always definitely assigned; no need to analyze
            return null;
        }

        public override BoundNode VisitQueryClause(BoundQueryClause node)
        {
            VisitRvalue(node.UnoptimizedForm ?? node.Value);
            return null;
        }

        public override BoundNode VisitMultipleLocalDeclarations(BoundMultipleLocalDeclarations node)
        {
            foreach (var v in node.LocalDeclarations)
                Visit(v);
            return null;
        }

        public override BoundNode VisitWhileStatement(BoundWhileStatement node)
        {
            // while (node.Condition) { node.Body; node.ContinueLabel: } node.BreakLabel:
            LoopHead(node);
            VisitCondition(node.Condition);
            LocalState bodyState = StateWhenTrue;
            LocalState breakState = StateWhenFalse;
            SetState(bodyState);
            VisitStatement(node.Body);
            ResolveContinues(node.ContinueLabel);
            LoopTail(node);
            ResolveBreaks(breakState, node.BreakLabel);
            return null;
        }

        public override BoundNode VisitArrayAccess(BoundArrayAccess node)
        {
            VisitRvalue(node.Expression);
            foreach (var i in node.Indices)
            {
                VisitRvalue(i);
            }

            if (_trackExceptions && node.HasExpressionSymbols()) NotePossibleException(node);
            return null;
        }

        public override BoundNode VisitBinaryOperator(BoundBinaryOperator node)
        {
            if (node.OperatorKind.IsLogical())
            {
                Debug.Assert(!node.OperatorKind.IsUserDefined());
                VisitBinaryLogicalOperatorChildren(node);
            }
            else
            {
                VisitBinaryOperatorChildren(node);
            }

            return null;
        }

        public override BoundNode VisitUserDefinedConditionalLogicalOperator(BoundUserDefinedConditionalLogicalOperator node)
        {
            VisitBinaryLogicalOperatorChildren(node);
            return null;
        }

        private void VisitBinaryLogicalOperatorChildren(BoundExpression node)
        {
            // Do not blow the stack due to a deep recursion on the left.
            var stack = ArrayBuilder<BoundExpression>.GetInstance();

            BoundExpression binary;
            BoundExpression child = node;

            while (true)
            {
                var childKind = child.Kind;

                if (childKind == BoundKind.BinaryOperator)
                {
                    var binOp = (BoundBinaryOperator)child;

                    if (!binOp.OperatorKind.IsLogical())
                    {
                        break;
                    }

                    Debug.Assert(!binOp.OperatorKind.IsUserDefined());
                    binary = child;
                    child = binOp.Left;
                }
                else if (childKind == BoundKind.UserDefinedConditionalLogicalOperator)
                {
                    binary = child;
                    child = ((BoundUserDefinedConditionalLogicalOperator)binary).Left;
                }
                else
                {
                    break;
                }

                stack.Push(binary);
            }

            Debug.Assert(stack.Count > 0);

            VisitCondition(child);

            while (true)
            {
                binary = stack.Pop();

                BinaryOperatorKind kind;
                BoundExpression right;
                switch (binary.Kind)
                {
                    case BoundKind.BinaryOperator:
                        var binOp = (BoundBinaryOperator)binary;
                        kind = binOp.OperatorKind;
                        right = binOp.Right;
                        break;
                    case BoundKind.UserDefinedConditionalLogicalOperator:
                        var udBinOp = (BoundUserDefinedConditionalLogicalOperator)binary;
                        kind = udBinOp.OperatorKind;
                        right = udBinOp.Right;
                        break;
                    default:
                        throw ExceptionUtilities.UnexpectedValue(binary.Kind);
                }

                var op = kind.Operator();
                var isAnd = op == BinaryOperatorKind.And;
                var isBool = kind.OperandTypes() == BinaryOperatorKind.Bool;

                Debug.Assert(isAnd || op == BinaryOperatorKind.Or);

                var leftTrue = this.StateWhenTrue;
                var leftFalse = this.StateWhenFalse;
                SetState(isAnd ? leftTrue : leftFalse);

                AfterLeftChildOfBinaryLogicalOperatorHasBeenVisited(binary, right, isAnd, isBool, ref leftTrue, ref leftFalse);

                if (stack.Count == 0)
                {
                    break;
                }

                AdjustConditionalState(binary);
            }

            Debug.Assert((object)binary == node);
            stack.Free();
        }

        protected virtual void AfterLeftChildOfBinaryLogicalOperatorHasBeenVisited(BoundExpression binary, BoundExpression right, bool isAnd, bool isBool, ref LocalState leftTrue, ref LocalState leftFalse)
        {
            Visit(right); // First part of VisitCondition
            AfterRightChildOfBinaryLogicalOperatorHasBeenVisited(binary, right, isAnd, isBool, ref leftTrue, ref leftFalse);
        }

        protected void AfterRightChildOfBinaryLogicalOperatorHasBeenVisited(BoundExpression binary, BoundExpression right, bool isAnd, bool isBool, ref LocalState leftTrue, ref LocalState leftFalse)
        {
            AdjustConditionalState(right); // Second part of VisitCondition

            if (!isBool)
            {
                this.Unsplit();
                this.Split();
            }

            var resultTrue = this.StateWhenTrue;
            var resultFalse = this.StateWhenFalse;
            if (isAnd)
            {
                IntersectWith(ref resultFalse, ref leftFalse);
            }
            else
            {
                IntersectWith(ref resultTrue, ref leftTrue);
            }
            SetConditionalState(resultTrue, resultFalse);

            if (!isBool)
            {
                this.Unsplit();
            }

            if (_trackExceptions && binary.HasExpressionSymbols())
            {
                NotePossibleException(binary);
            }
        }

        private void VisitBinaryOperatorChildren(BoundBinaryOperator node)
        {
            // It is common in machine-generated code for there to be deep recursion on the left side of a binary
            // operator, for example, if you have "a + b + c + ... " then the bound tree will be deep on the left
            // hand side. To mitigate the risk of stack overflow we use an explicit stack.
            //
            // Of course we must ensure that we visit the left hand side before the right hand side.
            var stack = ArrayBuilder<BoundBinaryOperator>.GetInstance();
            stack.Push(node);

            BoundBinaryOperator binary;
            BoundExpression child = node.Left;

            while (true)
            {
                binary = child as BoundBinaryOperator;
                if (binary == null || binary.OperatorKind.IsLogical())
                {
                    break;
                }

                stack.Push(binary);
                child = binary.Left;
            }

            VisitRvalue(child);

            while (true)
            {
                binary = stack.Pop();
                AfterLeftChildHasBeenVisited(binary);

                if (stack.Count == 0)
                {
                    break;
                }

                Unsplit(); // VisitRvalue does this
            }

            Debug.Assert((object)binary == node);
            stack.Free();
        }

        protected virtual void AfterLeftChildHasBeenVisited(BoundBinaryOperator binary)
        {
            VisitRvalue(binary.Right);
            if (_trackExceptions && binary.HasExpressionSymbols())
            {
                NotePossibleException(binary);
            }
        }

        public override BoundNode VisitUnaryOperator(BoundUnaryOperator node)
        {
            if (node.OperatorKind == UnaryOperatorKind.BoolLogicalNegation)
            {
                // We have a special case for the ! unary operator, which can operate in a boolean context (5.3.3.26)
                VisitCondition(node.Operand);
                // it inverts the sense of assignedWhenTrue and assignedWhenFalse.
                SetConditionalState(StateWhenFalse, StateWhenTrue);
            }
            else
            {
                VisitRvalue(node.Operand);
                if (_trackExceptions && node.HasExpressionSymbols()) NotePossibleException(node);
            }
            return null;
        }

        public override BoundNode VisitAwaitExpression(BoundAwaitExpression node)
        {
            VisitRvalue(node.Expression);
            _pendingBranches.Add(new PendingBranch(node, this.State));
            if (_trackExceptions) NotePossibleException(node);
            return null;
        }

        public override BoundNode VisitIncrementOperator(BoundIncrementOperator node)
        {
            // TODO: should we also specially handle events?
            if (RegularPropertyAccess(node.Operand))
            {
                var left = (BoundPropertyAccess)node.Operand;
                var property = left.PropertySymbol;
                if (property.RefKind == RefKind.None)
                {
                    var readMethod = GetReadMethod(property);
                    var writeMethod = GetWriteMethod(property);
                    Debug.Assert(node.HasAnyErrors || (object)readMethod != (object)writeMethod);
                    VisitReceiverBeforeCall(left.ReceiverOpt, readMethod);
                    if (_trackExceptions) NotePossibleException(node); // a read
                    VisitReceiverAfterCall(left.ReceiverOpt, readMethod);
                    PropertySetter(node, left.ReceiverOpt, writeMethod); // followed by a write
                    return null;
                }
            }

            VisitRvalue(node.Operand);
            if (_trackExceptions && node.HasExpressionSymbols()) NotePossibleException(node);

            return null;
        }

        public override BoundNode VisitArrayCreation(BoundArrayCreation node)
        {
            foreach (var expr in node.Bounds)
            {
                VisitRvalue(expr);
            }

            if (node.InitializerOpt != null)
            {
                VisitArrayInitializationInternal(node, node.InitializerOpt);
            }

            if (_trackExceptions) NotePossibleException(node);
            return null;
        }

        private void VisitArrayInitializationInternal(BoundArrayCreation arrayCreation, BoundArrayInitialization node)
        {
            foreach (var child in node.Initializers)
            {
                if (child.Kind == BoundKind.ArrayInitialization)
                {
                    VisitArrayInitializationInternal(arrayCreation, (BoundArrayInitialization)child);
                }
                else
                {
                    VisitRvalue(child);
                }
            }
        }

        public override BoundNode VisitForStatement(BoundForStatement node)
        {
            if (node.Initializer != null)
            {
                VisitStatement(node.Initializer);
            }
            LoopHead(node);
            LocalState bodyState, breakState;
            if (node.Condition != null)
            {
                VisitCondition(node.Condition);
                bodyState = this.StateWhenTrue;
                breakState = this.StateWhenFalse;
            }
            else
            {
                bodyState = this.State;
                breakState = UnreachableState();
            }

            SetState(bodyState);
            VisitStatement(node.Body);
            ResolveContinues(node.ContinueLabel);
            if (node.Increment != null)
            {
                VisitStatement(node.Increment);
            }

            LoopTail(node);
            ResolveBreaks(breakState, node.BreakLabel);
            return null;
        }

        public override BoundNode VisitForEachStatement(BoundForEachStatement node)
        {
            // foreach ( var v in node.Expression ) { node.Body; node.ContinueLabel: } node.BreakLabel:
            VisitRvalue(node.Expression);
            var breakState = this.State.Clone();
            LoopHead(node);
            VisitForEachIterationVariables(node);
            VisitStatement(node.Body);
            ResolveContinues(node.ContinueLabel);
            LoopTail(node);
            ResolveBreaks(breakState, node.BreakLabel);
            return null;
        }

        public virtual void VisitForEachIterationVariables(BoundForEachStatement node)
        {
        }

        public override BoundNode VisitAsOperator(BoundAsOperator node)
        {
            VisitRvalue(node.Operand);
            return null;
        }

        public override BoundNode VisitIsOperator(BoundIsOperator node)
        {
            VisitRvalue(node.Operand);
            return null;
        }

        public override BoundNode VisitMethodGroup(BoundMethodGroup node)
        {
            if (node.ReceiverOpt != null)
            {
                // An explicit or implicit receiver, for example in an expression such as (x.Goo is Action, or Goo is Action), is considered to be read.
                VisitRvalue(node.ReceiverOpt);
            }

            return null;
        }

        public override BoundNode VisitNullCoalescingOperator(BoundNullCoalescingOperator node)
        {
            VisitRvalue(node.LeftOperand);
            if (IsConstantNull(node.LeftOperand))
            {
                VisitRvalue(node.RightOperand);
            }
            else
            {
                var savedState = this.State.Clone();
                if (node.LeftOperand.ConstantValue != null)
                {
                    SetUnreachable();
                }
                VisitRvalue(node.RightOperand);
                IntersectWith(ref this.State, ref savedState);
            }
            return null;
        }

        public override BoundNode VisitConditionalAccess(BoundConditionalAccess node)
        {
            VisitRvalue(node.Receiver);

            if (node.Receiver.ConstantValue != null && !IsConstantNull(node.Receiver))
            {
                VisitRvalue(node.AccessExpression);
            }
            else
            {
                var savedState = this.State.Clone();
                if (IsConstantNull(node.Receiver))
                {
                    SetUnreachable();
                }

                VisitRvalue(node.AccessExpression);
                IntersectWith(ref this.State, ref savedState);
            }
            return null;
        }

        public override BoundNode VisitLoweredConditionalAccess(BoundLoweredConditionalAccess node)
        {
            VisitRvalue(node.Receiver);

            var savedState = this.State.Clone();

            VisitRvalue(node.WhenNotNull);
            IntersectWith(ref this.State, ref savedState);

            if (node.WhenNullOpt != null)
            {
                savedState = this.State.Clone();
                VisitRvalue(node.WhenNullOpt);
                IntersectWith(ref this.State, ref savedState);
            }

            return null;
        }

        public override BoundNode VisitConditionalReceiver(BoundConditionalReceiver node)
        {
            return null;
        }

        public override BoundNode VisitComplexConditionalReceiver(BoundComplexConditionalReceiver node)
        {
            var savedState = this.State.Clone();

            VisitRvalue(node.ValueTypeReceiver);
            IntersectWith(ref this.State, ref savedState);

            savedState = this.State.Clone();
            VisitRvalue(node.ReferenceTypeReceiver);
            IntersectWith(ref this.State, ref savedState);

            return null;
        }

        public override BoundNode VisitSequence(BoundSequence node)
        {
            var sideEffects = node.SideEffects;
            if (!sideEffects.IsEmpty)
            {
                foreach (var se in sideEffects)
                {
                    VisitRvalue(se);
                }
            }

            VisitRvalue(node.Value);
            return null;
        }

        public override BoundNode VisitSequencePoint(BoundSequencePoint node)
        {
            if (node.StatementOpt != null)
            {
                VisitStatement(node.StatementOpt);
            }

            return null;
        }

        public override BoundNode VisitSequencePointExpression(BoundSequencePointExpression node)
        {
            VisitRvalue(node.Expression);
            return null;
        }

        public override BoundNode VisitSequencePointWithSpan(BoundSequencePointWithSpan node)
        {
            if (node.StatementOpt != null)
            {
                VisitStatement(node.StatementOpt);
            }

            return null;
        }

        public override BoundNode VisitStatementList(BoundStatementList node)
        {
            return VisitStatementListWorker(node);
        }

        private BoundNode VisitStatementListWorker(BoundStatementList node)
        {
            foreach (var statement in node.Statements)
            {
                VisitStatement(statement);
            }

            return null;
        }

        public override BoundNode VisitTypeOrInstanceInitializers(BoundTypeOrInstanceInitializers node)
        {
            return VisitStatementListWorker(node);
        }

        public override BoundNode VisitUnboundLambda(UnboundLambda node)
        {
            // The presence of this node suggests an error was detected in an earlier phase.
            return VisitLambda(node.BindForErrorRecovery());
        }

        public override BoundNode VisitBreakStatement(BoundBreakStatement node)
        {
            Debug.Assert(!this.IsConditionalState);
            _pendingBranches.Add(new PendingBranch(node, this.State));
            SetUnreachable();
            return null;
        }

        public override BoundNode VisitContinueStatement(BoundContinueStatement node)
        {
            // While continue statements do no affect definite assignment, subclasses
            // such as region flow analysis depend on their presence as pending branches.
            Debug.Assert(!this.IsConditionalState);
            _pendingBranches.Add(new PendingBranch(node, this.State));
            SetUnreachable();
            return null;
        }

        public override BoundNode VisitConditionalOperator(BoundConditionalOperator node)
        {
            var isByRef = node.IsRef;

            VisitCondition(node.Condition);
            var consequenceState = this.StateWhenTrue;
            var alternativeState = this.StateWhenFalse;
            if (IsConstantTrue(node.Condition))
            {
                VisitConditionalOperand(alternativeState, node.Alternative, isByRef);
                VisitConditionalOperand(consequenceState, node.Consequence, isByRef);
                // it may be a boolean state at this point.
            }
            else if (IsConstantFalse(node.Condition))
            {
                VisitConditionalOperand(consequenceState, node.Consequence, isByRef);
                VisitConditionalOperand(alternativeState, node.Alternative, isByRef);
                // it may be a boolean state at this point.
            }
            else
            {
                VisitConditionalOperand(consequenceState, node.Consequence, isByRef);
                Unsplit();
                consequenceState = this.State;
                VisitConditionalOperand(alternativeState, node.Alternative, isByRef);
                Unsplit();
                IntersectWith(ref this.State, ref consequenceState);
                // it may not be a boolean state at this point (5.3.3.28)
            }

            return null;
        }

        private void VisitConditionalOperand(LocalState state, BoundExpression operand, bool isByRef)
        {
            SetState(state);
            if (isByRef)
            {
                VisitLvalue(operand);
                // exposing ref is a potential write
                WriteArgument(operand, RefKind.Ref, method: null);
            }
            else
            {
                Visit(operand);
            }
        }

        public override BoundNode VisitBaseReference(BoundBaseReference node)
        {
            // TODO: in a struct constructor, "this" is not initially assigned.
            return null;
        }

        public override BoundNode VisitDoStatement(BoundDoStatement node)
        {
            // do { statements; node.ContinueLabel: } while (node.Condition) node.BreakLabel:
            LoopHead(node);
            VisitStatement(node.Body);
            ResolveContinues(node.ContinueLabel);
            VisitCondition(node.Condition);
            LocalState breakState = this.StateWhenFalse;
            SetState(this.StateWhenTrue);
            LoopTail(node);
            ResolveBreaks(breakState, node.BreakLabel);
            return null;
        }

        public override BoundNode VisitGotoStatement(BoundGotoStatement node)
        {
            Debug.Assert(!this.IsConditionalState);
            _pendingBranches.Add(new PendingBranch(node, this.State));
            SetUnreachable();
            return null;
        }

        private void VisitLabel(LabelSymbol label, BoundStatement node)
        {
            node.AssertIsLabeledStatementWithLabel(label);
            ResolveBranches(label, node);
            var state = LabelState(label);
            IntersectWith(ref this.State, ref state);
            _labels[label] = this.State.Clone();
            _labelsSeen.Add(node);
        }

        protected virtual void VisitLabel(BoundLabeledStatement node)
        {
            VisitLabel(node.Label, node);
        }

        public override BoundNode VisitLabelStatement(BoundLabelStatement node)
        {
            VisitLabel(node.Label, node);
            return null;
        }

        public override BoundNode VisitLabeledStatement(BoundLabeledStatement node)
        {
            VisitLabel(node);
            VisitStatement(node.Body);
            return null;
        }

        public override BoundNode VisitLockStatement(BoundLockStatement node)
        {
            VisitRvalue(node.Argument);
            if (_trackExceptions) NotePossibleException(node);
            VisitStatement(node.Body);
            return null;
        }

        public override BoundNode VisitNoOpStatement(BoundNoOpStatement node)
        {
            return null;
        }

        public override BoundNode VisitNamespaceExpression(BoundNamespaceExpression node)
        {
            return null;
        }

        public override BoundNode VisitUsingStatement(BoundUsingStatement node)
        {
            if (node.ExpressionOpt != null)
            {
                VisitRvalue(node.ExpressionOpt);
            }

            if (node.DeclarationsOpt != null)
            {
                VisitStatement(node.DeclarationsOpt);
            }

            if (_trackExceptions) NotePossibleException(node);
            VisitStatement(node.Body);
            return null;
        }

        public override BoundNode VisitFixedStatement(BoundFixedStatement node)
        {
            VisitStatement(node.Declarations);
            VisitStatement(node.Body);
            return null;
        }

        public override BoundNode VisitFixedLocalCollectionInitializer(BoundFixedLocalCollectionInitializer node)
        {
            VisitRvalue(node.Expression);
            return null;
        }

        public override BoundNode VisitThrowStatement(BoundThrowStatement node)
        {
            BoundExpression expr = node.ExpressionOpt;
            VisitRvalue(expr);
            if (_trackExceptions) NotePossibleException(node);
            SetUnreachable();
            return null;
        }

        public override BoundNode VisitYieldBreakStatement(BoundYieldBreakStatement node)
        {
            Debug.Assert(!this.IsConditionalState);
            _pendingBranches.Add(new PendingBranch(node, this.State));
            SetUnreachable();
            return null;
        }

        public override BoundNode VisitYieldReturnStatement(BoundYieldReturnStatement node)
        {
            VisitRvalue(node.Expression);
            _pendingBranches.Add(new PendingBranch(node, this.State));
            return null;
        }

        public override BoundNode VisitDefaultExpression(BoundDefaultExpression node)
        {
            return null;
        }

        public override BoundNode VisitTypeOfOperator(BoundTypeOfOperator node)
        {
            VisitTypeExpression(node.SourceType);
            return null;
        }

        public override BoundNode VisitNameOfOperator(BoundNameOfOperator node)
        {
            var savedState = this.State;
            SetState(UnreachableState());
            Visit(node.Argument);
            SetState(savedState);
            return null;
        }

        public override BoundNode VisitSuppressNullableWarningExpression(BoundSuppressNullableWarningExpression node)
        {
            VisitRvalue(node.Expression);
            return null;
        }

        public override BoundNode VisitAddressOfOperator(BoundAddressOfOperator node)
        {
            VisitAddressOfOperand(node.Operand, shouldReadOperand: false);
            return null;
        }

        /// <summary>
        /// If the operand is definitely assigned, we may want to perform a read (in addition to
        /// a write) so that the operand can show up as ReadInside/DataFlowsIn.
        /// </summary>
        protected void VisitAddressOfOperand(BoundExpression operand, bool shouldReadOperand)
        {
            if (shouldReadOperand)
            {
                this.VisitRvalue(operand);
            }
            else
            {
                this.VisitLvalue(operand);
            }

            this.WriteArgument(operand, RefKind.Out, null); //Out because we know it will definitely be assigned.
        }

        public override BoundNode VisitPointerIndirectionOperator(BoundPointerIndirectionOperator node)
        {
            VisitRvalue(node.Operand);
            return null;
        }

        public override BoundNode VisitPointerElementAccess(BoundPointerElementAccess node)
        {
            VisitRvalue(node.Expression);
            VisitRvalue(node.Index);
            return null;
        }

        public override BoundNode VisitSizeOfOperator(BoundSizeOfOperator node)
        {
            return null;
        }

        public override BoundNode VisitStackAllocArrayCreation(BoundStackAllocArrayCreation node)
        {
            VisitRvalue(node.Count);

            if (node.InitializerOpt != null && !node.InitializerOpt.Initializers.IsDefault)
            {
                foreach (var element in node.InitializerOpt.Initializers)
                {
                    VisitRvalue(element);
                }
            }

            if (_trackExceptions) NotePossibleException(node);
            return null;
        }

        public override BoundNode VisitConvertedStackAllocExpression(BoundConvertedStackAllocExpression node)
        {
            VisitStackAllocArrayCreation(node);
            return null;
        }

        public override BoundNode VisitAnonymousObjectCreationExpression(BoundAnonymousObjectCreationExpression node)
        {
            //  visit arguments as r-values
            VisitArguments(node.Arguments, default(ImmutableArray<RefKind>), node.Constructor);

            //  ignore declarations
            //node.Declarations
            if (_trackExceptions) NotePossibleException(node);
            return null;
        }

        public override BoundNode VisitArrayLength(BoundArrayLength node)
        {
            VisitRvalue(node.Expression);
            return null;
        }

        public override BoundNode VisitConditionalGoto(BoundConditionalGoto node)
        {
            VisitCondition(node.Condition);
            Debug.Assert(this.IsConditionalState);
            if (node.JumpIfTrue)
            {
                _pendingBranches.Add(new PendingBranch(node, this.StateWhenTrue));
                this.SetState(this.StateWhenFalse);
            }
            else
            {
                _pendingBranches.Add(new PendingBranch(node, this.StateWhenFalse));
                this.SetState(this.StateWhenTrue);
            }

            return null;
        }

        public override BoundNode VisitObjectInitializerExpression(BoundObjectInitializerExpression node)
        {
            return VisitObjectOrCollectionInitializerExpression(node.Initializers);
        }

        public override BoundNode VisitCollectionInitializerExpression(BoundCollectionInitializerExpression node)
        {
            return VisitObjectOrCollectionInitializerExpression(node.Initializers);
        }

        private BoundNode VisitObjectOrCollectionInitializerExpression(ImmutableArray<BoundExpression> initializers)
        {
            foreach (var initializer in initializers)
            {
                VisitRvalue(initializer);
                if (_trackExceptions) NotePossibleException(initializer);
            }

            return null;
        }

        public override BoundNode VisitObjectInitializerMember(BoundObjectInitializerMember node)
        {
            var arguments = node.Arguments;
            if (!arguments.IsDefaultOrEmpty)
            {
                MethodSymbol method = null;

                if (node.MemberSymbol?.Kind == SymbolKind.Property)
                {
                    var property = (PropertySymbol)node.MemberSymbol;
                    method = GetReadMethod(property);
                }

                VisitArguments(node.Arguments, node.ArgumentRefKindsOpt, method);
            }

            return null;
        }

        public override BoundNode VisitDynamicObjectInitializerMember(BoundDynamicObjectInitializerMember node)
        {
            return null;
        }

        public override BoundNode VisitCollectionElementInitializer(BoundCollectionElementInitializer node)
        {
            if (node.AddMethod.CallsAreOmitted(node.SyntaxTree))
            {
                // If the underlying add method is a partial method without a definition, or is a conditional method
                // whose condition is not true, then the call has no effect and it is ignored for the purposes of
                // definite assignment analysis.

                LocalState savedState = savedState = this.State.Clone();
                SetUnreachable();

                VisitArguments(node.Arguments, default(ImmutableArray<RefKind>), node.AddMethod);

                this.State = savedState;
            }
            else
            {
                VisitArguments(node.Arguments, default(ImmutableArray<RefKind>), node.AddMethod);
            }

            if (_trackExceptions) NotePossibleException(node);
            return null;
        }

        public override BoundNode VisitDynamicCollectionElementInitializer(BoundDynamicCollectionElementInitializer node)
        {
            VisitArguments(node.Arguments, default(ImmutableArray<RefKind>), method: null);
            if (_trackExceptions) NotePossibleException(node);
            return null;
        }

        public override BoundNode VisitImplicitReceiver(BoundImplicitReceiver node)
        {
            return null;
        }

        public override BoundNode VisitFieldEqualsValue(BoundFieldEqualsValue node)
        {
            VisitRvalue(node.Value);
            return null;
        }

        public override BoundNode VisitPropertyEqualsValue(BoundPropertyEqualsValue node)
        {
            VisitRvalue(node.Value);
            return null;
        }

        public override BoundNode VisitParameterEqualsValue(BoundParameterEqualsValue node)
        {
            VisitRvalue(node.Value);
            return null;
        }

        public override BoundNode VisitDeconstructValuePlaceholder(BoundDeconstructValuePlaceholder node)
        {
            return null;
        }

        public override sealed BoundNode VisitOutVariablePendingInference(OutVariablePendingInference node)
        {
            throw ExceptionUtilities.Unreachable;
        }

        public sealed override BoundNode VisitDeconstructionVariablePendingInference(DeconstructionVariablePendingInference node)
        {
            throw ExceptionUtilities.Unreachable;
        }

        public override BoundNode VisitDiscardExpression(BoundDiscardExpression node)
        {
            return null;
        }

<<<<<<< HEAD
        private static MethodSymbol GetReadMethod(PropertySymbol property) =>
            property.GetOwnOrInheritedGetMethod() ?? property.SetMethod;

        private static MethodSymbol GetWriteMethod(PropertySymbol property) =>
            property.GetOwnOrInheritedSetMethod() ?? property.GetMethod;

#endregion visitors
=======
        public override BoundNode VisitConstructorMethodBody(BoundConstructorMethodBody node)
        {
            Visit(node.Initializer);
            VisitMethodBodies(node.BlockBody, node.ExpressionBody);
            return null;
        }

        public override BoundNode VisitNonConstructorMethodBody(BoundNonConstructorMethodBody node)
        {
            VisitMethodBodies(node.BlockBody, node.ExpressionBody);
            return null;
        }

        private void VisitMethodBodies(BoundBlock blockBody, BoundBlock expressionBody)
        { 
            if (blockBody == null)
            {
                Visit(expressionBody);
                return;
            }
            else if (expressionBody == null)
            {
                Visit(blockBody);
                return;
            }

            // In error cases we have two bodies. These are two unrelated pieces of code,
            // they are not executed one after another. As we don't really know which one the developer
            // intended to use, we need to visit both. We are going to pretend that there is
            // an unconditional fork in execution and then we are converging after each body is executed. 
            // For example, if only one body assigns an out parameter, then after visiting both bodies
            // we should consider that parameter is not definitely assigned.
            // Note, that today this code is not executed for regular definite assignment analysis. It is 
            // only executed for region analysis.
            LocalState initialState = this.State.Clone();
            Visit(blockBody);
            LocalState afterBlock = this.State;
            SetState(initialState);
            Visit(expressionBody);

            IntersectWith(ref this.State, ref afterBlock);
        }
        #endregion visitors
>>>>>>> 79ae6bcf
    }
}<|MERGE_RESOLUTION|>--- conflicted
+++ resolved
@@ -2823,15 +2823,12 @@
             return null;
         }
 
-<<<<<<< HEAD
         private static MethodSymbol GetReadMethod(PropertySymbol property) =>
             property.GetOwnOrInheritedGetMethod() ?? property.SetMethod;
 
         private static MethodSymbol GetWriteMethod(PropertySymbol property) =>
             property.GetOwnOrInheritedSetMethod() ?? property.GetMethod;
 
-#endregion visitors
-=======
         public override BoundNode VisitConstructorMethodBody(BoundConstructorMethodBody node)
         {
             Visit(node.Initializer);
@@ -2875,6 +2872,5 @@
             IntersectWith(ref this.State, ref afterBlock);
         }
         #endregion visitors
->>>>>>> 79ae6bcf
     }
 }