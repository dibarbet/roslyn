--- conflicted
+++ resolved
@@ -1337,7 +1337,7 @@
 
             int slot = -1;
             TypeSymbol type = node.Type;
-            NullableAnnotation resultAnnotation = NullableAnnotation.NotNullable;
+            NullableFlowState resultState = NullableFlowState.NotNull;
             if ((object)type != null)
             {
                 bool isTrackableStructType = EmptyStructTypeCache.IsTrackableStructType(type);
@@ -1349,13 +1349,7 @@
                     slot = GetOrCreateObjectCreationPlaceholderSlot(node);
                     if (slot > 0 && isTrackableStructType)
                     {
-<<<<<<< HEAD
                         this.State[slot] = NullableFlowState.NotNull;
-                        var constructor = (node as BoundObjectCreationExpression)?.Constructor;
-                        bool isDefaultValueTypeConstructor = constructor?.IsDefaultValueTypeConstructor() == true;
-=======
-                        this.State[slot] = NullableAnnotation.NotNullable;
->>>>>>> 70dbd3b1
                         var tupleType = constructor?.ContainingType as TupleTypeSymbol;
                         if ((object)tupleType != null && !isDefaultValueTypeConstructor)
                         {
@@ -1375,7 +1369,7 @@
                 else if (type.IsNullableType() && isDefaultValueTypeConstructor)
                 {
                     // a nullable value type created with its default constructor is by definition null
-                    resultAnnotation = NullableAnnotation.Nullable;
+                    resultState = NullableFlowState.MaybeNull;
                 }
             }
 
@@ -1384,11 +1378,7 @@
                 VisitObjectCreationInitializer(null, slot, initializerOpt);
             }
 
-<<<<<<< HEAD
-            ResultType = new TypeWithState(type, NullableFlowState.NotNull);
-=======
-            ResultType = TypeSymbolWithAnnotations.Create(type, resultAnnotation);
->>>>>>> 70dbd3b1
+            ResultType = new TypeWithState(type, resultState);
         }
 
         private void VisitObjectCreationInitializer(Symbol containingSymbol, int containingSlot, BoundExpression node)
