﻿// Licensed to the .NET Foundation under one or more agreements.
// The .NET Foundation licenses this file to you under the MIT license.
// See the LICENSE file in the project root for more information.

<<<<<<< HEAD
using System.Diagnostics;
using Microsoft.CodeAnalysis.PooledObjects;
=======
using System;
using System.Diagnostics;
using Microsoft.CodeAnalysis.PooledObjects;
using Roslyn.Utilities;
>>>>>>> 67d940c4

namespace Microsoft.CodeAnalysis.CSharp.Syntax.InternalSyntax
{
    internal partial class Lexer
    {
        private void ScanStringLiteral(ref TokenInfo info, bool inDirective)
        {
            var quoteCharacter = TextWindow.PeekChar();
<<<<<<< HEAD
            Debug.Assert(quoteCharacter == '\'' || quoteCharacter == '"');
=======
            Debug.Assert(quoteCharacter is '\'' or '"');
>>>>>>> 67d940c4

            TextWindow.AdvanceChar();
            _builder.Length = 0;

            while (true)
            {
                char ch = TextWindow.PeekChar();

                // Normal string & char constants can have escapes. Strings in directives cannot.
                if (ch == '\\' && !inDirective)
                {
                    ch = this.ScanEscapeSequence(out var c2);
                    _builder.Append(ch);
                    if (c2 != SlidingTextWindow.InvalidCharacter)
                    {
                        _builder.Append(c2);
                    }
                }
                else if (ch == quoteCharacter)
                {
                    TextWindow.AdvanceChar();
                    break;
                }
                else if (SyntaxFacts.IsNewLine(ch) ||
                        (ch == SlidingTextWindow.InvalidCharacter && TextWindow.IsReallyAtEnd()))
                {
                    //String and character literals can contain any Unicode character. They are not limited
                    //to valid UTF-16 characters. So if we get the SlidingTextWindow's sentinel value,
                    //double check that it was not real user-code contents. This will be rare.
                    Debug.Assert(TextWindow.Width > 0);
                    this.AddError(ErrorCode.ERR_NewlineInConst);
                    break;
                }
                else
                {
                    TextWindow.AdvanceChar();
                    _builder.Append(ch);
                }
            }

            info.Text = TextWindow.GetText(intern: true);
            if (quoteCharacter == '\'')
            {
                info.Kind = SyntaxKind.CharacterLiteralToken;
                if (_builder.Length != 1)
                {
                    this.AddError((_builder.Length != 0) ? ErrorCode.ERR_TooManyCharsInConst : ErrorCode.ERR_EmptyCharConst);
                }

                if (_builder.Length > 0)
                {
                    info.StringValue = TextWindow.Intern(_builder);
                    info.CharValue = info.StringValue[0];
                }
                else
                {
                    info.StringValue = string.Empty;
                    info.CharValue = SlidingTextWindow.InvalidCharacter;
                }
            }
            else
            {
                info.Kind = SyntaxKind.StringLiteralToken;
                if (_builder.Length > 0)
                {
                    info.StringValue = TextWindow.Intern(_builder);
                }
                else
                {
                    info.StringValue = string.Empty;
                }
            }
        }

        private char ScanEscapeSequence(out char surrogateCharacter)
        {
            var start = TextWindow.Position;
            surrogateCharacter = SlidingTextWindow.InvalidCharacter;
            char ch = TextWindow.NextChar();
            Debug.Assert(ch == '\\');

            ch = TextWindow.NextChar();
            switch (ch)
            {
                // escaped characters that translate to themselves
                case '\'':
                case '"':
                case '\\':
                    break;
                // translate escapes as per C# spec 2.4.4.4
                case '0':
                    ch = '\u0000';
                    break;
                case 'a':
                    ch = '\u0007';
                    break;
                case 'b':
                    ch = '\u0008';
                    break;
                case 'f':
                    ch = '\u000c';
                    break;
                case 'n':
                    ch = '\u000a';
                    break;
                case 'r':
                    ch = '\u000d';
                    break;
                case 't':
                    ch = '\u0009';
                    break;
                case 'v':
                    ch = '\u000b';
                    break;
                case 'x':
                case 'u':
                case 'U':
                    TextWindow.Reset(start);
                    SyntaxDiagnosticInfo error;
                    ch = TextWindow.NextUnicodeEscape(surrogateCharacter: out surrogateCharacter, info: out error);
                    AddError(error);
                    break;
                default:
                    this.AddError(start, TextWindow.Position - start, ErrorCode.ERR_IllegalEscape);
                    break;
            }

            return ch;
        }

<<<<<<< HEAD
        /// <summary>
        /// Returns an appropriate error code if scanning this verbatim literal ran into an error.
        /// </summary>
        private ErrorCode? ScanVerbatimStringLiteral(ref TokenInfo info, bool allowNewlines)
=======
        private void ScanVerbatimStringLiteral(ref TokenInfo info)
>>>>>>> 67d940c4
        {
            _builder.Length = 0;

            Debug.Assert(TextWindow.PeekChar() == '@' && TextWindow.PeekChar(1) == '"');
            TextWindow.AdvanceChar(2);

<<<<<<< HEAD
            ErrorCode? error = null;
=======
>>>>>>> 67d940c4
            while (true)
            {
                var ch = TextWindow.PeekChar();
                if (ch == '"')
                {
                    TextWindow.AdvanceChar();
                    if (TextWindow.PeekChar() == '"')
                    {
                        // Doubled quote -- skip & put the single quote in the string and keep going.
                        TextWindow.AdvanceChar();
                        _builder.Append(ch);
                        continue;
                    }
<<<<<<< HEAD

                    // otherwise, the string is finished.
                    break;
                }

                if (ch == SlidingTextWindow.InvalidCharacter && TextWindow.IsReallyAtEnd())
                {
                    // Reached the end of the source without finding the end-quote.  Give an error back at the
                    // starting point. And finish lexing this string.
                    error ??= ErrorCode.ERR_UnterminatedStringLit;
                    break;
                }

                // If we hit a new line when it's not allowed.  Give an error at that new line, but keep on consuming
                // the verbatim literal to the end to avoid the contents of the string being lexed as C# (which will
                // cause a ton of cascaded errors).  Only need to do this on the first newline we hit.
                if (!allowNewlines && SyntaxFacts.IsNewLine(ch))
                {
                    error ??= ErrorCode.ERR_NewlinesAreNotAllowedInsideANonVerbatimInterpolatedString;
=======

                    // otherwise, the string is finished.
                    break;
                }

                if (ch == SlidingTextWindow.InvalidCharacter && TextWindow.IsReallyAtEnd())
                {
                    // Reached the end of the source without finding the end-quote.  Give an error back at the
                    // starting point. And finish lexing this string.
                    this.AddError(ErrorCode.ERR_UnterminatedStringLit);
                    break;
>>>>>>> 67d940c4
                }

                TextWindow.AdvanceChar();
                _builder.Append(ch);
            }

            info.Kind = SyntaxKind.StringLiteralToken;
            info.Text = TextWindow.GetText(intern: false);
            info.StringValue = _builder.ToString();
<<<<<<< HEAD

            return error;
=======
>>>>>>> 67d940c4
        }

        private void ScanInterpolatedStringLiteral(ref TokenInfo info)
        {
            // We have a string of one of the forms
            //                $" ... "
            //                $@" ... "
            //                @$" ... "
            // Where the contents contains zero or more sequences
            //                { STUFF }
            // where these curly braces delimit STUFF in expression "holes".
            // In order to properly find the closing quote of the whole string,
            // we need to locate the closing brace of each hole, as strings
            // may appear in expressions in the holes. So we
            // need to match up any braces that appear between them.
            // But in order to do that, we also need to match up any
            // /**/ comments, ' characters quotes, () parens
            // [] brackets, and "" strings, including interpolated holes in the latter.

<<<<<<< HEAD
            SyntaxDiagnosticInfo? error = null;
            ScanInterpolatedStringLiteralTop(interpolations: null, isVerbatim, ref info, ref error, closeQuoteMissing: out _);
            this.AddError(error);
        }

        internal void ScanInterpolatedStringLiteralTop(
            ArrayBuilder<Interpolation>? interpolations, bool isVerbatim, ref TokenInfo info, ref SyntaxDiagnosticInfo? error, out bool closeQuoteMissing)
        {
            var subScanner = new InterpolatedStringScanner(this, isVerbatim);
            subScanner.ScanInterpolatedStringLiteralTop(interpolations, ref info, out closeQuoteMissing);
            error = subScanner.Error;
            info.Text = TextWindow.GetText(intern: false);
=======
            ScanInterpolatedStringLiteralTop(
                ref info,
                out var error,
                kind: out _,
                openQuoteRange: out _,
                interpolations: null,
                closeQuoteRange: out _);

            this.AddError(error);
>>>>>>> 67d940c4
        }

        internal void ScanInterpolatedStringLiteralTop(
            ref TokenInfo info,
            out SyntaxDiagnosticInfo? error,
            out InterpolatedStringKind kind,
            out Range openQuoteRange,
            ArrayBuilder<Interpolation>? interpolations,
            out Range closeQuoteRange)
        {
            var subScanner = new InterpolatedStringScanner(this);
            subScanner.ScanInterpolatedStringLiteralTop(out kind, out openQuoteRange, interpolations, out closeQuoteRange);
            error = subScanner.Error;
            info.Kind = SyntaxKind.InterpolatedStringToken;
            info.Text = TextWindow.GetText(intern: false);
        }

        /// <summary>
        /// Turn a (parsed) interpolated string nonterminal into an interpolated string token.
        /// </summary>
        /// <param name="interpolatedString"></param>
        internal static SyntaxToken RescanInterpolatedString(InterpolatedStringExpressionSyntax interpolatedString)
        {
            var text = interpolatedString.ToString();
            var kind = SyntaxKind.InterpolatedStringToken;
            // TODO: scan the contents (perhaps using ScanInterpolatedStringLiteralContents) to reconstruct any lexical
            // errors such as // inside an expression hole
            return SyntaxFactory.Literal(
                interpolatedString.GetFirstToken().GetLeadingTrivia(),
                text,
                kind,
                text,
                interpolatedString.GetLastToken().GetTrailingTrivia());
        }

        internal enum InterpolatedStringKind
        {
<<<<<<< HEAD
            private readonly Lexer _lexer;
            private bool _isVerbatim;
            private bool _allowNewlines;

            /// <summary>
            /// There are two types of errors we can encounter when trying to scan out an interpolated string (and its
            /// interpolations).  The first are true syntax errors where we do not know what it is going on and have no
            /// good strategy to get back on track.  This happens when we see things in the interpolation we truly do
            /// not know what to do with, or when we find we've gotten into an unbalanced state with the bracket pairs
            /// we're consuming.  In this case, we will often choose to bail out rather than go on and potentially make
            /// things worse.
            /// </summary>
            public SyntaxDiagnosticInfo? Error;
            private bool EncounteredUnrecoverableError;

            public InterpolatedStringScanner(
                Lexer lexer,
                bool isVerbatim)
            {
                _lexer = lexer;
                _isVerbatim = isVerbatim;
                _allowNewlines = isVerbatim;
=======
            /// <summary>
            /// Normal interpolated string that just starts with $"
            /// </summary>
            Normal,
            /// <summary>
            /// Verbatim interpolated string that starts with $@" or @$"
            /// </summary>
            Verbatim,
        }

        /// <summary>
        /// Non-copyable ref-struct so that this will only live on the stack for the lifetime of the lexer/parser
        /// recursing to process interpolated strings.
        /// </summary>
        [NonCopyable]
        private ref struct InterpolatedStringScanner
        {
            private readonly Lexer _lexer;

            private readonly InterpolatedStringKind _kind;

            /// <summary>
            /// Error encountered while scanning.  If we run into an error, then we'll attempt to stop parsing at the
            /// next potential ending location to prevent compounding the issue.
            /// </summary>
            public SyntaxDiagnosticInfo? Error = null;

            public InterpolatedStringScanner(Lexer lexer)
            {
                _lexer = lexer;

                _kind =
                    (_lexer.TextWindow.PeekChar(0), _lexer.TextWindow.PeekChar(1)) is ('$', '@') or ('@', '$')
                        ? InterpolatedStringKind.Verbatim
                        : InterpolatedStringKind.Normal;
>>>>>>> 67d940c4
            }

            private bool IsAtEnd()
            {
<<<<<<< HEAD
                return IsAtEnd(_isVerbatim && _allowNewlines);
=======
                return IsAtEnd(_kind is InterpolatedStringKind.Verbatim);
>>>>>>> 67d940c4
            }

            private bool IsAtEnd(bool allowNewline)
            {
                char ch = _lexer.TextWindow.PeekChar();
                return
                    (!allowNewline && SyntaxFacts.IsNewLine(ch)) ||
                    (ch == SlidingTextWindow.InvalidCharacter && _lexer.TextWindow.IsReallyAtEnd());
<<<<<<< HEAD
            }

            private void TrySetUnrecoverableError(SyntaxDiagnosticInfo error)
            {
                // only need to record the first error we hit
                Error ??= error;

                // No matter what, ensure that we know we hit an error we can't recover from.
                EncounteredUnrecoverableError = true;
            }

            private void TrySetRecoverableError(SyntaxDiagnosticInfo error)
            {
                // only need to record the first error we hit
                Error ??= error;

                // Do not touch 'EncounteredUnrecoverableError'.  If we already encountered something unrecoverable,
                // that doesn't change.  And if we haven't hit something unrecoverable then we stay in that mode as this
                // is a recoverable error.
            }

            internal void ScanInterpolatedStringLiteralTop(ArrayBuilder<Interpolation>? interpolations, ref TokenInfo info, out bool closeQuoteMissing)
            {
                if (_isVerbatim)
                {
                    Debug.Assert(
                        (_lexer.TextWindow.PeekChar() == '@' && _lexer.TextWindow.PeekChar(1) == '$') ||
                        (_lexer.TextWindow.PeekChar() == '$' && _lexer.TextWindow.PeekChar(1) == '@'));

                    // @$ or $@
                    _lexer.TextWindow.AdvanceChar();
                    _lexer.TextWindow.AdvanceChar();
=======
            }

            private void TrySetUnrecoverableError(SyntaxDiagnosticInfo error)
            {
                // only need to record the first error we hit
                Error ??= error;
            }

            internal void ScanInterpolatedStringLiteralTop(
                out InterpolatedStringKind kind,
                out Range openQuoteRange,
                ArrayBuilder<Interpolation>? interpolations,
                out Range closeQuoteRange)
            {
                kind = _kind;
                ScanInterpolatedStringLiteralStart(out openQuoteRange);
                ScanInterpolatedStringLiteralContents(interpolations);
                ScanInterpolatedStringLiteralEnd(out closeQuoteRange);
            }

            private void ScanInterpolatedStringLiteralStart(out Range openQuoteRange)
            {
                // Handles reading the start of the interpolated string literal (up to where the content begins)
                var start = _lexer.TextWindow.Position;
                if (_kind is InterpolatedStringKind.Verbatim)
                {
                    // skip past @$ or $@
                    _lexer.TextWindow.AdvanceChar(2);
>>>>>>> 67d940c4
                }
                else
                {
                    Debug.Assert(_lexer.TextWindow.PeekChar() == '$');
<<<<<<< HEAD
                    _lexer.TextWindow.AdvanceChar(); // $
                }

                Debug.Assert(_lexer.TextWindow.PeekChar() == '"');
                _lexer.TextWindow.AdvanceChar(); // "
                ScanInterpolatedStringLiteralContents(interpolations);
=======
                    _lexer.TextWindow.AdvanceChar();
                }

                Debug.Assert(_lexer.TextWindow.PeekChar() == '"');
                _lexer.TextWindow.AdvanceChar();

                openQuoteRange = new Range(start, _lexer.TextWindow.Position);
            }

            private void ScanInterpolatedStringLiteralEnd(out Range closeQuoteRange)
            {
                // Handles reading the end of the interpolated string literal (after where the content ends)

                var closeQuotePosition = _lexer.TextWindow.Position;
>>>>>>> 67d940c4
                if (_lexer.TextWindow.PeekChar() != '"')
                {
                    Debug.Assert(IsAtEnd());
                    int position = IsAtEnd(allowNewline: true) ? _lexer.TextWindow.Position - 1 : _lexer.TextWindow.Position;
<<<<<<< HEAD
                    TrySetUnrecoverableError(_lexer.MakeError(position, 1, _isVerbatim ? ErrorCode.ERR_UnterminatedStringLit : ErrorCode.ERR_NewlineInConst));

                    closeQuoteMissing = true;
=======
                    TrySetUnrecoverableError(_lexer.MakeError(position, 1, _kind is InterpolatedStringKind.Verbatim ? ErrorCode.ERR_UnterminatedStringLit : ErrorCode.ERR_NewlineInConst));
>>>>>>> 67d940c4
                }
                else
                {
                    // found the closing quote
                    _lexer.TextWindow.AdvanceChar(); // "
<<<<<<< HEAD
                    closeQuoteMissing = false;
=======
>>>>>>> 67d940c4
                }

                closeQuoteRange = new Range(closeQuotePosition, _lexer.TextWindow.Position);
            }

            private void ScanInterpolatedStringLiteralContents(ArrayBuilder<Interpolation>? interpolations)
            {
                while (true)
                {
                    if (IsAtEnd())
                    {
                        // error: end of line before end of string
                        return;
                    }

                    switch (_lexer.TextWindow.PeekChar())
                    {
                        case '"':
<<<<<<< HEAD
                            if (_isVerbatim && _lexer.TextWindow.PeekChar(1) == '"')
                            {
                                _lexer.TextWindow.AdvanceChar(); // "
                                _lexer.TextWindow.AdvanceChar(); // "
=======
                            if (RecoveringFromRunawayLexing())
                            {
                                // When recovering from mismatched delimiters, we consume the next
                                // quote character as the close quote for the interpolated string. In
                                // practice this gets us out of trouble in scenarios we've encountered.
                                // See, for example, https://github.com/dotnet/roslyn/issues/44789
                                return;
                            }

                            if (_kind is InterpolatedStringKind.Verbatim && _lexer.TextWindow.PeekChar(1) == '"')
                            {
                                _lexer.TextWindow.AdvanceChar(2); // ""
>>>>>>> 67d940c4
                                continue;
                            }
                            // found the end of the string
                            return;
                        case '}':
                            var pos = _lexer.TextWindow.Position;
                            _lexer.TextWindow.AdvanceChar(); // }
                            // ensure any } characters are doubled up
                            if (_lexer.TextWindow.PeekChar() == '}')
                            {
                                _lexer.TextWindow.AdvanceChar(); // }
                            }
                            else
                            {
                                TrySetUnrecoverableError(_lexer.MakeError(pos, 1, ErrorCode.ERR_UnescapedCurly, "}"));
                            }
                            continue;
                        case '{':
                            if (_lexer.TextWindow.PeekChar(1) == '{')
                            {
<<<<<<< HEAD
                                _lexer.TextWindow.AdvanceChar();
                                _lexer.TextWindow.AdvanceChar();
=======
                                _lexer.TextWindow.AdvanceChar(2); // {{
>>>>>>> 67d940c4
                            }
                            else
                            {
                                int openBracePosition = _lexer.TextWindow.Position;
                                _lexer.TextWindow.AdvanceChar();
<<<<<<< HEAD
                                int colonPosition = 0;
                                ScanInterpolatedStringLiteralHoleBalancedText('}', isHole: true, ref colonPosition);
                                int closeBracePosition = _lexer.TextWindow.Position;
                                bool closeBraceMissing = false;
=======
                                ScanInterpolatedStringLiteralHoleBalancedText('}', isHole: true, out var colonRange);
                                int closeBracePosition = _lexer.TextWindow.Position;
>>>>>>> 67d940c4
                                if (_lexer.TextWindow.PeekChar() == '}')
                                {
                                    _lexer.TextWindow.AdvanceChar();
                                }
                                else
                                {
<<<<<<< HEAD
                                    closeBraceMissing = true;
=======
>>>>>>> 67d940c4
                                    TrySetUnrecoverableError(_lexer.MakeError(openBracePosition - 1, 2, ErrorCode.ERR_UnclosedExpressionHole));
                                }

                                interpolations?.Add(new Interpolation(
                                    new Range(openBracePosition, openBracePosition + 1),
                                    colonRange,
                                    new Range(closeBracePosition, _lexer.TextWindow.Position)));
                            }
                            continue;
                        case '\\':
<<<<<<< HEAD
                            if (_isVerbatim)
=======
                            if (_kind is InterpolatedStringKind.Verbatim)
>>>>>>> 67d940c4
                            {
                                goto default;
                            }

                            var escapeStart = _lexer.TextWindow.Position;
                            char ch = _lexer.ScanEscapeSequence(surrogateCharacter: out _);
<<<<<<< HEAD
                            if (ch == '{' || ch == '}')
=======
                            if (ch is '{' or '}')
>>>>>>> 67d940c4
                            {
                                TrySetUnrecoverableError(_lexer.MakeError(escapeStart, _lexer.TextWindow.Position - escapeStart, ErrorCode.ERR_EscapedCurly, ch));
                            }

                            continue;
                        default:
                            // found some other character in the string portion
                            _lexer.TextWindow.AdvanceChar();
                            continue;
                    }
                }
            }

            private void ScanFormatSpecifier()
            {
<<<<<<< HEAD
=======
                /*
                ## Grammar from spec:
                
                interpolation_format
                    : ':' interpolation_format_character+
                ; 
                interpolation_format_character
                    : '<Any character except \" (U+0022), : (U+003A), { (U+007B) and } (U+007D)>'
                ;
                 */

>>>>>>> 67d940c4
                Debug.Assert(_lexer.TextWindow.PeekChar() == ':');
                _lexer.TextWindow.AdvanceChar();
                while (true)
                {
                    char ch = _lexer.TextWindow.PeekChar();
<<<<<<< HEAD
                    if (ch == '\\' && !_isVerbatim)
=======
                    if (ch == '\\' && _kind is InterpolatedStringKind.Normal)
>>>>>>> 67d940c4
                    {
                        // normal string & char constants can have escapes
                        var pos = _lexer.TextWindow.Position;
                        ch = _lexer.ScanEscapeSequence(surrogateCharacter: out _);
<<<<<<< HEAD
                        if (ch == '{' || ch == '}')
=======
                        if (ch is '{' or '}')
>>>>>>> 67d940c4
                        {
                            TrySetUnrecoverableError(_lexer.MakeError(pos, 1, ErrorCode.ERR_EscapedCurly, ch));
                        }
                    }
                    else if (ch == '"')
                    {
<<<<<<< HEAD
                        if (_isVerbatim && _lexer.TextWindow.PeekChar(1) == '"')
                        {
                            _lexer.TextWindow.AdvanceChar();
                            _lexer.TextWindow.AdvanceChar();
=======
                        if (_kind is InterpolatedStringKind.Verbatim && _lexer.TextWindow.PeekChar(1) == '"')
                        {
                            _lexer.TextWindow.AdvanceChar(2); // ""
>>>>>>> 67d940c4
                        }
                        else
                        {
                            return; // premature end of string! let caller complain about unclosed interpolation
                        }
                    }
                    else if (ch == '{')
                    {
<<<<<<< HEAD
                        var pos = _lexer.TextWindow.Position;
                        _lexer.TextWindow.AdvanceChar();
                        // ensure any { characters are doubled up
                        if (_lexer.TextWindow.PeekChar() == '{')
                        {
                            _lexer.TextWindow.AdvanceChar(); // {
                        }
                        else
                        {
                            TrySetUnrecoverableError(_lexer.MakeError(pos, 1, ErrorCode.ERR_UnescapedCurly, "{"));
                        }
                    }
                    else if (ch == '}')
                    {
                        if (_lexer.TextWindow.PeekChar(1) == '}')
                        {
                            _lexer.TextWindow.AdvanceChar();
                            _lexer.TextWindow.AdvanceChar();
                        }
                        else
                        {
                            return; // end of interpolation
                        }
=======
                        TrySetUnrecoverableError(_lexer.MakeError(_lexer.TextWindow.Position, 1, ErrorCode.ERR_UnexpectedCharacter, ch));
                        _lexer.TextWindow.AdvanceChar();
                    }
                    else if (ch == '}')
                    {
                        return; // end of interpolation
>>>>>>> 67d940c4
                    }
                    else if (IsAtEnd())
                    {
                        return; // premature end; let caller complain
                    }
                    else
                    {
                        _lexer.TextWindow.AdvanceChar();
                    }
                }
            }

            /// <summary>
            /// Scan past the hole inside an interpolated string literal, leaving the current character on the '}' (if any)
            /// </summary>
            private void ScanInterpolatedStringLiteralHoleBalancedText(char endingChar, bool isHole, out Range colonRange)
            {
                colonRange = default;
                while (true)
                {
                    char ch = _lexer.TextWindow.PeekChar();

<<<<<<< HEAD
                    // See if we ran into a disallowed new line.  If so, this is recoverable, so just skip past it but
                    // give a good message about the issue.  This will prevent a lot of cascading issues with the
                    // remainder of the interpolated string that comes on the following lines.
                    var allowNewLines = _isVerbatim && _allowNewlines;
                    if (!allowNewLines && SyntaxFacts.IsNewLine(ch))
                    {
                        TrySetRecoverableError(_lexer.MakeError(_lexer.TextWindow.Position, width: 0, ErrorCode.ERR_NewlinesAreNotAllowedInsideANonVerbatimInterpolatedString));
                    }

=======
                    // Note: within a hole newlines are always allowed.  The restriction on if newlines are allowed or not
                    // is only within a text-portion of the interpolated string.
>>>>>>> 67d940c4
                    if (IsAtEnd(allowNewline: true))
                    {
                        // the caller will complain
                        return;
                    }

                    switch (ch)
                    {
                        case '#':
                            // preprocessor directives not allowed.
                            TrySetUnrecoverableError(_lexer.MakeError(_lexer.TextWindow.Position, 1, ErrorCode.ERR_SyntaxError, endingChar.ToString()));
                            _lexer.TextWindow.AdvanceChar();
                            continue;
                        case '$':
<<<<<<< HEAD
                            if (_lexer.TextWindow.PeekChar(1) == '"' || _lexer.TextWindow.PeekChar(1) == '@' && _lexer.TextWindow.PeekChar(2) == '"')
                            {
                                bool isVerbatimSubstring = _lexer.TextWindow.PeekChar(1) == '@';
                                var interpolations = (ArrayBuilder<Interpolation>?)null;
                                var info = default(TokenInfo);
                                bool wasVerbatim = _isVerbatim;
                                bool wasAllowNewlines = _allowNewlines;
                                try
                                {
                                    _isVerbatim = isVerbatimSubstring;
                                    _allowNewlines &= _isVerbatim;
                                    ScanInterpolatedStringLiteralTop(interpolations, ref info, closeQuoteMissing: out _);
                                }
                                finally
                                {
                                    _isVerbatim = wasVerbatim;
                                    _allowNewlines = wasAllowNewlines;
=======
                            {
                                var discarded = default(TokenInfo);
                                if (_lexer.TryScanInterpolatedString(ref discarded))
                                {
                                    continue;
>>>>>>> 67d940c4
                                }

                                goto default;
                            }
                        case ':':
                            // the first colon not nested within matching delimiters is the start of the format string
                            if (isHole)
                            {
<<<<<<< HEAD
                                Debug.Assert(colonPosition == 0);
                                colonPosition = _lexer.TextWindow.Position;
=======
                                Debug.Assert(colonRange.Equals(default(Range)));
                                colonRange = new Range(_lexer.TextWindow.Position, _lexer.TextWindow.Position + 1);
>>>>>>> 67d940c4
                                ScanFormatSpecifier();
                                return;
                            }

                            goto default;
                        case '}':
                        case ')':
                        case ']':
                            if (ch == endingChar)
                            {
                                return;
                            }

                            TrySetUnrecoverableError(_lexer.MakeError(_lexer.TextWindow.Position, 1, ErrorCode.ERR_SyntaxError, endingChar.ToString()));
                            goto default;
<<<<<<< HEAD
                        case '"' when RecoveringFromRunawayLexing():
                            // When recovering from mismatched delimiters, we consume the next
                            // quote character as the close quote for the interpolated string. In
                            // practice this gets us out of trouble in scenarios we've encountered.
                            // See, for example, https://github.com/dotnet/roslyn/issues/44789
                            return;
                        case '"':
=======
                        case '"':
                            if (RecoveringFromRunawayLexing())
                            {
                                // When recovering from mismatched delimiters, we consume the next
                                // quote character as the close quote for the interpolated string. In
                                // practice this gets us out of trouble in scenarios we've encountered.
                                // See, for example, https://github.com/dotnet/roslyn/issues/44789
                                return;
                            }

                            // handle string literal inside an expression hole.
                            ScanInterpolatedStringLiteralNestedString();
                            continue;

>>>>>>> 67d940c4
                        case '\'':
                            // handle character literal inside an expression hole.
                            ScanInterpolatedStringLiteralNestedString();
                            continue;
                        case '@':
<<<<<<< HEAD
                            if (_lexer.TextWindow.PeekChar(1) == '"' && !RecoveringFromRunawayLexing())
                            {
                                // check for verbatim string inside an expression hole.
                                var nestedStringPosition = _lexer.TextWindow.Position;

                                // Note that this verbatim string may encounter an error (for example if it contains a
                                // new line and we don't allow that).  This should be reported to the user, but should
                                // not put us into an unrecoverable position.  We can clearly see that this was intended
                                // to be a normal verbatim string, so we can continue on an attempt to understand the
                                // outer interpolated string properly.
                                var discarded = default(TokenInfo);
                                var errorCode = _lexer.ScanVerbatimStringLiteral(ref discarded, _allowNewlines);
                                if (errorCode is ErrorCode code)
                                {
                                    TrySetRecoverableError(_lexer.MakeError(nestedStringPosition, width: 2, code));
                                }

                                continue;
                            }
                            else if (_lexer.TextWindow.PeekChar(1) == '$' && _lexer.TextWindow.PeekChar(2) == '"')
                            {
                                _lexer.CheckFeatureAvailability(MessageID.IDS_FeatureAltInterpolatedVerbatimStrings);
                                var interpolations = (ArrayBuilder<Interpolation>?)null;
                                var info = default(TokenInfo);
                                bool wasVerbatim = _isVerbatim;
                                bool wasAllowNewlines = _allowNewlines;
                                try
                                {
                                    _isVerbatim = true;
                                    _allowNewlines = true;
                                    ScanInterpolatedStringLiteralTop(interpolations, ref info, closeQuoteMissing: out _);
                                }
                                finally
                                {
                                    _isVerbatim = wasVerbatim;
                                    _allowNewlines = wasAllowNewlines;
                                }
                                continue;
                            }
=======
                            {
                                var discarded = default(TokenInfo);
                                if (_lexer.TryScanAtStringToken(ref discarded))
                                    continue;
>>>>>>> 67d940c4

                                // Wasn't an @"" or @$"" string.  Just consume this as normal code.
                                goto default;
                            }
                        case '/':
                            switch (_lexer.TextWindow.PeekChar(1))
                            {
                                case '/':
<<<<<<< HEAD
                                    if (!_isVerbatim || !_allowNewlines)
                                    {
                                        // error: single-line comment not allowed in an interpolated string.
                                        // report the error but keep going for good error recovery.
                                        TrySetRecoverableError(_lexer.MakeError(_lexer.TextWindow.Position, 2, ErrorCode.ERR_SingleLineCommentInExpressionHole));
                                    }

                                    _lexer.TextWindow.AdvanceChar(); // skip /
                                    _lexer.TextWindow.AdvanceChar(); // skip /
                                    while (!IsAtEnd(allowNewline: false))
                                    {
                                        _lexer.TextWindow.AdvanceChar(); // skip // comment character
                                    }

=======
                                    _lexer.ScanToEndOfLine();
>>>>>>> 67d940c4
                                    continue;
                                case '*':
                                    _lexer.ScanMultiLineComment(out _);
                                    continue;
                                default:
                                    _lexer.TextWindow.AdvanceChar();
                                    continue;
                            }
                        case '{':
                            // TODO: after the colon this has no special meaning.
                            ScanInterpolatedStringLiteralHoleBracketed('{', '}');
                            continue;
                        case '(':
                            // TODO: after the colon this has no special meaning.
                            ScanInterpolatedStringLiteralHoleBracketed('(', ')');
                            continue;
                        case '[':
                            // TODO: after the colon this has no special meaning.
                            ScanInterpolatedStringLiteralHoleBracketed('[', ']');
                            continue;
                        default:
                            // part of code in the expression hole
                            _lexer.TextWindow.AdvanceChar();
                            continue;
                    }
                }
            }

            /// <summary>
            /// The lexer can run away consuming the rest of the input when delimiters are mismatched. This is a test
            /// for when we are attempting to recover from that situation.  Note that just running into new lines will
            /// not make us think we're in runaway lexing.
            /// </summary>
<<<<<<< HEAD
            private bool RecoveringFromRunawayLexing() => this.EncounteredUnrecoverableError;

            private void ScanInterpolatedStringLiteralNestedComment()
            {
                Debug.Assert(_lexer.TextWindow.PeekChar() == '/');
                _lexer.TextWindow.AdvanceChar();
                Debug.Assert(_lexer.TextWindow.PeekChar() == '*');
                _lexer.TextWindow.AdvanceChar();
                while (true)
                {
                    var ch = _lexer.TextWindow.PeekChar();

                    // See if we ran into a disallowed new line.  If so, this is recoverable, so just skip past it but
                    // give a good message about the issue.  This will prevent a lot of cascading issues with the remainder
                    // of the interpolated string that comes on the following lines.
                    var allowNewLines = _isVerbatim && _allowNewlines;
                    if (!allowNewLines && SyntaxFacts.IsNewLine(ch))
                    {
                        TrySetRecoverableError(_lexer.MakeError(_lexer.TextWindow.Position, width: 0, ErrorCode.ERR_NewlinesAreNotAllowedInsideANonVerbatimInterpolatedString));
                    }

                    if (IsAtEnd(allowNewline: true))
                    {
                        return; // let the caller complain about the unterminated quote
                    }

                    _lexer.TextWindow.AdvanceChar();
                    if (ch == '*' && _lexer.TextWindow.PeekChar() == '/')
                    {
                        _lexer.TextWindow.AdvanceChar(); // skip */
                        return;
                    }
                }
            }
=======
            private bool RecoveringFromRunawayLexing() => Error != null;
>>>>>>> 67d940c4

            private void ScanInterpolatedStringLiteralNestedString()
            {
                var discarded = default(TokenInfo);
                _lexer.ScanStringLiteral(ref discarded, inDirective: false);
            }

            private void ScanInterpolatedStringLiteralHoleBracketed(char start, char end)
            {
                Debug.Assert(start == _lexer.TextWindow.PeekChar());
                _lexer.TextWindow.AdvanceChar();
<<<<<<< HEAD
                int colon = 0;
                ScanInterpolatedStringLiteralHoleBalancedText(end, isHole: false, ref colon);
=======
                ScanInterpolatedStringLiteralHoleBalancedText(end, isHole: false, colonRange: out _);
>>>>>>> 67d940c4
                if (_lexer.TextWindow.PeekChar() == end)
                {
                    _lexer.TextWindow.AdvanceChar();
                }
                else
                {
                    // an error was given by the caller
                }
            }
        }
    }
}<|MERGE_RESOLUTION|>--- conflicted
+++ resolved
@@ -2,15 +2,10 @@
 // The .NET Foundation licenses this file to you under the MIT license.
 // See the LICENSE file in the project root for more information.
 
-<<<<<<< HEAD
-using System.Diagnostics;
-using Microsoft.CodeAnalysis.PooledObjects;
-=======
 using System;
 using System.Diagnostics;
 using Microsoft.CodeAnalysis.PooledObjects;
 using Roslyn.Utilities;
->>>>>>> 67d940c4
 
 namespace Microsoft.CodeAnalysis.CSharp.Syntax.InternalSyntax
 {
@@ -19,11 +14,7 @@
         private void ScanStringLiteral(ref TokenInfo info, bool inDirective)
         {
             var quoteCharacter = TextWindow.PeekChar();
-<<<<<<< HEAD
-            Debug.Assert(quoteCharacter == '\'' || quoteCharacter == '"');
-=======
             Debug.Assert(quoteCharacter is '\'' or '"');
->>>>>>> 67d940c4
 
             TextWindow.AdvanceChar();
             _builder.Length = 0;
@@ -154,24 +145,13 @@
             return ch;
         }
 
-<<<<<<< HEAD
-        /// <summary>
-        /// Returns an appropriate error code if scanning this verbatim literal ran into an error.
-        /// </summary>
-        private ErrorCode? ScanVerbatimStringLiteral(ref TokenInfo info, bool allowNewlines)
-=======
         private void ScanVerbatimStringLiteral(ref TokenInfo info)
->>>>>>> 67d940c4
         {
             _builder.Length = 0;
 
             Debug.Assert(TextWindow.PeekChar() == '@' && TextWindow.PeekChar(1) == '"');
             TextWindow.AdvanceChar(2);
 
-<<<<<<< HEAD
-            ErrorCode? error = null;
-=======
->>>>>>> 67d940c4
             while (true)
             {
                 var ch = TextWindow.PeekChar();
@@ -185,27 +165,6 @@
                         _builder.Append(ch);
                         continue;
                     }
-<<<<<<< HEAD
-
-                    // otherwise, the string is finished.
-                    break;
-                }
-
-                if (ch == SlidingTextWindow.InvalidCharacter && TextWindow.IsReallyAtEnd())
-                {
-                    // Reached the end of the source without finding the end-quote.  Give an error back at the
-                    // starting point. And finish lexing this string.
-                    error ??= ErrorCode.ERR_UnterminatedStringLit;
-                    break;
-                }
-
-                // If we hit a new line when it's not allowed.  Give an error at that new line, but keep on consuming
-                // the verbatim literal to the end to avoid the contents of the string being lexed as C# (which will
-                // cause a ton of cascaded errors).  Only need to do this on the first newline we hit.
-                if (!allowNewlines && SyntaxFacts.IsNewLine(ch))
-                {
-                    error ??= ErrorCode.ERR_NewlinesAreNotAllowedInsideANonVerbatimInterpolatedString;
-=======
 
                     // otherwise, the string is finished.
                     break;
@@ -217,7 +176,6 @@
                     // starting point. And finish lexing this string.
                     this.AddError(ErrorCode.ERR_UnterminatedStringLit);
                     break;
->>>>>>> 67d940c4
                 }
 
                 TextWindow.AdvanceChar();
@@ -227,11 +185,6 @@
             info.Kind = SyntaxKind.StringLiteralToken;
             info.Text = TextWindow.GetText(intern: false);
             info.StringValue = _builder.ToString();
-<<<<<<< HEAD
-
-            return error;
-=======
->>>>>>> 67d940c4
         }
 
         private void ScanInterpolatedStringLiteral(ref TokenInfo info)
@@ -251,20 +204,6 @@
             // /**/ comments, ' characters quotes, () parens
             // [] brackets, and "" strings, including interpolated holes in the latter.
 
-<<<<<<< HEAD
-            SyntaxDiagnosticInfo? error = null;
-            ScanInterpolatedStringLiteralTop(interpolations: null, isVerbatim, ref info, ref error, closeQuoteMissing: out _);
-            this.AddError(error);
-        }
-
-        internal void ScanInterpolatedStringLiteralTop(
-            ArrayBuilder<Interpolation>? interpolations, bool isVerbatim, ref TokenInfo info, ref SyntaxDiagnosticInfo? error, out bool closeQuoteMissing)
-        {
-            var subScanner = new InterpolatedStringScanner(this, isVerbatim);
-            subScanner.ScanInterpolatedStringLiteralTop(interpolations, ref info, out closeQuoteMissing);
-            error = subScanner.Error;
-            info.Text = TextWindow.GetText(intern: false);
-=======
             ScanInterpolatedStringLiteralTop(
                 ref info,
                 out var error,
@@ -274,7 +213,6 @@
                 closeQuoteRange: out _);
 
             this.AddError(error);
->>>>>>> 67d940c4
         }
 
         internal void ScanInterpolatedStringLiteralTop(
@@ -312,30 +250,6 @@
 
         internal enum InterpolatedStringKind
         {
-<<<<<<< HEAD
-            private readonly Lexer _lexer;
-            private bool _isVerbatim;
-            private bool _allowNewlines;
-
-            /// <summary>
-            /// There are two types of errors we can encounter when trying to scan out an interpolated string (and its
-            /// interpolations).  The first are true syntax errors where we do not know what it is going on and have no
-            /// good strategy to get back on track.  This happens when we see things in the interpolation we truly do
-            /// not know what to do with, or when we find we've gotten into an unbalanced state with the bracket pairs
-            /// we're consuming.  In this case, we will often choose to bail out rather than go on and potentially make
-            /// things worse.
-            /// </summary>
-            public SyntaxDiagnosticInfo? Error;
-            private bool EncounteredUnrecoverableError;
-
-            public InterpolatedStringScanner(
-                Lexer lexer,
-                bool isVerbatim)
-            {
-                _lexer = lexer;
-                _isVerbatim = isVerbatim;
-                _allowNewlines = isVerbatim;
-=======
             /// <summary>
             /// Normal interpolated string that just starts with $"
             /// </summary>
@@ -371,16 +285,11 @@
                     (_lexer.TextWindow.PeekChar(0), _lexer.TextWindow.PeekChar(1)) is ('$', '@') or ('@', '$')
                         ? InterpolatedStringKind.Verbatim
                         : InterpolatedStringKind.Normal;
->>>>>>> 67d940c4
             }
 
             private bool IsAtEnd()
             {
-<<<<<<< HEAD
-                return IsAtEnd(_isVerbatim && _allowNewlines);
-=======
                 return IsAtEnd(_kind is InterpolatedStringKind.Verbatim);
->>>>>>> 67d940c4
             }
 
             private bool IsAtEnd(bool allowNewline)
@@ -389,40 +298,6 @@
                 return
                     (!allowNewline && SyntaxFacts.IsNewLine(ch)) ||
                     (ch == SlidingTextWindow.InvalidCharacter && _lexer.TextWindow.IsReallyAtEnd());
-<<<<<<< HEAD
-            }
-
-            private void TrySetUnrecoverableError(SyntaxDiagnosticInfo error)
-            {
-                // only need to record the first error we hit
-                Error ??= error;
-
-                // No matter what, ensure that we know we hit an error we can't recover from.
-                EncounteredUnrecoverableError = true;
-            }
-
-            private void TrySetRecoverableError(SyntaxDiagnosticInfo error)
-            {
-                // only need to record the first error we hit
-                Error ??= error;
-
-                // Do not touch 'EncounteredUnrecoverableError'.  If we already encountered something unrecoverable,
-                // that doesn't change.  And if we haven't hit something unrecoverable then we stay in that mode as this
-                // is a recoverable error.
-            }
-
-            internal void ScanInterpolatedStringLiteralTop(ArrayBuilder<Interpolation>? interpolations, ref TokenInfo info, out bool closeQuoteMissing)
-            {
-                if (_isVerbatim)
-                {
-                    Debug.Assert(
-                        (_lexer.TextWindow.PeekChar() == '@' && _lexer.TextWindow.PeekChar(1) == '$') ||
-                        (_lexer.TextWindow.PeekChar() == '$' && _lexer.TextWindow.PeekChar(1) == '@'));
-
-                    // @$ or $@
-                    _lexer.TextWindow.AdvanceChar();
-                    _lexer.TextWindow.AdvanceChar();
-=======
             }
 
             private void TrySetUnrecoverableError(SyntaxDiagnosticInfo error)
@@ -451,19 +326,10 @@
                 {
                     // skip past @$ or $@
                     _lexer.TextWindow.AdvanceChar(2);
->>>>>>> 67d940c4
                 }
                 else
                 {
                     Debug.Assert(_lexer.TextWindow.PeekChar() == '$');
-<<<<<<< HEAD
-                    _lexer.TextWindow.AdvanceChar(); // $
-                }
-
-                Debug.Assert(_lexer.TextWindow.PeekChar() == '"');
-                _lexer.TextWindow.AdvanceChar(); // "
-                ScanInterpolatedStringLiteralContents(interpolations);
-=======
                     _lexer.TextWindow.AdvanceChar();
                 }
 
@@ -478,27 +344,16 @@
                 // Handles reading the end of the interpolated string literal (after where the content ends)
 
                 var closeQuotePosition = _lexer.TextWindow.Position;
->>>>>>> 67d940c4
                 if (_lexer.TextWindow.PeekChar() != '"')
                 {
                     Debug.Assert(IsAtEnd());
                     int position = IsAtEnd(allowNewline: true) ? _lexer.TextWindow.Position - 1 : _lexer.TextWindow.Position;
-<<<<<<< HEAD
-                    TrySetUnrecoverableError(_lexer.MakeError(position, 1, _isVerbatim ? ErrorCode.ERR_UnterminatedStringLit : ErrorCode.ERR_NewlineInConst));
-
-                    closeQuoteMissing = true;
-=======
                     TrySetUnrecoverableError(_lexer.MakeError(position, 1, _kind is InterpolatedStringKind.Verbatim ? ErrorCode.ERR_UnterminatedStringLit : ErrorCode.ERR_NewlineInConst));
->>>>>>> 67d940c4
                 }
                 else
                 {
                     // found the closing quote
                     _lexer.TextWindow.AdvanceChar(); // "
-<<<<<<< HEAD
-                    closeQuoteMissing = false;
-=======
->>>>>>> 67d940c4
                 }
 
                 closeQuoteRange = new Range(closeQuotePosition, _lexer.TextWindow.Position);
@@ -517,12 +372,6 @@
                     switch (_lexer.TextWindow.PeekChar())
                     {
                         case '"':
-<<<<<<< HEAD
-                            if (_isVerbatim && _lexer.TextWindow.PeekChar(1) == '"')
-                            {
-                                _lexer.TextWindow.AdvanceChar(); // "
-                                _lexer.TextWindow.AdvanceChar(); // "
-=======
                             if (RecoveringFromRunawayLexing())
                             {
                                 // When recovering from mismatched delimiters, we consume the next
@@ -535,7 +384,6 @@
                             if (_kind is InterpolatedStringKind.Verbatim && _lexer.TextWindow.PeekChar(1) == '"')
                             {
                                 _lexer.TextWindow.AdvanceChar(2); // ""
->>>>>>> 67d940c4
                                 continue;
                             }
                             // found the end of the string
@@ -556,36 +404,20 @@
                         case '{':
                             if (_lexer.TextWindow.PeekChar(1) == '{')
                             {
-<<<<<<< HEAD
-                                _lexer.TextWindow.AdvanceChar();
-                                _lexer.TextWindow.AdvanceChar();
-=======
                                 _lexer.TextWindow.AdvanceChar(2); // {{
->>>>>>> 67d940c4
                             }
                             else
                             {
                                 int openBracePosition = _lexer.TextWindow.Position;
                                 _lexer.TextWindow.AdvanceChar();
-<<<<<<< HEAD
-                                int colonPosition = 0;
-                                ScanInterpolatedStringLiteralHoleBalancedText('}', isHole: true, ref colonPosition);
-                                int closeBracePosition = _lexer.TextWindow.Position;
-                                bool closeBraceMissing = false;
-=======
                                 ScanInterpolatedStringLiteralHoleBalancedText('}', isHole: true, out var colonRange);
                                 int closeBracePosition = _lexer.TextWindow.Position;
->>>>>>> 67d940c4
                                 if (_lexer.TextWindow.PeekChar() == '}')
                                 {
                                     _lexer.TextWindow.AdvanceChar();
                                 }
                                 else
                                 {
-<<<<<<< HEAD
-                                    closeBraceMissing = true;
-=======
->>>>>>> 67d940c4
                                     TrySetUnrecoverableError(_lexer.MakeError(openBracePosition - 1, 2, ErrorCode.ERR_UnclosedExpressionHole));
                                 }
 
@@ -596,22 +428,14 @@
                             }
                             continue;
                         case '\\':
-<<<<<<< HEAD
-                            if (_isVerbatim)
-=======
                             if (_kind is InterpolatedStringKind.Verbatim)
->>>>>>> 67d940c4
                             {
                                 goto default;
                             }
 
                             var escapeStart = _lexer.TextWindow.Position;
                             char ch = _lexer.ScanEscapeSequence(surrogateCharacter: out _);
-<<<<<<< HEAD
-                            if (ch == '{' || ch == '}')
-=======
                             if (ch is '{' or '}')
->>>>>>> 67d940c4
                             {
                                 TrySetUnrecoverableError(_lexer.MakeError(escapeStart, _lexer.TextWindow.Position - escapeStart, ErrorCode.ERR_EscapedCurly, ch));
                             }
@@ -627,8 +451,6 @@
 
             private void ScanFormatSpecifier()
             {
-<<<<<<< HEAD
-=======
                 /*
                 ## Grammar from spec:
                 
@@ -640,42 +462,26 @@
                 ;
                  */
 
->>>>>>> 67d940c4
                 Debug.Assert(_lexer.TextWindow.PeekChar() == ':');
                 _lexer.TextWindow.AdvanceChar();
                 while (true)
                 {
                     char ch = _lexer.TextWindow.PeekChar();
-<<<<<<< HEAD
-                    if (ch == '\\' && !_isVerbatim)
-=======
                     if (ch == '\\' && _kind is InterpolatedStringKind.Normal)
->>>>>>> 67d940c4
                     {
                         // normal string & char constants can have escapes
                         var pos = _lexer.TextWindow.Position;
                         ch = _lexer.ScanEscapeSequence(surrogateCharacter: out _);
-<<<<<<< HEAD
-                        if (ch == '{' || ch == '}')
-=======
                         if (ch is '{' or '}')
->>>>>>> 67d940c4
                         {
                             TrySetUnrecoverableError(_lexer.MakeError(pos, 1, ErrorCode.ERR_EscapedCurly, ch));
                         }
                     }
                     else if (ch == '"')
                     {
-<<<<<<< HEAD
-                        if (_isVerbatim && _lexer.TextWindow.PeekChar(1) == '"')
-                        {
-                            _lexer.TextWindow.AdvanceChar();
-                            _lexer.TextWindow.AdvanceChar();
-=======
                         if (_kind is InterpolatedStringKind.Verbatim && _lexer.TextWindow.PeekChar(1) == '"')
                         {
                             _lexer.TextWindow.AdvanceChar(2); // ""
->>>>>>> 67d940c4
                         }
                         else
                         {
@@ -684,38 +490,12 @@
                     }
                     else if (ch == '{')
                     {
-<<<<<<< HEAD
-                        var pos = _lexer.TextWindow.Position;
-                        _lexer.TextWindow.AdvanceChar();
-                        // ensure any { characters are doubled up
-                        if (_lexer.TextWindow.PeekChar() == '{')
-                        {
-                            _lexer.TextWindow.AdvanceChar(); // {
-                        }
-                        else
-                        {
-                            TrySetUnrecoverableError(_lexer.MakeError(pos, 1, ErrorCode.ERR_UnescapedCurly, "{"));
-                        }
-                    }
-                    else if (ch == '}')
-                    {
-                        if (_lexer.TextWindow.PeekChar(1) == '}')
-                        {
-                            _lexer.TextWindow.AdvanceChar();
-                            _lexer.TextWindow.AdvanceChar();
-                        }
-                        else
-                        {
-                            return; // end of interpolation
-                        }
-=======
                         TrySetUnrecoverableError(_lexer.MakeError(_lexer.TextWindow.Position, 1, ErrorCode.ERR_UnexpectedCharacter, ch));
                         _lexer.TextWindow.AdvanceChar();
                     }
                     else if (ch == '}')
                     {
                         return; // end of interpolation
->>>>>>> 67d940c4
                     }
                     else if (IsAtEnd())
                     {
@@ -738,20 +518,8 @@
                 {
                     char ch = _lexer.TextWindow.PeekChar();
 
-<<<<<<< HEAD
-                    // See if we ran into a disallowed new line.  If so, this is recoverable, so just skip past it but
-                    // give a good message about the issue.  This will prevent a lot of cascading issues with the
-                    // remainder of the interpolated string that comes on the following lines.
-                    var allowNewLines = _isVerbatim && _allowNewlines;
-                    if (!allowNewLines && SyntaxFacts.IsNewLine(ch))
-                    {
-                        TrySetRecoverableError(_lexer.MakeError(_lexer.TextWindow.Position, width: 0, ErrorCode.ERR_NewlinesAreNotAllowedInsideANonVerbatimInterpolatedString));
-                    }
-
-=======
                     // Note: within a hole newlines are always allowed.  The restriction on if newlines are allowed or not
                     // is only within a text-portion of the interpolated string.
->>>>>>> 67d940c4
                     if (IsAtEnd(allowNewline: true))
                     {
                         // the caller will complain
@@ -766,31 +534,11 @@
                             _lexer.TextWindow.AdvanceChar();
                             continue;
                         case '$':
-<<<<<<< HEAD
-                            if (_lexer.TextWindow.PeekChar(1) == '"' || _lexer.TextWindow.PeekChar(1) == '@' && _lexer.TextWindow.PeekChar(2) == '"')
-                            {
-                                bool isVerbatimSubstring = _lexer.TextWindow.PeekChar(1) == '@';
-                                var interpolations = (ArrayBuilder<Interpolation>?)null;
-                                var info = default(TokenInfo);
-                                bool wasVerbatim = _isVerbatim;
-                                bool wasAllowNewlines = _allowNewlines;
-                                try
-                                {
-                                    _isVerbatim = isVerbatimSubstring;
-                                    _allowNewlines &= _isVerbatim;
-                                    ScanInterpolatedStringLiteralTop(interpolations, ref info, closeQuoteMissing: out _);
-                                }
-                                finally
-                                {
-                                    _isVerbatim = wasVerbatim;
-                                    _allowNewlines = wasAllowNewlines;
-=======
                             {
                                 var discarded = default(TokenInfo);
                                 if (_lexer.TryScanInterpolatedString(ref discarded))
                                 {
                                     continue;
->>>>>>> 67d940c4
                                 }
 
                                 goto default;
@@ -799,13 +547,8 @@
                             // the first colon not nested within matching delimiters is the start of the format string
                             if (isHole)
                             {
-<<<<<<< HEAD
-                                Debug.Assert(colonPosition == 0);
-                                colonPosition = _lexer.TextWindow.Position;
-=======
                                 Debug.Assert(colonRange.Equals(default(Range)));
                                 colonRange = new Range(_lexer.TextWindow.Position, _lexer.TextWindow.Position + 1);
->>>>>>> 67d940c4
                                 ScanFormatSpecifier();
                                 return;
                             }
@@ -821,15 +564,6 @@
 
                             TrySetUnrecoverableError(_lexer.MakeError(_lexer.TextWindow.Position, 1, ErrorCode.ERR_SyntaxError, endingChar.ToString()));
                             goto default;
-<<<<<<< HEAD
-                        case '"' when RecoveringFromRunawayLexing():
-                            // When recovering from mismatched delimiters, we consume the next
-                            // quote character as the close quote for the interpolated string. In
-                            // practice this gets us out of trouble in scenarios we've encountered.
-                            // See, for example, https://github.com/dotnet/roslyn/issues/44789
-                            return;
-                        case '"':
-=======
                         case '"':
                             if (RecoveringFromRunawayLexing())
                             {
@@ -844,58 +578,15 @@
                             ScanInterpolatedStringLiteralNestedString();
                             continue;
 
->>>>>>> 67d940c4
                         case '\'':
                             // handle character literal inside an expression hole.
                             ScanInterpolatedStringLiteralNestedString();
                             continue;
                         case '@':
-<<<<<<< HEAD
-                            if (_lexer.TextWindow.PeekChar(1) == '"' && !RecoveringFromRunawayLexing())
-                            {
-                                // check for verbatim string inside an expression hole.
-                                var nestedStringPosition = _lexer.TextWindow.Position;
-
-                                // Note that this verbatim string may encounter an error (for example if it contains a
-                                // new line and we don't allow that).  This should be reported to the user, but should
-                                // not put us into an unrecoverable position.  We can clearly see that this was intended
-                                // to be a normal verbatim string, so we can continue on an attempt to understand the
-                                // outer interpolated string properly.
-                                var discarded = default(TokenInfo);
-                                var errorCode = _lexer.ScanVerbatimStringLiteral(ref discarded, _allowNewlines);
-                                if (errorCode is ErrorCode code)
-                                {
-                                    TrySetRecoverableError(_lexer.MakeError(nestedStringPosition, width: 2, code));
-                                }
-
-                                continue;
-                            }
-                            else if (_lexer.TextWindow.PeekChar(1) == '$' && _lexer.TextWindow.PeekChar(2) == '"')
-                            {
-                                _lexer.CheckFeatureAvailability(MessageID.IDS_FeatureAltInterpolatedVerbatimStrings);
-                                var interpolations = (ArrayBuilder<Interpolation>?)null;
-                                var info = default(TokenInfo);
-                                bool wasVerbatim = _isVerbatim;
-                                bool wasAllowNewlines = _allowNewlines;
-                                try
-                                {
-                                    _isVerbatim = true;
-                                    _allowNewlines = true;
-                                    ScanInterpolatedStringLiteralTop(interpolations, ref info, closeQuoteMissing: out _);
-                                }
-                                finally
-                                {
-                                    _isVerbatim = wasVerbatim;
-                                    _allowNewlines = wasAllowNewlines;
-                                }
-                                continue;
-                            }
-=======
                             {
                                 var discarded = default(TokenInfo);
                                 if (_lexer.TryScanAtStringToken(ref discarded))
                                     continue;
->>>>>>> 67d940c4
 
                                 // Wasn't an @"" or @$"" string.  Just consume this as normal code.
                                 goto default;
@@ -904,24 +595,7 @@
                             switch (_lexer.TextWindow.PeekChar(1))
                             {
                                 case '/':
-<<<<<<< HEAD
-                                    if (!_isVerbatim || !_allowNewlines)
-                                    {
-                                        // error: single-line comment not allowed in an interpolated string.
-                                        // report the error but keep going for good error recovery.
-                                        TrySetRecoverableError(_lexer.MakeError(_lexer.TextWindow.Position, 2, ErrorCode.ERR_SingleLineCommentInExpressionHole));
-                                    }
-
-                                    _lexer.TextWindow.AdvanceChar(); // skip /
-                                    _lexer.TextWindow.AdvanceChar(); // skip /
-                                    while (!IsAtEnd(allowNewline: false))
-                                    {
-                                        _lexer.TextWindow.AdvanceChar(); // skip // comment character
-                                    }
-
-=======
                                     _lexer.ScanToEndOfLine();
->>>>>>> 67d940c4
                                     continue;
                                 case '*':
                                     _lexer.ScanMultiLineComment(out _);
@@ -955,44 +629,7 @@
             /// for when we are attempting to recover from that situation.  Note that just running into new lines will
             /// not make us think we're in runaway lexing.
             /// </summary>
-<<<<<<< HEAD
-            private bool RecoveringFromRunawayLexing() => this.EncounteredUnrecoverableError;
-
-            private void ScanInterpolatedStringLiteralNestedComment()
-            {
-                Debug.Assert(_lexer.TextWindow.PeekChar() == '/');
-                _lexer.TextWindow.AdvanceChar();
-                Debug.Assert(_lexer.TextWindow.PeekChar() == '*');
-                _lexer.TextWindow.AdvanceChar();
-                while (true)
-                {
-                    var ch = _lexer.TextWindow.PeekChar();
-
-                    // See if we ran into a disallowed new line.  If so, this is recoverable, so just skip past it but
-                    // give a good message about the issue.  This will prevent a lot of cascading issues with the remainder
-                    // of the interpolated string that comes on the following lines.
-                    var allowNewLines = _isVerbatim && _allowNewlines;
-                    if (!allowNewLines && SyntaxFacts.IsNewLine(ch))
-                    {
-                        TrySetRecoverableError(_lexer.MakeError(_lexer.TextWindow.Position, width: 0, ErrorCode.ERR_NewlinesAreNotAllowedInsideANonVerbatimInterpolatedString));
-                    }
-
-                    if (IsAtEnd(allowNewline: true))
-                    {
-                        return; // let the caller complain about the unterminated quote
-                    }
-
-                    _lexer.TextWindow.AdvanceChar();
-                    if (ch == '*' && _lexer.TextWindow.PeekChar() == '/')
-                    {
-                        _lexer.TextWindow.AdvanceChar(); // skip */
-                        return;
-                    }
-                }
-            }
-=======
             private bool RecoveringFromRunawayLexing() => Error != null;
->>>>>>> 67d940c4
 
             private void ScanInterpolatedStringLiteralNestedString()
             {
@@ -1004,12 +641,7 @@
             {
                 Debug.Assert(start == _lexer.TextWindow.PeekChar());
                 _lexer.TextWindow.AdvanceChar();
-<<<<<<< HEAD
-                int colon = 0;
-                ScanInterpolatedStringLiteralHoleBalancedText(end, isHole: false, ref colon);
-=======
                 ScanInterpolatedStringLiteralHoleBalancedText(end, isHole: false, colonRange: out _);
->>>>>>> 67d940c4
                 if (_lexer.TextWindow.PeekChar() == end)
                 {
                     _lexer.TextWindow.AdvanceChar();
