--- conflicted
+++ resolved
@@ -1163,11 +1163,8 @@
                 case WellKnownMemberNames.CheckedDivisionAssignmentOperatorName:
                 case WellKnownMemberNames.CheckedMultiplicationAssignmentOperatorName:
                 case WellKnownMemberNames.CheckedSubtractionAssignmentOperatorName:
-<<<<<<< HEAD
-=======
                 case WellKnownMemberNames.CheckedDecrementAssignmentOperatorName:
                 case WellKnownMemberNames.CheckedIncrementAssignmentOperatorName:
->>>>>>> c2b6f460
                     return true;
 
                 default:
