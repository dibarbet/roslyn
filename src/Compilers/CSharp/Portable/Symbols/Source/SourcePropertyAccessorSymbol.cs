--- conflicted
+++ resolved
@@ -15,12 +15,7 @@
     {
         private readonly SourcePropertySymbol _property;
         private ImmutableArray<ParameterSymbol> _lazyParameters;
-<<<<<<< HEAD
         private TypeSymbolWithAnnotations _lazyReturnType;
-=======
-        private TypeSymbol _lazyReturnType;
-        private CustomModifiersTuple _lazyCustomModifiers;
->>>>>>> 2355a7be
         private readonly ImmutableArray<MethodSymbol> _explicitInterfaceImplementations;
         private readonly string _name;
         private readonly bool _isAutoPropertyAccessor;
@@ -267,22 +262,13 @@
             // event that we need to find the overridden accessor.
             _lazyParameters = ComputeParameters(diagnostics);
             _lazyReturnType = ComputeReturnType(diagnostics);
-<<<<<<< HEAD
-=======
-            _lazyCustomModifiers = CustomModifiersTuple.Empty;
->>>>>>> 2355a7be
 
             if (_explicitInterfaceImplementations.Length > 0)
             {
                 Debug.Assert(_explicitInterfaceImplementations.Length == 1);
                 MethodSymbol implementedMethod = _explicitInterfaceImplementations[0];
-<<<<<<< HEAD
-                CustomModifierUtils.CopyMethodCustomModifiers(implementedMethod, this, out _lazyReturnType, out _lazyParameters, alsoCopyParamsModifier: false);
-=======
                 CustomModifierUtils.CopyMethodCustomModifiers(implementedMethod, this, out _lazyReturnType, 
-                                                              out _lazyCustomModifiers, 
                                                               out _lazyParameters, alsoCopyParamsModifier: false);
->>>>>>> 2355a7be
             }
             else if (this.IsOverride)
             {
@@ -291,26 +277,17 @@
                 MethodSymbol overriddenMethod = this.OverriddenMethod;
                 if ((object)overriddenMethod != null)
                 {
-<<<<<<< HEAD
-                    CustomModifierUtils.CopyMethodCustomModifiers(overriddenMethod, this, out _lazyReturnType, out _lazyParameters, alsoCopyParamsModifier: true);
-=======
                     CustomModifierUtils.CopyMethodCustomModifiers(overriddenMethod, this, out _lazyReturnType, 
-                                                                  out _lazyCustomModifiers, 
                                                                   out _lazyParameters, alsoCopyParamsModifier: true);
->>>>>>> 2355a7be
                 }
             }
             else if (_lazyReturnType.SpecialType != SpecialType.System_Void)
             {
                 PropertySymbol associatedProperty = _property;
-<<<<<<< HEAD
                 var type = associatedProperty.Type;
-                _lazyReturnType = _lazyReturnType.Update(CustomModifierUtils.CopyTypeCustomModifiers(type.TypeSymbol, _lazyReturnType.TypeSymbol, RefKind.None, this.ContainingAssembly),
-                                                         type.CustomModifiers);
-=======
-                _lazyReturnType = CustomModifierUtils.CopyTypeCustomModifiers(associatedProperty.Type, _lazyReturnType, this.ContainingAssembly);
-                _lazyCustomModifiers = CustomModifiersTuple.Create(associatedProperty.TypeCustomModifiers, associatedProperty.RefCustomModifiers);
->>>>>>> 2355a7be
+                _lazyReturnType = _lazyReturnType.Update(
+                    CustomModifierUtils.CopyTypeCustomModifiers(type.TypeSymbol, _lazyReturnType.TypeSymbol, this.ContainingAssembly),
+                    type.CustomModifiers);
             }
         }
 
@@ -401,17 +378,6 @@
             return binderFactory.GetBinder(syntax);
         }
 
-<<<<<<< HEAD
-=======
-        public override ImmutableArray<CustomModifier> ReturnTypeCustomModifiers
-        {
-            get
-            {
-                LazyMethodChecks();
-                return _lazyCustomModifiers.TypeCustomModifiers;
-            }
-        }
-
         public override ImmutableArray<CustomModifier> RefCustomModifiers
         {
             get
@@ -421,7 +387,6 @@
             }
         }
 
->>>>>>> 2355a7be
         /// <summary>
         /// Return Accessibility declared locally on the accessor, or
         /// NotApplicable if no accessibility was declared explicitly.
