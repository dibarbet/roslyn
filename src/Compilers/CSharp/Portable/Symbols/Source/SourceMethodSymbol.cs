--- conflicted
+++ resolved
@@ -20,20 +20,12 @@
         {
             // We currently pack everything into two 32 bit ints with the following layout:
             //
-<<<<<<< HEAD
             // |    |xxxxxxxxxxxxxxxxxxxxxxx|wwwww| -> _flags
             // |                           |s|r|q|z|y| -> _flags2
             // 
             // w = method kind.  5 bits.
             //
             // x = modifiers.  23 bits.
-=======
-            // |   |s|r|q|z|y|xxxxxxxxxxxxxxxxxxxxx|wwwww|
-            // 
-            // w = method kind.  5 bits.
-            //
-            // x = modifiers.  21 bits.
->>>>>>> 69db534f
             //
             // y = returnsVoid. 1 bit.
             //
@@ -49,9 +41,6 @@
             private const int DeclarationModifiersOffset = 5;
 
             private const int MethodKindMask = 0x1F;
-<<<<<<< HEAD
-            private const int DeclarationModifiersMask = 0x7FFFFF;
-=======
             private const int DeclarationModifiersMask = 0x1FFFFF;
 
             private const int ReturnsVoidBit = 1 << 26;
@@ -59,7 +48,6 @@
             private const int IsMetadataVirtualIgnoringInterfaceChangesBit = 1 << 28;
             private const int IsMetadataVirtualBit = 1 << 29;
             private const int IsMetadataVirtualLockedBit = 1 << 30;
->>>>>>> 69db534f
 
             private int _flags;
 
