﻿// Copyright (c) Microsoft.  All Rights Reserved.  Licensed under the Apache License, Version 2.0.  See License.txt in the project root for license information.

#nullable enable

using System;
using System.Collections.Generic;
using System.Collections.Immutable;
using System.Diagnostics;
using System.Diagnostics.CodeAnalysis;
using Microsoft.CodeAnalysis.PooledObjects;
using Roslyn.Utilities;

namespace Microsoft.CodeAnalysis.CSharp.Symbols
{
    internal sealed partial class DynamicTypeSymbol : TypeSymbol
    {
        internal static readonly DynamicTypeSymbol Instance = new DynamicTypeSymbol();

        private DynamicTypeSymbol()
        {
        }

        public override string Name
        {
            get
            {
                return "dynamic";
            }
        }

        public override bool IsAbstract
        {
            get
            {
                return false;
            }
        }

        public override bool IsReferenceType
        {
            get
            {
                return true;
            }
        }

        public override bool IsSealed
        {
            get
            {
                return false;
            }
        }

        public override SymbolKind Kind
        {
            get
            {
                return SymbolKind.DynamicType;
            }
        }

        public override TypeKind TypeKind
        {
            get
            {
                return TypeKind.Dynamic;
            }
        }

        public override ImmutableArray<Location> Locations
        {
            get
            {
                return ImmutableArray<Location>.Empty;
            }
        }

        public override ImmutableArray<SyntaxReference> DeclaringSyntaxReferences
        {
            get
            {
                return ImmutableArray<SyntaxReference>.Empty;
            }
        }

        internal override NamedTypeSymbol? BaseTypeNoUseSiteDiagnostics => null;

        internal override ImmutableArray<NamedTypeSymbol> InterfacesNoUseSiteDiagnostics(ConsList<TypeSymbol>? basesBeingResolved)
        {
            return ImmutableArray<NamedTypeSymbol>.Empty;
        }

        public override bool IsStatic
        {
            get
            {
                return false;
            }
        }

        public override bool IsValueType
        {
            get
            {
                return false;
            }
        }

        internal sealed override ManagedKind ManagedKind => ManagedKind.Managed;

        public sealed override bool IsRefLikeType
        {
            get
            {
                return false;
            }
        }

        public sealed override bool IsReadOnly
        {
            get
            {
                return false;
            }
        }

        internal sealed override ObsoleteAttributeData? ObsoleteAttributeData
        {
            get { return null; }
        }

        public override ImmutableArray<Symbol> GetMembers()
        {
            return ImmutableArray<Symbol>.Empty;
        }

        public override ImmutableArray<Symbol> GetMembers(string name)
        {
            return ImmutableArray<Symbol>.Empty;
        }

        public override ImmutableArray<NamedTypeSymbol> GetTypeMembers(string name)
        {
            return ImmutableArray<NamedTypeSymbol>.Empty;
        }

        public override ImmutableArray<NamedTypeSymbol> GetTypeMembers()
        {
            return ImmutableArray<NamedTypeSymbol>.Empty;
        }

        internal override TResult Accept<TArgument, TResult>(CSharpSymbolVisitor<TArgument, TResult> visitor, TArgument argument)
        {
            return visitor.VisitDynamicType(this, argument);
        }

        public override void Accept(CSharpSymbolVisitor visitor)
        {
            visitor.VisitDynamicType(this);
        }

        public override TResult Accept<TResult>(CSharpSymbolVisitor<TResult> visitor)
        {
            return visitor.VisitDynamicType(this);
        }

        public override Symbol? ContainingSymbol
        {
            get
            {
                return null;
            }
        }

        public override Accessibility DeclaredAccessibility
        {
            get
            {
                return Accessibility.NotApplicable;
            }
        }

        internal override bool GetUnificationUseSiteDiagnosticRecursive(ref DiagnosticInfo result, Symbol owner, ref HashSet<TypeSymbol> checkedTypes)
        {
            return false;
        }

        public override int GetHashCode()
        {
            // return the distinguished value for 'object' because the hash code ignores the distinction
            // between dynamic and object.  It also ignores custom modifiers.
            return (int)Microsoft.CodeAnalysis.SpecialType.System_Object;
        }

        internal override bool Equals(TypeSymbol? t2, TypeCompareKind comparison, IReadOnlyDictionary<TypeParameterSymbol, bool>? isValueTypeOverrideOpt = null)
        {
            if ((object?)t2 == null)
            {
                return false;
            }

            if (ReferenceEquals(this, t2) || t2.TypeKind == TypeKind.Dynamic)
            {
                return true;
            }

            if ((comparison & TypeCompareKind.IgnoreDynamic) != 0)
            {
                var other = t2 as NamedTypeSymbol;
                return (object?)other != null && other.SpecialType == Microsoft.CodeAnalysis.SpecialType.System_Object;
            }

            return false;
        }

        internal override void AddNullableTransforms(ArrayBuilder<byte> transforms)
        {
        }

        internal override bool ApplyNullableTransforms(byte defaultTransformFlag, ImmutableArray<byte> transforms, ref int position, out TypeSymbol result)
        {
            result = this;
            return true;
        }

        internal override TypeSymbol SetNullabilityForReferenceTypes(Func<TypeWithAnnotations, TypeWithAnnotations> transform)
        {
            return this;
        }

        internal override TypeSymbol MergeEquivalentTypes(TypeSymbol other, VarianceKind variance)
        {
            Debug.Assert(this.Equals(other, TypeCompareKind.IgnoreDynamicAndTupleNames | TypeCompareKind.IgnoreNullableModifiersForReferenceTypes));
            return this;
        }

        protected override ISymbol CreateISymbol()
        {
            return new PublicModel.DynamicTypeSymbol(this, DefaultNullableAnnotation);
        }

<<<<<<< HEAD
        [return: MaybeNull]
        public override TResult Accept<TResult>(SymbolVisitor<TResult> visitor)
        {
#pragma warning disable CS8717 // A member returning a [MaybeNull] value introduces a null value when 'TResult' is a non-nullable reference type.
            return visitor.VisitDynamicType(this);
#pragma warning restore CS8717 // A member returning a [MaybeNull] value introduces a null value when 'TResult' is a non-nullable reference type.
=======
        protected sealed override ITypeSymbol CreateITypeSymbol(CodeAnalysis.NullableAnnotation nullableAnnotation)
        {
            Debug.Assert(nullableAnnotation != DefaultNullableAnnotation);
            return new PublicModel.DynamicTypeSymbol(this, nullableAnnotation);
>>>>>>> a3c3a44a
        }
    }
}<|MERGE_RESOLUTION|>--- conflicted
+++ resolved
@@ -240,19 +240,10 @@
             return new PublicModel.DynamicTypeSymbol(this, DefaultNullableAnnotation);
         }
 
-<<<<<<< HEAD
-        [return: MaybeNull]
-        public override TResult Accept<TResult>(SymbolVisitor<TResult> visitor)
-        {
-#pragma warning disable CS8717 // A member returning a [MaybeNull] value introduces a null value when 'TResult' is a non-nullable reference type.
-            return visitor.VisitDynamicType(this);
-#pragma warning restore CS8717 // A member returning a [MaybeNull] value introduces a null value when 'TResult' is a non-nullable reference type.
-=======
         protected sealed override ITypeSymbol CreateITypeSymbol(CodeAnalysis.NullableAnnotation nullableAnnotation)
         {
             Debug.Assert(nullableAnnotation != DefaultNullableAnnotation);
             return new PublicModel.DynamicTypeSymbol(this, nullableAnnotation);
->>>>>>> a3c3a44a
         }
     }
 }