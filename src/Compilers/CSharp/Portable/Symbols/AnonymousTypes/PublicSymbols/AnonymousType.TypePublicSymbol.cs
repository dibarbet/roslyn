--- conflicted
+++ resolved
@@ -87,8 +87,6 @@
                 return _members;
             }
 
-            internal override bool IsInterpolatedStringHandlerType => false;
-
             public override ImmutableArray<Symbol> GetMembers(string name)
             {
                 var symbols = _nameToSymbols[name];
@@ -119,101 +117,6 @@
                 }
             }
 
-<<<<<<< HEAD
-            public override bool IsStatic
-            {
-                get { return false; }
-            }
-
-            public override bool IsAnonymousType
-            {
-                get { return true; }
-            }
-
-            public override NamedTypeSymbol ConstructedFrom
-            {
-                get { return this; }
-            }
-
-            internal override bool ShouldAddWinRTMembers
-            {
-                get { return false; }
-            }
-
-            internal override bool IsWindowsRuntimeImport
-            {
-                get { return false; }
-            }
-
-            internal override bool IsComImport
-            {
-                get { return false; }
-            }
-
-            internal sealed override ObsoleteAttributeData ObsoleteAttributeData
-            {
-                get { return null; }
-            }
-
-            internal override TypeLayout Layout
-            {
-                get { return default(TypeLayout); }
-            }
-
-            internal override CharSet MarshallingCharSet
-            {
-                get { return DefaultMarshallingCharSet; }
-            }
-
-            public override bool IsSerializable
-            {
-                get { return false; }
-            }
-
-            public sealed override bool AreLocalsZeroed
-            {
-                get { throw ExceptionUtilities.Unreachable; }
-            }
-
-            internal override bool HasDeclarativeSecurity
-            {
-                get { return false; }
-            }
-
-            internal override IEnumerable<Microsoft.Cci.SecurityAttribute> GetSecurityInformation()
-            {
-                throw ExceptionUtilities.Unreachable;
-            }
-
-            internal override ImmutableArray<string> GetAppliedConditionalSymbols()
-            {
-                return ImmutableArray<string>.Empty;
-            }
-
-            internal override AttributeUsageInfo GetAttributeUsageInfo()
-            {
-                return AttributeUsageInfo.Null;
-            }
-
-            internal override NamedTypeSymbol GetDeclaredBaseType(ConsList<TypeSymbol> basesBeingResolved)
-            {
-                return this.Manager.System_Object;
-            }
-
-            internal override ImmutableArray<NamedTypeSymbol> GetDeclaredInterfaces(ConsList<TypeSymbol> basesBeingResolved)
-            {
-                return ImmutableArray<NamedTypeSymbol>.Empty;
-            }
-
-            internal sealed override NamedTypeSymbol AsNativeInteger() => throw ExceptionUtilities.Unreachable;
-
-            internal sealed override NamedTypeSymbol NativeIntegerUnderlyingType => null;
-
-            internal override bool IsRecord => false;
-            internal override bool IsRecordStruct => false;
-
-=======
->>>>>>> 67d940c4
             internal override bool Equals(TypeSymbol t2, TypeCompareKind comparison)
             {
                 if (ReferenceEquals(this, t2))
@@ -229,16 +132,6 @@
             {
                 return this.TypeDescriptor.GetHashCode();
             }
-<<<<<<< HEAD
-
-            internal override bool HasPossibleWellKnownCloneMethod() => false;
-
-            internal override IEnumerable<(MethodSymbol Body, MethodSymbol Implemented)> SynthesizedInterfaceMethodImpls()
-            {
-                return SpecializedCollections.EmptyEnumerable<(MethodSymbol Body, MethodSymbol Implemented)>();
-            }
-=======
->>>>>>> 67d940c4
         }
     }
 }