--- conflicted
+++ resolved
@@ -501,32 +501,7 @@
                         startOfNonInterfaceArguments = oldArguments.Count;
                     }
 
-<<<<<<< HEAD
                     oldArguments.AddRange(genericType.TypeArgumentsNoUseSiteDiagnostics);
-=======
-                    int arity = genericType.Arity;
-
-                    if (arity > 0)
-                    {
-                        var args = genericType.TypeArgumentsNoUseSiteDiagnostics;
-
-                        if (genericType.HasTypeArgumentsCustomModifiers)
-                        {
-                            for (int i = 0; i < arity; i++)
-                            {
-                                oldArguments.Add(new TypeWithModifiers(args[i], genericType.GetTypeArgumentCustomModifiers(i)));
-                            }
-                        }
-                        else
-                        {
-                            for (int i = 0; i < arity; i++)
-                            {
-                                oldArguments.Add(new TypeWithModifiers(args[i]));
-                            }
-                        }
-                    }
-
->>>>>>> 2355a7be
                     genericType = genericType.ContainingType;
                 }
 
@@ -950,22 +925,15 @@
                     IEqualityComparer<MethodSymbol> retargetedMethodComparer
                 )
                 {
-<<<<<<< HEAD
-=======
                     bool modifiersHaveChanged_Ignored; //ignored
 
->>>>>>> 2355a7be
                     var targetParamsBuilder = ArrayBuilder<ParameterSymbol>.GetInstance(method.Parameters.Length);
                     foreach (var param in method.Parameters)
                     {
                         targetParamsBuilder.Add(
                             new SignatureOnlyParameterSymbol(
                                 translator.Retarget(param.Type, RetargetOptions.RetargetPrimitiveTypesByTypeCode),
-<<<<<<< HEAD
-=======
-                                translator.RetargetModifiers(param.CustomModifiers, out modifiersHaveChanged_Ignored),
                                 translator.RetargetModifiers(param.RefCustomModifiers, out modifiersHaveChanged_Ignored),
->>>>>>> 2355a7be
                                 param.IsParams,
                                 param.RefKind));
                     }
@@ -983,11 +951,7 @@
                         targetParamsBuilder.ToImmutableAndFree(),
                         method.RefKind,
                         translator.Retarget(method.ReturnType, RetargetOptions.RetargetPrimitiveTypesByTypeCode),
-<<<<<<< HEAD
-=======
-                        translator.RetargetModifiers(method.ReturnTypeCustomModifiers, out modifiersHaveChanged_Ignored),
                         translator.RetargetModifiers(method.RefCustomModifiers, out modifiersHaveChanged_Ignored),
->>>>>>> 2355a7be
                         ImmutableArray<MethodSymbol>.Empty);
 
                     foreach (var retargetedMember in retargetedType.GetMembers(method.Name))
@@ -1022,22 +986,15 @@
 
             private PropertySymbol FindPropertyInRetargetedType(PropertySymbol property, NamedTypeSymbol retargetedType, IEqualityComparer<PropertySymbol> retargetedPropertyComparer)
             {
-<<<<<<< HEAD
-=======
                 bool modifiersHaveChanged_Ignored; //ignored
 
->>>>>>> 2355a7be
                 var targetParamsBuilder = ArrayBuilder<ParameterSymbol>.GetInstance(property.Parameters.Length);
                 foreach (var param in property.Parameters)
                 {
                     targetParamsBuilder.Add(
                         new SignatureOnlyParameterSymbol(
                             Retarget(param.Type, RetargetOptions.RetargetPrimitiveTypesByTypeCode),
-<<<<<<< HEAD
-=======
-                            RetargetModifiers(param.CustomModifiers, out modifiersHaveChanged_Ignored),
                             RetargetModifiers(param.RefCustomModifiers, out modifiersHaveChanged_Ignored),
->>>>>>> 2355a7be
                             param.IsParams,
                             param.RefKind));
                 }
@@ -1048,11 +1005,7 @@
                     targetParamsBuilder.ToImmutableAndFree(),
                     property.RefKind,
                     Retarget(property.Type, RetargetOptions.RetargetPrimitiveTypesByTypeCode),
-<<<<<<< HEAD
-=======
-                    RetargetModifiers(property.TypeCustomModifiers, out modifiersHaveChanged_Ignored),
                     RetargetModifiers(property.RefCustomModifiers, out modifiersHaveChanged_Ignored),
->>>>>>> 2355a7be
                     property.IsStatic,
                     ImmutableArray<PropertySymbol>.Empty);
 
