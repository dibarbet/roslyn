--- conflicted
+++ resolved
@@ -48,50 +48,32 @@
         public abstract ImmutableArray<TypeParameterSymbol> TypeParameters { get; }
 
         /// <summary>
-<<<<<<< HEAD
+        /// Returns custom modifiers for the type argument that has been substituted for the type parameter. 
+        /// The modifiers correspond to the type argument at the same ordinal within the <see cref="TypeArgumentsNoUseSiteDiagnostics"/>
+        /// array.
+        /// </summary>
+        public abstract ImmutableArray<CustomModifier> GetTypeArgumentCustomModifiers(int ordinal);
+
+        internal ImmutableArray<CustomModifier> GetEmptyTypeArgumentCustomModifiers(int ordinal)
+        {
+            if (ordinal < 0 || ordinal >= Arity)
+            {
+                throw new System.IndexOutOfRangeException();
+            }
+
+            return ImmutableArray<CustomModifier>.Empty;
+        }
+
+        internal abstract bool HasTypeArgumentsCustomModifiers { get; }
+
+        /// <summary>
         /// Returns the type arguments that have been substituted for the type parameters. 
         /// If nothing has been substituted for a give type parameters,
         /// then the type parameter itself is consider the type argument.
         /// </summary>
-        public ImmutableArray<TypeSymbolWithAnnotations> TypeArguments
-        {
-            get
-            {
-                return TypeArgumentsNoUseSiteDiagnostics;
-            }
-        }
-
         internal abstract ImmutableArray<TypeSymbolWithAnnotations> TypeArgumentsNoUseSiteDiagnostics { get; }
 
         internal ImmutableArray<TypeSymbolWithAnnotations> TypeArgumentsWithDefinitionUseSiteDiagnostics(ref HashSet<DiagnosticInfo> useSiteDiagnostics)
-=======
-        /// Returns custom modifiers for the type argument that has been substituted for the type parameter. 
-        /// The modifiers correspond to the type argument at the same ordinal within the <see cref="TypeArgumentsNoUseSiteDiagnostics"/>
-        /// array.
-        /// </summary>
-        public abstract ImmutableArray<CustomModifier> GetTypeArgumentCustomModifiers(int ordinal);
-
-        internal ImmutableArray<CustomModifier> GetEmptyTypeArgumentCustomModifiers(int ordinal)
-        {
-            if (ordinal < 0 || ordinal >= Arity)
-            {
-                throw new System.IndexOutOfRangeException();
-            }
-
-            return ImmutableArray<CustomModifier>.Empty;
-        }
-
-        internal abstract bool HasTypeArgumentsCustomModifiers { get; }
-
-        /// <summary>
-        /// Returns the type arguments that have been substituted for the type parameters. 
-        /// If nothing has been substituted for a give type parameters,
-        /// then the type parameter itself is consider the type argument.
-        /// </summary>
-        internal abstract ImmutableArray<TypeSymbol> TypeArgumentsNoUseSiteDiagnostics { get; }
-
-        internal ImmutableArray<TypeSymbol> TypeArgumentsWithDefinitionUseSiteDiagnostics(ref HashSet<DiagnosticInfo> useSiteDiagnostics)
->>>>>>> 1bc93344
         {
             var result = TypeArgumentsNoUseSiteDiagnostics;
 
