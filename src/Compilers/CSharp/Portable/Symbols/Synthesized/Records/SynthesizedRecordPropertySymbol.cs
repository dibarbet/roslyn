--- conflicted
+++ resolved
@@ -46,21 +46,13 @@
         public override SyntaxList<AttributeListSyntax> AttributeDeclarationSyntaxList
             => BackingParameter.AttributeDeclarationList;
 
-<<<<<<< HEAD
-        protected override SourcePropertyAccessorSymbol CreateGetAccessorSymbol(bool isAutoPropertyAccessor, bool isExplicitInterfaceImplementation, PropertySymbol? explicitlyImplementedPropertyOpt, BindingDiagnosticBag diagnostics)
-=======
-        protected override SourcePropertyAccessorSymbol CreateGetAccessorSymbol(bool isAutoPropertyAccessor, DiagnosticBag diagnostics)
->>>>>>> 230d0d0c
+        protected override SourcePropertyAccessorSymbol CreateGetAccessorSymbol(bool isAutoPropertyAccessor, BindingDiagnosticBag diagnostics)
         {
             Debug.Assert(isAutoPropertyAccessor);
             return CreateAccessorSymbol(isGet: true, CSharpSyntaxNode, diagnostics);
         }
 
-<<<<<<< HEAD
-        protected override SourcePropertyAccessorSymbol CreateSetAccessorSymbol(bool isAutoPropertyAccessor, bool isExplicitInterfaceImplementation, PropertySymbol? explicitlyImplementedPropertyOpt, BindingDiagnosticBag diagnostics)
-=======
-        protected override SourcePropertyAccessorSymbol CreateSetAccessorSymbol(bool isAutoPropertyAccessor, DiagnosticBag diagnostics)
->>>>>>> 230d0d0c
+        protected override SourcePropertyAccessorSymbol CreateSetAccessorSymbol(bool isAutoPropertyAccessor, BindingDiagnosticBag diagnostics)
         {
             Debug.Assert(isAutoPropertyAccessor);
             return CreateAccessorSymbol(isGet: false, CSharpSyntaxNode, diagnostics);
