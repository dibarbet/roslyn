﻿// Licensed to the .NET Foundation under one or more agreements.
// The .NET Foundation licenses this file to you under the MIT license.
// See the LICENSE file in the project root for more information.

using System;
using System.Collections.Generic;
using System.Collections.Immutable;
using System.Diagnostics;
using System.Linq;
using Microsoft.CodeAnalysis.PooledObjects;

namespace Microsoft.CodeAnalysis.CSharp.Symbols
{
    internal sealed class SynthesizedEmbeddedNullableAttributeSymbol : SynthesizedEmbeddedAttributeSymbolBase
    {
        private readonly ImmutableArray<FieldSymbol> _fields;
        private readonly ImmutableArray<MethodSymbol> _constructors;
        private readonly TypeSymbol _byteTypeSymbol;

        private const string NullableFlagsFieldName = "NullableFlags";

        public SynthesizedEmbeddedNullableAttributeSymbol(
            string name,
            NamespaceSymbol containingNamespace,
            ModuleSymbol containingModule,
            NamedTypeSymbol systemAttributeType,
            TypeSymbol systemByteType)
            : base(name, containingNamespace, containingModule, baseType: systemAttributeType)
        {
            _byteTypeSymbol = systemByteType;

            var annotatedByteType = TypeWithAnnotations.Create(systemByteType);

            var byteArrayType = TypeWithAnnotations.Create(
                ArrayTypeSymbol.CreateSZArray(
                    systemByteType.ContainingAssembly,
                    annotatedByteType));

            _fields = ImmutableArray.Create<FieldSymbol>(
                new SynthesizedFieldSymbol(
                    this,
                    byteArrayType.Type,
                    NullableFlagsFieldName,
                    isPublic: true,
                    isReadOnly: true,
                    isStatic: false));

            _constructors = ImmutableArray.Create<MethodSymbol>(
                new SynthesizedEmbeddedAttributeConstructorWithBodySymbol(
                    this,
                    m => ImmutableArray.Create(SynthesizedParameterSymbol.Create(m, annotatedByteType, 0, RefKind.None)),
                    GenerateSingleByteConstructorBody),
                new SynthesizedEmbeddedAttributeConstructorWithBodySymbol(
                    this,
                    m => ImmutableArray.Create(SynthesizedParameterSymbol.Create(m, byteArrayType, 0, RefKind.None)),
                    GenerateByteArrayConstructorBody));

            // Ensure we never get out of sync with the description
            Debug.Assert(_constructors.Length == AttributeDescription.NullableAttribute.Signatures.Length);
        }

        internal override IEnumerable<FieldSymbol> GetFieldsToEmit() => _fields;

        public override ImmutableArray<MethodSymbol> Constructors => _constructors;

        internal override AttributeUsageInfo GetAttributeUsageInfo()
        {
            return new AttributeUsageInfo(
                AttributeTargets.Class | AttributeTargets.Event | AttributeTargets.Field | AttributeTargets.GenericParameter | AttributeTargets.Parameter | AttributeTargets.Property | AttributeTargets.ReturnValue,
                allowMultiple: false,
                inherited: false);
        }

        private void GenerateByteArrayConstructorBody(SyntheticBoundNodeFactory factory, ArrayBuilder<BoundStatement> statements, ImmutableArray<ParameterSymbol> parameters)
        {
            statements.Add(
                factory.ExpressionStatement(
                    factory.AssignmentExpression(
                        factory.Field(
                            factory.This(),
                            _fields.Single()),
                        factory.Parameter(parameters.Single())
                    )
                )
            );
        }

        private void GenerateSingleByteConstructorBody(SyntheticBoundNodeFactory factory, ArrayBuilder<BoundStatement> statements, ImmutableArray<ParameterSymbol> parameters)
        {
            statements.Add(
                factory.ExpressionStatement(
                    factory.AssignmentExpression(
                        factory.Field(
                            factory.This(),
                            _fields.Single()),
                        factory.Array(
                            _byteTypeSymbol,
                            ImmutableArray.Create<BoundExpression>(
                                factory.Parameter(parameters.Single())
                            )
                        )
                    )
                )
            );
        }
    }

    internal sealed class SynthesizedEmbeddedAttributeConstructorWithBodySymbol : SynthesizedInstanceConstructor
    {
        private readonly ImmutableArray<ParameterSymbol> _parameters;

        private readonly Action<SyntheticBoundNodeFactory, ArrayBuilder<BoundStatement>, ImmutableArray<ParameterSymbol>> _getConstructorBody;

        internal SynthesizedEmbeddedAttributeConstructorWithBodySymbol(
            NamedTypeSymbol containingType,
            Func<MethodSymbol, ImmutableArray<ParameterSymbol>> getParameters,
            Action<SyntheticBoundNodeFactory, ArrayBuilder<BoundStatement>, ImmutableArray<ParameterSymbol>> getConstructorBody) :
            base(containingType)
        {
            _parameters = getParameters(this);
            _getConstructorBody = getConstructorBody;
        }

        public override ImmutableArray<ParameterSymbol> Parameters => _parameters;

        internal override void GenerateMethodBody(TypeCompilationState compilationState, BindingDiagnosticBag diagnostics)
        {
            GenerateMethodBodyCore(compilationState, diagnostics);
        }

<<<<<<< HEAD
        protected override void GenerateMethodBodyStatements(SyntheticBoundNodeFactory factory, ArrayBuilder<BoundStatement> statements, BindingDiagnosticBag diagnostics) => _getConstructorBody(factory, statements, _parameters);
=======
        internal override void GenerateMethodBodyStatements(SyntheticBoundNodeFactory factory, ArrayBuilder<BoundStatement> statements, DiagnosticBag diagnostics) => _getConstructorBody(factory, statements, _parameters);
>>>>>>> 29542b0a
    }
}
<|MERGE_RESOLUTION|>--- conflicted
+++ resolved
@@ -128,10 +128,6 @@
             GenerateMethodBodyCore(compilationState, diagnostics);
         }
 
-<<<<<<< HEAD
-        protected override void GenerateMethodBodyStatements(SyntheticBoundNodeFactory factory, ArrayBuilder<BoundStatement> statements, BindingDiagnosticBag diagnostics) => _getConstructorBody(factory, statements, _parameters);
-=======
-        internal override void GenerateMethodBodyStatements(SyntheticBoundNodeFactory factory, ArrayBuilder<BoundStatement> statements, DiagnosticBag diagnostics) => _getConstructorBody(factory, statements, _parameters);
->>>>>>> 29542b0a
+        internal override void GenerateMethodBodyStatements(SyntheticBoundNodeFactory factory, ArrayBuilder<BoundStatement> statements, BindingDiagnosticBag diagnostics) => _getConstructorBody(factory, statements, _parameters);
     }
 }
