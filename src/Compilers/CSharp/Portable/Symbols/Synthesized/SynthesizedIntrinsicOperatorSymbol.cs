﻿// Copyright (c) Microsoft.  All Rights Reserved.  Licensed under the Apache License, Version 2.0.  See License.txt in the project root for license information.

using System.Collections.Generic;
using System.Collections.Immutable;
using System.Diagnostics;
using Microsoft.CodeAnalysis.CSharp.Symbols;
using Microsoft.CodeAnalysis.CSharp.Syntax;
using Microsoft.CodeAnalysis.Text;
using Roslyn.Utilities;
using System;

namespace Microsoft.CodeAnalysis.CSharp.Symbols
{
    internal sealed class SynthesizedIntrinsicOperatorSymbol : MethodSymbol
    {
        private readonly TypeSymbol _containingType;
        private readonly string _name;
        private readonly ImmutableArray<ParameterSymbol> _parameters;
        private readonly TypeSymbol _returnType;
        private readonly bool _isCheckedBuiltin;

        public SynthesizedIntrinsicOperatorSymbol(TypeSymbol leftType, string name, TypeSymbol rightType, TypeSymbol returnType, bool isCheckedBuiltin)
        {
            if (leftType.Equals(rightType, TypeCompareKind.IgnoreCustomModifiersAndArraySizesAndLowerBounds))
            {
                _containingType = leftType;
            }
            else if (rightType.Equals(returnType, TypeCompareKind.IgnoreCustomModifiersAndArraySizesAndLowerBounds))
            {
                _containingType = rightType;
            }
            else
            {
                Debug.Assert(leftType.Equals(returnType, TypeCompareKind.IgnoreCustomModifiersAndArraySizesAndLowerBounds));
                _containingType = leftType;
            }

            _name = name;
            _returnType = returnType;

            Debug.Assert((leftType.IsDynamic() || rightType.IsDynamic()) == returnType.IsDynamic());
            Debug.Assert(_containingType.IsDynamic() == returnType.IsDynamic());

            _parameters = (new ParameterSymbol[] {new SynthesizedOperatorParameterSymbol(this, leftType, 0, "left"),
                                                      new SynthesizedOperatorParameterSymbol(this, rightType, 1, "right")}).AsImmutableOrNull();
            _isCheckedBuiltin = isCheckedBuiltin;
        }

        public SynthesizedIntrinsicOperatorSymbol(TypeSymbol container, string name, TypeSymbol returnType, bool isCheckedBuiltin)
        {
            _containingType = container;
            _name = name;
            _returnType = returnType;
            _parameters = (new ParameterSymbol[] { new SynthesizedOperatorParameterSymbol(this, container, 0, "value") }).AsImmutableOrNull();
            _isCheckedBuiltin = isCheckedBuiltin;
        }

        public override string Name
        {
            get
            {
                return _name;
            }
        }

        public override bool IsCheckedBuiltin
        {
            get
            {
                return _isCheckedBuiltin;
            }
        }

        public override MethodKind MethodKind
        {
            get
            {
                return MethodKind.BuiltinOperator;
            }
        }

        public override bool IsImplicitlyDeclared
        {
            get
            {
                return true;
            }
        }

        internal override CSharpCompilation DeclaringCompilation
        {
            get
            {
                return null;
            }
        }

        public override string GetDocumentationCommentId()
        {
            return null;
        }

        internal override bool IsMetadataNewSlot(bool ignoreInterfaceImplementationChanges = false)
        {
            return false;
        }

        internal override bool IsMetadataVirtual(bool ignoreInterfaceImplementationChanges = false)
        {
            return false;
        }

        internal override bool IsMetadataFinal
        {
            get
            {
                return false;
            }
        }

        public override int Arity
        {
            get
            {
                return 0;
            }
        }

        public override bool IsExtensionMethod
        {
            get
            {
                return false;
            }
        }

        internal override bool HasSpecialName
        {
            get
            {
                return true;
            }
        }

        internal override System.Reflection.MethodImplAttributes ImplementationAttributes
        {
            get
            {
                return System.Reflection.MethodImplAttributes.Managed;
            }
        }

        internal override bool HasDeclarativeSecurity
        {
            get
            {
                return false;
            }
        }

        public override DllImportData GetDllImportData()
        {
            return null;
        }

        internal override IEnumerable<Cci.SecurityAttribute> GetSecurityInformation()
        {
            return SpecializedCollections.EmptyEnumerable<Cci.SecurityAttribute>();
        }

        internal override MarshalPseudoCustomAttributeData ReturnValueMarshallingInformation
        {
            get
            {
                return null;
            }
        }

        internal override bool RequiresSecurityObject
        {
            get
            {
                return false;
            }
        }

        public override bool HidesBaseMethodsByName
        {
            get
            {
                return false;
            }
        }

        public override bool IsVararg
        {
            get
            {
                return false;
            }
        }

        public override bool ReturnsVoid
        {
            get
            {
                return false;
            }
        }

        public override bool IsAsync
        {
            get
            {
                return false;
            }
        }

        internal override RefKind RefKind
        {
            get
            {
                return RefKind.None;
            }
        }

        public override TypeSymbolWithAnnotations ReturnType
        {
            get
            {
                return TypeSymbolWithAnnotations.Create(_returnType);
            }
        }

        public override ImmutableArray<TypeSymbolWithAnnotations> TypeArguments
        {
            get
            {
                return ImmutableArray<TypeSymbolWithAnnotations>.Empty;
            }
        }

        public override ImmutableArray<TypeParameterSymbol> TypeParameters
        {
            get
            {
                return ImmutableArray<TypeParameterSymbol>.Empty;
            }
        }

        public override ImmutableArray<ParameterSymbol> Parameters
        {
            get
            {
                return _parameters;
            }
        }

        public override ImmutableArray<MethodSymbol> ExplicitInterfaceImplementations
        {
            get
            {
                return ImmutableArray<MethodSymbol>.Empty;
            }
        }

<<<<<<< HEAD
=======
        public override ImmutableArray<CustomModifier> ReturnTypeCustomModifiers
        {
            get
            {
                return ImmutableArray<CustomModifier>.Empty;
            }
        }

        public override ImmutableArray<CustomModifier> RefCustomModifiers
        {
            get
            {
                return ImmutableArray<CustomModifier>.Empty;
            }
        }

>>>>>>> 2355a7be
        public override Symbol AssociatedSymbol
        {
            get
            {
                return null;
            }
        }

        internal override ImmutableArray<string> GetAppliedConditionalSymbols()
        {
            return ImmutableArray<string>.Empty;
        }

        internal override Cci.CallingConvention CallingConvention
        {
            get
            {
                return Cci.CallingConvention.Default;
            }
        }

        internal override bool GenerateDebugInfo
        {
            get
            {
                return false;
            }
        }

        public override Symbol ContainingSymbol
        {
            get
            {
                return _containingType;
            }
        }

        public override NamedTypeSymbol ContainingType
        {
            get
            {
                return _containingType as NamedTypeSymbol;
            }
        }

        public override ImmutableArray<Location> Locations
        {
            get
            {
                return ImmutableArray<Location>.Empty;
            }
        }

        public override ImmutableArray<SyntaxReference> DeclaringSyntaxReferences
        {
            get
            {
                return ImmutableArray<SyntaxReference>.Empty;
            }
        }

        public override Accessibility DeclaredAccessibility
        {
            get
            {
                return Accessibility.Public;
            }
        }

        public override bool IsStatic
        {
            get
            {
                return true;
            }
        }

        public override bool IsVirtual
        {
            get
            {
                return false;
            }
        }

        public override bool IsOverride
        {
            get
            {
                return false;
            }
        }

        public override bool IsAbstract
        {
            get
            {
                return false;
            }
        }

        public override bool IsSealed
        {
            get
            {
                return false;
            }
        }

        public override bool IsExtern
        {
            get
            {
                return false;
            }
        }

        internal override ObsoleteAttributeData ObsoleteAttributeData
        {
            get
            {
                return null;
            }
        }

        internal override int CalculateLocalSyntaxOffset(int localPosition, SyntaxTree localTree)
        {
            throw ExceptionUtilities.Unreachable;
        }

        public override bool Equals(object obj)
        {
            if (obj == (object)this)
            {
                return true;
            }

            var other = obj as SynthesizedIntrinsicOperatorSymbol;

            if ((object)other == null)
            {
                return false;
            }

            if (_isCheckedBuiltin == other._isCheckedBuiltin &&
                _parameters.Length == other._parameters.Length &&
                string.Equals(_name, other._name, StringComparison.Ordinal) &&
                _containingType == other._containingType &&
                _returnType == other._returnType)
            {
                for (int i = 0; i < _parameters.Length; i++)
                {
                    if (_parameters[i].Type.TypeSymbol != other._parameters[i].Type.TypeSymbol)
                    {
                        return false;
                    }
                }

                return true;
            }

            return false;
        }

        public override int GetHashCode()
        {
            return Hash.Combine(_name, Hash.Combine(_containingType, _parameters.Length));
        }

        private sealed class SynthesizedOperatorParameterSymbol : SynthesizedParameterSymbolBase
        {
            public SynthesizedOperatorParameterSymbol(
                SynthesizedIntrinsicOperatorSymbol container,
                TypeSymbol type,
                int ordinal,
                string name
            ) : base(container, type, ordinal, RefKind.None, name)
            {
            }

            public override bool Equals(object obj)
            {
                if (obj == (object)this)
                {
                    return true;
                }

                var other = obj as SynthesizedOperatorParameterSymbol;

                if ((object)other == null)
                {
                    return false;
                }

                return Ordinal == other.Ordinal && ContainingSymbol == other.ContainingSymbol;
            }

            public override int GetHashCode()
            {
                return Hash.Combine(ContainingSymbol, Ordinal.GetHashCode());
            }

            public override ImmutableArray<CustomModifier> CustomModifiers
            {
                get { return ImmutableArray<CustomModifier>.Empty; }
            }

            public override ImmutableArray<CustomModifier> RefCustomModifiers
            {
                get { return ImmutableArray<CustomModifier>.Empty; }
            }
        }
    }
}<|MERGE_RESOLUTION|>--- conflicted
+++ resolved
@@ -264,9 +264,7 @@
             }
         }
 
-<<<<<<< HEAD
-=======
-        public override ImmutableArray<CustomModifier> ReturnTypeCustomModifiers
+        public override ImmutableArray<CustomModifier> RefCustomModifiers
         {
             get
             {
@@ -274,15 +272,6 @@
             }
         }
 
-        public override ImmutableArray<CustomModifier> RefCustomModifiers
-        {
-            get
-            {
-                return ImmutableArray<CustomModifier>.Empty;
-            }
-        }
-
->>>>>>> 2355a7be
         public override Symbol AssociatedSymbol
         {
             get
