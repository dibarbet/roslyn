--- conflicted
+++ resolved
@@ -693,13 +693,11 @@
 
         internal override bool IsRecord => false;
 
-<<<<<<< HEAD
+        internal override bool IsRecordStruct => false;
+
         internal sealed override IEnumerable<(MethodSymbol Body, MethodSymbol Implemented)> SynthesizedInterfaceMethodImpls()
         {
             return SpecializedCollections.EmptyEnumerable<(MethodSymbol Body, MethodSymbol Implemented)>();
         }
-=======
-        internal override bool IsRecordStruct => false;
->>>>>>> d4e8ed5b
     }
 }