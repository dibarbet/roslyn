﻿// Copyright (c) Microsoft.  All Rights Reserved.  Licensed under the Apache License, Version 2.0.  See License.txt in the project root for license information.

using System;
using System.Collections.Generic;
using System.Collections.Immutable;
using System.Linq;
using System.Runtime.CompilerServices;
using Microsoft.CodeAnalysis;
using Microsoft.CodeAnalysis.CSharp.Symbols;
using Microsoft.CodeAnalysis.Semantics;
using Roslyn.Utilities;

namespace Microsoft.CodeAnalysis.CSharp
{
    internal partial class BoundExpression : IOperation
    {
        ITypeSymbol IOperation.Type => this.Type;

        OperationKind IOperation.Kind => this.ExpressionKind;

        bool IOperation.IsInvalid => this.HasErrors;

        Optional<object> IOperation.ConstantValue
        {
            get
            {
                ConstantValue value = this.ConstantValue;
                return value != null ? new Optional<object>(value.Value) : default(Optional<object>);
            }
        }
        SyntaxNode IOperation.Syntax => this.Syntax;

        protected abstract OperationKind ExpressionKind { get; }

        public abstract void Accept(OperationVisitor visitor);

        public abstract TResult Accept<TArgument, TResult>(OperationVisitor<TArgument, TResult> visitor, TArgument argument);
    }

    internal partial class BoundCall : IInvocationExpression
    {
        IMethodSymbol IInvocationExpression.TargetMethod => this.Method;

        IOperation IInvocationExpression.Instance => this.Method.IsStatic ? null : this.ReceiverOpt;

        bool IInvocationExpression.IsVirtual => (this.Method.IsVirtual || this.Method.IsAbstract || this.Method.IsOverride) && !this.ReceiverOpt.SuppressVirtualCalls;

        ImmutableArray<IArgument> IInvocationExpression.ArgumentsInSourceOrder
        {
            get
            {
                ArrayBuilder<IArgument> sourceOrderArguments = ArrayBuilder<IArgument>.GetInstance(this.Arguments.Length);
                for (int argumentIndex = 0; argumentIndex < this.Arguments.Length; argumentIndex++)
                {
                    IArgument argument = DeriveArgument(this.ArgsToParamsOpt.IsDefault ? argumentIndex : this.ArgsToParamsOpt[argumentIndex], argumentIndex, this.Arguments, this.ArgumentNamesOpt, this.ArgumentRefKindsOpt, this.Method.Parameters, this.Syntax);
                    sourceOrderArguments.Add(argument);
                    if (argument.ArgumentKind == ArgumentKind.ParamArray)
                    {
                        break;
                    }
                }

                return sourceOrderArguments.ToImmutableAndFree();
            }
        }

        ImmutableArray<IArgument> IHasArgumentsExpression.ArgumentsInParameterOrder => DeriveArguments(this.Arguments, this.ArgumentNamesOpt, this.ArgsToParamsOpt, this.ArgumentRefKindsOpt, this.Method.Parameters, this.Syntax);

        IArgument IHasArgumentsExpression.GetArgumentMatchingParameter(IParameterSymbol parameter)
        {
            return ArgumentMatchingParameter(this.Arguments, this.ArgsToParamsOpt, this.ArgumentNamesOpt, this.ArgumentRefKindsOpt, parameter.ContainingSymbol as Symbols.MethodSymbol, parameter, this.Syntax);
        }

        protected override OperationKind ExpressionKind => OperationKind.InvocationExpression;

        public override void Accept(OperationVisitor visitor)
        {
            visitor.VisitInvocationExpression(this);
        }

        public override TResult Accept<TArgument, TResult>(OperationVisitor<TArgument, TResult> visitor, TArgument argument)
        {
            return visitor.VisitInvocationExpression(this, argument);
        }

        internal static ImmutableArray<IArgument> DeriveArguments(ImmutableArray<BoundExpression> boundArguments, ImmutableArray<string> argumentNames, ImmutableArray<int> argumentsToParameters, ImmutableArray<RefKind> argumentRefKinds, ImmutableArray<Symbols.ParameterSymbol> parameters, SyntaxNode invocationSyntax)
        {
            ArrayBuilder<IArgument> arguments = ArrayBuilder<IArgument>.GetInstance(boundArguments.Length);
            for (int parameterIndex = 0; parameterIndex < parameters.Length; parameterIndex++)
            {
                int argumentIndex = -1;
                if (argumentsToParameters.IsDefault)
                {
                    argumentIndex = parameterIndex;
                }
                else
                {
                    argumentIndex = argumentsToParameters.IndexOf(parameterIndex);
                }

                // No argument has been supplied for the parameter at `parameterIndex`:
                // 1. `argumentIndex == -1' when the arguments are specified out of parameter order, and no argument is provided for parameter corresponding to `parameters[parameterIndex]`.
                // 2. `argumentIndex >= boundArguments.Length` when the arguments are specified in parameter order, and no argument is provided at `parameterIndex`.
                if (argumentIndex == -1 || argumentIndex >= boundArguments.Length)
                {
                    Symbols.ParameterSymbol parameter = parameters[parameterIndex];
                    // Corresponding parameter is optional with default value.
                    if (parameter.HasExplicitDefaultValue)
                    {
                        arguments.Add(new Argument(ArgumentKind.DefaultValue, parameter, new Literal(parameter.ExplicitDefaultConstantValue, parameter.Type.TypeSymbol, null)));
                    }
                    else
                    {
                        // If corresponding parameter is Param array, then this means 0 element is provided and an Argument of kind == ParamArray will be added, 
                        // otherwise it is an error and null is added.
                        arguments.Add(DeriveArgument(parameterIndex, argumentIndex, boundArguments, argumentNames, argumentRefKinds, parameters, invocationSyntax));
                    }
                }
                else
                {
                    arguments.Add(DeriveArgument(parameterIndex, argumentIndex, boundArguments, argumentNames, argumentRefKinds, parameters, invocationSyntax));
                }
            }

            return arguments.ToImmutableAndFree();
        }

        private static readonly ConditionalWeakTable<BoundExpression, IArgument> s_argumentMappings = new ConditionalWeakTable<BoundExpression, IArgument>();

        private static IArgument DeriveArgument(int parameterIndex, int argumentIndex, ImmutableArray<BoundExpression> boundArguments, ImmutableArray<string> argumentNames, ImmutableArray<RefKind> argumentRefKinds, ImmutableArray<Symbols.ParameterSymbol> parameters, SyntaxNode invocationSyntax)
        {
            if (argumentIndex >= boundArguments.Length)
            {
                // Check for an omitted argument that becomes an empty params array.
                if (parameters.Length > 0)
                {
                    Symbols.ParameterSymbol lastParameter = parameters[parameters.Length - 1];
                    if (lastParameter.IsParams)
                    {
                        return new Argument(ArgumentKind.ParamArray, lastParameter, CreateParamArray(lastParameter, boundArguments, argumentIndex, invocationSyntax));
                    }
                }

                // There is no supplied argument and there is no params parameter. Any action is suspect at this point.
                return null;
            }

            return s_argumentMappings.GetValue(
                boundArguments[argumentIndex],
                (argument) =>
                {
                    string name = !argumentNames.IsDefaultOrEmpty ? argumentNames[argumentIndex] : null;

                    if (name == null)
                    {
                        RefKind refMode = argumentRefKinds.IsDefaultOrEmpty ? RefKind.None : argumentRefKinds[argumentIndex];

                        if (refMode != RefKind.None)
                        {
                            return new Argument(ArgumentKind.Positional, parameters[parameterIndex], argument);
                        }

                        if (argumentIndex >= parameters.Length - 1 &&
                            parameters.Length > 0 &&
                            parameters[parameters.Length - 1].IsParams &&
                            // An argument that is an array of the appropriate type is not a params argument.
                            (boundArguments.Length > argumentIndex + 1 ||
                             argument.Type.TypeKind != TypeKind.Array ||
<<<<<<< HEAD
                             !argument.Type.Equals(parameters[parameters.Length - 1].Type.TypeSymbol, TypeSymbolEqualityOptions.IgnoreCustomModifiersAndArraySizesAndLowerBounds)))
=======
                             !argument.Type.Equals(parameters[parameters.Length - 1].Type.TypeSymbol, ignoreCustomModifiersAndArraySizesAndLowerBounds: true)))
>>>>>>> 70f24726
                        {
                            return new Argument(ArgumentKind.ParamArray, parameters[parameters.Length - 1], CreateParamArray(parameters[parameters.Length - 1], boundArguments, argumentIndex, invocationSyntax));
                        }
                        else
                        {
                            return new SimpleArgument(parameters[parameterIndex], argument);
                        }
                    }

                    return new Argument(ArgumentKind.Named, parameters[parameterIndex], argument);
                });
        }
        
        private static IOperation CreateParamArray(IParameterSymbol parameter, ImmutableArray<BoundExpression> boundArguments, int firstArgumentElementIndex, SyntaxNode invocationSyntax)
        {
            if (parameter.Type.TypeKind == TypeKind.Array)
            {
                IArrayTypeSymbol arrayType = (IArrayTypeSymbol)parameter.Type;
                ArrayBuilder<IOperation> builder = ArrayBuilder<IOperation>.GetInstance(boundArguments.Length - firstArgumentElementIndex);

                for (int index = firstArgumentElementIndex; index < boundArguments.Length; index++)
                {
                    builder.Add(boundArguments[index]);
                }
                var paramArrayArguments = builder.ToImmutableAndFree();

                // Use the invocation syntax node if there is no actual syntax available for the argument (because the paramarray is empty.)
                return new ArrayCreation(arrayType, paramArrayArguments, paramArrayArguments.Length > 0 ? paramArrayArguments[0].Syntax : invocationSyntax);
            }

            return null;
        }

        internal static IArgument ArgumentMatchingParameter(ImmutableArray<BoundExpression> arguments, ImmutableArray<int> argumentsToParameters, ImmutableArray<string> argumentNames, ImmutableArray<RefKind> argumentRefKinds, Symbols.MethodSymbol targetMethod, IParameterSymbol parameter, SyntaxNode invocationSyntax)
        {
            int argumentIndex = ArgumentIndexMatchingParameter(arguments, argumentsToParameters, targetMethod, parameter);
            if (argumentIndex >= 0)
            {
                return DeriveArgument(parameter.Ordinal, argumentIndex, arguments, argumentNames, argumentRefKinds, targetMethod.Parameters, invocationSyntax);
            }

            return null;
        }

        private static int ArgumentIndexMatchingParameter(ImmutableArray<BoundExpression> arguments, ImmutableArray<int> argumentsToParameters, IMethodSymbol targetMethod, IParameterSymbol parameter)
        {
            if (parameter.ContainingSymbol == targetMethod)
            {
                int parameterIndex = parameter.Ordinal;
                ImmutableArray<int> parameterIndices = argumentsToParameters;
                if (!parameterIndices.IsDefaultOrEmpty)
                {
                    return parameterIndices.IndexOf(parameterIndex);
                }

                return parameterIndex;
            }

            return -1;
        }

        private abstract class ArgumentBase : IArgument
        {
            public ArgumentBase(IParameterSymbol parameter, IOperation value)
            {
                this.Value = value;
                this.Parameter = parameter;
            }

            public IParameterSymbol Parameter { get; }

            public IOperation Value { get; }

            IOperation IArgument.InConversion => null;

            IOperation IArgument.OutConversion => null;

            bool IOperation.IsInvalid => this.Parameter == null || this.Value.IsInvalid;

            OperationKind IOperation.Kind => OperationKind.Argument;

            SyntaxNode IOperation.Syntax => this.Value.Syntax;

            public ITypeSymbol Type => null;

            public Optional<object> ConstantValue => default(Optional<object>);

            public abstract ArgumentKind ArgumentKind { get; }

            void IOperation.Accept(OperationVisitor visitor)
            {
                visitor.VisitArgument(this);
            }

            TResult IOperation.Accept<TArgument, TResult>(OperationVisitor<TArgument, TResult> visitor, TArgument argument)
            {
                return visitor.VisitArgument(this, argument);
            }
        }

        private sealed class SimpleArgument : ArgumentBase
        {
            public SimpleArgument(IParameterSymbol parameter, IOperation value)
                : base(parameter, value)
            { }

            public override ArgumentKind ArgumentKind => ArgumentKind.Positional;
        }

        private sealed class Argument : ArgumentBase
        {
            public Argument(ArgumentKind kind, IParameterSymbol parameter, IOperation value)
                : base(parameter, value)
            {
                this.ArgumentKind = kind;
            }

            public override ArgumentKind ArgumentKind { get; }
        }
    }

    internal partial class BoundLocal : ILocalReferenceExpression
    {
        ILocalSymbol ILocalReferenceExpression.Local => this.LocalSymbol;

        protected override OperationKind ExpressionKind => OperationKind.LocalReferenceExpression;

        public override void Accept(OperationVisitor visitor)
        {
            visitor.VisitLocalReferenceExpression(this);
        }

        public override TResult Accept<TArgument, TResult>(OperationVisitor<TArgument, TResult> visitor, TArgument argument)
        {
            return visitor.VisitLocalReferenceExpression(this, argument);
        }
    }

    internal partial class BoundFieldAccess : IFieldReferenceExpression
    {
        IOperation IMemberReferenceExpression.Instance => this.FieldSymbol.IsStatic ? null : this.ReceiverOpt;

        ISymbol IMemberReferenceExpression.Member => this.FieldSymbol;

        IFieldSymbol IFieldReferenceExpression.Field => this.FieldSymbol;

        protected override OperationKind ExpressionKind => OperationKind.FieldReferenceExpression;

        public override void Accept(OperationVisitor visitor)
        {
            visitor.VisitFieldReferenceExpression(this);
        }

        public override TResult Accept<TArgument, TResult>(OperationVisitor<TArgument, TResult> visitor, TArgument argument)
        {
            return visitor.VisitFieldReferenceExpression(this, argument);
        }
    }

    internal partial class BoundPropertyAccess : IPropertyReferenceExpression
    {
        IPropertySymbol IPropertyReferenceExpression.Property => this.PropertySymbol;

        IOperation IMemberReferenceExpression.Instance => this.PropertySymbol.IsStatic ? null : this.ReceiverOpt;

        ISymbol IMemberReferenceExpression.Member => this.PropertySymbol;

        protected override OperationKind ExpressionKind => OperationKind.PropertyReferenceExpression;

        public override void Accept(OperationVisitor visitor)
        {
            visitor.VisitPropertyReferenceExpression(this);
        }

        public override TResult Accept<TArgument, TResult>(OperationVisitor<TArgument, TResult> visitor, TArgument argument)
        {
            return visitor.VisitPropertyReferenceExpression(this, argument);
        }
    }

    internal partial class BoundEventAccess : IEventReferenceExpression
    {
        IEventSymbol IEventReferenceExpression.Event => this.EventSymbol;

        IOperation IMemberReferenceExpression.Instance => this.EventSymbol.IsStatic ? null : this.ReceiverOpt;

        ISymbol IMemberReferenceExpression.Member => this.EventSymbol;

        protected override OperationKind ExpressionKind => OperationKind.EventReferenceExpression;

        public override void Accept(OperationVisitor visitor)
        {
            visitor.VisitEventReferenceExpression(this);
        }

        public override TResult Accept<TArgument, TResult>(OperationVisitor<TArgument, TResult> visitor, TArgument argument)
        {
            return visitor.VisitEventReferenceExpression(this, argument);
        }
    }

    internal partial class BoundEventAssignmentOperator : IEventAssignmentExpression
    {
        IEventSymbol IEventAssignmentExpression.Event => this.Event;

        IOperation IEventAssignmentExpression.EventInstance => this.Event.IsStatic ? null : this.ReceiverOpt;

        IOperation IEventAssignmentExpression.HandlerValue => this.Argument;

        bool IEventAssignmentExpression.Adds => this.IsAddition;

        protected override OperationKind ExpressionKind => OperationKind.EventAssignmentExpression;

        public override void Accept(OperationVisitor visitor)
        {
            visitor.VisitEventAssignmentExpression(this);
        }

        public override TResult Accept<TArgument, TResult>(OperationVisitor<TArgument, TResult> visitor, TArgument argument)
        {
            return visitor.VisitEventAssignmentExpression(this, argument);
        }
    }

    internal partial class BoundDelegateCreationExpression : IMethodBindingExpression
    {
        IOperation IMemberReferenceExpression.Instance
        {
            get
            {
                BoundMethodGroup methodGroup = this.Argument as BoundMethodGroup;
                if (methodGroup != null)
                {
                    return methodGroup.InstanceOpt;
                }

                return null;
            }
        }

        bool IMethodBindingExpression.IsVirtual => this.MethodOpt != null && (this.MethodOpt.IsVirtual || this.MethodOpt.IsAbstract || this.MethodOpt.IsOverride) && !this.SuppressVirtualCalls;

        ISymbol IMemberReferenceExpression.Member => this.MethodOpt;

        IMethodSymbol IMethodBindingExpression.Method => this.MethodOpt;

        protected override OperationKind ExpressionKind => OperationKind.MethodBindingExpression;

        // SyntaxNode for MethodBindingExpression is the argument of DelegateCreationExpression 
        SyntaxNode IOperation.Syntax => this.Argument.Syntax;

        public override void Accept(OperationVisitor visitor)
        {
            visitor.VisitMethodBindingExpression(this);
        }

        public override TResult Accept<TArgument, TResult>(OperationVisitor<TArgument, TResult> visitor, TArgument argument)
        {
            return visitor.VisitMethodBindingExpression(this, argument);
        }
    }

    internal partial class BoundParameter : IParameterReferenceExpression
    {
        IParameterSymbol IParameterReferenceExpression.Parameter => this.ParameterSymbol;

        protected override OperationKind ExpressionKind => OperationKind.ParameterReferenceExpression;

        public override void Accept(OperationVisitor visitor)
        {
            visitor.VisitParameterReferenceExpression(this);
        }

        public override TResult Accept<TArgument, TResult>(OperationVisitor<TArgument, TResult> visitor, TArgument argument)
        {
            return visitor.VisitParameterReferenceExpression(this, argument);
        }
    }

    internal partial class BoundLiteral : ILiteralExpression
    {
        string ILiteralExpression.Text => this.Syntax.ToString();

        protected override OperationKind ExpressionKind => OperationKind.LiteralExpression;

        public override void Accept(OperationVisitor visitor)
        {
            visitor.VisitLiteralExpression(this);
        }

        public override TResult Accept<TArgument, TResult>(OperationVisitor<TArgument, TResult> visitor, TArgument argument)
        {
            return visitor.VisitLiteralExpression(this, argument);
        }
    }

    internal partial class BoundObjectCreationExpression : IObjectCreationExpression
    {
        private static readonly ConditionalWeakTable<BoundObjectCreationExpression, object> s_memberInitializersMappings =
            new ConditionalWeakTable<BoundObjectCreationExpression, object>();

        IMethodSymbol IObjectCreationExpression.Constructor => this.Constructor;

        ImmutableArray<IArgument> IHasArgumentsExpression.ArgumentsInParameterOrder => BoundCall.DeriveArguments(this.Arguments, this.ArgumentNamesOpt, this.ArgsToParamsOpt, this.ArgumentRefKindsOpt, this.Constructor.Parameters, this.Syntax);

        IArgument IHasArgumentsExpression.GetArgumentMatchingParameter(IParameterSymbol parameter)
        {
            return BoundCall.ArgumentMatchingParameter(this.Arguments, this.ArgsToParamsOpt, this.ArgumentNamesOpt, this.ArgumentRefKindsOpt, this.Constructor, parameter, this.Syntax);
        }

        ImmutableArray<ISymbolInitializer> IObjectCreationExpression.MemberInitializers
        {
            get
            {
                return (ImmutableArray<ISymbolInitializer>)s_memberInitializersMappings.GetValue(this,
                    objectCreationExpression =>
                    {
                        var objectInitializerExpression = this.InitializerExpressionOpt as BoundObjectInitializerExpression;
                        if (objectInitializerExpression != null)
                        {
                            var builder = ArrayBuilder<ISymbolInitializer>.GetInstance(objectInitializerExpression.Initializers.Length);
                            foreach (var memberAssignment in objectInitializerExpression.Initializers)
                            {
                                var assignment = memberAssignment as BoundAssignmentOperator;
                                var leftSymbol = (assignment?.Left as BoundObjectInitializerMember)?.MemberSymbol;

                                if (leftSymbol == null)
                                {
                                    continue;
                                }

                                switch (leftSymbol.Kind)
                                {
                                    case SymbolKind.Field:
                                        builder.Add(new FieldInitializer(assignment.Syntax, (IFieldSymbol)leftSymbol, assignment.Right));
                                        break;
                                    case SymbolKind.Property:
                                        builder.Add(new PropertyInitializer(assignment.Syntax, (IPropertySymbol)leftSymbol, assignment.Right));
                                        break;
                                }
                            }
                            return builder.ToImmutableAndFree();
                        }
                        return ImmutableArray<ISymbolInitializer>.Empty;
                    });
            }
        }

        protected override OperationKind ExpressionKind => OperationKind.ObjectCreationExpression;

        public override void Accept(OperationVisitor visitor)
        {
            visitor.VisitObjectCreationExpression(this);
        }

        public override TResult Accept<TArgument, TResult>(OperationVisitor<TArgument, TResult> visitor, TArgument argument)
        {
            return visitor.VisitObjectCreationExpression(this, argument);
        }

        private sealed class FieldInitializer : IFieldInitializer
        {
            public FieldInitializer(SyntaxNode syntax, IFieldSymbol initializedField, IOperation value)
            {
                this.Syntax = syntax;
                this.InitializedField = initializedField;
                this.Value = value;
            }

            public IFieldSymbol InitializedField { get; }

            public ImmutableArray<IFieldSymbol> InitializedFields => ImmutableArray.Create(this.InitializedField);

            public IOperation Value { get; }

            OperationKind IOperation.Kind => OperationKind.FieldInitializerInCreation;

            public SyntaxNode Syntax { get; }

            bool IOperation.IsInvalid => this.Value.IsInvalid || this.InitializedField == null;

            public ITypeSymbol Type => null;

            public Optional<object> ConstantValue => default(Optional<object>);

            void IOperation.Accept(OperationVisitor visitor)
            {
                visitor.VisitFieldInitializer(this);
            }

            TResult IOperation.Accept<TArgument, TResult>(OperationVisitor<TArgument, TResult> visitor, TArgument argument)
            {
                return visitor.VisitFieldInitializer(this, argument);
            }
        }

        private sealed class PropertyInitializer : IPropertyInitializer
        {
            public PropertyInitializer(SyntaxNode syntax, IPropertySymbol initializedProperty, IOperation value)
            {
                this.Syntax = syntax;
                this.InitializedProperty = initializedProperty;
                this.Value = value;
            }

            public IPropertySymbol InitializedProperty { get; }

            public IOperation Value { get; }

            OperationKind IOperation.Kind => OperationKind.PropertyInitializerInCreation;

            public SyntaxNode Syntax { get; }

            bool IOperation.IsInvalid => this.Value.IsInvalid || this.InitializedProperty == null;

            public ITypeSymbol Type => null;

            public Optional<object> ConstantValue => default(Optional<object>);

            void IOperation.Accept(OperationVisitor visitor)
            {
                visitor.VisitPropertyInitializer(this);
            }

            TResult IOperation.Accept<TArgument, TResult>(OperationVisitor<TArgument, TResult> visitor, TArgument argument)
            {
                return visitor.VisitPropertyInitializer(this, argument);
            }
        }
    }

    internal partial class UnboundLambda : IUnboundLambdaExpression
    {
        protected override OperationKind ExpressionKind => OperationKind.UnboundLambdaExpression;

        public override void Accept(OperationVisitor visitor)
        {
            visitor.VisitUnboundLambdaExpression(this);
        }

        public override TResult Accept<TArgument, TResult>(OperationVisitor<TArgument, TResult> visitor, TArgument argument)
        {
            return visitor.VisitUnboundLambdaExpression(this, argument);
        }
    }

    internal partial class BoundLambda : ILambdaExpression
    {
        IMethodSymbol ILambdaExpression.Signature => this.Symbol;

        IBlockStatement ILambdaExpression.Body => this.Body;

        protected override OperationKind ExpressionKind => OperationKind.LambdaExpression;

        public override void Accept(OperationVisitor visitor)
        {
            visitor.VisitLambdaExpression(this);
        }

        public override TResult Accept<TArgument, TResult>(OperationVisitor<TArgument, TResult> visitor, TArgument argument)
        {
            return visitor.VisitLambdaExpression(this, argument);
        }
    }

    internal partial class BoundConversion : IConversionExpression, IMethodBindingExpression
    {
        IOperation IConversionExpression.Operand => this.Operand;

        Semantics.ConversionKind IConversionExpression.ConversionKind
        {
            get
            {
                switch (this.ConversionKind)
                {
                    case CSharp.ConversionKind.ExplicitUserDefined:
                    case CSharp.ConversionKind.ImplicitUserDefined:
                        return Semantics.ConversionKind.OperatorMethod;

                    case CSharp.ConversionKind.ExplicitReference:
                    case CSharp.ConversionKind.ImplicitReference:
                    case CSharp.ConversionKind.Boxing:
                    case CSharp.ConversionKind.Unboxing:
                    case CSharp.ConversionKind.Identity:
                        return Semantics.ConversionKind.Cast;

                    case CSharp.ConversionKind.AnonymousFunction:
                    case CSharp.ConversionKind.ExplicitDynamic:
                    case CSharp.ConversionKind.ImplicitDynamic:
                    case CSharp.ConversionKind.ExplicitEnumeration:
                    case CSharp.ConversionKind.ImplicitEnumeration:
                    case CSharp.ConversionKind.ExplicitNullable:
                    case CSharp.ConversionKind.ImplicitNullable:
                    case CSharp.ConversionKind.ExplicitNumeric:
                    case CSharp.ConversionKind.ImplicitNumeric:
                    case CSharp.ConversionKind.ImplicitConstant:
                    case CSharp.ConversionKind.IntegerToPointer:
                    case CSharp.ConversionKind.IntPtr:
                    case CSharp.ConversionKind.NullLiteral:
                    case CSharp.ConversionKind.NullToPointer:
                    case CSharp.ConversionKind.PointerToInteger:
                    case CSharp.ConversionKind.PointerToPointer:
                    case CSharp.ConversionKind.PointerToVoid:
                        return Semantics.ConversionKind.CSharp;

                    default:
                        throw ExceptionUtilities.UnexpectedValue(this.ConversionKind);
                }
            }
        }

        bool IConversionExpression.IsExplicit => this.ExplicitCastInCode;

        IMethodSymbol IHasOperatorMethodExpression.OperatorMethod => this.SymbolOpt;

        bool IHasOperatorMethodExpression.UsesOperatorMethod => this.ConversionKind == CSharp.ConversionKind.ExplicitUserDefined || this.ConversionKind == CSharp.ConversionKind.ImplicitUserDefined;

        // Consider introducing a different bound node type for method group conversions. These aren't truly conversions, but represent selection of a particular method.
        protected override OperationKind ExpressionKind => this.ConversionKind == ConversionKind.MethodGroup ? OperationKind.MethodBindingExpression : OperationKind.ConversionExpression;

        IMethodSymbol IMethodBindingExpression.Method => this.ConversionKind == ConversionKind.MethodGroup ? this.SymbolOpt as IMethodSymbol : null;

        bool IMethodBindingExpression.IsVirtual
        {
            get
            {
                IMethodSymbol method = ((IMethodBindingExpression)this).Method;
                return method != null && (method.IsAbstract || method.IsOverride || method.IsVirtual) && !this.SuppressVirtualCalls;
            }
        }

        IOperation IMemberReferenceExpression.Instance
        {
            get
            {
                if (this.ConversionKind == ConversionKind.MethodGroup)
                {
                    BoundMethodGroup methodGroup = this.Operand as BoundMethodGroup;
                    if (methodGroup != null)
                    {
                        return methodGroup.InstanceOpt;
                    }
                }

                return null;
            }
        }

        ISymbol IMemberReferenceExpression.Member => ((IMethodBindingExpression)this).Method;

        public override void Accept(OperationVisitor visitor)
        {
            if (this.ExpressionKind == OperationKind.MethodBindingExpression)
            {
                visitor.VisitMethodBindingExpression(this);
            }
            else
            {
                visitor.VisitConversionExpression(this);
            }
        }

        public override TResult Accept<TArgument, TResult>(OperationVisitor<TArgument, TResult> visitor, TArgument argument)
        {
            return this.ExpressionKind == OperationKind.MethodBindingExpression
                    ? visitor.VisitMethodBindingExpression(this, argument)
                    : visitor.VisitConversionExpression(this, argument);
        }
    }

    internal partial class BoundAsOperator : IConversionExpression
    {
        IOperation IConversionExpression.Operand => this.Operand;

        Semantics.ConversionKind IConversionExpression.ConversionKind => Semantics.ConversionKind.TryCast;

        bool IConversionExpression.IsExplicit => true;

        IMethodSymbol IHasOperatorMethodExpression.OperatorMethod => null;

        bool IHasOperatorMethodExpression.UsesOperatorMethod => false;

        protected override OperationKind ExpressionKind => OperationKind.ConversionExpression;

        public override void Accept(OperationVisitor visitor)
        {
            visitor.VisitConversionExpression(this);
        }

        public override TResult Accept<TArgument, TResult>(OperationVisitor<TArgument, TResult> visitor, TArgument argument)
        {
            return visitor.VisitConversionExpression(this, argument);
        }
    }

    internal partial class BoundIsOperator : IIsExpression
    {
        IOperation IIsExpression.Operand => this.Operand;

        ITypeSymbol IIsExpression.IsType => this.TargetType.Type;

        protected override OperationKind ExpressionKind => OperationKind.IsExpression;

        public override void Accept(OperationVisitor visitor)
        {
            visitor.VisitIsExpression(this);
        }

        public override TResult Accept<TArgument, TResult>(OperationVisitor<TArgument, TResult> visitor, TArgument argument)
        {
            return visitor.VisitIsExpression(this, argument);
        }
    }

    internal partial class BoundSizeOfOperator : ISizeOfExpression
    {
        ITypeSymbol ITypeOperationExpression.TypeOperand => this.SourceType.Type;

        protected override OperationKind ExpressionKind => OperationKind.SizeOfExpression;

        public override void Accept(OperationVisitor visitor)
        {
            visitor.VisitSizeOfExpression(this);
        }

        public override TResult Accept<TArgument, TResult>(OperationVisitor<TArgument, TResult> visitor, TArgument argument)
        {
            return visitor.VisitSizeOfExpression(this, argument);
        }
    }

    internal partial class BoundTypeOfOperator : ITypeOfExpression
    {
        ITypeSymbol ITypeOperationExpression.TypeOperand => this.SourceType.Type;

        protected override OperationKind ExpressionKind => OperationKind.TypeOfExpression;

        public override void Accept(OperationVisitor visitor)
        {
            visitor.VisitTypeOfExpression(this);
        }

        public override TResult Accept<TArgument, TResult>(OperationVisitor<TArgument, TResult> visitor, TArgument argument)
        {
            return visitor.VisitTypeOfExpression(this, argument);
        }
    }

    internal partial class BoundArrayCreation : IArrayCreationExpression
    {
        ITypeSymbol IArrayCreationExpression.ElementType
        {
            get
            {
                IArrayTypeSymbol arrayType = this.Type as IArrayTypeSymbol;
                if (arrayType != null)
                {
                    return arrayType.ElementType;
                }

                return null;
            }
        }

        ImmutableArray<IOperation> IArrayCreationExpression.DimensionSizes => this.Bounds.As<IOperation>();

        IArrayInitializer IArrayCreationExpression.Initializer => this.InitializerOpt;

        protected override OperationKind ExpressionKind => OperationKind.ArrayCreationExpression;

        public override void Accept(OperationVisitor visitor)
        {
            visitor.VisitArrayCreationExpression(this);
        }

        public override TResult Accept<TArgument, TResult>(OperationVisitor<TArgument, TResult> visitor, TArgument argument)
        {
            return visitor.VisitArrayCreationExpression(this, argument);
        }
    }

    internal partial class BoundArrayInitialization : IArrayInitializer
    {
        public ImmutableArray<IOperation> ElementValues => this.Initializers.As<IOperation>();

        protected override OperationKind ExpressionKind => OperationKind.ArrayInitializer;

        public override void Accept(OperationVisitor visitor)
        {
            visitor.VisitArrayInitializer(this);
        }

        public override TResult Accept<TArgument, TResult>(OperationVisitor<TArgument, TResult> visitor, TArgument argument)
        {
            return visitor.VisitArrayInitializer(this, argument);
        }
    }

    internal partial class BoundDefaultOperator : IDefaultValueExpression
    {
        protected override OperationKind ExpressionKind => OperationKind.DefaultValueExpression;

        public override void Accept(OperationVisitor visitor)
        {
            visitor.VisitDefaultValueExpression(this);
        }

        public override TResult Accept<TArgument, TResult>(OperationVisitor<TArgument, TResult> visitor, TArgument argument)
        {
            return visitor.VisitDefaultValueExpression(this, argument);
        }
    }

    internal partial class BoundDup
    {
        protected override OperationKind ExpressionKind => OperationKind.None;

        public override void Accept(OperationVisitor visitor)
        {
            visitor.VisitNoneOperation(this);
        }

        public override TResult Accept<TArgument, TResult>(OperationVisitor<TArgument, TResult> visitor, TArgument argument)
        {
            return visitor.VisitNoneOperation(this, argument);
        }
    }

    internal partial class BoundBaseReference : IInstanceReferenceExpression
    {
        InstanceReferenceKind IInstanceReferenceExpression.InstanceReferenceKind => InstanceReferenceKind.BaseClass;

        protected override OperationKind ExpressionKind => OperationKind.InstanceReferenceExpression;

        public override void Accept(OperationVisitor visitor)
        {
            visitor.VisitInstanceReferenceExpression(this);
        }

        public override TResult Accept<TArgument, TResult>(OperationVisitor<TArgument, TResult> visitor, TArgument argument)
        {
            return visitor.VisitInstanceReferenceExpression(this, argument);
        }
    }

    internal partial class BoundThisReference : IInstanceReferenceExpression
    {
        InstanceReferenceKind IInstanceReferenceExpression.InstanceReferenceKind => this.Syntax.Kind() == SyntaxKind.ThisExpression ? InstanceReferenceKind.Explicit : InstanceReferenceKind.Implicit;

        protected override OperationKind ExpressionKind => OperationKind.InstanceReferenceExpression;

        public override void Accept(OperationVisitor visitor)
        {
            visitor.VisitInstanceReferenceExpression(this);
        }

        public override TResult Accept<TArgument, TResult>(OperationVisitor<TArgument, TResult> visitor, TArgument argument)
        {
            return visitor.VisitInstanceReferenceExpression(this, argument);
        }
    }

    internal partial class BoundAssignmentOperator : IAssignmentExpression
    {
        IReferenceExpression IAssignmentExpression.Target => this.Left as IReferenceExpression;

        IOperation IAssignmentExpression.Value => this.Right;

        protected override OperationKind ExpressionKind => OperationKind.AssignmentExpression;

        public override void Accept(OperationVisitor visitor)
        {
            visitor.VisitAssignmentExpression(this);
        }

        public override TResult Accept<TArgument, TResult>(OperationVisitor<TArgument, TResult> visitor, TArgument argument)
        {
            return visitor.VisitAssignmentExpression(this, argument);
        }
    }

    internal partial class BoundCompoundAssignmentOperator : ICompoundAssignmentExpression
    {
        BinaryOperationKind ICompoundAssignmentExpression.BinaryOperationKind => Expression.DeriveBinaryOperationKind(this.Operator.Kind);

        IReferenceExpression IAssignmentExpression.Target => this.Left as IReferenceExpression;

        IOperation IAssignmentExpression.Value => this.Right;

        bool IHasOperatorMethodExpression.UsesOperatorMethod => (this.Operator.Kind & BinaryOperatorKind.TypeMask) == BinaryOperatorKind.UserDefined;

        IMethodSymbol IHasOperatorMethodExpression.OperatorMethod => this.Operator.Method;

        protected override OperationKind ExpressionKind => OperationKind.CompoundAssignmentExpression;

        public override void Accept(OperationVisitor visitor)
        {
            visitor.VisitCompoundAssignmentExpression(this);
        }

        public override TResult Accept<TArgument, TResult>(OperationVisitor<TArgument, TResult> visitor, TArgument argument)
        {
            return visitor.VisitCompoundAssignmentExpression(this, argument);
        }
    }

    internal partial class BoundIncrementOperator : IIncrementExpression
    {
        UnaryOperationKind IIncrementExpression.IncrementOperationKind => Expression.DeriveUnaryOperationKind(this.OperatorKind);

        BinaryOperationKind ICompoundAssignmentExpression.BinaryOperationKind => Expression.DeriveBinaryOperationKind(((IIncrementExpression)this).IncrementOperationKind);

        IReferenceExpression IAssignmentExpression.Target => this.Operand as IReferenceExpression;

        private static readonly ConditionalWeakTable<BoundIncrementOperator, IOperation> s_incrementValueMappings = new ConditionalWeakTable<BoundIncrementOperator, IOperation>();

        IOperation IAssignmentExpression.Value => s_incrementValueMappings.GetValue(this, (increment) => new BoundLiteral(this.Syntax, Semantics.Expression.SynthesizeNumeric(increment.Type, 1), increment.Type));

        bool IHasOperatorMethodExpression.UsesOperatorMethod => (this.OperatorKind & UnaryOperatorKind.TypeMask) == UnaryOperatorKind.UserDefined;

        IMethodSymbol IHasOperatorMethodExpression.OperatorMethod => this.MethodOpt;

        protected override OperationKind ExpressionKind => OperationKind.IncrementExpression;

        public override void Accept(OperationVisitor visitor)
        {
            visitor.VisitIncrementExpression(this);
        }

        public override TResult Accept<TArgument, TResult>(OperationVisitor<TArgument, TResult> visitor, TArgument argument)
        {
            return visitor.VisitIncrementExpression(this, argument);
        }
    }

    internal partial class BoundBadExpression : IInvalidExpression
    {
        protected override OperationKind ExpressionKind => OperationKind.InvalidExpression;

        public override void Accept(OperationVisitor visitor)
        {
            visitor.VisitInvalidExpression(this);
        }

        public override TResult Accept<TArgument, TResult>(OperationVisitor<TArgument, TResult> visitor, TArgument argument)
        {
            return visitor.VisitInvalidExpression(this, argument);
        }
    }

    internal partial class BoundNewT : ITypeParameterObjectCreationExpression
    {
        protected override OperationKind ExpressionKind => OperationKind.TypeParameterObjectCreationExpression;

        public override void Accept(OperationVisitor visitor)
        {
            visitor.VisitTypeParameterObjectCreationExpression(this);
        }

        public override TResult Accept<TArgument, TResult>(OperationVisitor<TArgument, TResult> visitor, TArgument argument)
        {
            return visitor.VisitTypeParameterObjectCreationExpression(this, argument);
        }
    }

    internal partial class BoundUnaryOperator : IUnaryOperatorExpression
    {
        UnaryOperationKind IUnaryOperatorExpression.UnaryOperationKind => Expression.DeriveUnaryOperationKind(this.OperatorKind);

        IOperation IUnaryOperatorExpression.Operand => this.Operand;

        bool IHasOperatorMethodExpression.UsesOperatorMethod => (this.OperatorKind & UnaryOperatorKind.TypeMask) == UnaryOperatorKind.UserDefined;

        IMethodSymbol IHasOperatorMethodExpression.OperatorMethod => this.MethodOpt;

        protected override OperationKind ExpressionKind => OperationKind.UnaryOperatorExpression;

        public override void Accept(OperationVisitor visitor)
        {
            visitor.VisitUnaryOperatorExpression(this);
        }

        public override TResult Accept<TArgument, TResult>(OperationVisitor<TArgument, TResult> visitor, TArgument argument)
        {
            return visitor.VisitUnaryOperatorExpression(this, argument);
        }
    }

    internal partial class BoundBinaryOperator : IBinaryOperatorExpression
    {
        BinaryOperationKind IBinaryOperatorExpression.BinaryOperationKind => Expression.DeriveBinaryOperationKind(this.OperatorKind);

        IOperation IBinaryOperatorExpression.Left => this.Left;

        IOperation IBinaryOperatorExpression.Right => this.Right;

        bool IHasOperatorMethodExpression.UsesOperatorMethod => (this.OperatorKind & BinaryOperatorKind.TypeMask) == BinaryOperatorKind.UserDefined;

        IMethodSymbol IHasOperatorMethodExpression.OperatorMethod => this.MethodOpt;

        protected override OperationKind ExpressionKind
        {
            get
            {
                switch (this.OperatorKind & BinaryOperatorKind.OpMask)
                {
                    case BinaryOperatorKind.Addition:
                    case BinaryOperatorKind.Subtraction:
                    case BinaryOperatorKind.Multiplication:
                    case BinaryOperatorKind.Division:
                    case BinaryOperatorKind.Remainder:
                    case BinaryOperatorKind.LeftShift:
                    case BinaryOperatorKind.RightShift:
                    case BinaryOperatorKind.And:
                    case BinaryOperatorKind.Or:
                    case BinaryOperatorKind.Xor:
                    case BinaryOperatorKind.LessThan:
                    case BinaryOperatorKind.LessThanOrEqual:
                    case BinaryOperatorKind.Equal:
                    case BinaryOperatorKind.NotEqual:
                    case BinaryOperatorKind.GreaterThan:
                    case BinaryOperatorKind.GreaterThanOrEqual:
                        return OperationKind.BinaryOperatorExpression;

                    default:
                        throw ExceptionUtilities.UnexpectedValue(this.OperatorKind & BinaryOperatorKind.OpMask);
                }
            }
        }

        public override void Accept(OperationVisitor visitor)
        {
            visitor.VisitBinaryOperatorExpression(this);
        }

        public override TResult Accept<TArgument, TResult>(OperationVisitor<TArgument, TResult> visitor, TArgument argument)
        {
            return visitor.VisitBinaryOperatorExpression(this, argument);
        }
    }

    internal partial class BoundConditionalOperator : IConditionalChoiceExpression
    {
        IOperation IConditionalChoiceExpression.Condition => this.Condition;

        IOperation IConditionalChoiceExpression.IfTrueValue => this.Consequence;

        IOperation IConditionalChoiceExpression.IfFalseValue => this.Alternative;

        protected override OperationKind ExpressionKind => OperationKind.ConditionalChoiceExpression;

        public override void Accept(OperationVisitor visitor)
        {
            visitor.VisitConditionalChoiceExpression(this);
        }

        public override TResult Accept<TArgument, TResult>(OperationVisitor<TArgument, TResult> visitor, TArgument argument)
        {
            return visitor.VisitConditionalChoiceExpression(this, argument);
        }
    }

    internal partial class BoundNullCoalescingOperator : INullCoalescingExpression
    {
        IOperation INullCoalescingExpression.Primary => this.LeftOperand;

        IOperation INullCoalescingExpression.Secondary => this.RightOperand;

        protected override OperationKind ExpressionKind => OperationKind.NullCoalescingExpression;

        public override void Accept(OperationVisitor visitor)
        {
            visitor.VisitNullCoalescingExpression(this);
        }

        public override TResult Accept<TArgument, TResult>(OperationVisitor<TArgument, TResult> visitor, TArgument argument)
        {
            return visitor.VisitNullCoalescingExpression(this, argument);
        }
    }

    internal partial class BoundAwaitExpression : IAwaitExpression
    {
        IOperation IAwaitExpression.AwaitedValue => this.Expression;

        protected override OperationKind ExpressionKind => OperationKind.AwaitExpression;

        public override void Accept(OperationVisitor visitor)
        {
            visitor.VisitAwaitExpression(this);
        }

        public override TResult Accept<TArgument, TResult>(OperationVisitor<TArgument, TResult> visitor, TArgument argument)
        {
            return visitor.VisitAwaitExpression(this, argument);
        }
    }

    internal partial class BoundArrayAccess : IArrayElementReferenceExpression
    {
        IOperation IArrayElementReferenceExpression.ArrayReference => this.Expression;

        ImmutableArray<IOperation> IArrayElementReferenceExpression.Indices => this.Indices.As<IOperation>();

        protected override OperationKind ExpressionKind => OperationKind.ArrayElementReferenceExpression;

        public override void Accept(OperationVisitor visitor)
        {
            visitor.VisitArrayElementReferenceExpression(this);
        }

        public override TResult Accept<TArgument, TResult>(OperationVisitor<TArgument, TResult> visitor, TArgument argument)
        {
            return visitor.VisitArrayElementReferenceExpression(this, argument);
        }
    }

    internal partial class BoundPointerIndirectionOperator : IPointerIndirectionReferenceExpression
    {
        IOperation IPointerIndirectionReferenceExpression.Pointer => this.Operand;

        protected override OperationKind ExpressionKind => OperationKind.PointerIndirectionReferenceExpression;

        public override void Accept(OperationVisitor visitor)
        {
            visitor.VisitPointerIndirectionReferenceExpression(this);
        }

        public override TResult Accept<TArgument, TResult>(OperationVisitor<TArgument, TResult> visitor, TArgument argument)
        {
            return visitor.VisitPointerIndirectionReferenceExpression(this, argument);
        }
    }

    internal partial class BoundAddressOfOperator : IAddressOfExpression
    {
        IReferenceExpression IAddressOfExpression.Reference => (IReferenceExpression)this.Operand;

        protected override OperationKind ExpressionKind => OperationKind.AddressOfExpression;

        public override void Accept(OperationVisitor visitor)
        {
            visitor.VisitAddressOfExpression(this);
        }

        public override TResult Accept<TArgument, TResult>(OperationVisitor<TArgument, TResult> visitor, TArgument argument)
        {
            return visitor.VisitAddressOfExpression(this, argument);
        }
    }

    internal partial class BoundImplicitReceiver : IInstanceReferenceExpression
    {
        InstanceReferenceKind IInstanceReferenceExpression.InstanceReferenceKind => InstanceReferenceKind.Implicit;
        
        protected override OperationKind ExpressionKind => OperationKind.InstanceReferenceExpression;

        public override void Accept(OperationVisitor visitor)
        {
            visitor.VisitInstanceReferenceExpression(this);
        }

        public override TResult Accept<TArgument, TResult>(OperationVisitor<TArgument, TResult> visitor, TArgument argument)
        {
            return visitor.VisitInstanceReferenceExpression(this, argument);
        }
    }

    internal partial class BoundConditionalAccess : IConditionalAccessExpression
    {
        IOperation IConditionalAccessExpression.Access => this.AccessExpression;

        protected override OperationKind ExpressionKind => OperationKind.ConditionalAccessExpression;

        public override void Accept(OperationVisitor visitor)
        {
            visitor.VisitConditionalAccessExpression(this);
        }

        public override TResult Accept<TArgument, TResult>(OperationVisitor<TArgument, TResult> visitor, TArgument argument)
        {
            return visitor.VisitConditionalAccessExpression(this, argument);
        }
    }

    internal partial class BoundEqualsValue : ISymbolInitializer
    {
        IOperation ISymbolInitializer.Value => this.Value;

        SyntaxNode IOperation.Syntax => this.Syntax;

        bool IOperation.IsInvalid => ((IOperation)this.Value).IsInvalid;

        OperationKind IOperation.Kind => this.OperationKind;

        protected abstract OperationKind OperationKind { get; }

        ITypeSymbol IOperation.Type => null;

        Optional<object> IOperation.ConstantValue => default(Optional<object>);

        public abstract void Accept(OperationVisitor visitor);

        public abstract TResult Accept<TArgument, TResult>(OperationVisitor<TArgument, TResult> visitor, TArgument argument);
    }

    internal partial class BoundFieldEqualsValue : IFieldInitializer
    {
        ImmutableArray<IFieldSymbol> IFieldInitializer.InitializedFields => ImmutableArray.Create<IFieldSymbol>(this.Field);

        protected override OperationKind OperationKind => OperationKind.FieldInitializerAtDeclaration;

        public override void Accept(OperationVisitor visitor)
        {
            visitor.VisitFieldInitializer(this);
        }

        public override TResult Accept<TArgument, TResult>(OperationVisitor<TArgument, TResult> visitor, TArgument argument)
        {
            return visitor.VisitFieldInitializer(this, argument);
        }
    }

    internal partial class BoundPropertyEqualsValue : IPropertyInitializer
    {
        IPropertySymbol IPropertyInitializer.InitializedProperty => this.Property;

        protected override OperationKind OperationKind => OperationKind.PropertyInitializerAtDeclaration;

        public override void Accept(OperationVisitor visitor)
        {
            visitor.VisitPropertyInitializer(this);
        }

        public override TResult Accept<TArgument, TResult>(OperationVisitor<TArgument, TResult> visitor, TArgument argument)
        {
            return visitor.VisitPropertyInitializer(this, argument);
        }
    }

    internal partial class BoundParameterEqualsValue : IParameterInitializer
    {
        IParameterSymbol IParameterInitializer.Parameter => this.Parameter;

        protected override OperationKind OperationKind => OperationKind.ParameterInitializerAtDeclaration;

        public override void Accept(OperationVisitor visitor)
        {
            visitor.VisitParameterInitializer(this);
        }

        public override TResult Accept<TArgument, TResult>(OperationVisitor<TArgument, TResult> visitor, TArgument argument)
        {
            return visitor.VisitParameterInitializer(this, argument);
        }
    }

    internal partial class BoundDynamicIndexerAccess
    {
        protected override OperationKind ExpressionKind => OperationKind.None;

        public override void Accept(OperationVisitor visitor)
        {
            visitor.VisitNoneOperation(this);
        }

        public override TResult Accept<TArgument, TResult>(OperationVisitor<TArgument, TResult> visitor, TArgument argument)
        {
            return visitor.VisitNoneOperation(this, argument);
        }
    }

    internal partial class BoundUserDefinedConditionalLogicalOperator
    {
        protected override OperationKind ExpressionKind => OperationKind.None;

        public override void Accept(OperationVisitor visitor)
        {
            visitor.VisitNoneOperation(this);
        }

        public override TResult Accept<TArgument, TResult>(OperationVisitor<TArgument, TResult> visitor, TArgument argument)
        {
            return visitor.VisitNoneOperation(this, argument);
        }
    }

    internal partial class BoundAnonymousObjectCreationExpression
    {
        protected override OperationKind ExpressionKind => OperationKind.None;

        public override void Accept(OperationVisitor visitor)
        {
            visitor.VisitNoneOperation(this);
        }

        public override TResult Accept<TArgument, TResult>(OperationVisitor<TArgument, TResult> visitor, TArgument argument)
        {
            return visitor.VisitNoneOperation(this, argument);
        }
    }

    internal partial class BoundAnonymousPropertyDeclaration
    {
        protected override OperationKind ExpressionKind => OperationKind.None;

        public override void Accept(OperationVisitor visitor)
        {
            visitor.VisitNoneOperation(this);
        }

        public override TResult Accept<TArgument, TResult>(OperationVisitor<TArgument, TResult> visitor, TArgument argument)
        {
            return visitor.VisitNoneOperation(this, argument);
        }
    }

    internal partial class BoundAttribute
    {
        protected override OperationKind ExpressionKind => OperationKind.None;

        public override void Accept(OperationVisitor visitor)
        {
            visitor.VisitNoneOperation(this);
        }

        public override TResult Accept<TArgument, TResult>(OperationVisitor<TArgument, TResult> visitor, TArgument argument)
        {
            return visitor.VisitNoneOperation(this, argument);
        }
    }

    internal partial class BoundRangeVariable
    {
        protected override OperationKind ExpressionKind => OperationKind.None;

        public override void Accept(OperationVisitor visitor)
        {
            visitor.VisitNoneOperation(this);
        }

        public override TResult Accept<TArgument, TResult>(OperationVisitor<TArgument, TResult> visitor, TArgument argument)
        {
            return visitor.VisitNoneOperation(this, argument);
        }
    }

    internal partial class BoundLabel
    {
        protected override OperationKind ExpressionKind => OperationKind.None;

        public override void Accept(OperationVisitor visitor)
        {
            visitor.VisitNoneOperation(this);
        }

        public override TResult Accept<TArgument, TResult>(OperationVisitor<TArgument, TResult> visitor, TArgument argument)
        {
            return visitor.VisitNoneOperation(this, argument);
        }
    }

    internal partial class BoundObjectInitializerMember
    {
        protected override OperationKind ExpressionKind => OperationKind.None;

        public override void Accept(OperationVisitor visitor)
        {
            visitor.VisitNoneOperation(this);
        }

        public override TResult Accept<TArgument, TResult>(OperationVisitor<TArgument, TResult> visitor, TArgument argument)
        {
            return visitor.VisitNoneOperation(this, argument);
        }
    }

    internal partial class BoundQueryClause
    {
        protected override OperationKind ExpressionKind => OperationKind.None;

        public override void Accept(OperationVisitor visitor)
        {
            visitor.VisitNoneOperation(this);
        }

        public override TResult Accept<TArgument, TResult>(OperationVisitor<TArgument, TResult> visitor, TArgument argument)
        {
            return visitor.VisitNoneOperation(this, argument);
        }
    }

    internal partial class BoundArgListOperator
    {
        protected override OperationKind ExpressionKind => OperationKind.None;

        public override void Accept(OperationVisitor visitor)
        {
            visitor.VisitNoneOperation(this);
        }

        public override TResult Accept<TArgument, TResult>(OperationVisitor<TArgument, TResult> visitor, TArgument argument)
        {
            return visitor.VisitNoneOperation(this, argument);
        }
    }

    internal partial class BoundPropertyGroup
    {
        protected override OperationKind ExpressionKind => OperationKind.None;

        public override void Accept(OperationVisitor visitor)
        {
            visitor.VisitNoneOperation(this);
        }

        public override TResult Accept<TArgument, TResult>(OperationVisitor<TArgument, TResult> visitor, TArgument argument)
        {
            return visitor.VisitNoneOperation(this, argument);
        }
    }

    internal partial class BoundCollectionElementInitializer
    {
        protected override OperationKind ExpressionKind => OperationKind.None;

        public override void Accept(OperationVisitor visitor)
        {
            visitor.VisitNoneOperation(this);
        }

        public override TResult Accept<TArgument, TResult>(OperationVisitor<TArgument, TResult> visitor, TArgument argument)
        {
            return visitor.VisitNoneOperation(this, argument);
        }
    }

    internal partial class BoundNameOfOperator
    {
        protected override OperationKind ExpressionKind => OperationKind.None;

        public override void Accept(OperationVisitor visitor)
        {
            visitor.VisitNoneOperation(this);
        }

        public override TResult Accept<TArgument, TResult>(OperationVisitor<TArgument, TResult> visitor, TArgument argument)
        {
            return visitor.VisitNoneOperation(this, argument);
        }
    }

    internal partial class BoundMethodGroup
    {
        protected override OperationKind ExpressionKind => OperationKind.None;

        public override void Accept(OperationVisitor visitor)
        {
            visitor.VisitNoneOperation(this);
        }

        public override TResult Accept<TArgument, TResult>(OperationVisitor<TArgument, TResult> visitor, TArgument argument)
        {
            return visitor.VisitNoneOperation(this, argument);
        }
    }

    internal partial class BoundTypeExpression
    {
        protected override OperationKind ExpressionKind => OperationKind.None;

        public override void Accept(OperationVisitor visitor)
        {
            visitor.VisitNoneOperation(this);
        }

        public override TResult Accept<TArgument, TResult>(OperationVisitor<TArgument, TResult> visitor, TArgument argument)
        {
            return visitor.VisitNoneOperation(this, argument);
        }
    }

    internal partial class BoundNamespaceExpression
    {
        protected override OperationKind ExpressionKind => OperationKind.None;

        public override void Accept(OperationVisitor visitor)
        {
            visitor.VisitNoneOperation(this);
        }

        public override TResult Accept<TArgument, TResult>(OperationVisitor<TArgument, TResult> visitor, TArgument argument)
        {
            return visitor.VisitNoneOperation(this, argument);
        }
    }

    internal partial class BoundIndexerAccess
    {
        protected override OperationKind ExpressionKind => OperationKind.None;

        public override void Accept(OperationVisitor visitor)
        {
            visitor.VisitNoneOperation(this);
        }

        public override TResult Accept<TArgument, TResult>(OperationVisitor<TArgument, TResult> visitor, TArgument argument)
        {
            return visitor.VisitNoneOperation(this, argument);
        }
    }

    internal partial class BoundSequencePointExpression
    {
        protected override OperationKind ExpressionKind => OperationKind.None;

        public override void Accept(OperationVisitor visitor)
        {
            visitor.VisitNoneOperation(this);
        }

        public override TResult Accept<TArgument, TResult>(OperationVisitor<TArgument, TResult> visitor, TArgument argument)
        {
            return visitor.VisitNoneOperation(this, argument);
        }
    }

    internal partial class BoundSequence
    {
        protected override OperationKind ExpressionKind => OperationKind.None;

        public override void Accept(OperationVisitor visitor)
        {
            visitor.VisitNoneOperation(this);
        }

        public override TResult Accept<TArgument, TResult>(OperationVisitor<TArgument, TResult> visitor, TArgument argument)
        {
            return visitor.VisitNoneOperation(this, argument);
        }
    }

    internal partial class BoundPreviousSubmissionReference
    {
        protected override OperationKind ExpressionKind => OperationKind.None;

        public override void Accept(OperationVisitor visitor)
        {
            visitor.VisitNoneOperation(this);
        }

        public override TResult Accept<TArgument, TResult>(OperationVisitor<TArgument, TResult> visitor, TArgument argument)
        {
            return visitor.VisitNoneOperation(this, argument);
        }
    }

    internal partial class BoundHostObjectMemberReference
    {
        protected override OperationKind ExpressionKind => OperationKind.None;

        public override void Accept(OperationVisitor visitor)
        {
            visitor.VisitNoneOperation(this);
        }

        public override TResult Accept<TArgument, TResult>(OperationVisitor<TArgument, TResult> visitor, TArgument argument)
        {
            return visitor.VisitNoneOperation(this, argument);
        }
    }

    internal partial class BoundTypeOrValueExpression
    {
        protected override OperationKind ExpressionKind => OperationKind.None;

        public override void Accept(OperationVisitor visitor)
        {
            visitor.VisitNoneOperation(this);
        }

        public override TResult Accept<TArgument, TResult>(OperationVisitor<TArgument, TResult> visitor, TArgument argument)
        {
            return visitor.VisitNoneOperation(this, argument);
        }
    }

    internal partial class BoundPseudoVariable
    {
        protected override OperationKind ExpressionKind => OperationKind.None;

        public override void Accept(OperationVisitor visitor)
        {
            visitor.VisitNoneOperation(this);
        }

        public override TResult Accept<TArgument, TResult>(OperationVisitor<TArgument, TResult> visitor, TArgument argument)
        {
            return visitor.VisitNoneOperation(this, argument);
        }
    }

    internal partial class BoundPointerElementAccess
    {
        protected override OperationKind ExpressionKind => OperationKind.None;

        public override void Accept(OperationVisitor visitor)
        {
            visitor.VisitNoneOperation(this);
        }

        public override TResult Accept<TArgument, TResult>(OperationVisitor<TArgument, TResult> visitor, TArgument argument)
        {
            return visitor.VisitNoneOperation(this, argument);
        }
    }

    internal partial class BoundRefTypeOperator
    {
        protected override OperationKind ExpressionKind => OperationKind.None;

        public override void Accept(OperationVisitor visitor)
        {
            visitor.VisitNoneOperation(this);
        }

        public override TResult Accept<TArgument, TResult>(OperationVisitor<TArgument, TResult> visitor, TArgument argument)
        {
            return visitor.VisitNoneOperation(this, argument);
        }
    }

    internal partial class BoundDynamicMemberAccess
    {
        protected override OperationKind ExpressionKind => OperationKind.None;

        public override void Accept(OperationVisitor visitor)
        {
            visitor.VisitNoneOperation(this);
        }

        public override TResult Accept<TArgument, TResult>(OperationVisitor<TArgument, TResult> visitor, TArgument argument)
        {
            return visitor.VisitNoneOperation(this, argument);
        }
    }

    internal partial class BoundMakeRefOperator
    {
        protected override OperationKind ExpressionKind => OperationKind.None;

        public override void Accept(OperationVisitor visitor)
        {
            visitor.VisitNoneOperation(this);
        }

        public override TResult Accept<TArgument, TResult>(OperationVisitor<TArgument, TResult> visitor, TArgument argument)
        {
            return visitor.VisitNoneOperation(this, argument);
        }
    }

    internal partial class BoundRefValueOperator
    {
        protected override OperationKind ExpressionKind => OperationKind.None;

        public override void Accept(OperationVisitor visitor)
        {
            visitor.VisitNoneOperation(this);
        }

        public override TResult Accept<TArgument, TResult>(OperationVisitor<TArgument, TResult> visitor, TArgument argument)
        {
            return visitor.VisitNoneOperation(this, argument);
        }
    }

    internal partial class BoundDynamicInvocation
    {
        protected override OperationKind ExpressionKind => OperationKind.None;

        public override void Accept(OperationVisitor visitor)
        {
            visitor.VisitNoneOperation(this);
        }

        public override TResult Accept<TArgument, TResult>(OperationVisitor<TArgument, TResult> visitor, TArgument argument)
        {
            return visitor.VisitNoneOperation(this, argument);
        }
    }

    internal partial class BoundArrayLength
    {
        protected override OperationKind ExpressionKind => OperationKind.None;

        public override void Accept(OperationVisitor visitor)
        {
            visitor.VisitNoneOperation(this);
        }

        public override TResult Accept<TArgument, TResult>(OperationVisitor<TArgument, TResult> visitor, TArgument argument)
        {
            return visitor.VisitNoneOperation(this, argument);
        }
    }

    internal partial class BoundMethodInfo
    {
        protected override OperationKind ExpressionKind => OperationKind.None;

        public override void Accept(OperationVisitor visitor)
        {
            visitor.VisitNoneOperation(this);
        }

        public override TResult Accept<TArgument, TResult>(OperationVisitor<TArgument, TResult> visitor, TArgument argument)
        {
            return visitor.VisitNoneOperation(this, argument);
        }
    }

    internal partial class BoundCollectionInitializerExpression
    {
        protected override OperationKind ExpressionKind => OperationKind.None;

        public override void Accept(OperationVisitor visitor)
        {
            visitor.VisitNoneOperation(this);
        }

        public override TResult Accept<TArgument, TResult>(OperationVisitor<TArgument, TResult> visitor, TArgument argument)
        {
            return visitor.VisitNoneOperation(this, argument);
        }
    }

    internal partial class BoundFieldInfo
    {
        protected override OperationKind ExpressionKind => OperationKind.None;

        public override void Accept(OperationVisitor visitor)
        {
            visitor.VisitNoneOperation(this);
        }

        public override TResult Accept<TArgument, TResult>(OperationVisitor<TArgument, TResult> visitor, TArgument argument)
        {
            return visitor.VisitNoneOperation(this, argument);
        }
    }

    internal partial class BoundLoweredConditionalAccess
    {
        protected override OperationKind ExpressionKind => OperationKind.None;

        public override void Accept(OperationVisitor visitor)
        {
            visitor.VisitNoneOperation(this);
        }

        public override TResult Accept<TArgument, TResult>(OperationVisitor<TArgument, TResult> visitor, TArgument argument)
        {
            return visitor.VisitNoneOperation(this, argument);
        }
    }

    internal partial class BoundArgList
    {
        protected override OperationKind ExpressionKind => OperationKind.None;

        public override void Accept(OperationVisitor visitor)
        {
            visitor.VisitNoneOperation(this);
        }

        public override TResult Accept<TArgument, TResult>(OperationVisitor<TArgument, TResult> visitor, TArgument argument)
        {
            return visitor.VisitNoneOperation(this, argument);
        }
    }

    internal partial class BoundConditionalReceiver
    {
        protected override OperationKind ExpressionKind => OperationKind.None;

        public override void Accept(OperationVisitor visitor)
        {
            visitor.VisitNoneOperation(this);
        }

        public override TResult Accept<TArgument, TResult>(OperationVisitor<TArgument, TResult> visitor, TArgument argument)
        {
            return visitor.VisitNoneOperation(this, argument);
        }
    }

    internal partial class BoundDynamicCollectionElementInitializer
    {
        protected override OperationKind ExpressionKind => OperationKind.None;

        public override void Accept(OperationVisitor visitor)
        {
            visitor.VisitNoneOperation(this);
        }

        public override TResult Accept<TArgument, TResult>(OperationVisitor<TArgument, TResult> visitor, TArgument argument)
        {
            return visitor.VisitNoneOperation(this, argument);
        }
    }

    internal partial class BoundComplexConditionalReceiver
    {
        protected override OperationKind ExpressionKind => OperationKind.None;

        public override void Accept(OperationVisitor visitor)
        {
            visitor.VisitNoneOperation(this);
        }

        public override TResult Accept<TArgument, TResult>(OperationVisitor<TArgument, TResult> visitor, TArgument argument)
        {
            return visitor.VisitNoneOperation(this, argument);
        }
    }

    internal partial class BoundFixedLocalCollectionInitializer
    {
        protected override OperationKind ExpressionKind => OperationKind.None;

        public override void Accept(OperationVisitor visitor)
        {
            visitor.VisitNoneOperation(this);
        }

        public override TResult Accept<TArgument, TResult>(OperationVisitor<TArgument, TResult> visitor, TArgument argument)
        {
            return visitor.VisitNoneOperation(this, argument);
        }
    }

    internal partial class BoundStackAllocArrayCreation
    {
        protected override OperationKind ExpressionKind => OperationKind.None;

        public override void Accept(OperationVisitor visitor)
        {
            visitor.VisitNoneOperation(this);
        }

        public override TResult Accept<TArgument, TResult>(OperationVisitor<TArgument, TResult> visitor, TArgument argument)
        {
            return visitor.VisitNoneOperation(this, argument);
        }
    }

    internal partial class BoundDynamicObjectCreationExpression
    {
        protected override OperationKind ExpressionKind => OperationKind.None;

        public override void Accept(OperationVisitor visitor)
        {
            visitor.VisitNoneOperation(this);
        }

        public override TResult Accept<TArgument, TResult>(OperationVisitor<TArgument, TResult> visitor, TArgument argument)
        {
            return visitor.VisitNoneOperation(this, argument);
        }
    }

    internal partial class BoundHoistedFieldAccess
    {
        protected override OperationKind ExpressionKind => OperationKind.None;

        public override void Accept(OperationVisitor visitor)
        {
            visitor.VisitNoneOperation(this);
        }

        public override TResult Accept<TArgument, TResult>(OperationVisitor<TArgument, TResult> visitor, TArgument argument)
        {
            return visitor.VisitNoneOperation(this, argument);
        }
    }

    internal partial class BoundInterpolatedString
    {
        protected override OperationKind ExpressionKind => OperationKind.None;

        public override void Accept(OperationVisitor visitor)
        {
            visitor.VisitNoneOperation(this);
        }

        public override TResult Accept<TArgument, TResult>(OperationVisitor<TArgument, TResult> visitor, TArgument argument)
        {
            return visitor.VisitNoneOperation(this, argument);
        }
    }

    internal partial class BoundNoPiaObjectCreationExpression
    {
        protected override OperationKind ExpressionKind => OperationKind.None;

        public override void Accept(OperationVisitor visitor)
        {
            visitor.VisitNoneOperation(this);
        }

        public override TResult Accept<TArgument, TResult>(OperationVisitor<TArgument, TResult> visitor, TArgument argument)
        {
            return visitor.VisitNoneOperation(this, argument);
        }
    }

    internal partial class BoundObjectInitializerExpression
    {
        protected override OperationKind ExpressionKind => OperationKind.None;

        public override void Accept(OperationVisitor visitor)
        {
            visitor.VisitNoneOperation(this);
        }

        public override TResult Accept<TArgument, TResult>(OperationVisitor<TArgument, TResult> visitor, TArgument argument)
        {
            return visitor.VisitNoneOperation(this, argument);
        }
    }

    internal partial class BoundStringInsert
    {
        protected override OperationKind ExpressionKind => OperationKind.None;

        public override void Accept(OperationVisitor visitor)
        {
            visitor.VisitNoneOperation(this);
        }

        public override TResult Accept<TArgument, TResult>(OperationVisitor<TArgument, TResult> visitor, TArgument argument)
        {
            return visitor.VisitNoneOperation(this, argument);
        }
    }

    internal partial class BoundDynamicObjectInitializerMember
    {
        protected override OperationKind ExpressionKind => OperationKind.None;

        public override void Accept(OperationVisitor visitor)
        {
            visitor.VisitNoneOperation(this);
        }

        public override TResult Accept<TArgument, TResult>(OperationVisitor<TArgument, TResult> visitor, TArgument argument)
        {
            return visitor.VisitNoneOperation(this, argument);
        }
    }

    internal class Expression
    {
        internal static BinaryOperationKind DeriveBinaryOperationKind(UnaryOperationKind incrementKind)
        {
            switch (incrementKind)
            {
                case UnaryOperationKind.OperatorMethodPostfixIncrement:
                case UnaryOperationKind.OperatorMethodPrefixIncrement:
                    return BinaryOperationKind.OperatorMethodAdd;
                case UnaryOperationKind.OperatorMethodPostfixDecrement:
                case UnaryOperationKind.OperatorMethodPrefixDecrement:
                    return BinaryOperationKind.OperatorMethodSubtract;
                case UnaryOperationKind.IntegerPostfixIncrement:
                case UnaryOperationKind.IntegerPrefixIncrement:
                    return BinaryOperationKind.IntegerAdd;
                case UnaryOperationKind.IntegerPostfixDecrement:
                case UnaryOperationKind.IntegerPrefixDecrement:
                    return BinaryOperationKind.IntegerSubtract;
                case UnaryOperationKind.UnsignedPostfixIncrement:
                case UnaryOperationKind.UnsignedPrefixIncrement:
                    return BinaryOperationKind.UnsignedAdd;
                case UnaryOperationKind.UnsignedPostfixDecrement:
                case UnaryOperationKind.UnsignedPrefixDecrement:
                    return BinaryOperationKind.UnsignedSubtract;
                case UnaryOperationKind.FloatingPostfixIncrement:
                case UnaryOperationKind.FloatingPrefixIncrement:
                    return BinaryOperationKind.FloatingAdd;
                case UnaryOperationKind.FloatingPostfixDecrement:
                case UnaryOperationKind.FloatingPrefixDecrement:
                    return BinaryOperationKind.FloatingSubtract;
                case UnaryOperationKind.DecimalPostfixIncrement:
                case UnaryOperationKind.DecimalPrefixIncrement:
                    return BinaryOperationKind.DecimalAdd;
                case UnaryOperationKind.DecimalPostfixDecrement:
                case UnaryOperationKind.DecimalPrefixDecrement:
                    return BinaryOperationKind.DecimalSubtract;
                case UnaryOperationKind.EnumPostfixIncrement:
                case UnaryOperationKind.EnumPrefixIncrement:
                    return BinaryOperationKind.EnumAdd;
                case UnaryOperationKind.EnumPostfixDecrement:
                case UnaryOperationKind.EnumPrefixDecrement:
                    return BinaryOperationKind.EnumSubtract;
                case UnaryOperationKind.PointerPostfixIncrement:
                case UnaryOperationKind.PointerPrefixIncrement:
                    return BinaryOperationKind.PointerIntegerAdd;
                case UnaryOperationKind.PointerPostfixDecrement:
                case UnaryOperationKind.PointerPrefixDecrement:
                    return BinaryOperationKind.PointerIntegerSubtract;
                case UnaryOperationKind.DynamicPostfixIncrement:
                case UnaryOperationKind.DynamicPrefixIncrement:
                    return BinaryOperationKind.DynamicAdd;
                case UnaryOperationKind.DynamicPostfixDecrement:
                case UnaryOperationKind.DynamicPrefixDecrement:
                    return BinaryOperationKind.DynamicSubtract;

                default:
                    return BinaryOperationKind.Invalid;
            }
        }

        internal static UnaryOperationKind DeriveUnaryOperationKind(UnaryOperatorKind operatorKind)
        {
            switch (operatorKind & UnaryOperatorKind.OpMask)
            {
                case UnaryOperatorKind.PostfixIncrement:
                    switch (operatorKind & UnaryOperatorKind.TypeMask)
                    {
                        case UnaryOperatorKind.Int:
                        case UnaryOperatorKind.Long:
                        case UnaryOperatorKind.SByte:
                        case UnaryOperatorKind.Short:
                            return UnaryOperationKind.IntegerPostfixIncrement;
                        case UnaryOperatorKind.UInt:
                        case UnaryOperatorKind.ULong:
                        case UnaryOperatorKind.Byte:
                        case UnaryOperatorKind.UShort:
                        case UnaryOperatorKind.Char:
                            return UnaryOperationKind.UnsignedPostfixIncrement;
                        case UnaryOperatorKind.Float:
                        case UnaryOperatorKind.Double:
                            return UnaryOperationKind.FloatingPostfixIncrement;
                        case UnaryOperatorKind.Decimal:
                            return UnaryOperationKind.DecimalPostfixIncrement;
                        case UnaryOperatorKind.Enum:
                            return UnaryOperationKind.EnumPostfixIncrement;
                        case UnaryOperatorKind.Pointer:
                            return UnaryOperationKind.PointerPostfixIncrement;
                        case UnaryOperatorKind.Dynamic:
                            return UnaryOperationKind.DynamicPostfixIncrement;
                        case UnaryOperatorKind.UserDefined:
                            return UnaryOperationKind.OperatorMethodPostfixIncrement;
                    }

                    break;

                case UnaryOperatorKind.PostfixDecrement:
                    switch (operatorKind & UnaryOperatorKind.TypeMask)
                    {
                        case UnaryOperatorKind.Int:
                        case UnaryOperatorKind.Long:
                        case UnaryOperatorKind.SByte:
                        case UnaryOperatorKind.Short:
                            return UnaryOperationKind.IntegerPostfixDecrement;
                        case UnaryOperatorKind.UInt:
                        case UnaryOperatorKind.ULong:
                        case UnaryOperatorKind.Byte:
                        case UnaryOperatorKind.UShort:
                        case UnaryOperatorKind.Char:
                            return UnaryOperationKind.UnsignedPostfixDecrement;
                        case UnaryOperatorKind.Float:
                        case UnaryOperatorKind.Double:
                            return UnaryOperationKind.FloatingPostfixDecrement;
                        case UnaryOperatorKind.Decimal:
                            return UnaryOperationKind.DecimalPostfixDecrement;
                        case UnaryOperatorKind.Enum:
                            return UnaryOperationKind.EnumPostfixDecrement;
                        case UnaryOperatorKind.Pointer:
                            return UnaryOperationKind.PointerPostfixIncrement;
                        case UnaryOperatorKind.Dynamic:
                            return UnaryOperationKind.DynamicPostfixDecrement;
                        case UnaryOperatorKind.UserDefined:
                            return UnaryOperationKind.OperatorMethodPostfixDecrement;
                    }

                    break;

                case UnaryOperatorKind.PrefixIncrement:
                    switch (operatorKind & UnaryOperatorKind.TypeMask)
                    {
                        case UnaryOperatorKind.Int:
                        case UnaryOperatorKind.Long:
                        case UnaryOperatorKind.SByte:
                        case UnaryOperatorKind.Short:
                            return UnaryOperationKind.IntegerPrefixIncrement;
                        case UnaryOperatorKind.UInt:
                        case UnaryOperatorKind.ULong:
                        case UnaryOperatorKind.Byte:
                        case UnaryOperatorKind.UShort:
                        case UnaryOperatorKind.Char:
                            return UnaryOperationKind.UnsignedPrefixIncrement;
                        case UnaryOperatorKind.Float:
                        case UnaryOperatorKind.Double:
                            return UnaryOperationKind.FloatingPrefixIncrement;
                        case UnaryOperatorKind.Decimal:
                            return UnaryOperationKind.DecimalPrefixIncrement;
                        case UnaryOperatorKind.Enum:
                            return UnaryOperationKind.EnumPrefixIncrement;
                        case UnaryOperatorKind.Pointer:
                            return UnaryOperationKind.PointerPrefixIncrement;
                        case UnaryOperatorKind.Dynamic:
                            return UnaryOperationKind.DynamicPrefixIncrement;
                        case UnaryOperatorKind.UserDefined:
                            return UnaryOperationKind.OperatorMethodPrefixIncrement;
                    }

                    break;

                case UnaryOperatorKind.PrefixDecrement:
                    switch (operatorKind & UnaryOperatorKind.TypeMask)
                    {
                        case UnaryOperatorKind.Int:
                        case UnaryOperatorKind.Long:
                        case UnaryOperatorKind.SByte:
                        case UnaryOperatorKind.Short:
                            return UnaryOperationKind.IntegerPrefixDecrement;
                        case UnaryOperatorKind.UInt:
                        case UnaryOperatorKind.ULong:
                        case UnaryOperatorKind.Byte:
                        case UnaryOperatorKind.UShort:
                        case UnaryOperatorKind.Char:
                            return UnaryOperationKind.UnsignedPrefixDecrement;
                        case UnaryOperatorKind.Float:
                        case UnaryOperatorKind.Double:
                            return UnaryOperationKind.FloatingPrefixDecrement;
                        case UnaryOperatorKind.Decimal:
                            return UnaryOperationKind.DecimalPrefixDecrement;
                        case UnaryOperatorKind.Enum:
                            return UnaryOperationKind.EnumPrefixDecrement;
                        case UnaryOperatorKind.Pointer:
                            return UnaryOperationKind.PointerPrefixIncrement;
                        case UnaryOperatorKind.Dynamic:
                            return UnaryOperationKind.DynamicPrefixDecrement;
                        case UnaryOperatorKind.UserDefined:
                            return UnaryOperationKind.OperatorMethodPrefixDecrement;
                    }

                    break;

                case UnaryOperatorKind.UnaryPlus:
                    switch (operatorKind & UnaryOperatorKind.TypeMask)
                    {
                        case UnaryOperatorKind.Int:
                        case UnaryOperatorKind.UInt:
                        case UnaryOperatorKind.Long:
                        case UnaryOperatorKind.ULong:
                            return UnaryOperationKind.IntegerPlus;
                        case UnaryOperatorKind.Float:
                        case UnaryOperatorKind.Double:
                            return UnaryOperationKind.FloatingPlus;
                        case UnaryOperatorKind.Decimal:
                            return UnaryOperationKind.DecimalPlus;
                        case UnaryOperatorKind.Dynamic:
                            return UnaryOperationKind.DynamicPlus;
                        case UnaryOperatorKind.UserDefined:
                            return UnaryOperationKind.OperatorMethodPlus;
                    }

                    break;

                case UnaryOperatorKind.UnaryMinus:
                    switch (operatorKind & UnaryOperatorKind.TypeMask)
                    {
                        case UnaryOperatorKind.Int:
                        case UnaryOperatorKind.UInt:
                        case UnaryOperatorKind.Long:
                        case UnaryOperatorKind.ULong:
                            return UnaryOperationKind.IntegerMinus;
                        case UnaryOperatorKind.Float:
                        case UnaryOperatorKind.Double:
                            return UnaryOperationKind.FloatingMinus;
                        case UnaryOperatorKind.Decimal:
                            return UnaryOperationKind.DecimalMinus;
                        case UnaryOperatorKind.Dynamic:
                            return UnaryOperationKind.DynamicMinus;
                        case UnaryOperatorKind.UserDefined:
                            return UnaryOperationKind.OperatorMethodMinus;
                    }

                    break;

                case UnaryOperatorKind.LogicalNegation:
                    switch (operatorKind & UnaryOperatorKind.TypeMask)
                    {
                        case UnaryOperatorKind.Bool:
                            return UnaryOperationKind.BooleanLogicalNot;
                        case UnaryOperatorKind.Dynamic:
                            return UnaryOperationKind.DynamicLogicalNot;
                        case UnaryOperatorKind.UserDefined:
                            return UnaryOperationKind.OperatorMethodLogicalNot;
                    }

                    break;
                case UnaryOperatorKind.BitwiseComplement:
                    switch (operatorKind & UnaryOperatorKind.TypeMask)
                    {
                        case UnaryOperatorKind.Int:
                        case UnaryOperatorKind.UInt:
                        case UnaryOperatorKind.Long:
                        case UnaryOperatorKind.ULong:
                            return UnaryOperationKind.IntegerBitwiseNegation;
                        case UnaryOperatorKind.Bool:
                            return UnaryOperationKind.BooleanBitwiseNegation;
                        case UnaryOperatorKind.Dynamic:
                            return UnaryOperationKind.DynamicBitwiseNegation;
                        case UnaryOperatorKind.UserDefined:
                            return UnaryOperationKind.OperatorMethodBitwiseNegation;
                    }

                    break;

                case UnaryOperatorKind.True:
                    switch (operatorKind & UnaryOperatorKind.TypeMask)
                    {
                        case UnaryOperatorKind.Dynamic:
                            return UnaryOperationKind.DynamicTrue;
                        case UnaryOperatorKind.UserDefined:
                            return UnaryOperationKind.OperatorMethodTrue;
                    }

                    break;

                case UnaryOperatorKind.False:
                    switch (operatorKind & UnaryOperatorKind.TypeMask)
                    {
                        case UnaryOperatorKind.Dynamic:
                            return UnaryOperationKind.DynamicFalse;
                        case UnaryOperatorKind.UserDefined:
                            return UnaryOperationKind.OperatorMethodFalse;
                    }

                    break;
            }

            return UnaryOperationKind.Invalid;
        }

        internal static BinaryOperationKind DeriveBinaryOperationKind(BinaryOperatorKind operatorKind)
        {
            switch (operatorKind & BinaryOperatorKind.OpMask)
            {
                case BinaryOperatorKind.Addition:
                    switch (operatorKind & BinaryOperatorKind.TypeMask)
                    {
                        case BinaryOperatorKind.Int:
                        case BinaryOperatorKind.Long:
                            return BinaryOperationKind.IntegerAdd;
                        case BinaryOperatorKind.UInt:
                        case BinaryOperatorKind.ULong:
                            return BinaryOperationKind.UnsignedAdd;
                        case BinaryOperatorKind.Double:
                        case BinaryOperatorKind.Float:
                            return BinaryOperationKind.FloatingAdd;
                        case BinaryOperatorKind.Decimal:
                            return BinaryOperationKind.DecimalAdd;
                        case BinaryOperatorKind.EnumAndUnderlying:
                        case BinaryOperatorKind.UnderlyingAndEnum:
                            return BinaryOperationKind.EnumAdd;
                        case BinaryOperatorKind.PointerAndInt:
                        case BinaryOperatorKind.PointerAndUInt:
                        case BinaryOperatorKind.PointerAndLong:
                        case BinaryOperatorKind.PointerAndULong:
                            return BinaryOperationKind.PointerIntegerAdd;
                        case BinaryOperatorKind.IntAndPointer:
                        case BinaryOperatorKind.UIntAndPointer:
                        case BinaryOperatorKind.LongAndPointer:
                        case BinaryOperatorKind.ULongAndPointer:
                            return BinaryOperationKind.IntegerPointerAdd;
                        case BinaryOperatorKind.Dynamic:
                            return BinaryOperationKind.DynamicAdd;
                        case BinaryOperatorKind.String:
                        case BinaryOperatorKind.StringAndObject:
                        case BinaryOperatorKind.ObjectAndString:
                            return BinaryOperationKind.StringConcatenate;
                        case BinaryOperatorKind.UserDefined:
                            return BinaryOperationKind.OperatorMethodAdd;
                    }

                    break;

                case BinaryOperatorKind.Subtraction:
                    switch (operatorKind & BinaryOperatorKind.TypeMask)
                    {
                        case BinaryOperatorKind.Int:
                        case BinaryOperatorKind.Long:
                            return BinaryOperationKind.IntegerSubtract;
                        case BinaryOperatorKind.UInt:
                        case BinaryOperatorKind.ULong:
                            return BinaryOperationKind.UnsignedSubtract;
                        case BinaryOperatorKind.Double:
                        case BinaryOperatorKind.Float:
                            return BinaryOperationKind.FloatingSubtract;
                        case BinaryOperatorKind.Decimal:
                            return BinaryOperationKind.DecimalSubtract;
                        case BinaryOperatorKind.EnumAndUnderlying:
                        case BinaryOperatorKind.UnderlyingAndEnum:
                            return BinaryOperationKind.EnumSubtract;
                        case BinaryOperatorKind.PointerAndInt:
                        case BinaryOperatorKind.PointerAndUInt:
                        case BinaryOperatorKind.PointerAndLong:
                        case BinaryOperatorKind.PointerAndULong:
                            return BinaryOperationKind.PointerIntegerSubtract;
                        case BinaryOperatorKind.Pointer:
                            return BinaryOperationKind.PointerSubtract;
                        case BinaryOperatorKind.Dynamic:
                            return BinaryOperationKind.DynamicSubtract;
                        case BinaryOperatorKind.UserDefined:
                            return BinaryOperationKind.OperatorMethodSubtract;
                    }

                    break;

                case BinaryOperatorKind.Multiplication:
                    switch (operatorKind & BinaryOperatorKind.TypeMask)
                    {
                        case BinaryOperatorKind.Int:
                        case BinaryOperatorKind.Long:
                            return BinaryOperationKind.IntegerMultiply;
                        case BinaryOperatorKind.UInt:
                        case BinaryOperatorKind.ULong:
                            return BinaryOperationKind.UnsignedMultiply;
                        case BinaryOperatorKind.Double:
                        case BinaryOperatorKind.Float:
                            return BinaryOperationKind.FloatingMultiply;
                        case BinaryOperatorKind.Decimal:
                            return BinaryOperationKind.DecimalMultiply;
                        case BinaryOperatorKind.Dynamic:
                            return BinaryOperationKind.DynamicMultiply;
                        case BinaryOperatorKind.UserDefined:
                            return BinaryOperationKind.OperatorMethodMultiply;
                    }

                    break;

                case BinaryOperatorKind.Division:
                    switch (operatorKind & BinaryOperatorKind.TypeMask)
                    {
                        case BinaryOperatorKind.Int:
                        case BinaryOperatorKind.Long:
                            return BinaryOperationKind.IntegerDivide;
                        case BinaryOperatorKind.UInt:
                        case BinaryOperatorKind.ULong:
                            return BinaryOperationKind.UnsignedDivide;
                        case BinaryOperatorKind.Double:
                        case BinaryOperatorKind.Float:
                            return BinaryOperationKind.FloatingDivide;
                        case BinaryOperatorKind.Decimal:
                            return BinaryOperationKind.DecimalDivide;
                        case BinaryOperatorKind.Dynamic:
                            return BinaryOperationKind.DynamicDivide;
                        case BinaryOperatorKind.UserDefined:
                            return BinaryOperationKind.OperatorMethodDivide;
                    }

                    break;

                case BinaryOperatorKind.Remainder:
                    switch (operatorKind & BinaryOperatorKind.TypeMask)
                    {
                        case BinaryOperatorKind.Int:
                        case BinaryOperatorKind.Long:
                            return BinaryOperationKind.IntegerRemainder;
                        case BinaryOperatorKind.UInt:
                        case BinaryOperatorKind.ULong:
                            return BinaryOperationKind.UnsignedRemainder;
                        case BinaryOperatorKind.Double:
                        case BinaryOperatorKind.Float:
                            return BinaryOperationKind.FloatingRemainder;
                        case BinaryOperatorKind.Dynamic:
                            return BinaryOperationKind.DynamicRemainder;
                        case BinaryOperatorKind.UserDefined:
                            return BinaryOperationKind.OperatorMethodRemainder;
                    }

                    break;

                case BinaryOperatorKind.LeftShift:
                    switch (operatorKind & BinaryOperatorKind.TypeMask)
                    {
                        case BinaryOperatorKind.Int:
                        case BinaryOperatorKind.Long:
                            return BinaryOperationKind.IntegerLeftShift;
                        case BinaryOperatorKind.UInt:
                        case BinaryOperatorKind.ULong:
                            return BinaryOperationKind.UnsignedLeftShift;
                        case BinaryOperatorKind.Dynamic:
                            return BinaryOperationKind.DynamicLeftShift;
                        case BinaryOperatorKind.UserDefined:
                            return BinaryOperationKind.OperatorMethodLeftShift;
                    }

                    break;

                case BinaryOperatorKind.RightShift:
                    switch (operatorKind & BinaryOperatorKind.TypeMask)
                    {
                        case BinaryOperatorKind.Int:
                        case BinaryOperatorKind.Long:
                            return BinaryOperationKind.IntegerRightShift;
                        case BinaryOperatorKind.UInt:
                        case BinaryOperatorKind.ULong:
                            return BinaryOperationKind.UnsignedRightShift;
                        case BinaryOperatorKind.Dynamic:
                            return BinaryOperationKind.DynamicRightShift;
                        case BinaryOperatorKind.UserDefined:
                            return BinaryOperationKind.OperatorMethodRightShift;
                    }

                    break;

                case BinaryOperatorKind.And:
                    switch (operatorKind & BinaryOperatorKind.TypeMask)
                    {
                        case BinaryOperatorKind.Int:
                        case BinaryOperatorKind.Long:
                            return BinaryOperationKind.IntegerAnd;
                        case BinaryOperatorKind.UInt:
                        case BinaryOperatorKind.ULong:
                            return BinaryOperationKind.UnsignedAnd;
                        case BinaryOperatorKind.Bool:
                            if ((operatorKind & BinaryOperatorKind.Logical) != 0)
                            {
                                return BinaryOperationKind.BooleanConditionalAnd;
                            }

                            return BinaryOperationKind.BooleanAnd;
                        case BinaryOperatorKind.Enum:
                            return BinaryOperationKind.EnumAnd;
                        case BinaryOperatorKind.Dynamic:
                            return BinaryOperationKind.DynamicAnd;
                        case BinaryOperatorKind.UserDefined:
                            if ((operatorKind & BinaryOperatorKind.Logical) != 0)
                            {
                                return BinaryOperationKind.OperatorMethodConditionalAnd;
                            }

                            return BinaryOperationKind.OperatorMethodAnd;
                    }

                    break;

                case BinaryOperatorKind.Or:
                    switch (operatorKind & BinaryOperatorKind.TypeMask)
                    {
                        case BinaryOperatorKind.Int:
                        case BinaryOperatorKind.Long:
                            return BinaryOperationKind.IntegerOr;
                        case BinaryOperatorKind.UInt:
                        case BinaryOperatorKind.ULong:
                            return BinaryOperationKind.UnsignedOr;
                        case BinaryOperatorKind.Bool:
                            if ((operatorKind & BinaryOperatorKind.Logical) != 0)
                            {
                                return BinaryOperationKind.BooleanConditionalOr;
                            }

                            return BinaryOperationKind.BooleanOr;
                        case BinaryOperatorKind.Enum:
                            return BinaryOperationKind.EnumOr;
                        case BinaryOperatorKind.Dynamic:
                            return BinaryOperationKind.DynamicOr;
                        case BinaryOperatorKind.UserDefined:
                            if ((operatorKind & BinaryOperatorKind.Logical) != 0)
                            {
                                return BinaryOperationKind.OperatorMethodConditionalOr;
                            }

                            return BinaryOperationKind.OperatorMethodOr;
                    }

                    break;

                case BinaryOperatorKind.Xor:
                    switch (operatorKind & BinaryOperatorKind.TypeMask)
                    {
                        case BinaryOperatorKind.Int:
                        case BinaryOperatorKind.Long:
                            return BinaryOperationKind.IntegerExclusiveOr;
                        case BinaryOperatorKind.UInt:
                        case BinaryOperatorKind.ULong:
                            return BinaryOperationKind.UnsignedExclusiveOr;
                        case BinaryOperatorKind.Bool:
                            return BinaryOperationKind.BooleanExclusiveOr;
                        case BinaryOperatorKind.Enum:
                            return BinaryOperationKind.EnumExclusiveOr;
                        case BinaryOperatorKind.Dynamic:
                            return BinaryOperationKind.DynamicExclusiveOr;
                        case BinaryOperatorKind.UserDefined:
                            return BinaryOperationKind.OperatorMethodExclusiveOr;
                    }

                    break;

                case BinaryOperatorKind.LessThan:
                    switch (operatorKind & BinaryOperatorKind.TypeMask)
                    {
                        case BinaryOperatorKind.Int:
                        case BinaryOperatorKind.Long:
                            return BinaryOperationKind.IntegerLessThan;
                        case BinaryOperatorKind.UInt:
                        case BinaryOperatorKind.ULong:
                            return BinaryOperationKind.UnsignedLessThan;
                        case BinaryOperatorKind.Float:
                        case BinaryOperatorKind.Double:
                            return BinaryOperationKind.FloatingLessThan;
                        case BinaryOperatorKind.Decimal:
                            return BinaryOperationKind.DecimalLessThan;
                        case BinaryOperatorKind.Pointer:
                            return BinaryOperationKind.PointerLessThan;
                        case BinaryOperatorKind.Enum:
                            return BinaryOperationKind.EnumLessThan;
                        case BinaryOperatorKind.UserDefined:
                            return BinaryOperationKind.OperatorMethodLessThan;
                    }

                    break;

                case BinaryOperatorKind.LessThanOrEqual:
                    switch (operatorKind & BinaryOperatorKind.TypeMask)
                    {
                        case BinaryOperatorKind.Int:
                        case BinaryOperatorKind.Long:
                            return BinaryOperationKind.IntegerLessThanOrEqual;
                        case BinaryOperatorKind.UInt:
                        case BinaryOperatorKind.ULong:
                            return BinaryOperationKind.UnsignedLessThanOrEqual;
                        case BinaryOperatorKind.Float:
                        case BinaryOperatorKind.Double:
                            return BinaryOperationKind.FloatingLessThanOrEqual;
                        case BinaryOperatorKind.Decimal:
                            return BinaryOperationKind.DecimalLessThanOrEqual;
                        case BinaryOperatorKind.Pointer:
                            return BinaryOperationKind.PointerLessThanOrEqual;
                        case BinaryOperatorKind.Enum:
                            return BinaryOperationKind.EnumLessThanOrEqual;
                        case BinaryOperatorKind.UserDefined:
                            return BinaryOperationKind.OperatorMethodLessThanOrEqual;
                    }

                    break;

                case BinaryOperatorKind.Equal:
                    switch (operatorKind & BinaryOperatorKind.TypeMask)
                    {
                        case BinaryOperatorKind.Int:
                        case BinaryOperatorKind.Long:
                        case BinaryOperatorKind.UInt:
                        case BinaryOperatorKind.ULong:
                            return BinaryOperationKind.IntegerEquals;
                        case BinaryOperatorKind.Float:
                        case BinaryOperatorKind.Double:
                            return BinaryOperationKind.FloatingEquals;
                        case BinaryOperatorKind.Decimal:
                            return BinaryOperationKind.DecimalEquals;
                        case BinaryOperatorKind.Pointer:
                            return BinaryOperationKind.PointerEquals;
                        case BinaryOperatorKind.Enum:
                            return BinaryOperationKind.EnumEquals;
                        case BinaryOperatorKind.Bool:
                            return BinaryOperationKind.BooleanEquals;
                        case BinaryOperatorKind.String:
                            return BinaryOperationKind.StringEquals;
                        case BinaryOperatorKind.Object:
                            return BinaryOperationKind.ObjectEquals;
                        case BinaryOperatorKind.Delegate:
                            return BinaryOperationKind.DelegateEquals;
                        case BinaryOperatorKind.NullableNull:
                            return BinaryOperationKind.NullableEquals;
                        case BinaryOperatorKind.UserDefined:
                            return BinaryOperationKind.OperatorMethodEquals;
                    }

                    break;

                case BinaryOperatorKind.NotEqual:
                    switch (operatorKind & BinaryOperatorKind.TypeMask)
                    {
                        case BinaryOperatorKind.Int:
                        case BinaryOperatorKind.Long:
                        case BinaryOperatorKind.UInt:
                        case BinaryOperatorKind.ULong:
                            return BinaryOperationKind.IntegerNotEquals;
                        case BinaryOperatorKind.Float:
                        case BinaryOperatorKind.Double:
                            return BinaryOperationKind.FloatingNotEquals;
                        case BinaryOperatorKind.Decimal:
                            return BinaryOperationKind.DecimalNotEquals;
                        case BinaryOperatorKind.Pointer:
                            return BinaryOperationKind.PointerNotEquals;
                        case BinaryOperatorKind.Enum:
                            return BinaryOperationKind.EnumNotEquals;
                        case BinaryOperatorKind.Bool:
                            return BinaryOperationKind.BooleanNotEquals;
                        case BinaryOperatorKind.String:
                            return BinaryOperationKind.StringNotEquals;
                        case BinaryOperatorKind.Object:
                            return BinaryOperationKind.ObjectNotEquals;
                        case BinaryOperatorKind.Delegate:
                            return BinaryOperationKind.DelegateNotEquals;
                        case BinaryOperatorKind.NullableNull:
                            return BinaryOperationKind.NullableNotEquals;
                        case BinaryOperatorKind.UserDefined:
                            return BinaryOperationKind.OperatorMethodNotEquals;
                    }

                    break;

                case BinaryOperatorKind.GreaterThanOrEqual:
                    switch (operatorKind & BinaryOperatorKind.TypeMask)
                    {
                        case BinaryOperatorKind.Int:
                        case BinaryOperatorKind.Long:
                            return BinaryOperationKind.IntegerGreaterThanOrEqual;
                        case BinaryOperatorKind.UInt:
                        case BinaryOperatorKind.ULong:
                            return BinaryOperationKind.UnsignedGreaterThanOrEqual;
                        case BinaryOperatorKind.Float:
                        case BinaryOperatorKind.Double:
                            return BinaryOperationKind.FloatingGreaterThanOrEqual;
                        case BinaryOperatorKind.Decimal:
                            return BinaryOperationKind.DecimalGreaterThanOrEqual;
                        case BinaryOperatorKind.Pointer:
                            return BinaryOperationKind.PointerGreaterThanOrEqual;
                        case BinaryOperatorKind.Enum:
                            return BinaryOperationKind.EnumGreaterThanOrEqual;
                        case BinaryOperatorKind.UserDefined:
                            return BinaryOperationKind.OperatorMethodGreaterThanOrEqual;
                    }

                    break;

                case BinaryOperatorKind.GreaterThan:
                    switch (operatorKind & BinaryOperatorKind.TypeMask)
                    {
                        case BinaryOperatorKind.Int:
                        case BinaryOperatorKind.Long:
                            return BinaryOperationKind.IntegerGreaterThan;
                        case BinaryOperatorKind.UInt:
                        case BinaryOperatorKind.ULong:
                            return BinaryOperationKind.UnsignedGreaterThan;
                        case BinaryOperatorKind.Float:
                        case BinaryOperatorKind.Double:
                            return BinaryOperationKind.FloatingGreaterThan;
                        case BinaryOperatorKind.Decimal:
                            return BinaryOperationKind.DecimalGreaterThan;
                        case BinaryOperatorKind.Pointer:
                            return BinaryOperationKind.PointerGreaterThan;
                        case BinaryOperatorKind.Enum:
                            return BinaryOperationKind.EnumGreaterThan;
                        case BinaryOperatorKind.UserDefined:
                            return BinaryOperationKind.OperatorMethodGreaterThan;
                    }

                    break;
            }

            return BinaryOperationKind.Invalid;
        }
    }
}<|MERGE_RESOLUTION|>--- conflicted
+++ resolved
@@ -29,16 +29,16 @@
             }
         }
         SyntaxNode IOperation.Syntax => this.Syntax;
-
+        
         protected abstract OperationKind ExpressionKind { get; }
 
         public abstract void Accept(OperationVisitor visitor);
 
         public abstract TResult Accept<TArgument, TResult>(OperationVisitor<TArgument, TResult> visitor, TArgument argument);
-    }
+        }
 
     internal partial class BoundCall : IInvocationExpression
-    {
+                    {
         IMethodSymbol IInvocationExpression.TargetMethod => this.Method;
 
         IOperation IInvocationExpression.Instance => this.Method.IsStatic ? null : this.ReceiverOpt;
@@ -63,7 +63,7 @@
                 return sourceOrderArguments.ToImmutableAndFree();
             }
         }
-
+        
         ImmutableArray<IArgument> IHasArgumentsExpression.ArgumentsInParameterOrder => DeriveArguments(this.Arguments, this.ArgumentNamesOpt, this.ArgsToParamsOpt, this.ArgumentRefKindsOpt, this.Method.Parameters, this.Syntax);
 
         IArgument IHasArgumentsExpression.GetArgumentMatchingParameter(IParameterSymbol parameter)
@@ -72,7 +72,7 @@
         }
 
         protected override OperationKind ExpressionKind => OperationKind.InvocationExpression;
-
+        
         public override void Accept(OperationVisitor visitor)
         {
             visitor.VisitInvocationExpression(this);
@@ -166,11 +166,7 @@
                             // An argument that is an array of the appropriate type is not a params argument.
                             (boundArguments.Length > argumentIndex + 1 ||
                              argument.Type.TypeKind != TypeKind.Array ||
-<<<<<<< HEAD
                              !argument.Type.Equals(parameters[parameters.Length - 1].Type.TypeSymbol, TypeSymbolEqualityOptions.IgnoreCustomModifiersAndArraySizesAndLowerBounds)))
-=======
-                             !argument.Type.Equals(parameters[parameters.Length - 1].Type.TypeSymbol, ignoreCustomModifiersAndArraySizesAndLowerBounds: true)))
->>>>>>> 70f24726
                         {
                             return new Argument(ArgumentKind.ParamArray, parameters[parameters.Length - 1], CreateParamArray(parameters[parameters.Length - 1], boundArguments, argumentIndex, invocationSyntax));
                         }
@@ -239,7 +235,7 @@
                 this.Value = value;
                 this.Parameter = parameter;
             }
-
+            
             public IParameterSymbol Parameter { get; }
 
             public IOperation Value { get; }
@@ -295,7 +291,7 @@
     internal partial class BoundLocal : ILocalReferenceExpression
     {
         ILocalSymbol ILocalReferenceExpression.Local => this.LocalSymbol;
-
+        
         protected override OperationKind ExpressionKind => OperationKind.LocalReferenceExpression;
 
         public override void Accept(OperationVisitor visitor)
@@ -333,7 +329,7 @@
     internal partial class BoundPropertyAccess : IPropertyReferenceExpression
     {
         IPropertySymbol IPropertyReferenceExpression.Property => this.PropertySymbol;
-
+       
         IOperation IMemberReferenceExpression.Instance => this.PropertySymbol.IsStatic ? null : this.ReceiverOpt;
 
         ISymbol IMemberReferenceExpression.Member => this.PropertySymbol;
@@ -343,7 +339,7 @@
         public override void Accept(OperationVisitor visitor)
         {
             visitor.VisitPropertyReferenceExpression(this);
-        }
+    }
 
         public override TResult Accept<TArgument, TResult>(OperationVisitor<TArgument, TResult> visitor, TArgument argument)
         {
@@ -364,10 +360,10 @@
         public override void Accept(OperationVisitor visitor)
         {
             visitor.VisitEventReferenceExpression(this);
-        }
-
-        public override TResult Accept<TArgument, TResult>(OperationVisitor<TArgument, TResult> visitor, TArgument argument)
-        {
+    }
+
+        public override TResult Accept<TArgument, TResult>(OperationVisitor<TArgument, TResult> visitor, TArgument argument)
+    {
             return visitor.VisitEventReferenceExpression(this, argument);
         }
     }
@@ -387,16 +383,16 @@
         public override void Accept(OperationVisitor visitor)
         {
             visitor.VisitEventAssignmentExpression(this);
-        }
-
-        public override TResult Accept<TArgument, TResult>(OperationVisitor<TArgument, TResult> visitor, TArgument argument)
-        {
+    }
+
+        public override TResult Accept<TArgument, TResult>(OperationVisitor<TArgument, TResult> visitor, TArgument argument)
+    {
             return visitor.VisitEventAssignmentExpression(this, argument);
         }
     }
 
     internal partial class BoundDelegateCreationExpression : IMethodBindingExpression
-    {
+        {
         IOperation IMemberReferenceExpression.Instance
         {
             get
@@ -412,11 +408,11 @@
         }
 
         bool IMethodBindingExpression.IsVirtual => this.MethodOpt != null && (this.MethodOpt.IsVirtual || this.MethodOpt.IsAbstract || this.MethodOpt.IsOverride) && !this.SuppressVirtualCalls;
-
+       
         ISymbol IMemberReferenceExpression.Member => this.MethodOpt;
-
+       
         IMethodSymbol IMethodBindingExpression.Method => this.MethodOpt;
-
+       
         protected override OperationKind ExpressionKind => OperationKind.MethodBindingExpression;
 
         // SyntaxNode for MethodBindingExpression is the argument of DelegateCreationExpression 
@@ -425,10 +421,10 @@
         public override void Accept(OperationVisitor visitor)
         {
             visitor.VisitMethodBindingExpression(this);
-        }
-
-        public override TResult Accept<TArgument, TResult>(OperationVisitor<TArgument, TResult> visitor, TArgument argument)
-        {
+    }
+
+        public override TResult Accept<TArgument, TResult>(OperationVisitor<TArgument, TResult> visitor, TArgument argument)
+    {
             return visitor.VisitMethodBindingExpression(this, argument);
         }
     }
@@ -442,10 +438,10 @@
         public override void Accept(OperationVisitor visitor)
         {
             visitor.VisitParameterReferenceExpression(this);
-        }
-
-        public override TResult Accept<TArgument, TResult>(OperationVisitor<TArgument, TResult> visitor, TArgument argument)
-        {
+    }
+
+        public override TResult Accept<TArgument, TResult>(OperationVisitor<TArgument, TResult> visitor, TArgument argument)
+    {
             return visitor.VisitParameterReferenceExpression(this, argument);
         }
     }
@@ -459,10 +455,10 @@
         public override void Accept(OperationVisitor visitor)
         {
             visitor.VisitLiteralExpression(this);
-        }
-
-        public override TResult Accept<TArgument, TResult>(OperationVisitor<TArgument, TResult> visitor, TArgument argument)
-        {
+    }
+
+        public override TResult Accept<TArgument, TResult>(OperationVisitor<TArgument, TResult> visitor, TArgument argument)
+    {
             return visitor.VisitLiteralExpression(this, argument);
         }
     }
@@ -513,9 +509,9 @@
                                 }
                             }
                             return builder.ToImmutableAndFree();
-                        }
+                        }                        
                         return ImmutableArray<ISymbolInitializer>.Empty;
-                    });
+                    });             
             }
         }
 
@@ -692,7 +688,7 @@
         protected override OperationKind ExpressionKind => this.ConversionKind == ConversionKind.MethodGroup ? OperationKind.MethodBindingExpression : OperationKind.ConversionExpression;
 
         IMethodSymbol IMethodBindingExpression.Method => this.ConversionKind == ConversionKind.MethodGroup ? this.SymbolOpt as IMethodSymbol : null;
-
+       
         bool IMethodBindingExpression.IsVirtual
         {
             get
@@ -726,7 +722,7 @@
             if (this.ExpressionKind == OperationKind.MethodBindingExpression)
             {
                 visitor.VisitMethodBindingExpression(this);
-            }
+    }
             else
             {
                 visitor.VisitConversionExpression(this);
@@ -734,7 +730,7 @@
         }
 
         public override TResult Accept<TArgument, TResult>(OperationVisitor<TArgument, TResult> visitor, TArgument argument)
-        {
+    {
             return this.ExpressionKind == OperationKind.MethodBindingExpression
                     ? visitor.VisitMethodBindingExpression(this, argument)
                     : visitor.VisitConversionExpression(this, argument);
@@ -758,10 +754,10 @@
         public override void Accept(OperationVisitor visitor)
         {
             visitor.VisitConversionExpression(this);
-        }
-
-        public override TResult Accept<TArgument, TResult>(OperationVisitor<TArgument, TResult> visitor, TArgument argument)
-        {
+    }
+
+        public override TResult Accept<TArgument, TResult>(OperationVisitor<TArgument, TResult> visitor, TArgument argument)
+    {
             return visitor.VisitConversionExpression(this, argument);
         }
     }
@@ -777,10 +773,10 @@
         public override void Accept(OperationVisitor visitor)
         {
             visitor.VisitIsExpression(this);
-        }
-
-        public override TResult Accept<TArgument, TResult>(OperationVisitor<TArgument, TResult> visitor, TArgument argument)
-        {
+    }
+
+        public override TResult Accept<TArgument, TResult>(OperationVisitor<TArgument, TResult> visitor, TArgument argument)
+    {
             return visitor.VisitIsExpression(this, argument);
         }
     }
@@ -794,10 +790,10 @@
         public override void Accept(OperationVisitor visitor)
         {
             visitor.VisitSizeOfExpression(this);
-        }
-
-        public override TResult Accept<TArgument, TResult>(OperationVisitor<TArgument, TResult> visitor, TArgument argument)
-        {
+    }
+
+        public override TResult Accept<TArgument, TResult>(OperationVisitor<TArgument, TResult> visitor, TArgument argument)
+    {
             return visitor.VisitSizeOfExpression(this, argument);
         }
     }
@@ -811,10 +807,10 @@
         public override void Accept(OperationVisitor visitor)
         {
             visitor.VisitTypeOfExpression(this);
-        }
-
-        public override TResult Accept<TArgument, TResult>(OperationVisitor<TArgument, TResult> visitor, TArgument argument)
-        {
+    }
+
+        public override TResult Accept<TArgument, TResult>(OperationVisitor<TArgument, TResult> visitor, TArgument argument)
+    {
             return visitor.VisitTypeOfExpression(this, argument);
         }
     }
@@ -844,10 +840,10 @@
         public override void Accept(OperationVisitor visitor)
         {
             visitor.VisitArrayCreationExpression(this);
-        }
-
-        public override TResult Accept<TArgument, TResult>(OperationVisitor<TArgument, TResult> visitor, TArgument argument)
-        {
+    }
+
+        public override TResult Accept<TArgument, TResult>(OperationVisitor<TArgument, TResult> visitor, TArgument argument)
+    {
             return visitor.VisitArrayCreationExpression(this, argument);
         }
     }
@@ -861,10 +857,10 @@
         public override void Accept(OperationVisitor visitor)
         {
             visitor.VisitArrayInitializer(this);
-        }
-
-        public override TResult Accept<TArgument, TResult>(OperationVisitor<TArgument, TResult> visitor, TArgument argument)
-        {
+    }
+
+        public override TResult Accept<TArgument, TResult>(OperationVisitor<TArgument, TResult> visitor, TArgument argument)
+    {
             return visitor.VisitArrayInitializer(this, argument);
         }
     }
@@ -904,14 +900,14 @@
         InstanceReferenceKind IInstanceReferenceExpression.InstanceReferenceKind => InstanceReferenceKind.BaseClass;
 
         protected override OperationKind ExpressionKind => OperationKind.InstanceReferenceExpression;
-
+        
         public override void Accept(OperationVisitor visitor)
         {
             visitor.VisitInstanceReferenceExpression(this);
-        }
-
-        public override TResult Accept<TArgument, TResult>(OperationVisitor<TArgument, TResult> visitor, TArgument argument)
-        {
+    }
+
+        public override TResult Accept<TArgument, TResult>(OperationVisitor<TArgument, TResult> visitor, TArgument argument)
+    {
             return visitor.VisitInstanceReferenceExpression(this, argument);
         }
     }
@@ -1003,7 +999,7 @@
         public override TResult Accept<TArgument, TResult>(OperationVisitor<TArgument, TResult> visitor, TArgument argument)
         {
             return visitor.VisitIncrementExpression(this, argument);
-        }
+    }
     }
 
     internal partial class BoundBadExpression : IInvalidExpression
@@ -1013,10 +1009,10 @@
         public override void Accept(OperationVisitor visitor)
         {
             visitor.VisitInvalidExpression(this);
-        }
-
-        public override TResult Accept<TArgument, TResult>(OperationVisitor<TArgument, TResult> visitor, TArgument argument)
-        {
+    }
+
+        public override TResult Accept<TArgument, TResult>(OperationVisitor<TArgument, TResult> visitor, TArgument argument)
+    {
             return visitor.VisitInvalidExpression(this, argument);
         }
     }
@@ -1028,10 +1024,10 @@
         public override void Accept(OperationVisitor visitor)
         {
             visitor.VisitTypeParameterObjectCreationExpression(this);
-        }
-
-        public override TResult Accept<TArgument, TResult>(OperationVisitor<TArgument, TResult> visitor, TArgument argument)
-        {
+    }
+
+        public override TResult Accept<TArgument, TResult>(OperationVisitor<TArgument, TResult> visitor, TArgument argument)
+    {
             return visitor.VisitTypeParameterObjectCreationExpression(this, argument);
         }
     }
@@ -1051,10 +1047,10 @@
         public override void Accept(OperationVisitor visitor)
         {
             visitor.VisitUnaryOperatorExpression(this);
-        }
-
-        public override TResult Accept<TArgument, TResult>(OperationVisitor<TArgument, TResult> visitor, TArgument argument)
-        {
+    }
+
+        public override TResult Accept<TArgument, TResult>(OperationVisitor<TArgument, TResult> visitor, TArgument argument)
+    {
             return visitor.VisitUnaryOperatorExpression(this, argument);
         }
     }
@@ -1066,7 +1062,7 @@
         IOperation IBinaryOperatorExpression.Left => this.Left;
 
         IOperation IBinaryOperatorExpression.Right => this.Right;
-
+   
         bool IHasOperatorMethodExpression.UsesOperatorMethod => (this.OperatorKind & BinaryOperatorKind.TypeMask) == BinaryOperatorKind.UserDefined;
 
         IMethodSymbol IHasOperatorMethodExpression.OperatorMethod => this.MethodOpt;
@@ -1104,10 +1100,10 @@
         public override void Accept(OperationVisitor visitor)
         {
             visitor.VisitBinaryOperatorExpression(this);
-        }
-
-        public override TResult Accept<TArgument, TResult>(OperationVisitor<TArgument, TResult> visitor, TArgument argument)
-        {
+    }
+
+        public override TResult Accept<TArgument, TResult>(OperationVisitor<TArgument, TResult> visitor, TArgument argument)
+    {
             return visitor.VisitBinaryOperatorExpression(this, argument);
         }
     }
@@ -1125,10 +1121,10 @@
         public override void Accept(OperationVisitor visitor)
         {
             visitor.VisitConditionalChoiceExpression(this);
-        }
-
-        public override TResult Accept<TArgument, TResult>(OperationVisitor<TArgument, TResult> visitor, TArgument argument)
-        {
+    }
+
+        public override TResult Accept<TArgument, TResult>(OperationVisitor<TArgument, TResult> visitor, TArgument argument)
+    {
             return visitor.VisitConditionalChoiceExpression(this, argument);
         }
     }
@@ -1144,10 +1140,10 @@
         public override void Accept(OperationVisitor visitor)
         {
             visitor.VisitNullCoalescingExpression(this);
-        }
-
-        public override TResult Accept<TArgument, TResult>(OperationVisitor<TArgument, TResult> visitor, TArgument argument)
-        {
+    }
+
+        public override TResult Accept<TArgument, TResult>(OperationVisitor<TArgument, TResult> visitor, TArgument argument)
+    {
             return visitor.VisitNullCoalescingExpression(this, argument);
         }
     }
@@ -1174,7 +1170,7 @@
         IOperation IArrayElementReferenceExpression.ArrayReference => this.Expression;
 
         ImmutableArray<IOperation> IArrayElementReferenceExpression.Indices => this.Indices.As<IOperation>();
-
+        
         protected override OperationKind ExpressionKind => OperationKind.ArrayElementReferenceExpression;
 
         public override void Accept(OperationVisitor visitor)
@@ -1191,7 +1187,7 @@
     internal partial class BoundPointerIndirectionOperator : IPointerIndirectionReferenceExpression
     {
         IOperation IPointerIndirectionReferenceExpression.Pointer => this.Operand;
-
+        
         protected override OperationKind ExpressionKind => OperationKind.PointerIndirectionReferenceExpression;
 
         public override void Accept(OperationVisitor visitor)
@@ -1214,10 +1210,10 @@
         public override void Accept(OperationVisitor visitor)
         {
             visitor.VisitAddressOfExpression(this);
-        }
-
-        public override TResult Accept<TArgument, TResult>(OperationVisitor<TArgument, TResult> visitor, TArgument argument)
-        {
+    }
+
+        public override TResult Accept<TArgument, TResult>(OperationVisitor<TArgument, TResult> visitor, TArgument argument)
+    {
             return visitor.VisitAddressOfExpression(this, argument);
         }
     }
@@ -1225,7 +1221,7 @@
     internal partial class BoundImplicitReceiver : IInstanceReferenceExpression
     {
         InstanceReferenceKind IInstanceReferenceExpression.InstanceReferenceKind => InstanceReferenceKind.Implicit;
-        
+
         protected override OperationKind ExpressionKind => OperationKind.InstanceReferenceExpression;
 
         public override void Accept(OperationVisitor visitor)
@@ -1485,7 +1481,7 @@
         public override void Accept(OperationVisitor visitor)
         {
             visitor.VisitNoneOperation(this);
-        }
+    }
 
         public override TResult Accept<TArgument, TResult>(OperationVisitor<TArgument, TResult> visitor, TArgument argument)
         {
