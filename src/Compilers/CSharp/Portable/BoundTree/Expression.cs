--- conflicted
+++ resolved
@@ -11,8 +11,6 @@
 
 namespace Microsoft.CodeAnalysis.CSharp
 {
-<<<<<<< HEAD
-=======
     internal partial class BoundExpression : IOperation
     {
         ITypeSymbol IOperation.Type => this.Type;
@@ -2176,7 +2174,6 @@
         }
     }
 
->>>>>>> 87982abc
     internal class Expression
     {
         internal static BinaryOperationKind DeriveBinaryOperationKind(UnaryOperationKind incrementKind)
@@ -2885,4 +2882,110 @@
             return BinaryOperationKind.Invalid;
         }
     }
+
+    /// <summary>
+    /// This node represents an 'out var' parameter to a Deconstruct method.
+    /// It is only used temporarily during initial binding.
+    /// </summary>
+    internal partial class OutDeconstructVarPendingInference
+    {
+        public override void Accept(OperationVisitor visitor)
+        {
+            throw ExceptionUtilities.Unreachable;
+        }
+
+        public override TResult Accept<TArgument, TResult>(OperationVisitor<TArgument, TResult> visitor, TArgument argument)
+        {
+            throw ExceptionUtilities.Unreachable;
+        }
+
+        protected override OperationKind ExpressionKind
+        {
+            get { throw ExceptionUtilities.Unreachable; }
+        }
+    }
+
+    partial class BoundIsPatternExpression
+    {
+        public override void Accept(OperationVisitor visitor)
+        {
+            // TODO: implement IOperation for pattern-matching constructs (https://github.com/dotnet/roslyn/issues/8699)
+            visitor.VisitNoneOperation(this);
+        }
+
+        public override TResult Accept<TArgument, TResult>(OperationVisitor<TArgument, TResult> visitor, TArgument argument)
+        {
+            // TODO: implement IOperation for pattern-matching constructs (https://github.com/dotnet/roslyn/issues/8699)
+            return visitor.VisitNoneOperation(this, argument);
+        }
+
+        // TODO: implement IOperation for pattern-matching constructs (https://github.com/dotnet/roslyn/issues/8699)
+        protected override OperationKind ExpressionKind => OperationKind.None;
+    }
+
+    /// <summary>
+    /// This node represents an out or deconstruction variable.
+    /// It is only used temporarily during initial binding.
+    /// </summary>
+    internal partial class VariablePendingInference
+    {
+        public override void Accept(OperationVisitor visitor)
+        {
+            throw ExceptionUtilities.Unreachable;
+        }
+
+        public override TResult Accept<TArgument, TResult>(OperationVisitor<TArgument, TResult> visitor, TArgument argument)
+        {
+            throw ExceptionUtilities.Unreachable;
+        }
+
+        protected override OperationKind ExpressionKind
+        {
+            get { throw ExceptionUtilities.Unreachable; }
+        }
+    }
+
+    partial class BoundThrowExpression
+    {
+        public override void Accept(OperationVisitor visitor)
+        {
+            // TODO: implement IOperation for pattern-matching constructs (https://github.com/dotnet/roslyn/issues/8699)
+            visitor.VisitNoneOperation(this);
+        }
+
+        public override TResult Accept<TArgument, TResult>(OperationVisitor<TArgument, TResult> visitor, TArgument argument)
+        {
+            // TODO: implement IOperation for pattern-matching constructs (https://github.com/dotnet/roslyn/issues/8699)
+            return visitor.VisitNoneOperation(this, argument);
+        }
+
+        // TODO: implement IOperation for pattern-matching constructs (https://github.com/dotnet/roslyn/issues/8699)
+        protected override OperationKind ExpressionKind => OperationKind.None;
+    }
+
+    internal partial class BoundDeclarationPattern
+    {
+        public BoundDeclarationPattern(SyntaxNode syntax, LocalSymbol localSymbol, BoundTypeExpression declaredType, bool isVar, bool hasErrors = false)
+            : this(syntax, localSymbol, localSymbol == null ? new BoundDiscardExpression(syntax, declaredType.Type) : (BoundExpression)new BoundLocal(syntax, localSymbol, null, declaredType.Type), declaredType, isVar, hasErrors)
+        {
+        }
+    }
+
+    partial class BoundDiscardExpression
+    {
+        public override void Accept(OperationVisitor visitor)
+        {
+            // TODO: implement IOperation for pattern-matching constructs (https://github.com/dotnet/roslyn/issues/8699)
+            visitor.VisitNoneOperation(this);
+        }
+
+        public override TResult Accept<TArgument, TResult>(OperationVisitor<TArgument, TResult> visitor, TArgument argument)
+        {
+            // TODO: implement IOperation for pattern-matching constructs (https://github.com/dotnet/roslyn/issues/8699)
+            return visitor.VisitNoneOperation(this, argument);
+        }
+
+        // TODO: implement IOperation for pattern-matching constructs (https://github.com/dotnet/roslyn/issues/8699)
+        protected override OperationKind ExpressionKind => OperationKind.None;
+    }
 }