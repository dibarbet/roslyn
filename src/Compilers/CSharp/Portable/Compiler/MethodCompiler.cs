﻿// Licensed to the .NET Foundation under one or more agreements.
// The .NET Foundation licenses this file to you under the MIT license.
// See the LICENSE file in the project root for more information.

using System;
using System.Collections.Concurrent;
using System.Collections.Generic;
using System.Collections.Immutable;
using System.Diagnostics;
using System.Linq;
using System.Threading;
using System.Threading.Tasks;
using Microsoft.CodeAnalysis.CodeGen;
using Microsoft.CodeAnalysis.CSharp.Emit;
using Microsoft.CodeAnalysis.CSharp.Symbols;
using Microsoft.CodeAnalysis.CSharp.Syntax;
using Microsoft.CodeAnalysis.Debugging;
using Microsoft.CodeAnalysis.Diagnostics;
using Microsoft.CodeAnalysis.Emit;
using Microsoft.CodeAnalysis.PooledObjects;
using Roslyn.Utilities;

namespace Microsoft.CodeAnalysis.CSharp
{
    internal sealed class MethodCompiler : CSharpSymbolVisitor<TypeCompilationState, object>
    {
        private readonly CSharpCompilation _compilation;
        private readonly bool _emittingPdb;
        private readonly bool _emitTestCoverageData;
        private readonly CancellationToken _cancellationToken;
        private readonly DiagnosticBag _diagnostics;
        private readonly bool _hasDeclarationErrors;
        private readonly PEModuleBuilder _moduleBeingBuiltOpt; // Null if compiling for diagnostics
        private readonly Predicate<Symbol> _filterOpt;         // If not null, limit analysis to specific symbols
        private readonly DebugDocumentProvider _debugDocumentProvider;
        private readonly SynthesizedEntryPointSymbol.AsyncForwardEntryPoint _entryPointOpt;

        //
        // MethodCompiler employs concurrency by following flattened fork/join pattern.
        //
        // For every item that we want to compile in parallel a new task is forked.
        // compileTaskQueue is used to track and observe all the tasks.
        // Once compileTaskQueue is empty, we know that there are no more tasks (and no more can be created)
        // and that means we are done compiling. WaitForWorkers ensures this condition.
        //
        // Note that while tasks may fork more tasks (nested types, lambdas, whatever else that may introduce more types),
        // we do not want any child/parent relationship between spawned tasks and their creators.
        // Creator has no real dependencies on the completion of its children and should finish and release any resources
        // as soon as it can regardless of the tasks it may have spawned.
        //
        // Stack is used so that the wait would observe the most recently added task and have
        // more chances to do inlined execution.
        private ConcurrentStack<Task> _compilerTasks;

        // This field tracks whether any bound method body had hasErrors set or whether any constant field had a bad value.
        // We track it so that we can abort emission in the event that an error occurs without a corresponding diagnostic
        // (e.g. if this module depends on a bad type or constant from another module).
        // CONSIDER: instead of storing a flag, we could track the first member symbol with an error (to improve the diagnostic).

        // NOTE: once the flag is set to true, it should never go back to false!!!
        // Do not use this as a short-circuiting for stages that might produce diagnostics.
        // That would make diagnostics to depend on the random order in which methods are compiled.
        private bool _globalHasErrors;

        private void SetGlobalErrorIfTrue(bool arg)
        {
            //NOTE: this is not a volatile write
            //      for correctness we need only single threaded consistency.
            //      Within a single task - if we have got an error it may not be safe to continue with some lowerings.
            //      It is ok if other tasks will see the change after some delay or does not observe at all.
            //      Such races are unavoidable and will just result in performing some work that is safe to do
            //      but may no longer be needed.
            //      The final Join of compiling tasks cannot happen without interlocked operations and that
            //      will ensure that any write of the flag is globally visible.
            if (arg)
            {
                _globalHasErrors = true;
            }
        }

        // Internal for testing only.
        internal MethodCompiler(CSharpCompilation compilation, PEModuleBuilder moduleBeingBuiltOpt, bool emittingPdb, bool emitTestCoverageData, bool hasDeclarationErrors,
            DiagnosticBag diagnostics, Predicate<Symbol> filterOpt, SynthesizedEntryPointSymbol.AsyncForwardEntryPoint entryPointOpt, CancellationToken cancellationToken)
        {
            Debug.Assert(compilation != null);
            Debug.Assert(diagnostics != null);

            _compilation = compilation;
            _moduleBeingBuiltOpt = moduleBeingBuiltOpt;
            _emittingPdb = emittingPdb;
            _cancellationToken = cancellationToken;
            _diagnostics = diagnostics;
            _filterOpt = filterOpt;
            _entryPointOpt = entryPointOpt;

            _hasDeclarationErrors = hasDeclarationErrors;
            SetGlobalErrorIfTrue(hasDeclarationErrors);

            if (emittingPdb || emitTestCoverageData)
            {
                _debugDocumentProvider = (path, basePath) => moduleBeingBuiltOpt.DebugDocumentsBuilder.GetOrAddDebugDocument(path, basePath, CreateDebugDocumentForFile);
            }

            _emitTestCoverageData = emitTestCoverageData;
        }

        public static void CompileMethodBodies(
            CSharpCompilation compilation,
            PEModuleBuilder moduleBeingBuiltOpt,
            bool emittingPdb,
            bool emitTestCoverageData,
            bool hasDeclarationErrors,
            DiagnosticBag diagnostics,
            Predicate<Symbol> filterOpt,
            CancellationToken cancellationToken)
        {
            Debug.Assert(compilation != null);
            Debug.Assert(diagnostics != null);

            if (compilation.PreviousSubmission != null)
            {
                // In case there is a previous submission, we should ensure
                // it has already created anonymous type/delegates templates

                // NOTE: if there are any errors, we will pick up what was created anyway
                compilation.PreviousSubmission.EnsureAnonymousTypeTemplates(cancellationToken);

                // TODO: revise to use a loop instead of a recursion
            }

            MethodSymbol entryPoint = null;
            if (filterOpt is null)
            {
                entryPoint = GetEntryPoint(compilation, moduleBeingBuiltOpt, hasDeclarationErrors, diagnostics, cancellationToken);
            }

            var methodCompiler = new MethodCompiler(
                compilation,
                moduleBeingBuiltOpt,
                emittingPdb,
                emitTestCoverageData,
                hasDeclarationErrors,
                diagnostics,
                filterOpt,
                entryPoint as SynthesizedEntryPointSymbol.AsyncForwardEntryPoint,
                cancellationToken);

            if (compilation.Options.ConcurrentBuild)
            {
                methodCompiler._compilerTasks = new ConcurrentStack<Task>();
            }

            // directly traverse global namespace (no point to defer this to async)
            methodCompiler.CompileNamespace(compilation.SourceModule.GlobalNamespace);
            methodCompiler.WaitForWorkers();

            // compile additional and anonymous types if any
            if (moduleBeingBuiltOpt != null)
            {
                var additionalTypes = moduleBeingBuiltOpt.GetAdditionalTopLevelTypes(diagnostics);
                methodCompiler.CompileSynthesizedMethods(additionalTypes, diagnostics);

                var embeddedTypes = moduleBeingBuiltOpt.GetEmbeddedTypes(diagnostics);
                methodCompiler.CompileSynthesizedMethods(embeddedTypes, diagnostics);

                // By this time we have processed all types reachable from module's global namespace
                compilation.AnonymousTypeManager.AssignTemplatesNamesAndCompile(methodCompiler, moduleBeingBuiltOpt, diagnostics);
                methodCompiler.WaitForWorkers();

                var privateImplClass = moduleBeingBuiltOpt.PrivateImplClass;
                if (privateImplClass != null)
                {
                    // all threads that were adding methods must be finished now, we can freeze the class:
                    privateImplClass.Freeze();

                    methodCompiler.CompileSynthesizedMethods(privateImplClass, diagnostics);
                }
            }

            // If we are trying to emit and there's an error without a corresponding diagnostic (e.g. because
            // we depend on an invalid type or constant from another module), then explicitly add a diagnostic.
            // This diagnostic is not very helpful to the user, but it will prevent us from emitting an invalid
            // module or crashing.
            if (moduleBeingBuiltOpt != null && (methodCompiler._globalHasErrors || moduleBeingBuiltOpt.SourceModule.HasBadAttributes) && !diagnostics.HasAnyErrors() && !hasDeclarationErrors)
            {
                var messageResourceName = methodCompiler._globalHasErrors ? nameof(CodeAnalysisResources.UnableToDetermineSpecificCauseOfFailure) : nameof(CodeAnalysisResources.ModuleHasInvalidAttributes);
                diagnostics.Add(ErrorCode.ERR_ModuleEmitFailure, NoLocation.Singleton, ((Cci.INamedEntity)moduleBeingBuiltOpt).Name,
                    new LocalizableResourceString(messageResourceName, CodeAnalysisResources.ResourceManager, typeof(CodeAnalysisResources)));
            }

            diagnostics.AddRange(compilation.AdditionalCodegenWarnings);

            // we can get unused field warnings only if compiling whole compilation.
            if (filterOpt == null)
            {
                WarnUnusedFields(compilation, diagnostics, cancellationToken);

                if (moduleBeingBuiltOpt != null && entryPoint != null && compilation.Options.OutputKind.IsApplication())
                {
                    moduleBeingBuiltOpt.SetPEEntryPoint(entryPoint, diagnostics);
                }
            }
        }

        // Returns the MethodSymbol for the assembly entrypoint.  If the user has a Task returning main,
        // this function returns the synthesized Main MethodSymbol.
        private static MethodSymbol GetEntryPoint(CSharpCompilation compilation, PEModuleBuilder moduleBeingBuilt, bool hasDeclarationErrors, DiagnosticBag diagnostics, CancellationToken cancellationToken)
        {
            var entryPointAndDiagnostics = compilation.GetEntryPointAndDiagnostics(cancellationToken);

            Debug.Assert(!entryPointAndDiagnostics.Diagnostics.IsDefault);
            diagnostics.AddRange(entryPointAndDiagnostics.Diagnostics);
            var entryPoint = entryPointAndDiagnostics.MethodSymbol;

            if ((object)entryPoint == null)
            {
                return null;
            }

            // entryPoint can be a SynthesizedEntryPointSymbol if a script is being compiled.
            SynthesizedEntryPointSymbol synthesizedEntryPoint = entryPoint as SynthesizedEntryPointSymbol;
            if ((object)synthesizedEntryPoint == null)
            {
                var returnType = entryPoint.ReturnType;
                if (returnType.IsGenericTaskType(compilation) || returnType.IsNonGenericTaskType(compilation))
                {
                    synthesizedEntryPoint = new SynthesizedEntryPointSymbol.AsyncForwardEntryPoint(compilation, entryPoint.ContainingType, entryPoint);
                    entryPoint = synthesizedEntryPoint;
                    if ((object)moduleBeingBuilt != null)
                    {
                        moduleBeingBuilt.AddSynthesizedDefinition(entryPoint.ContainingType, synthesizedEntryPoint);
                    }
                }
            }

            if (((object)synthesizedEntryPoint != null) &&
                (moduleBeingBuilt != null) &&
                !hasDeclarationErrors &&
                !diagnostics.HasAnyErrors())
            {
                BoundStatement body = synthesizedEntryPoint.CreateBody(diagnostics);
                if (body.HasErrors || diagnostics.HasAnyErrors())
                {
                    return entryPoint;
                }

                var dynamicAnalysisSpans = ImmutableArray<SourceSpan>.Empty;
                VariableSlotAllocator lazyVariableSlotAllocator = null;
                var lambdaDebugInfoBuilder = ArrayBuilder<LambdaDebugInfo>.GetInstance();
                var closureDebugInfoBuilder = ArrayBuilder<ClosureDebugInfo>.GetInstance();
                StateMachineTypeSymbol stateMachineTypeOpt = null;
                const int methodOrdinal = -1;

                var loweredBody = LowerBodyOrInitializer(
                    synthesizedEntryPoint,
                    methodOrdinal,
                    body,
                    null,
                    new TypeCompilationState(synthesizedEntryPoint.ContainingType, compilation, moduleBeingBuilt),
                    false,
                    null,
                    ref dynamicAnalysisSpans,
                    diagnostics,
                    ref lazyVariableSlotAllocator,
                    lambdaDebugInfoBuilder,
                    closureDebugInfoBuilder,
                    out stateMachineTypeOpt);

                Debug.Assert((object)lazyVariableSlotAllocator == null);
                Debug.Assert((object)stateMachineTypeOpt == null);
                Debug.Assert(dynamicAnalysisSpans.IsEmpty);
                Debug.Assert(lambdaDebugInfoBuilder.IsEmpty());
                Debug.Assert(closureDebugInfoBuilder.IsEmpty());

                lambdaDebugInfoBuilder.Free();
                closureDebugInfoBuilder.Free();

                var emittedBody = GenerateMethodBody(
                    moduleBeingBuilt,
                    synthesizedEntryPoint,
                    methodOrdinal,
                    loweredBody,
                    ImmutableArray<LambdaDebugInfo>.Empty,
                    ImmutableArray<ClosureDebugInfo>.Empty,
                    stateMachineTypeOpt: null,
                    variableSlotAllocatorOpt: null,
                    diagnostics: diagnostics,
                    debugDocumentProvider: null,
                    importChainOpt: null,
                    emittingPdb: false,
                    emitTestCoverageData: false,
                    dynamicAnalysisSpans: ImmutableArray<SourceSpan>.Empty,
                    entryPointOpt: null);
                moduleBeingBuilt.SetMethodBody(synthesizedEntryPoint, emittedBody);
            }

            return entryPoint;
        }

        private void WaitForWorkers()
        {
            var tasks = _compilerTasks;
            if (tasks == null)
            {
                return;
            }

            Task curTask;
            while (tasks.TryPop(out curTask))
            {
                curTask.GetAwaiter().GetResult();
            }
        }

        private static void WarnUnusedFields(CSharpCompilation compilation, DiagnosticBag diagnostics, CancellationToken cancellationToken)
        {
            SourceAssemblySymbol assembly = (SourceAssemblySymbol)compilation.Assembly;
            diagnostics.AddRange(assembly.GetUnusedFieldWarnings(cancellationToken));
        }

        public override object VisitNamespace(NamespaceSymbol symbol, TypeCompilationState arg)
        {
            if (!PassesFilter(_filterOpt, symbol))
            {
                return null;
            }

            arg = null; // do not use compilation state of outer type.
            _cancellationToken.ThrowIfCancellationRequested();

            if (_compilation.Options.ConcurrentBuild)
            {
                Task worker = CompileNamespaceAsAsync(symbol);
                _compilerTasks.Push(worker);
            }
            else
            {
                CompileNamespace(symbol);
            }

            return null;
        }

        private Task CompileNamespaceAsAsync(NamespaceSymbol symbol)
        {
            return Task.Run(UICultureUtilities.WithCurrentUICulture(() =>
                {
                    try
                    {
                        CompileNamespace(symbol);
                    }
                    catch (Exception e) when (FatalError.ReportUnlessCanceled(e))
                    {
                        throw ExceptionUtilities.Unreachable;
                    }
                }), _cancellationToken);
        }

        private void CompileNamespace(NamespaceSymbol symbol)
        {
            foreach (var s in symbol.GetMembersUnordered())
            {
                s.Accept(this, null);
            }
        }

        public override object VisitNamedType(NamedTypeSymbol symbol, TypeCompilationState arg)
        {
            if (!PassesFilter(_filterOpt, symbol))
            {
                return null;
            }

            arg = null; // do not use compilation state of outer type.
            _cancellationToken.ThrowIfCancellationRequested();

            if (_compilation.Options.ConcurrentBuild)
            {
                Task worker = CompileNamedTypeAsync(symbol);
                _compilerTasks.Push(worker);
            }
            else
            {
                CompileNamedType(symbol);
            }

            return null;
        }

        private Task CompileNamedTypeAsync(NamedTypeSymbol symbol)
        {
            return Task.Run(UICultureUtilities.WithCurrentUICulture(() =>
                {
                    try
                    {
                        CompileNamedType(symbol);
                    }
                    catch (Exception e) when (FatalError.ReportUnlessCanceled(e))
                    {
                        throw ExceptionUtilities.Unreachable;
                    }
                }), _cancellationToken);
        }

        private void CompileNamedType(NamedTypeSymbol containingType)
        {
            var compilationState = new TypeCompilationState(containingType, _compilation, _moduleBeingBuiltOpt);

            _cancellationToken.ThrowIfCancellationRequested();

            // Find the constructor of a script class.
            SynthesizedInstanceConstructor scriptCtor = null;
            SynthesizedInteractiveInitializerMethod scriptInitializer = null;
            SynthesizedEntryPointSymbol scriptEntryPoint = null;
            int scriptCtorOrdinal = -1;
            if (containingType.IsScriptClass)
            {
                // The field initializers of a script class could be arbitrary statements,
                // including blocks.  Field initializers containing blocks need to
                // use a MethodBodySemanticModel to build up the appropriate tree of binders, and
                // MethodBodySemanticModel requires an "owning" method.  That's why we're digging out
                // the constructor - it will own the field initializers.
                scriptCtor = containingType.GetScriptConstructor();
                scriptInitializer = containingType.GetScriptInitializer();
                scriptEntryPoint = containingType.GetScriptEntryPoint();
                Debug.Assert((object)scriptCtor != null);
                Debug.Assert((object)scriptInitializer != null);
            }

            var synthesizedSubmissionFields = containingType.IsSubmissionClass ? new SynthesizedSubmissionFields(_compilation, containingType) : null;
            var processedStaticInitializers = new Binder.ProcessedFieldInitializers();
            var processedInstanceInitializers = new Binder.ProcessedFieldInitializers();

            var sourceTypeSymbol = containingType as SourceMemberContainerTypeSymbol;

            if ((object)sourceTypeSymbol != null)
            {
                _cancellationToken.ThrowIfCancellationRequested();
                Binder.BindFieldInitializers(_compilation, scriptInitializer, sourceTypeSymbol.StaticInitializers, _diagnostics, ref processedStaticInitializers);

                _cancellationToken.ThrowIfCancellationRequested();
                Binder.BindFieldInitializers(_compilation, scriptInitializer, sourceTypeSymbol.InstanceInitializers, _diagnostics, ref processedInstanceInitializers);

                if (compilationState.Emitting)
                {
                    CompileSynthesizedExplicitImplementations(sourceTypeSymbol, compilationState);
                }
            }

            // Indicates if a static constructor is in the member,
            // so we can decide to synthesize a static constructor.
            bool hasStaticConstructor = false;

            var members = containingType.GetMembers();
            for (int memberOrdinal = 0; memberOrdinal < members.Length; memberOrdinal++)
            {
                var member = members[memberOrdinal];

                //When a filter is supplied, limit the compilation of members passing the filter.
                if (!PassesFilter(_filterOpt, member))
                {
                    continue;
                }

                switch (member.Kind)
                {
                    case SymbolKind.NamedType:
                        member.Accept(this, compilationState);
                        break;

                    case SymbolKind.Method:
                        {
                            MethodSymbol method = (MethodSymbol)member;
                            if (method.IsScriptConstructor)
                            {
                                Debug.Assert(scriptCtorOrdinal == -1);
                                Debug.Assert((object)scriptCtor == method);
                                scriptCtorOrdinal = memberOrdinal;
                                continue;
                            }

                            if ((object)method == scriptEntryPoint)
                            {
                                continue;
                            }

                            if (IsFieldLikeEventAccessor(method))
                            {
                                continue;
                            }

                            if (method.IsPartialDefinition())
                            {
                                method = method.PartialImplementationPart;
                                if ((object)method == null)
                                {
                                    continue;
                                }
                            }

                            Binder.ProcessedFieldInitializers processedInitializers =
                                (method.MethodKind == MethodKind.Constructor || method.IsScriptInitializer) ? processedInstanceInitializers :
                                method.MethodKind == MethodKind.StaticConstructor ? processedStaticInitializers :
                                default(Binder.ProcessedFieldInitializers);

                            CompileMethod(method, memberOrdinal, ref processedInitializers, synthesizedSubmissionFields, compilationState);

                            // Set a flag to indicate that a static constructor is created.
                            if (method.MethodKind == MethodKind.StaticConstructor)
                            {
                                hasStaticConstructor = true;
                            }
                            break;
                        }

                    case SymbolKind.Property:
                        {
                            var sourceProperty = member as SourcePropertySymbolBase;
                            if ((object)sourceProperty != null && sourceProperty.IsSealed && compilationState.Emitting)
                            {
                                CompileSynthesizedSealedAccessors(sourceProperty, compilationState);
                            }
                            break;
                        }

                    case SymbolKind.Event:
                        {
                            SourceEventSymbol eventSymbol = member as SourceEventSymbol;
                            if ((object)eventSymbol != null && eventSymbol.HasAssociatedField && !eventSymbol.IsAbstract && compilationState.Emitting)
                            {
                                CompileFieldLikeEventAccessor(eventSymbol, isAddMethod: true);
                                CompileFieldLikeEventAccessor(eventSymbol, isAddMethod: false);
                            }
                            break;
                        }

                    case SymbolKind.Field:
                        {
                            var field = (FieldSymbol)member;
                            var fieldSymbol = (field.TupleUnderlyingField ?? field) as SourceMemberFieldSymbol;
                            if ((object)fieldSymbol != null)
                            {
                                if (fieldSymbol.IsConst)
                                {
                                    // We check specifically for constant fields with bad values because they never result
                                    // in bound nodes being inserted into method bodies (in which case, they would be covered
                                    // by the method-level check).
                                    ConstantValue constantValue = fieldSymbol.GetConstantValue(ConstantFieldsInProgress.Empty, earlyDecodingWellKnownAttributes: false);
                                    SetGlobalErrorIfTrue(constantValue == null || constantValue.IsBad);
                                }

                                if (fieldSymbol.IsFixedSizeBuffer && compilationState.Emitting)
                                {
                                    // force the generation of implementation types for fixed-size buffers
                                    TypeSymbol discarded = fieldSymbol.FixedImplementationType(compilationState.ModuleBuilderOpt);
                                }
                            }
                            break;
                        }
                }
            }

            Debug.Assert(containingType.IsScriptClass == (scriptCtorOrdinal >= 0));

            // process additional anonymous type members
            if (AnonymousTypeManager.IsAnonymousTypeTemplate(containingType))
            {
                var processedInitializers = default(Binder.ProcessedFieldInitializers);
                foreach (var method in AnonymousTypeManager.GetAnonymousTypeHiddenMethods(containingType))
                {
                    CompileMethod(method, -1, ref processedInitializers, synthesizedSubmissionFields, compilationState);
                }
            }

            // In the case there are field initializers but we haven't created an implicit static constructor (.cctor) for it,
            // (since we may not add .cctor implicitly created for decimals into the symbol table)
            // it is necessary for the compiler to generate the static constructor here if we are emitting.
            if (_moduleBeingBuiltOpt != null && !hasStaticConstructor && !processedStaticInitializers.BoundInitializers.IsDefaultOrEmpty)
            {
                Debug.Assert(processedStaticInitializers.BoundInitializers.All((init) =>
                    (init.Kind == BoundKind.FieldEqualsValue) && !((BoundFieldEqualsValue)init).Field.IsMetadataConstant));

                MethodSymbol method = new SynthesizedStaticConstructor(sourceTypeSymbol);
                if (PassesFilter(_filterOpt, method))
                {
                    CompileMethod(method, -1, ref processedStaticInitializers, synthesizedSubmissionFields, compilationState);

                    // If this method has been successfully built, we emit it.
                    if (_moduleBeingBuiltOpt.GetMethodBody(method) != null)
                    {
                        _moduleBeingBuiltOpt.AddSynthesizedDefinition(sourceTypeSymbol, method);
                    }
                }
            }

            // If there is no explicit or implicit .cctor and no static initializers, then report
            // warnings for any static non-nullable fields. (If there is no .cctor, there
            // shouldn't be any initializers but for robustness, we check both.)
            if (!hasStaticConstructor &&
                processedStaticInitializers.BoundInitializers.IsDefaultOrEmpty &&
                _compilation.LanguageVersion >= MessageID.IDS_FeatureNullableReferenceTypes.RequiredVersion())
            {
                switch (containingType.TypeKind)
                {
                    case TypeKind.Class:
                    case TypeKind.Struct:
                        UnassignedFieldsWalker.ReportUninitializedNonNullableReferenceTypeFields(
                            walkerOpt: null,
                            thisSlot: -1,
                            isStatic: true,
                            members,
                            getIsAssigned: (walker, slot, member) => false,
                            getSymbolForLocation: (walker, member) => member,
                            _diagnostics);
                        break;
                }
            }

            // compile submission constructor last so that synthesized submission fields are collected from all script methods:
            if (scriptCtor != null && compilationState.Emitting)
            {
                Debug.Assert(scriptCtorOrdinal >= 0);
                var processedInitializers = new Binder.ProcessedFieldInitializers() { BoundInitializers = ImmutableArray<BoundInitializer>.Empty };
                CompileMethod(scriptCtor, scriptCtorOrdinal, ref processedInitializers, synthesizedSubmissionFields, compilationState);
                if (synthesizedSubmissionFields != null)
                {
                    synthesizedSubmissionFields.AddToType(containingType, compilationState.ModuleBuilderOpt);
                }
            }

            // Emit synthesized methods produced during lowering if any
            if (_moduleBeingBuiltOpt != null)
            {
                CompileSynthesizedMethods(compilationState);
            }

            compilationState.Free();
        }

        private void CompileSynthesizedMethods(PrivateImplementationDetails privateImplClass, DiagnosticBag diagnostics)
        {
            Debug.Assert(_moduleBeingBuiltOpt != null);

            var compilationState = new TypeCompilationState(null, _compilation, _moduleBeingBuiltOpt);
            foreach (MethodSymbol method in privateImplClass.GetMethods(new EmitContext(_moduleBeingBuiltOpt, null, diagnostics, metadataOnly: false, includePrivateMembers: true)))
            {
                Debug.Assert(method.SynthesizesLoweredBoundBody);
                method.GenerateMethodBody(compilationState, diagnostics);
            }

            CompileSynthesizedMethods(compilationState);
            compilationState.Free();
        }

        private void CompileSynthesizedMethods(ImmutableArray<NamedTypeSymbol> additionalTypes, DiagnosticBag diagnostics)
        {
            foreach (var additionalType in additionalTypes)
            {
                var compilationState = new TypeCompilationState(additionalType, _compilation, _moduleBeingBuiltOpt);
                foreach (var method in additionalType.GetMethodsToEmit())
                {
                    method.GenerateMethodBody(compilationState, diagnostics);
                }

                if (!diagnostics.HasAnyErrors())
                {
                    CompileSynthesizedMethods(compilationState);
                }

                compilationState.Free();
            }
        }

        private void CompileSynthesizedMethods(TypeCompilationState compilationState)
        {
            Debug.Assert(_moduleBeingBuiltOpt != null);
            Debug.Assert(compilationState.ModuleBuilderOpt == _moduleBeingBuiltOpt);

            var synthesizedMethods = compilationState.SynthesizedMethods;
            if (synthesizedMethods == null)
            {
                return;
            }

            var oldImportChain = compilationState.CurrentImportChain;
            try
            {
                foreach (var methodWithBody in synthesizedMethods)
                {
                    var importChain = methodWithBody.ImportChain;
                    compilationState.CurrentImportChain = importChain;

                    // We make sure that an asynchronous mutation to the diagnostic bag does not
                    // confuse the method body generator by making a fresh bag and then loading
                    // any diagnostics emitted into it back into the main diagnostic bag.
                    var diagnosticsThisMethod = DiagnosticBag.GetInstance();

                    var method = methodWithBody.Method;
                    var lambda = method as SynthesizedClosureMethod;
                    var variableSlotAllocatorOpt = ((object)lambda != null) ?
                        _moduleBeingBuiltOpt.TryCreateVariableSlotAllocator(lambda, lambda.TopLevelMethod, diagnosticsThisMethod) :
                        _moduleBeingBuiltOpt.TryCreateVariableSlotAllocator(method, method, diagnosticsThisMethod);

                    // Synthesized methods have no ordinal stored in custom debug information (only user-defined methods have ordinals).
                    // In case of async lambdas, which synthesize a state machine type during the following rewrite, the containing method has already been uniquely named,
                    // so there is no need to produce a unique method ordinal for the corresponding state machine type, whose name includes the (unique) containing method name.
                    const int methodOrdinal = -1;
                    MethodBody emittedBody = null;

                    try
                    {
                        // Local functions can be iterators as well as be async (lambdas can only be async), so we need to lower both iterators and async
                        IteratorStateMachine iteratorStateMachine;
                        BoundStatement loweredBody = IteratorRewriter.Rewrite(methodWithBody.Body, method, methodOrdinal, variableSlotAllocatorOpt, compilationState, diagnosticsThisMethod, out iteratorStateMachine);
                        StateMachineTypeSymbol stateMachine = iteratorStateMachine;

                        if (!loweredBody.HasErrors)
                        {
                            AsyncStateMachine asyncStateMachine;
                            loweredBody = AsyncRewriter.Rewrite(loweredBody, method, methodOrdinal, variableSlotAllocatorOpt, compilationState, diagnosticsThisMethod, out asyncStateMachine);

                            Debug.Assert((object)iteratorStateMachine == null || (object)asyncStateMachine == null);
                            stateMachine = stateMachine ?? asyncStateMachine;
                        }

                        if (!diagnosticsThisMethod.HasAnyErrors() && !_globalHasErrors)
                        {
                            emittedBody = GenerateMethodBody(
                                _moduleBeingBuiltOpt,
                                method,
                                methodOrdinal,
                                loweredBody,
                                ImmutableArray<LambdaDebugInfo>.Empty,
                                ImmutableArray<ClosureDebugInfo>.Empty,
                                stateMachine,
                                variableSlotAllocatorOpt,
                                diagnosticsThisMethod,
                                _debugDocumentProvider,
                                method.GenerateDebugInfo ? importChain : null,
                                emittingPdb: _emittingPdb,
                                emitTestCoverageData: _emitTestCoverageData,
                                dynamicAnalysisSpans: ImmutableArray<SourceSpan>.Empty,
                                _entryPointOpt);
                        }
                    }
                    catch (BoundTreeVisitor.CancelledByStackGuardException ex)
                    {
                        ex.AddAnError(_diagnostics);
                    }

                    _diagnostics.AddRange(diagnosticsThisMethod);
                    diagnosticsThisMethod.Free();

                    // error while generating IL
                    if (emittedBody == null)
                    {
                        break;
                    }

                    _moduleBeingBuiltOpt.SetMethodBody(method, emittedBody);
                }
            }
            finally
            {
                compilationState.CurrentImportChain = oldImportChain;
            }
        }

        private static bool IsFieldLikeEventAccessor(MethodSymbol method)
        {
            Symbol associatedPropertyOrEvent = method.AssociatedSymbol;
            return (object)associatedPropertyOrEvent != null &&
                associatedPropertyOrEvent.Kind == SymbolKind.Event &&
                ((EventSymbol)associatedPropertyOrEvent).HasAssociatedField;
        }

        /// <summary>
        /// In some circumstances (e.g. implicit implementation of an interface method by a non-virtual method in a
        /// base type from another assembly) it is necessary for the compiler to generate explicit implementations for
        /// some interface methods.  They don't go in the symbol table, but if we are emitting, then we should
        /// generate code for them.
        /// </summary>
        private void CompileSynthesizedExplicitImplementations(SourceMemberContainerTypeSymbol sourceTypeSymbol, TypeCompilationState compilationState)
        {
            // we are not generating any observable diagnostics here so it is ok to short-circuit on global errors.
            if (!_globalHasErrors)
            {
                foreach (var synthesizedExplicitImpl in sourceTypeSymbol.GetSynthesizedExplicitImplementations(_cancellationToken))
                {
                    Debug.Assert(synthesizedExplicitImpl.SynthesizesLoweredBoundBody);
                    var discardedDiagnostics = DiagnosticBag.GetInstance();
                    synthesizedExplicitImpl.GenerateMethodBody(compilationState, discardedDiagnostics);
                    Debug.Assert(!discardedDiagnostics.HasAnyErrors());
                    discardedDiagnostics.Free();
                    _moduleBeingBuiltOpt.AddSynthesizedDefinition(sourceTypeSymbol, synthesizedExplicitImpl);
                }
            }
        }

        private void CompileSynthesizedSealedAccessors(SourcePropertySymbolBase sourceProperty, TypeCompilationState compilationState)
        {
            SynthesizedSealedPropertyAccessor synthesizedAccessor = sourceProperty.SynthesizedSealedAccessorOpt;

            // we are not generating any observable diagnostics here so it is ok to short-circuit on global errors.
            if ((object)synthesizedAccessor != null && !_globalHasErrors)
            {
                Debug.Assert(synthesizedAccessor.SynthesizesLoweredBoundBody);
                var discardedDiagnostics = DiagnosticBag.GetInstance();
                synthesizedAccessor.GenerateMethodBody(compilationState, discardedDiagnostics);
                Debug.Assert(!discardedDiagnostics.HasAnyErrors());
                discardedDiagnostics.Free();

                _moduleBeingBuiltOpt.AddSynthesizedDefinition(sourceProperty.ContainingType, synthesizedAccessor);
            }
        }

        private void CompileFieldLikeEventAccessor(SourceEventSymbol eventSymbol, bool isAddMethod)
        {
            MethodSymbol accessor = isAddMethod ? eventSymbol.AddMethod : eventSymbol.RemoveMethod;

            var diagnosticsThisMethod = DiagnosticBag.GetInstance();
            try
            {
                BoundBlock boundBody = MethodBodySynthesizer.ConstructFieldLikeEventAccessorBody(eventSymbol, isAddMethod, _compilation, diagnosticsThisMethod);
                var hasErrors = diagnosticsThisMethod.HasAnyErrors();
                SetGlobalErrorIfTrue(hasErrors);

                // we cannot rely on GlobalHasErrors since that can be changed concurrently by other methods compiling
                // we however do not want to continue with generating method body if we have errors in this particular method - generating may crash
                // or if had declaration errors - we will fail anyways, but if some types are bad enough, generating may produce duplicate errors about that.
                if (!hasErrors && !_hasDeclarationErrors)
                {
                    const int accessorOrdinal = -1;

                    MethodBody emittedBody = GenerateMethodBody(
                        _moduleBeingBuiltOpt,
                        accessor,
                        accessorOrdinal,
                        boundBody,
                        ImmutableArray<LambdaDebugInfo>.Empty,
                        ImmutableArray<ClosureDebugInfo>.Empty,
                        stateMachineTypeOpt: null,
                        variableSlotAllocatorOpt: null,
                        diagnostics: diagnosticsThisMethod,
                        debugDocumentProvider: _debugDocumentProvider,
                        importChainOpt: null,
                        emittingPdb: false,
                        emitTestCoverageData: _emitTestCoverageData,
                        dynamicAnalysisSpans: ImmutableArray<SourceSpan>.Empty,
                        entryPointOpt: null);

                    _moduleBeingBuiltOpt.SetMethodBody(accessor, emittedBody);
                    // Definition is already in the symbol table, so don't call moduleBeingBuilt.AddCompilerGeneratedDefinition
                }
            }
            finally
            {
                _diagnostics.AddRange(diagnosticsThisMethod);
                diagnosticsThisMethod.Free();
            }
        }

        public override object VisitMethod(MethodSymbol symbol, TypeCompilationState arg)
        {
            throw ExceptionUtilities.Unreachable;
        }

        public override object VisitProperty(PropertySymbol symbol, TypeCompilationState argument)
        {
            throw ExceptionUtilities.Unreachable;
        }

        public override object VisitEvent(EventSymbol symbol, TypeCompilationState argument)
        {
            throw ExceptionUtilities.Unreachable;
        }

        public override object VisitField(FieldSymbol symbol, TypeCompilationState argument)
        {
            throw ExceptionUtilities.Unreachable;
        }

        private void CompileMethod(
            MethodSymbol methodSymbol,
            int methodOrdinal,
            ref Binder.ProcessedFieldInitializers processedInitializers,
            SynthesizedSubmissionFields previousSubmissionFields,
            TypeCompilationState compilationState)
        {
            _cancellationToken.ThrowIfCancellationRequested();
            SourceMemberMethodSymbol sourceMethod = methodSymbol as SourceMemberMethodSymbol;

            if (methodSymbol.IsAbstract || methodSymbol.ContainingType?.IsDelegateType() == true)
            {
                if ((object)sourceMethod != null)
                {
                    bool diagsWritten;
                    sourceMethod.SetDiagnostics(ImmutableArray<Diagnostic>.Empty, out diagsWritten);
                    if (diagsWritten && !methodSymbol.IsImplicitlyDeclared && _compilation.EventQueue != null)
                    {
                        _compilation.SymbolDeclaredEvent(methodSymbol);
                    }
                }

                return;
            }

            // get cached diagnostics if not building and we have 'em
            if (_moduleBeingBuiltOpt == null && (object)sourceMethod != null)
            {
                var cachedDiagnostics = sourceMethod.Diagnostics;

                if (!cachedDiagnostics.IsDefault)
                {
                    _diagnostics.AddRange(cachedDiagnostics);
                    return;
                }
            }

            ImportChain oldImportChain = compilationState.CurrentImportChain;

            // In order to avoid generating code for methods with errors, we create a diagnostic bag just for this method.
            DiagnosticBag diagsForCurrentMethod = DiagnosticBag.GetInstance();

            try
            {
                // if synthesized method returns its body in lowered form
                if (methodSymbol.SynthesizesLoweredBoundBody)
                {
                    if (_moduleBeingBuiltOpt != null)
                    {
                        methodSymbol.GenerateMethodBody(compilationState, diagsForCurrentMethod);
                        _diagnostics.AddRange(diagsForCurrentMethod);
                    }

                    return;
                }

                // no need to emit the default ctor, we are not emitting those
                if (methodSymbol.IsDefaultValueTypeConstructor())
                {
                    return;
                }

                bool includeInitializersInBody = false;
                BoundBlock body;
                bool originalBodyNested = false;

                // initializers that have been analyzed but not yet lowered.
                BoundStatementList analyzedInitializers = null;
                MethodBodySemanticModel.InitialState forSemanticModel = default;
                ImportChain importChain = null;
                var hasTrailingExpression = false;

                if (methodSymbol.IsScriptConstructor)
                {
                    Debug.Assert(methodSymbol.IsImplicitlyDeclared);
                    body = new BoundBlock(methodSymbol.GetNonNullSyntaxNode(), ImmutableArray<LocalSymbol>.Empty, ImmutableArray<BoundStatement>.Empty) { WasCompilerGenerated = true };
                }
                else if (methodSymbol.IsScriptInitializer)
                {
                    Debug.Assert(methodSymbol.IsImplicitlyDeclared);

                    // rewrite top-level statements and script variable declarations to a list of statements and assignments, respectively:
                    var initializerStatements = InitializerRewriter.RewriteScriptInitializer(processedInitializers.BoundInitializers, (SynthesizedInteractiveInitializerMethod)methodSymbol, out hasTrailingExpression);

                    // the lowered script initializers should not be treated as initializers anymore but as a method body:
                    body = BoundBlock.SynthesizedNoLocals(initializerStatements.Syntax, initializerStatements.Statements);

                    var unusedDiagnostics = DiagnosticBag.GetInstance();
                    DefiniteAssignmentPass.Analyze(_compilation, methodSymbol, initializerStatements, unusedDiagnostics, requireOutParamsAssigned: false);
                    DiagnosticsPass.IssueDiagnostics(_compilation, initializerStatements, unusedDiagnostics, methodSymbol);
                    unusedDiagnostics.Free();
                }
                else
                {
                    // Do not emit initializers if we are invoking another constructor of this class.
                    includeInitializersInBody = !processedInitializers.BoundInitializers.IsDefaultOrEmpty &&
                                                !HasThisConstructorInitializer(methodSymbol) &&
                                                !(methodSymbol is SynthesizedRecordCopyCtor) &&
                                                !Binder.IsUserDefinedRecordCopyConstructor(methodSymbol); // A record copy constructor is special, regular initializers are not supposed to be executed by it.

                    body = BindMethodBody(methodSymbol, compilationState, diagsForCurrentMethod, out importChain, out originalBodyNested, out forSemanticModel);
                    if (diagsForCurrentMethod.HasAnyErrors() && body != null)
                    {
                        body = (BoundBlock)body.WithHasErrors();
                    }

                    if (body != null && methodSymbol.IsConstructor())
                    {
                        UnassignedFieldsWalker.Analyze(_compilation, methodSymbol, body, diagsForCurrentMethod);
                    }

                    // lower initializers just once. the lowered tree will be reused when emitting all constructors
                    // with field initializers. Once lowered, these initializers will be stashed in processedInitializers.LoweredInitializers
                    // (see later in this method). Don't bother lowering _now_ if this particular ctor won't have the initializers
                    // appended to its body.
                    if (includeInitializersInBody && processedInitializers.LoweredInitializers == null)
                    {
                        analyzedInitializers = InitializerRewriter.RewriteConstructor(processedInitializers.BoundInitializers, methodSymbol);
                        processedInitializers.HasErrors = processedInitializers.HasErrors || analyzedInitializers.HasAnyErrors;

                        if (body != null && ((methodSymbol.ContainingType.IsStructType() && !methodSymbol.IsImplicitConstructor) || methodSymbol is SynthesizedRecordConstructor || _emitTestCoverageData))
                        {
                            if (_emitTestCoverageData && methodSymbol.IsImplicitConstructor)
                            {
                                // Flow analysis over the initializers is necessary in order to find assignments to fields.
                                // Bodies of implicit constructors do not get flow analysis later, so the initializers
                                // are analyzed here.
                                DefiniteAssignmentPass.Analyze(_compilation, methodSymbol, analyzedInitializers, diagsForCurrentMethod, requireOutParamsAssigned: false);
                            }

                            // In order to get correct diagnostics, we need to analyze initializers and the body together.
                            body = body.Update(body.Locals, body.LocalFunctions, body.Statements.Insert(0, analyzedInitializers));
                            includeInitializersInBody = false;
                            analyzedInitializers = null;
                        }
                        else
                        {
                            // These analyses check for diagnostics in lambdas.
                            // Control flow analysis and implicit return insertion are unnecessary.
                            DefiniteAssignmentPass.Analyze(_compilation, methodSymbol, analyzedInitializers, diagsForCurrentMethod, requireOutParamsAssigned: false);
                            DiagnosticsPass.IssueDiagnostics(_compilation, analyzedInitializers, diagsForCurrentMethod, methodSymbol);
                        }
                    }
                }

#if DEBUG
                // If the method is a synthesized static or instance constructor, then debugImports will be null and we will use the value
                // from the first field initializer.
                if ((methodSymbol.MethodKind == MethodKind.Constructor || methodSymbol.MethodKind == MethodKind.StaticConstructor) &&
                    methodSymbol.IsImplicitlyDeclared && body == null)
                {
                    // There was no body to bind, so we didn't get anything from BindMethodBody.
                    Debug.Assert(importChain == null);
                }

                // Either there were no field initializers or we grabbed debug imports from the first one.
                Debug.Assert(processedInitializers.BoundInitializers.IsDefaultOrEmpty || processedInitializers.FirstImportChain != null);
#endif

                importChain = importChain ?? processedInitializers.FirstImportChain;

                // Associate these debug imports with all methods generated from this one.
                compilationState.CurrentImportChain = importChain;

                if (body != null)
                {
                    DiagnosticsPass.IssueDiagnostics(_compilation, body, diagsForCurrentMethod, methodSymbol);
                }

                BoundBlock flowAnalyzedBody = null;
                if (body != null)
                {
                    flowAnalyzedBody = FlowAnalysisPass.Rewrite(methodSymbol, body, diagsForCurrentMethod, hasTrailingExpression: hasTrailingExpression, originalBodyNested: originalBodyNested);
                }

                bool hasErrors = _hasDeclarationErrors || diagsForCurrentMethod.HasAnyErrors() || processedInitializers.HasErrors;

                // Record whether or not the bound tree for the lowered method body (including any initializers) contained any
                // errors (note: errors, not diagnostics).
                SetGlobalErrorIfTrue(hasErrors);

                bool diagsWritten = false;
                var actualDiagnostics = diagsForCurrentMethod.ToReadOnly();
                if (sourceMethod != null)
                {
                    actualDiagnostics = sourceMethod.SetDiagnostics(actualDiagnostics, out diagsWritten);
                }

                if (diagsWritten && !methodSymbol.IsImplicitlyDeclared && _compilation.EventQueue != null)
                {
                    Lazy<SemanticModel> lazySemanticModel = null;

                    if (body != null)
                    {
                        lazySemanticModel = new Lazy<SemanticModel>(() =>
                        {
                            var syntax = body.Syntax;
                            var semanticModel = (SyntaxTreeSemanticModel)_compilation.GetSemanticModel(syntax.SyntaxTree);

                            if (forSemanticModel.Syntax is { } semanticModelSyntax)
                            {
                                semanticModel.GetOrAddModel(semanticModelSyntax,
                                                            (rootSyntax) =>
                                                            {
                                                                Debug.Assert(rootSyntax == forSemanticModel.Syntax);
                                                                return MethodBodySemanticModel.Create(semanticModel,
                                                                                                      methodSymbol,
                                                                                                      forSemanticModel);
                                                            });
                            }

                            return semanticModel;
                        });
                    }

                    _compilation.EventQueue.TryEnqueue(new SymbolDeclaredCompilationEvent(_compilation, methodSymbol.GetPublicSymbol(), lazySemanticModel));
                }

                // Don't lower if we're not emitting or if there were errors.
                // Methods that had binding errors are considered too broken to be lowered reliably.
                if (_moduleBeingBuiltOpt == null || hasErrors)
                {
                    _diagnostics.AddRange(actualDiagnostics);
                    return;
                }

                // ############################
                // LOWERING AND EMIT
                // Any errors generated below here are considered Emit diagnostics
                // and will not be reported to callers Compilation.GetDiagnostics()

                ImmutableArray<SourceSpan> dynamicAnalysisSpans = ImmutableArray<SourceSpan>.Empty;
                bool hasBody = flowAnalyzedBody != null;
                VariableSlotAllocator lazyVariableSlotAllocator = null;
                StateMachineTypeSymbol stateMachineTypeOpt = null;
                var lambdaDebugInfoBuilder = ArrayBuilder<LambdaDebugInfo>.GetInstance();
                var closureDebugInfoBuilder = ArrayBuilder<ClosureDebugInfo>.GetInstance();
                BoundStatement loweredBodyOpt = null;

                try
                {
                    if (hasBody)
                    {
                        loweredBodyOpt = LowerBodyOrInitializer(
                            methodSymbol,
                            methodOrdinal,
                            flowAnalyzedBody,
                            previousSubmissionFields,
                            compilationState,
                            _emitTestCoverageData,
                            _debugDocumentProvider,
                            ref dynamicAnalysisSpans,
                            diagsForCurrentMethod,
                            ref lazyVariableSlotAllocator,
                            lambdaDebugInfoBuilder,
                            closureDebugInfoBuilder,
                            out stateMachineTypeOpt);

                        Debug.Assert(loweredBodyOpt != null);
                    }
                    else
                    {
                        loweredBodyOpt = null;
                    }

                    hasErrors = hasErrors || (hasBody && loweredBodyOpt.HasErrors) || diagsForCurrentMethod.HasAnyErrors();
                    SetGlobalErrorIfTrue(hasErrors);
                    CSharpSyntaxNode syntax = methodSymbol.GetNonNullSyntaxNode();
                    // don't emit if the resulting method would contain initializers with errors
                    if (!hasErrors && (hasBody || includeInitializersInBody))
                    {
                        Debug.Assert(!(methodSymbol.IsImplicitInstanceConstructor && methodSymbol.ParameterCount == 0) ||
                                     !methodSymbol.ContainingType.IsStructType());

                        // Fields must be initialized before constructor initializer (which is the first statement of the analyzed body, if specified),
                        // so that the initialization occurs before any method overridden by the declaring class can be invoked from the base constructor
                        // and access the fields.

                        ImmutableArray<BoundStatement> boundStatements;

                        if (methodSymbol.IsScriptConstructor)
                        {
                            boundStatements = MethodBodySynthesizer.ConstructScriptConstructorBody(loweredBodyOpt, methodSymbol, previousSubmissionFields, _compilation);
                        }
                        else
                        {
                            boundStatements = ImmutableArray<BoundStatement>.Empty;

                            if (analyzedInitializers != null)
                            {
                                // For dynamic analysis, field initializers are instrumented as part of constructors,
                                // and so are never instrumented here.
                                Debug.Assert(!_emitTestCoverageData);
                                StateMachineTypeSymbol initializerStateMachineTypeOpt;

                                BoundStatement lowered = LowerBodyOrInitializer(
                                    methodSymbol,
                                    methodOrdinal,
                                    analyzedInitializers,
                                    previousSubmissionFields,
                                    compilationState,
                                    _emitTestCoverageData,
                                    _debugDocumentProvider,
                                    ref dynamicAnalysisSpans,
                                    diagsForCurrentMethod,
                                    ref lazyVariableSlotAllocator,
                                    lambdaDebugInfoBuilder,
                                    closureDebugInfoBuilder,
                                    out initializerStateMachineTypeOpt);

                                processedInitializers.LoweredInitializers = lowered;

                                // initializers can't produce state machines
                                Debug.Assert((object)initializerStateMachineTypeOpt == null);
                                Debug.Assert(!hasErrors);
                                hasErrors = lowered.HasAnyErrors || diagsForCurrentMethod.HasAnyErrors();
                                SetGlobalErrorIfTrue(hasErrors);
                                if (hasErrors)
                                {
                                    _diagnostics.AddRange(diagsForCurrentMethod);
                                    return;
                                }

                                // Only do the cast if we haven't returned with some error diagnostics.
                                // Otherwise, `lowered` might have been a BoundBadStatement.
                                processedInitializers.LoweredInitializers = (BoundStatementList)lowered;
                            }

                            // initializers for global code have already been included in the body
                            if (includeInitializersInBody)
                            {
                                if (processedInitializers.LoweredInitializers.Kind == BoundKind.StatementList)
                                {
                                    BoundStatementList lowered = (BoundStatementList)processedInitializers.LoweredInitializers;
                                    boundStatements = boundStatements.Concat(lowered.Statements);
                                }
                                else
                                {
                                    boundStatements = boundStatements.Add(processedInitializers.LoweredInitializers);
                                }
                            }

                            if (hasBody)
                            {
                                boundStatements = boundStatements.Concat(ImmutableArray.Create(loweredBodyOpt));
                            }

<<<<<<< HEAD
                            var factory = new SyntheticBoundNodeFactory(methodSymbol, syntax, compilationState, diagsForCurrentMethod);

                            // Iterators handled in IteratorRewriter.cs
                            if (!methodSymbol.IsIterator)
                            {
                                var boundStatementsWithNullCheck = LocalRewriter.ConstructNullCheckedStatementList(methodSymbol.Parameters, boundStatements, factory);

                                if (!boundStatementsWithNullCheck.IsDefault)
                                {
                                    boundStatements = boundStatementsWithNullCheck;
                                    hasErrors = boundStatementsWithNullCheck.HasErrors() || diagsForCurrentMethod.HasAnyErrors();
                                    SetGlobalErrorIfTrue(hasErrors);
                                    if (hasErrors)
                                    {
                                        _diagnostics.AddRange(diagsForCurrentMethod);
                                        return;
                                    }
                                }
                            }
                        }
=======
                        if (!(methodSymbol is SynthesizedStaticConstructor cctor) || cctor.ShouldEmit(processedInitializers.BoundInitializers))
                        {
                            CSharpSyntaxNode syntax = methodSymbol.GetNonNullSyntaxNode();
>>>>>>> 88bd81b7

                            var boundBody = BoundStatementList.Synthesized(syntax, boundStatements);

                            var emittedBody = GenerateMethodBody(
                                _moduleBeingBuiltOpt,
                                methodSymbol,
                                methodOrdinal,
                                boundBody,
                                lambdaDebugInfoBuilder.ToImmutable(),
                                closureDebugInfoBuilder.ToImmutable(),
                                stateMachineTypeOpt,
                                lazyVariableSlotAllocator,
                                diagsForCurrentMethod,
                                _debugDocumentProvider,
                                importChain,
                                _emittingPdb,
                                _emitTestCoverageData,
                                dynamicAnalysisSpans,
                                entryPointOpt: null);

                            _moduleBeingBuiltOpt.SetMethodBody(methodSymbol.PartialDefinitionPart ?? methodSymbol, emittedBody);
                        }
                    }

                    _diagnostics.AddRange(diagsForCurrentMethod);
                }
                finally
                {
                    lambdaDebugInfoBuilder.Free();
                    closureDebugInfoBuilder.Free();
                }
            }
            finally
            {
                diagsForCurrentMethod.Free();
                compilationState.CurrentImportChain = oldImportChain;
            }
        }

        // internal for testing
        internal static BoundStatement LowerBodyOrInitializer(
            MethodSymbol method,
            int methodOrdinal,
            BoundStatement body,
            SynthesizedSubmissionFields previousSubmissionFields,
            TypeCompilationState compilationState,
            bool instrumentForDynamicAnalysis,
            DebugDocumentProvider debugDocumentProvider,
            ref ImmutableArray<SourceSpan> dynamicAnalysisSpans,
            DiagnosticBag diagnostics,
            ref VariableSlotAllocator lazyVariableSlotAllocator,
            ArrayBuilder<LambdaDebugInfo> lambdaDebugInfoBuilder,
            ArrayBuilder<ClosureDebugInfo> closureDebugInfoBuilder,
            out StateMachineTypeSymbol stateMachineTypeOpt)
        {
            Debug.Assert(compilationState.ModuleBuilderOpt != null);
            stateMachineTypeOpt = null;

            if (body.HasErrors)
            {
                return body;
            }

            try
            {
                var loweredBody = LocalRewriter.Rewrite(
                    method.DeclaringCompilation,
                    method,
                    methodOrdinal,
                    method.ContainingType,
                    body,
                    compilationState,
                    previousSubmissionFields: previousSubmissionFields,
                    allowOmissionOfConditionalCalls: true,
                    instrumentForDynamicAnalysis: instrumentForDynamicAnalysis,
                    debugDocumentProvider: debugDocumentProvider,
                    dynamicAnalysisSpans: ref dynamicAnalysisSpans,
                    diagnostics: diagnostics,
                    sawLambdas: out bool sawLambdas,
                    sawLocalFunctions: out bool sawLocalFunctions,
                    sawAwaitInExceptionHandler: out bool sawAwaitInExceptionHandler);

                if (loweredBody.HasErrors)
                {
                    return loweredBody;
                }

                if (sawAwaitInExceptionHandler)
                {
                    // If we have awaits in handlers, we need to
                    // replace handlers with synthetic ones which can be consumed by async rewriter.
                    // The reason why this rewrite happens before the lambda rewrite
                    // is that we may need access to exception locals and it would be fairly hard to do
                    // if these locals are captured into closures (possibly nested ones).
                    loweredBody = AsyncExceptionHandlerRewriter.Rewrite(
                        method,
                        method.ContainingType,
                        loweredBody,
                        compilationState,
                        diagnostics);
                }

                if (loweredBody.HasErrors)
                {
                    return loweredBody;
                }

                if (lazyVariableSlotAllocator == null)
                {
                    lazyVariableSlotAllocator = compilationState.ModuleBuilderOpt.TryCreateVariableSlotAllocator(method, method, diagnostics);
                }

                BoundStatement bodyWithoutLambdas = loweredBody;
                if (sawLambdas || sawLocalFunctions)
                {
                    bodyWithoutLambdas = ClosureConversion.Rewrite(
                        loweredBody,
                        method.ContainingType,
                        method.ThisParameter,
                        method,
                        methodOrdinal,
                        null,
                        lambdaDebugInfoBuilder,
                        closureDebugInfoBuilder,
                        lazyVariableSlotAllocator,
                        compilationState,
                        diagnostics,
                        assignLocals: null);
                }

                if (bodyWithoutLambdas.HasErrors)
                {
                    return bodyWithoutLambdas;
                }

                BoundStatement bodyWithoutIterators = IteratorRewriter.Rewrite(bodyWithoutLambdas, method, methodOrdinal, lazyVariableSlotAllocator, compilationState, diagnostics,
                    out IteratorStateMachine iteratorStateMachine);

                if (bodyWithoutIterators.HasErrors)
                {
                    return bodyWithoutIterators;
                }

                BoundStatement bodyWithoutAsync = AsyncRewriter.Rewrite(bodyWithoutIterators, method, methodOrdinal, lazyVariableSlotAllocator, compilationState, diagnostics,
                    out AsyncStateMachine asyncStateMachine);

                Debug.Assert((object)iteratorStateMachine == null || (object)asyncStateMachine == null);
                stateMachineTypeOpt = (StateMachineTypeSymbol)iteratorStateMachine ?? asyncStateMachine;

                return bodyWithoutAsync;
            }
            catch (BoundTreeVisitor.CancelledByStackGuardException ex)
            {
                ex.AddAnError(diagnostics);
                return new BoundBadStatement(body.Syntax, ImmutableArray.Create<BoundNode>(body), hasErrors: true);
            }
        }

        /// <summary>
        /// entryPointOpt is only considered for synthesized methods (to recognize the synthesized MoveNext method for async Main)
        /// </summary>
        private static MethodBody GenerateMethodBody(
            PEModuleBuilder moduleBuilder,
            MethodSymbol method,
            int methodOrdinal,
            BoundStatement block,
            ImmutableArray<LambdaDebugInfo> lambdaDebugInfo,
            ImmutableArray<ClosureDebugInfo> closureDebugInfo,
            StateMachineTypeSymbol stateMachineTypeOpt,
            VariableSlotAllocator variableSlotAllocatorOpt,
            DiagnosticBag diagnostics,
            DebugDocumentProvider debugDocumentProvider,
            ImportChain importChainOpt,
            bool emittingPdb,
            bool emitTestCoverageData,
            ImmutableArray<SourceSpan> dynamicAnalysisSpans,
            SynthesizedEntryPointSymbol.AsyncForwardEntryPoint entryPointOpt)
        {
            // Note: don't call diagnostics.HasAnyErrors() in release; could be expensive if compilation has many warnings.
            Debug.Assert(!diagnostics.HasAnyErrors(), "Running code generator when errors exist might be dangerous; code generator not expecting errors");

            var compilation = moduleBuilder.Compilation;
            var localSlotManager = new LocalSlotManager(variableSlotAllocatorOpt);
            var optimizations = compilation.Options.OptimizationLevel;

            ILBuilder builder = new ILBuilder(moduleBuilder, localSlotManager, optimizations, method.AreLocalsZeroed);
            bool hasStackalloc;
            DiagnosticBag diagnosticsForThisMethod = DiagnosticBag.GetInstance();
            try
            {
                StateMachineMoveNextBodyDebugInfo moveNextBodyDebugInfoOpt = null;

                var codeGen = new CodeGen.CodeGenerator(method, block, builder, moduleBuilder, diagnosticsForThisMethod, optimizations, emittingPdb);

                if (diagnosticsForThisMethod.HasAnyErrors())
                {
                    // we are done here. Since there were errors we should not emit anything.
                    return null;
                }

                bool isAsyncStateMachine;
                MethodSymbol kickoffMethod;

                if (method is SynthesizedStateMachineMethod stateMachineMethod &&
                    method.Name == WellKnownMemberNames.MoveNextMethodName)
                {
                    kickoffMethod = stateMachineMethod.StateMachineType.KickoffMethod;
                    Debug.Assert(kickoffMethod != null);

                    isAsyncStateMachine = kickoffMethod.IsAsync;

                    // Async void method may be partial. Debug info needs to be associated with the emitted definition,
                    // but the kickoff method is the method implementation (the part with body).
                    kickoffMethod = kickoffMethod.PartialDefinitionPart ?? kickoffMethod;
                }
                else
                {
                    kickoffMethod = null;
                    isAsyncStateMachine = false;
                }

                if (isAsyncStateMachine)
                {
                    codeGen.Generate(out int asyncCatchHandlerOffset, out var asyncYieldPoints, out var asyncResumePoints, out hasStackalloc);

                    // The exception handler IL offset is used by the debugger to treat exceptions caught by the marked catch block as "user unhandled".
                    // This is important for async void because async void exceptions generally result in the process being terminated,
                    // but without anything useful on the call stack. Async Task methods on the other hand return exceptions as the result of the Task.
                    // So it is undesirable to consider these exceptions "user unhandled" since there may well be user code that is awaiting the task.
                    // This is a heuristic since it's possible that there is no user code awaiting the task.

                    // We do the same for async Main methods, since it is unlikely that user code will be awaiting the Task:
                    // AsyncForwardEntryPoint <Main> -> kick-off method Main -> MoveNext.

                    bool isAsyncMainMoveNext = entryPointOpt?.UserMain.Equals(kickoffMethod) == true;

                    moveNextBodyDebugInfoOpt = new AsyncMoveNextBodyDebugInfo(
                        kickoffMethod,
                        catchHandlerOffset: (kickoffMethod.ReturnsVoid || isAsyncMainMoveNext) ? asyncCatchHandlerOffset : -1,
                        asyncYieldPoints,
                        asyncResumePoints);
                }
                else
                {
                    codeGen.Generate(out hasStackalloc);

                    if ((object)kickoffMethod != null)
                    {
                        moveNextBodyDebugInfoOpt = new IteratorMoveNextBodyDebugInfo(kickoffMethod);
                    }
                }

                // Compiler-generated MoveNext methods have hoisted local scopes.
                // These are built by call to CodeGen.Generate.
                var stateMachineHoistedLocalScopes = ((object)kickoffMethod != null) ?
                    builder.GetHoistedLocalScopes() : default(ImmutableArray<StateMachineHoistedLocalScope>);

                // Translate the imports even if we are not writing PDBs. The translation has an impact on generated metadata
                // and we don't want to emit different metadata depending on whether or we emit with PDB stream.
                // TODO (https://github.com/dotnet/roslyn/issues/2846): This will need to change for member initializers in partial class.
                var importScopeOpt = importChainOpt?.Translate(moduleBuilder, diagnosticsForThisMethod);

                var localVariables = builder.LocalSlotManager.LocalsInOrder();

                if (localVariables.Length > 0xFFFE)
                {
                    diagnosticsForThisMethod.Add(ErrorCode.ERR_TooManyLocals, method.Locations.First());
                }

                if (diagnosticsForThisMethod.HasAnyErrors())
                {
                    // we are done here. Since there were errors we should not emit anything.
                    return null;
                }

                // We will only save the IL builders when running tests.
                if (moduleBuilder.SaveTestData)
                {
                    moduleBuilder.SetMethodTestData(method, builder.GetSnapshot());
                }

                var stateMachineHoistedLocalSlots = default(ImmutableArray<EncHoistedLocalInfo>);
                var stateMachineAwaiterSlots = default(ImmutableArray<Cci.ITypeReference>);
                if (optimizations == OptimizationLevel.Debug && (object)stateMachineTypeOpt != null)
                {
                    Debug.Assert(method.IsAsync || method.IsIterator);
                    GetStateMachineSlotDebugInfo(moduleBuilder, moduleBuilder.GetSynthesizedFields(stateMachineTypeOpt), variableSlotAllocatorOpt, diagnosticsForThisMethod, out stateMachineHoistedLocalSlots, out stateMachineAwaiterSlots);
                    Debug.Assert(!diagnostics.HasAnyErrors());
                }

                DynamicAnalysisMethodBodyData dynamicAnalysisDataOpt = null;
                if (emitTestCoverageData)
                {
                    Debug.Assert(debugDocumentProvider != null);
                    dynamicAnalysisDataOpt = new DynamicAnalysisMethodBodyData(dynamicAnalysisSpans);
                }

                return new MethodBody(
                    builder.RealizedIL,
                    builder.MaxStack,
                    method.PartialDefinitionPart ?? method,
                    variableSlotAllocatorOpt?.MethodId ?? new DebugId(methodOrdinal, moduleBuilder.CurrentGenerationOrdinal),
                    localVariables,
                    builder.RealizedSequencePoints,
                    debugDocumentProvider,
                    builder.RealizedExceptionHandlers,
                    builder.AreLocalsZeroed,
                    hasStackalloc,
                    builder.GetAllScopes(),
                    builder.HasDynamicLocal,
                    importScopeOpt,
                    lambdaDebugInfo,
                    closureDebugInfo,
                    stateMachineTypeOpt?.Name,
                    stateMachineHoistedLocalScopes,
                    stateMachineHoistedLocalSlots,
                    stateMachineAwaiterSlots,
                    moveNextBodyDebugInfoOpt,
                    dynamicAnalysisDataOpt);
            }
            finally
            {
                // Basic blocks contain poolable builders for IL and sequence points. Free those back
                // to their pools.
                builder.FreeBasicBlocks();

                // Remember diagnostics.
                diagnostics.AddRange(diagnosticsForThisMethod);
                diagnosticsForThisMethod.Free();
            }
        }

        private static void GetStateMachineSlotDebugInfo(
            PEModuleBuilder moduleBuilder,
            IEnumerable<Cci.IFieldDefinition> fieldDefs,
            VariableSlotAllocator variableSlotAllocatorOpt,
            DiagnosticBag diagnostics,
            out ImmutableArray<EncHoistedLocalInfo> hoistedVariableSlots,
            out ImmutableArray<Cci.ITypeReference> awaiterSlots)
        {
            var hoistedVariables = ArrayBuilder<EncHoistedLocalInfo>.GetInstance();
            var awaiters = ArrayBuilder<Cci.ITypeReference>.GetInstance();

            foreach (StateMachineFieldSymbol field in fieldDefs)
            {
                int index = field.SlotIndex;

                if (field.SlotDebugInfo.SynthesizedKind == SynthesizedLocalKind.AwaiterField)
                {
                    Debug.Assert(index >= 0);

                    while (index >= awaiters.Count)
                    {
                        awaiters.Add(null);
                    }

                    awaiters[index] = moduleBuilder.EncTranslateLocalVariableType(field.Type, diagnostics);
                }
                else if (!field.SlotDebugInfo.Id.IsNone)
                {
                    Debug.Assert(index >= 0 && field.SlotDebugInfo.SynthesizedKind.IsLongLived());

                    while (index >= hoistedVariables.Count)
                    {
                        // Empty slots may be present if variables were deleted during EnC.
                        hoistedVariables.Add(new EncHoistedLocalInfo(true));
                    }

                    hoistedVariables[index] = new EncHoistedLocalInfo(field.SlotDebugInfo, moduleBuilder.EncTranslateLocalVariableType(field.Type, diagnostics));
                }
            }

            // Fill in empty slots for variables deleted during EnC that are not followed by an existing variable:
            if (variableSlotAllocatorOpt != null)
            {
                int previousAwaiterCount = variableSlotAllocatorOpt.PreviousAwaiterSlotCount;
                while (awaiters.Count < previousAwaiterCount)
                {
                    awaiters.Add(null);
                }

                int previousAwaiterSlotCount = variableSlotAllocatorOpt.PreviousHoistedLocalSlotCount;
                while (hoistedVariables.Count < previousAwaiterSlotCount)
                {
                    hoistedVariables.Add(new EncHoistedLocalInfo(true));
                }
            }

            hoistedVariableSlots = hoistedVariables.ToImmutableAndFree();
            awaiterSlots = awaiters.ToImmutableAndFree();
        }

        // NOTE: can return null if the method has no body.
        internal static BoundBlock BindMethodBody(MethodSymbol method, TypeCompilationState compilationState, DiagnosticBag diagnostics)
        {
            return BindMethodBody(method, compilationState, diagnostics, out _, out _, out _);
        }

        // NOTE: can return null if the method has no body.
        private static BoundBlock BindMethodBody(MethodSymbol method, TypeCompilationState compilationState, DiagnosticBag diagnostics,
                                                 out ImportChain importChain, out bool originalBodyNested,
                                                 out MethodBodySemanticModel.InitialState forSemanticModel)
        {
            originalBodyNested = false;
            importChain = null;
            forSemanticModel = default;

            BoundBlock body;

            if (method is SourceMemberMethodSymbol sourceMethod)
            {
                CSharpSyntaxNode syntaxNode = sourceMethod.SyntaxNode;

                // Static constructor can't have any this/base call
                if (method.MethodKind == MethodKind.StaticConstructor &&
                    syntaxNode is ConstructorDeclarationSyntax constructorSyntax &&
                    constructorSyntax.Initializer != null)
                {
                    diagnostics.Add(
                        ErrorCode.ERR_StaticConstructorWithExplicitConstructorCall,
                        constructorSyntax.Initializer.ThisOrBaseKeyword.GetLocation(),
                        constructorSyntax.Identifier.ValueText);
                }

                ExecutableCodeBinder bodyBinder = sourceMethod.TryGetBodyBinder();

                if (sourceMethod.IsExtern || sourceMethod.IsDefaultValueTypeConstructor())
                {
                    return null;
                }

                if (bodyBinder != null)
                {
                    importChain = bodyBinder.ImportChain;

                    BoundNode methodBody = bodyBinder.BindMethodBody(syntaxNode, diagnostics);
                    BoundNode methodBodyForSemanticModel = methodBody;
                    NullableWalker.SnapshotManager snapshotManager = null;
                    ImmutableDictionary<Symbol, Symbol> remappedSymbols = null;
                    if (bodyBinder.Compilation.NullableSemanticAnalysisEnabled)
                    {
                        // Currently, we're passing an empty DiagnosticBag here because the flow analysis pass later will
                        // also run the nullable walker, and issue duplicate warnings. We should try to only run the pass
                        // once.
                        // https://github.com/dotnet/roslyn/issues/35041
                        methodBodyForSemanticModel = NullableWalker.AnalyzeAndRewrite(bodyBinder.Compilation, method, methodBody, bodyBinder, new DiagnosticBag(), createSnapshots: true, out snapshotManager, ref remappedSymbols);
                    }
                    forSemanticModel = new MethodBodySemanticModel.InitialState(syntaxNode, methodBodyForSemanticModel, bodyBinder, snapshotManager, remappedSymbols);

                    switch (methodBody.Kind)
                    {
                        case BoundKind.ConstructorMethodBody:
                            var constructor = (BoundConstructorMethodBody)methodBody;
                            body = constructor.BlockBody ?? constructor.ExpressionBody;

                            if (constructor.Initializer != null)
                            {
                                ReportCtorInitializerCycles(method, constructor.Initializer.Expression, compilationState, diagnostics);

                                if (body == null)
                                {
                                    body = new BoundBlock(constructor.Syntax, constructor.Locals, ImmutableArray.Create<BoundStatement>(constructor.Initializer));
                                }
                                else
                                {
                                    body = new BoundBlock(constructor.Syntax, constructor.Locals, ImmutableArray.Create<BoundStatement>(constructor.Initializer, body));
                                    originalBodyNested = true;
                                }

                                return body;
                            }
                            else
                            {
                                Debug.Assert(constructor.Locals.IsEmpty);
                            }
                            break;

                        case BoundKind.NonConstructorMethodBody:
                            var nonConstructor = (BoundNonConstructorMethodBody)methodBody;
                            body = nonConstructor.BlockBody ?? nonConstructor.ExpressionBody;
                            break;

                        case BoundKind.Block:
                            body = (BoundBlock)methodBody;
                            break;
                        default:
                            throw ExceptionUtilities.UnexpectedValue(methodBody.Kind);
                    }
                }
                else
                {
                    var property = sourceMethod.AssociatedSymbol as SourcePropertySymbolBase;
                    if ((object)property != null && property.IsAutoProperty)
                    {
                        return MethodBodySynthesizer.ConstructAutoPropertyAccessorBody(sourceMethod);
                    }

                    return null;
                }
            }
            else if (method is SynthesizedInstanceConstructor ctor)
            {
                // Synthesized instance constructors may partially synthesize
                // their body
                var node = ctor.GetNonNullSyntaxNode();
                var factory = new SyntheticBoundNodeFactory(ctor, node, compilationState, diagnostics);
                var stmts = ArrayBuilder<BoundStatement>.GetInstance();
                ctor.GenerateMethodBodyStatements(factory, stmts, diagnostics);
                body = BoundBlock.SynthesizedNoLocals(node, stmts.ToImmutableAndFree());
            }
            else
            {
                // synthesized methods should return their bound bodies
                body = null;
            }

            if (method.MethodKind == MethodKind.Destructor && body != null)
            {
                return MethodBodySynthesizer.ConstructDestructorBody(method, body);
            }

            var constructorInitializer = BindImplicitConstructorInitializerIfAny(method, compilationState, diagnostics);
            ImmutableArray<BoundStatement> statements;

            if (constructorInitializer == null)
            {
                if (body != null)
                {
                    return body;
                }

                statements = ImmutableArray<BoundStatement>.Empty;
            }
            else if (body == null)
            {
                statements = ImmutableArray.Create(constructorInitializer);
            }
            else
            {
                statements = ImmutableArray.Create(constructorInitializer, body);
                originalBodyNested = true;
            }

            return BoundBlock.SynthesizedNoLocals(method.GetNonNullSyntaxNode(), statements);
        }

        private static BoundStatement BindImplicitConstructorInitializerIfAny(MethodSymbol method, TypeCompilationState compilationState, DiagnosticBag diagnostics)
        {
            Debug.Assert(!method.ContainingType.IsDelegateType());

            // delegates have constructors but not constructor initializers
            if (method.MethodKind == MethodKind.Constructor && !method.IsExtern)
            {
                var compilation = method.DeclaringCompilation;
                var initializerInvocation = BindImplicitConstructorInitializer(method, diagnostics, compilation);

                if (initializerInvocation != null)
                {
                    ReportCtorInitializerCycles(method, initializerInvocation, compilationState, diagnostics);

                    //  Base WasCompilerGenerated state off of whether constructor is implicitly declared, this will ensure proper instrumentation.
                    var constructorInitializer = new BoundExpressionStatement(initializerInvocation.Syntax, initializerInvocation) { WasCompilerGenerated = method.IsImplicitlyDeclared };
                    Debug.Assert(initializerInvocation.HasAnyErrors || constructorInitializer.IsConstructorInitializer(), "Please keep this bound node in sync with BoundNodeExtensions.IsConstructorInitializer.");
                    return constructorInitializer;
                }
            }

            return null;
        }

        private static void ReportCtorInitializerCycles(MethodSymbol method, BoundExpression initializerInvocation, TypeCompilationState compilationState, DiagnosticBag diagnostics)
        {
            var ctorCall = initializerInvocation as BoundCall;
            if (ctorCall != null && !ctorCall.HasAnyErrors && ctorCall.Method != method && TypeSymbol.Equals(ctorCall.Method.ContainingType, method.ContainingType, TypeCompareKind.ConsiderEverything2))
            {
                // Detect and report indirect cycles in the ctor-initializer call graph.
                compilationState.ReportCtorInitializerCycles(method, ctorCall.Method, ctorCall.Syntax, diagnostics);
            }
        }

        /// <summary>
        /// Bind the implicit constructor initializer of a constructor symbol.
        /// </summary>
        /// <param name="constructor">Constructor method.</param>
        /// <param name="diagnostics">Accumulates errors (e.g. access "this" in constructor initializer).</param>
        /// <param name="compilation">Used to retrieve binder.</param>
        /// <returns>A bound expression for the constructor initializer call.</returns>
        internal static BoundExpression BindImplicitConstructorInitializer(
            MethodSymbol constructor, DiagnosticBag diagnostics, CSharpCompilation compilation)
        {
            // Note that the base type can be null if we're compiling System.Object in source.
            NamedTypeSymbol baseType = constructor.ContainingType.BaseTypeNoUseSiteDiagnostics;

            SourceMemberMethodSymbol sourceConstructor = constructor as SourceMemberMethodSymbol;
            Debug.Assert(sourceConstructor?.SyntaxNode is RecordDeclarationSyntax || ((ConstructorDeclarationSyntax)sourceConstructor?.SyntaxNode)?.Initializer == null);

            // The common case is that the type inherits directly from object.
            // Also, we might be trying to generate a constructor for an entirely compiler-generated class such
            // as a closure class; in that case it is vexing to try to find a suitable binder for the non-existing
            // constructor syntax so that we can do unnecessary overload resolution on the non-existing initializer!
            // Simply take the early out: bind directly to the parameterless object ctor rather than attempting
            // overload resolution.
            if ((object)baseType != null)
            {
                if (baseType.SpecialType == SpecialType.System_Object)
                {
                    return GenerateBaseParameterlessConstructorInitializer(constructor, diagnostics);
                }
                else if (baseType.IsErrorType() || baseType.IsStatic)
                {
                    // If the base type is bad and there is no initializer then we can just bail.
                    // We have no expressions we need to analyze to report errors on.
                    return null;
                }
            }

            if (constructor is SynthesizedRecordCopyCtor copyCtor)
            {
                return GenerateBaseCopyConstructorInitializer(copyCtor, diagnostics);
            }

            // Now, in order to do overload resolution, we're going to need a binder. There are
            // two possible situations:
            //
            // class D1 : B { }
            // class D2 : B { D2(int x) { } }
            //
            // In the first case the binder needs to be the binder associated with
            // the *body* of D1 because if the base class ctor is protected, we need
            // to be inside the body of a derived class in order for it to be in the
            // accessibility domain of the protected base class ctor.
            //
            // In the second case the binder could be the binder associated with
            // the body of D2; since the implicit call to base() will have no arguments
            // there is no need to look up "x".
            Binder outerBinder;

            if ((object)sourceConstructor == null)
            {
                // The constructor is implicit. We need to get the binder for the body
                // of the enclosing class.
                CSharpSyntaxNode containerNode = constructor.GetNonNullSyntaxNode();
                BinderFactory binderFactory = compilation.GetBinderFactory(containerNode.SyntaxTree);

                if (containerNode is RecordDeclarationSyntax recordDecl)
                {
                    outerBinder = binderFactory.GetInRecordBodyBinder(recordDecl);
                }
                else
                {
                    SyntaxToken bodyToken = GetImplicitConstructorBodyToken(containerNode);
                    outerBinder = binderFactory.GetBinder(containerNode, bodyToken.Position);
                }
            }
            else
            {
                BinderFactory binderFactory = compilation.GetBinderFactory(sourceConstructor.SyntaxTree);

                switch (sourceConstructor.SyntaxNode)
                {
                    case ConstructorDeclarationSyntax ctorDecl:
                        // We have a ctor in source but no explicit constructor initializer.  We can't just use the binder for the
                        // type containing the ctor because the ctor might be marked unsafe.  Use the binder for the parameter list
                        // as an approximation - the extra symbols won't matter because there are no identifiers to bind.

                        outerBinder = binderFactory.GetBinder(ctorDecl.ParameterList);
                        break;

                    case RecordDeclarationSyntax recordDecl:
                        outerBinder = binderFactory.GetInRecordBodyBinder(recordDecl);
                        break;

                    default:
                        throw ExceptionUtilities.Unreachable;
                }
            }

            // wrap in ConstructorInitializerBinder for appropriate errors
            // Handle scoping for possible pattern variables declared in the initializer
            Binder initializerBinder = outerBinder.WithAdditionalFlagsAndContainingMemberOrLambda(BinderFlags.ConstructorInitializer, constructor);

            return initializerBinder.BindConstructorInitializer(null, constructor, diagnostics);
        }

        private static SyntaxToken GetImplicitConstructorBodyToken(CSharpSyntaxNode containerNode)
        {
            return ((BaseTypeDeclarationSyntax)containerNode).OpenBraceToken;
        }

        internal static BoundCall GenerateBaseParameterlessConstructorInitializer(MethodSymbol constructor, DiagnosticBag diagnostics)
        {
            NamedTypeSymbol baseType = constructor.ContainingType.BaseTypeNoUseSiteDiagnostics;
            MethodSymbol baseConstructor = null;
            LookupResultKind resultKind = LookupResultKind.Viable;
            Location diagnosticsLocation = constructor.Locations.IsEmpty ? NoLocation.Singleton : constructor.Locations[0];

            foreach (MethodSymbol ctor in baseType.InstanceConstructors)
            {
                if (ctor.ParameterCount == 0)
                {
                    baseConstructor = ctor;
                    break;
                }
            }

            // UNDONE: If this happens then something is deeply wrong. Should we give a better error?
            if ((object)baseConstructor == null)
            {
                diagnostics.Add(ErrorCode.ERR_BadCtorArgCount, diagnosticsLocation, baseType, /*desired param count*/ 0);
                return null;
            }

            if (Binder.ReportUseSiteDiagnostics(baseConstructor, diagnostics, diagnosticsLocation))
            {
                return null;
            }

            // UNDONE: If this happens then something is deeply wrong. Should we give a better error?
            bool hasErrors = false;
            HashSet<DiagnosticInfo> useSiteDiagnostics = null;
            if (!AccessCheck.IsSymbolAccessible(baseConstructor, constructor.ContainingType, ref useSiteDiagnostics))
            {
                diagnostics.Add(ErrorCode.ERR_BadAccess, diagnosticsLocation, baseConstructor);
                resultKind = LookupResultKind.Inaccessible;
                hasErrors = true;
            }

            if (!useSiteDiagnostics.IsNullOrEmpty())
            {
                diagnostics.Add(diagnosticsLocation, useSiteDiagnostics);
            }

            CSharpSyntaxNode syntax = constructor.GetNonNullSyntaxNode();

            BoundExpression receiver = new BoundThisReference(syntax, constructor.ContainingType) { WasCompilerGenerated = true };
            return new BoundCall(
                syntax: syntax,
                receiverOpt: receiver,
                method: baseConstructor,
                arguments: ImmutableArray<BoundExpression>.Empty,
                argumentNamesOpt: ImmutableArray<string>.Empty,
                argumentRefKindsOpt: ImmutableArray<RefKind>.Empty,
                isDelegateCall: false,
                expanded: false,
                invokedAsExtensionMethod: false,
                argsToParamsOpt: ImmutableArray<int>.Empty,
                resultKind: resultKind,
                binderOpt: null,
                type: baseConstructor.ReturnType,
                hasErrors: hasErrors)
            { WasCompilerGenerated = true };
        }

        private static BoundCall GenerateBaseCopyConstructorInitializer(SynthesizedRecordCopyCtor constructor, DiagnosticBag diagnostics)
        {
            NamedTypeSymbol containingType = constructor.ContainingType;
            NamedTypeSymbol baseType = containingType.BaseTypeNoUseSiteDiagnostics;
            Location diagnosticsLocation = constructor.Locations.FirstOrNone();

            HashSet<DiagnosticInfo> useSiteDiagnostics = null;
            MethodSymbol baseConstructor = SynthesizedRecordCopyCtor.FindCopyConstructor(baseType, containingType, ref useSiteDiagnostics);

            if (baseConstructor is null)
            {
                diagnostics.Add(ErrorCode.ERR_NoCopyConstructorInBaseType, diagnosticsLocation, baseType);
                return null;
            }

            if (Binder.ReportUseSiteDiagnostics(baseConstructor, diagnostics, diagnosticsLocation))
            {
                return null;
            }

            if (!useSiteDiagnostics.IsNullOrEmpty())
            {
                diagnostics.Add(diagnosticsLocation, useSiteDiagnostics);
            }

            CSharpSyntaxNode syntax = constructor.GetNonNullSyntaxNode();
            BoundExpression receiver = new BoundThisReference(syntax, constructor.ContainingType) { WasCompilerGenerated = true };
            BoundExpression argument = new BoundParameter(syntax, constructor.Parameters[0]);

            return new BoundCall(
                syntax: syntax,
                receiverOpt: receiver,
                method: baseConstructor,
                arguments: ImmutableArray.Create(argument),
                argumentNamesOpt: default,
                argumentRefKindsOpt: default,
                isDelegateCall: false,
                expanded: false,
                invokedAsExtensionMethod: false,
                argsToParamsOpt: default,
                resultKind: LookupResultKind.Viable,
                binderOpt: null,
                type: baseConstructor.ReturnType,
                hasErrors: false)
            { WasCompilerGenerated = true };
        }

        /// <summary>
        /// Returns true if the method is a constructor and has a this() constructor initializer.
        /// </summary>
        private static bool HasThisConstructorInitializer(MethodSymbol method)
        {
            if ((object)method != null && method.MethodKind == MethodKind.Constructor)
            {
                SourceMemberMethodSymbol sourceMethod = method as SourceMemberMethodSymbol;
                if ((object)sourceMethod != null)
                {
                    ConstructorDeclarationSyntax constructorSyntax = sourceMethod.SyntaxNode as ConstructorDeclarationSyntax;
                    if (constructorSyntax != null)
                    {
                        ConstructorInitializerSyntax initializerSyntax = constructorSyntax.Initializer;
                        if (initializerSyntax != null)
                        {
                            return initializerSyntax.Kind() == SyntaxKind.ThisConstructorInitializer;
                        }
                    }
                }
            }

            return false;
        }

        private static Cci.DebugSourceDocument CreateDebugDocumentForFile(string normalizedPath)
        {
            return new Cci.DebugSourceDocument(normalizedPath, Cci.DebugSourceDocument.CorSymLanguageTypeCSharp);
        }

        private static bool PassesFilter(Predicate<Symbol> filterOpt, Symbol symbol)
        {
            return (filterOpt == null) || filterOpt(symbol);
        }
    }
}<|MERGE_RESOLUTION|>--- conflicted
+++ resolved
@@ -1227,7 +1227,6 @@
                                 boundStatements = boundStatements.Concat(ImmutableArray.Create(loweredBodyOpt));
                             }
 
-<<<<<<< HEAD
                             var factory = new SyntheticBoundNodeFactory(methodSymbol, syntax, compilationState, diagsForCurrentMethod);
 
                             // Iterators handled in IteratorRewriter.cs
@@ -1248,11 +1247,9 @@
                                 }
                             }
                         }
-=======
                         if (!(methodSymbol is SynthesizedStaticConstructor cctor) || cctor.ShouldEmit(processedInitializers.BoundInitializers))
                         {
                             CSharpSyntaxNode syntax = methodSymbol.GetNonNullSyntaxNode();
->>>>>>> 88bd81b7
 
                             var boundBody = BoundStatementList.Synthesized(syntax, boundStatements);
 
