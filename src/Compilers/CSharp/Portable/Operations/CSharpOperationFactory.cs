﻿// Copyright (c) Microsoft.  All Rights Reserved.  Licensed under the Apache License, Version 2.0.  See License.txt in the project root for license information.

using System;
using System.Collections.Concurrent;
using System.Collections.Generic;
using System.Collections.Immutable;
using System.Diagnostics;
using System.Linq;
using Microsoft.CodeAnalysis.CSharp;
using Microsoft.CodeAnalysis.CSharp.Symbols;
using Microsoft.CodeAnalysis.CSharp.Syntax;
using Microsoft.CodeAnalysis.PooledObjects;
using Roslyn.Utilities;

namespace Microsoft.CodeAnalysis.Operations
{
    internal sealed partial class CSharpOperationFactory
    {
        private readonly ConcurrentDictionary<BoundNode, IOperation> _cache =
            new ConcurrentDictionary<BoundNode, IOperation>(concurrencyLevel: 2, capacity: 10);

        private readonly SemanticModel _semanticModel;

        public CSharpOperationFactory(SemanticModel semanticModel)
        {
            _semanticModel = semanticModel;
        }

        public IOperation Create(BoundNode boundNode)
        {
            if (boundNode == null)
            {
                return null;
            }

            // implicit receiver can be shared between multiple bound nodes.
            // always return cloned one
            if (boundNode.Kind == BoundKind.ImplicitReceiver)
            {
                return OperationCloner.CloneOperation(CreateInternal(boundNode));
            }

            return _cache.GetOrAdd(boundNode, n => CreateInternal(n));
        }

        private IOperation CreateInternal(BoundNode boundNode)
        {
            switch (boundNode.Kind)
            {
                case BoundKind.DeconstructValuePlaceholder:
                    return CreateBoundDeconstructValuePlaceholderOperation((BoundDeconstructValuePlaceholder)boundNode);
                case BoundKind.DeconstructionAssignmentOperator:
                    return CreateBoundDeconstructionAssignmentOperator((BoundDeconstructionAssignmentOperator)boundNode);
                case BoundKind.Call:
                    return CreateBoundCallOperation((BoundCall)boundNode);
                case BoundKind.Local:
                    return CreateBoundLocalOperation((BoundLocal)boundNode);
                case BoundKind.FieldAccess:
                    return CreateBoundFieldAccessOperation((BoundFieldAccess)boundNode);
                case BoundKind.PropertyAccess:
                    return CreateBoundPropertyAccessOperation((BoundPropertyAccess)boundNode);
                case BoundKind.IndexerAccess:
                    return CreateBoundIndexerAccessOperation((BoundIndexerAccess)boundNode);
                case BoundKind.EventAccess:
                    return CreateBoundEventAccessOperation((BoundEventAccess)boundNode);
                case BoundKind.EventAssignmentOperator:
                    return CreateBoundEventAssignmentOperatorOperation((BoundEventAssignmentOperator)boundNode);
                case BoundKind.Parameter:
                    return CreateBoundParameterOperation((BoundParameter)boundNode);
                case BoundKind.Literal:
                    return CreateBoundLiteralOperation((BoundLiteral)boundNode);
                case BoundKind.DynamicInvocation:
                    return CreateBoundDynamicInvocationExpressionOperation((BoundDynamicInvocation)boundNode);
                case BoundKind.DynamicIndexerAccess:
                    return CreateBoundDynamicIndexerAccessExpressionOperation((BoundDynamicIndexerAccess)boundNode);
                case BoundKind.ObjectCreationExpression:
                    return CreateBoundObjectCreationExpressionOperation((BoundObjectCreationExpression)boundNode);
                case BoundKind.DynamicObjectCreationExpression:
                    return CreateBoundDynamicObjectCreationExpressionOperation((BoundDynamicObjectCreationExpression)boundNode);
                case BoundKind.ObjectInitializerExpression:
                    return CreateBoundObjectInitializerExpressionOperation((BoundObjectInitializerExpression)boundNode);
                case BoundKind.CollectionInitializerExpression:
                    return CreateBoundCollectionInitializerExpressionOperation((BoundCollectionInitializerExpression)boundNode);
                case BoundKind.ObjectInitializerMember:
                    return CreateBoundObjectInitializerMemberOperation((BoundObjectInitializerMember)boundNode);
                case BoundKind.CollectionElementInitializer:
                    return CreateBoundCollectionElementInitializerOperation((BoundCollectionElementInitializer)boundNode);
                case BoundKind.DynamicObjectInitializerMember:
                    return CreateBoundDynamicObjectInitializerMemberOperation((BoundDynamicObjectInitializerMember)boundNode);
                case BoundKind.DynamicMemberAccess:
                    return CreateBoundDynamicMemberAccessOperation((BoundDynamicMemberAccess)boundNode);
                case BoundKind.DynamicCollectionElementInitializer:
                    return CreateBoundDynamicCollectionElementInitializerOperation((BoundDynamicCollectionElementInitializer)boundNode);
                case BoundKind.UnboundLambda:
                    return CreateUnboundLambdaOperation((UnboundLambda)boundNode);
                case BoundKind.Lambda:
                    return CreateBoundLambdaOperation((BoundLambda)boundNode);
                case BoundKind.Conversion:
                    return CreateBoundConversionOperation((BoundConversion)boundNode);
                case BoundKind.AsOperator:
                    return CreateBoundAsOperatorOperation((BoundAsOperator)boundNode);
                case BoundKind.IsOperator:
                    return CreateBoundIsOperatorOperation((BoundIsOperator)boundNode);
                case BoundKind.SizeOfOperator:
                    return CreateBoundSizeOfOperatorOperation((BoundSizeOfOperator)boundNode);
                case BoundKind.TypeOfOperator:
                    return CreateBoundTypeOfOperatorOperation((BoundTypeOfOperator)boundNode);
                case BoundKind.ArrayCreation:
                    return CreateBoundArrayCreationOperation((BoundArrayCreation)boundNode);
                case BoundKind.ArrayInitialization:
                    return CreateBoundArrayInitializationOperation((BoundArrayInitialization)boundNode);
                case BoundKind.DefaultExpression:
                    return CreateBoundDefaultExpressionOperation((BoundDefaultExpression)boundNode);
                case BoundKind.BaseReference:
                    return CreateBoundBaseReferenceOperation((BoundBaseReference)boundNode);
                case BoundKind.ThisReference:
                    return CreateBoundThisReferenceOperation((BoundThisReference)boundNode);
                case BoundKind.AssignmentOperator:
                    return CreateBoundAssignmentOperatorOrMemberInitializerOperation((BoundAssignmentOperator)boundNode);
                case BoundKind.CompoundAssignmentOperator:
                    return CreateBoundCompoundAssignmentOperatorOperation((BoundCompoundAssignmentOperator)boundNode);
                case BoundKind.IncrementOperator:
                    return CreateBoundIncrementOperatorOperation((BoundIncrementOperator)boundNode);
                case BoundKind.BadExpression:
                    return CreateBoundBadExpressionOperation((BoundBadExpression)boundNode);
                case BoundKind.NewT:
                    return CreateBoundNewTOperation((BoundNewT)boundNode);
                case BoundKind.NoPiaObjectCreationExpression:
                    return CreateNoPiaObjectCreationExpressionOperation((BoundNoPiaObjectCreationExpression)boundNode);
                case BoundKind.UnaryOperator:
                    return CreateBoundUnaryOperatorOperation((BoundUnaryOperator)boundNode);
                case BoundKind.BinaryOperator:
                    return CreateBoundBinaryOperatorOperation((BoundBinaryOperator)boundNode);
                case BoundKind.UserDefinedConditionalLogicalOperator:
                    return CreateBoundUserDefinedConditionalLogicalOperator((BoundUserDefinedConditionalLogicalOperator)boundNode);
                case BoundKind.TupleBinaryOperator:
                    return CreateBoundTupleBinaryOperatorOperation((BoundTupleBinaryOperator)boundNode);
                case BoundKind.ConditionalOperator:
                    return CreateBoundConditionalOperatorOperation((BoundConditionalOperator)boundNode);
                case BoundKind.NullCoalescingOperator:
                    return CreateBoundNullCoalescingOperatorOperation((BoundNullCoalescingOperator)boundNode);
                case BoundKind.AwaitExpression:
                    return CreateBoundAwaitExpressionOperation((BoundAwaitExpression)boundNode);
                case BoundKind.ArrayAccess:
                    return CreateBoundArrayAccessOperation((BoundArrayAccess)boundNode);
                case BoundKind.NameOfOperator:
                    return CreateBoundNameOfOperatorOperation((BoundNameOfOperator)boundNode);
                case BoundKind.ThrowExpression:
                    return CreateBoundThrowExpressionOperation((BoundThrowExpression)boundNode);
                case BoundKind.AddressOfOperator:
                    return CreateBoundAddressOfOperatorOperation((BoundAddressOfOperator)boundNode);
                case BoundKind.ImplicitReceiver:
                    return CreateBoundImplicitReceiverOperation((BoundImplicitReceiver)boundNode);
                case BoundKind.ConditionalAccess:
                    return CreateBoundConditionalAccessOperation((BoundConditionalAccess)boundNode);
                case BoundKind.ConditionalReceiver:
                    return CreateBoundConditionalReceiverOperation((BoundConditionalReceiver)boundNode);
                case BoundKind.FieldEqualsValue:
                    return CreateBoundFieldEqualsValueOperation((BoundFieldEqualsValue)boundNode);
                case BoundKind.PropertyEqualsValue:
                    return CreateBoundPropertyEqualsValueOperation((BoundPropertyEqualsValue)boundNode);
                case BoundKind.ParameterEqualsValue:
                    return CreateBoundParameterEqualsValueOperation((BoundParameterEqualsValue)boundNode);
                case BoundKind.Block:
                    return CreateBoundBlockOperation((BoundBlock)boundNode);
                case BoundKind.ContinueStatement:
                    return CreateBoundContinueStatementOperation((BoundContinueStatement)boundNode);
                case BoundKind.BreakStatement:
                    return CreateBoundBreakStatementOperation((BoundBreakStatement)boundNode);
                case BoundKind.YieldBreakStatement:
                    return CreateBoundYieldBreakStatementOperation((BoundYieldBreakStatement)boundNode);
                case BoundKind.GotoStatement:
                    return CreateBoundGotoStatementOperation((BoundGotoStatement)boundNode);
                case BoundKind.NoOpStatement:
                    return CreateBoundNoOpStatementOperation((BoundNoOpStatement)boundNode);
                case BoundKind.IfStatement:
                    return CreateBoundIfStatementOperation((BoundIfStatement)boundNode);
                case BoundKind.WhileStatement:
                    return CreateBoundWhileStatementOperation((BoundWhileStatement)boundNode);
                case BoundKind.DoStatement:
                    return CreateBoundDoStatementOperation((BoundDoStatement)boundNode);
                case BoundKind.ForStatement:
                    return CreateBoundForStatementOperation((BoundForStatement)boundNode);
                case BoundKind.ForEachStatement:
                    return CreateBoundForEachStatementOperation((BoundForEachStatement)boundNode);
                case BoundKind.SwitchStatement:
                    return CreateBoundSwitchStatementOperation((BoundSwitchStatement)boundNode);
                case BoundKind.SwitchLabel:
                    return CreateBoundSwitchLabelOperation((BoundSwitchLabel)boundNode);
                case BoundKind.TryStatement:
                    return CreateBoundTryStatementOperation((BoundTryStatement)boundNode);
                case BoundKind.CatchBlock:
                    return CreateBoundCatchBlockOperation((BoundCatchBlock)boundNode);
                case BoundKind.FixedStatement:
                    return CreateBoundFixedStatementOperation((BoundFixedStatement)boundNode);
                case BoundKind.UsingStatement:
                    return CreateBoundUsingStatementOperation((BoundUsingStatement)boundNode);
                case BoundKind.ThrowStatement:
                    return CreateBoundThrowStatementOperation((BoundThrowStatement)boundNode);
                case BoundKind.ReturnStatement:
                    return CreateBoundReturnStatementOperation((BoundReturnStatement)boundNode);
                case BoundKind.YieldReturnStatement:
                    return CreateBoundYieldReturnStatementOperation((BoundYieldReturnStatement)boundNode);
                case BoundKind.LockStatement:
                    return CreateBoundLockStatementOperation((BoundLockStatement)boundNode);
                case BoundKind.BadStatement:
                    return CreateBoundBadStatementOperation((BoundBadStatement)boundNode);
                case BoundKind.LocalDeclaration:
                    return CreateBoundLocalDeclarationOperation((BoundLocalDeclaration)boundNode);
                case BoundKind.MultipleLocalDeclarations:
                    return CreateBoundMultipleLocalDeclarationsOperation((BoundMultipleLocalDeclarations)boundNode);
                case BoundKind.LabelStatement:
                    return CreateBoundLabelStatementOperation((BoundLabelStatement)boundNode);
                case BoundKind.LabeledStatement:
                    return CreateBoundLabeledStatementOperation((BoundLabeledStatement)boundNode);
                case BoundKind.ExpressionStatement:
                    return CreateBoundExpressionStatementOperation((BoundExpressionStatement)boundNode);
                case BoundKind.TupleLiteral:
                    return CreateBoundTupleLiteralOperation((BoundTupleLiteral)boundNode);
                case BoundKind.ConvertedTupleLiteral:
                    return CreateBoundConvertedTupleLiteralOperation((BoundConvertedTupleLiteral)boundNode);
                case BoundKind.InterpolatedString:
                    return CreateBoundInterpolatedStringExpressionOperation((BoundInterpolatedString)boundNode);
                case BoundKind.StringInsert:
                    return CreateBoundInterpolationOperation((BoundStringInsert)boundNode);
                case BoundKind.LocalFunctionStatement:
                    return CreateBoundLocalFunctionStatementOperation((BoundLocalFunctionStatement)boundNode);
                case BoundKind.AnonymousObjectCreationExpression:
                    return CreateBoundAnonymousObjectCreationExpressionOperation((BoundAnonymousObjectCreationExpression)boundNode);
                case BoundKind.AnonymousPropertyDeclaration:
                    throw ExceptionUtilities.Unreachable;
                case BoundKind.ConstantPattern:
                    return CreateBoundConstantPatternOperation((BoundConstantPattern)boundNode);
                case BoundKind.DeclarationPattern:
                    return CreateBoundDeclarationPatternOperation((BoundDeclarationPattern)boundNode);
                case BoundKind.WildcardPattern:
                    throw ExceptionUtilities.Unreachable;
                case BoundKind.PatternSwitchStatement:
                    return CreateBoundPatternSwitchStatementOperation((BoundPatternSwitchStatement)boundNode);
                case BoundKind.PatternSwitchLabel:
                    return CreateBoundPatternSwitchLabelOperation((BoundPatternSwitchLabel)boundNode);
                case BoundKind.IsPatternExpression:
                    return CreateBoundIsPatternExpressionOperation((BoundIsPatternExpression)boundNode);
                case BoundKind.QueryClause:
                    return CreateBoundQueryClauseOperation((BoundQueryClause)boundNode);
                case BoundKind.DelegateCreationExpression:
                    return CreateBoundDelegateCreationExpressionOperation((BoundDelegateCreationExpression)boundNode);
                case BoundKind.RangeVariable:
                    return CreateBoundRangeVariableOperation((BoundRangeVariable)boundNode);
                case BoundKind.ConstructorMethodBody:
                    return CreateConstructorBodyOperation((BoundConstructorMethodBody)boundNode);
                case BoundKind.NonConstructorMethodBody:
                    return CreateMethodBodyOperation((BoundNonConstructorMethodBody)boundNode);
                case BoundKind.DiscardExpression:
                    return CreateDiscardExpressionOperation((BoundDiscardExpression)boundNode);
<<<<<<< HEAD
                case BoundKind.FromEndIndexExpression:
                    return CreateFromEndIndexExpressionOperation((BoundFromEndIndexExpression)boundNode);
                case BoundKind.RangeExpression:
                    return CreateRangeExpressionOperation((BoundRangeExpression)boundNode);
=======
                case BoundKind.NullCoalescingAssignmentOperator:
                    return CreateBoundNullCoalescingAssignmentOperatorOperation((BoundNullCoalescingAssignmentOperator)boundNode);

                case BoundKind.Attribute:
                case BoundKind.ArgList:
                case BoundKind.ArgListOperator:
                case BoundKind.ConvertedStackAllocExpression:
                case BoundKind.FixedLocalCollectionInitializer:
                case BoundKind.GlobalStatementInitializer:
                case BoundKind.HostObjectMemberReference:
                case BoundKind.MakeRefOperator:
                case BoundKind.MethodGroup:
                case BoundKind.NamespaceExpression:
                case BoundKind.PointerElementAccess:
                case BoundKind.PointerIndirectionOperator:
                case BoundKind.PreviousSubmissionReference:
                case BoundKind.RefTypeOperator:
                case BoundKind.RefValueOperator:
                case BoundKind.Sequence:
                case BoundKind.StackAllocArrayCreation:
                case BoundKind.SuppressNullableWarningExpression:
                case BoundKind.TypeExpression:
                case BoundKind.TypeOrValueExpression:
>>>>>>> 83d18908

                    Optional<object> constantValue = ConvertToOptional((boundNode as BoundExpression)?.ConstantValue);
                    bool isImplicit = boundNode.WasCompilerGenerated;

                    if (!isImplicit)
                    {
                        switch (boundNode.Kind)
                        {
                            case BoundKind.FixedLocalCollectionInitializer:
                                isImplicit = true;
                                break;
                        }
                    }

                    return Operation.CreateOperationNone(_semanticModel, boundNode.Syntax, constantValue, getChildren: () => GetIOperationChildren(boundNode), isImplicit: isImplicit);

                default:
                    throw ExceptionUtilities.UnexpectedValue(boundNode.Kind); 
            }
        }

        private IMethodBodyOperation CreateMethodBodyOperation(BoundNonConstructorMethodBody boundNode)
        {
            Lazy<IBlockOperation> blockBody = new Lazy<IBlockOperation>(() => (IBlockOperation)Create(boundNode.BlockBody));
            Lazy<IBlockOperation> expressionBody = new Lazy<IBlockOperation>(() => (IBlockOperation)Create(boundNode.ExpressionBody));
            return new LazyMethodBodyOperation(_semanticModel, boundNode.Syntax, blockBody, expressionBody);
        }

        private IConstructorBodyOperation CreateConstructorBodyOperation(BoundConstructorMethodBody boundNode)
        {
            Lazy<IOperation> initializer = new Lazy<IOperation>(() => (IOperation)Create(boundNode.Initializer));
            Lazy<IBlockOperation> blockBody = new Lazy<IBlockOperation>(() => (IBlockOperation)Create(boundNode.BlockBody));
            Lazy<IBlockOperation> expressionBody = new Lazy<IBlockOperation>(() => (IBlockOperation)Create(boundNode.ExpressionBody));
            return new LazyConstructorBodyOperation(boundNode.Locals.As<ILocalSymbol>(), _semanticModel, boundNode.Syntax, initializer, blockBody, expressionBody);
        }

        private ImmutableArray<IOperation> GetIOperationChildren(BoundNode boundNode)
        {
            var boundNodeWithChildren = (IBoundNodeWithIOperationChildren)boundNode;
            var children = boundNodeWithChildren.Children;
            if (children.IsDefaultOrEmpty)
            {
                return ImmutableArray<IOperation>.Empty;
            }

            var builder = ArrayBuilder<IOperation>.GetInstance(children.Length);
            foreach (BoundNode childNode in children)
            {
                IOperation operation = Create(childNode);
                if (operation == null)
                {
                    continue;
                }

                builder.Add(operation);
            }

            return builder.ToImmutableAndFree();
        }

        private IVariableDeclaratorOperation CreateVariableDeclarator(BoundLocalDeclaration boundNode)
        {
            return (IVariableDeclaratorOperation)_cache.GetOrAdd(boundNode, n => CreateVariableDeclaratorInternal((BoundLocalDeclaration)n, n.Syntax));
        }

        private IPlaceholderOperation CreateBoundDeconstructValuePlaceholderOperation(BoundDeconstructValuePlaceholder boundDeconstructValuePlaceholder)
        {
            SyntaxNode syntax = boundDeconstructValuePlaceholder.Syntax;
            ITypeSymbol type = boundDeconstructValuePlaceholder.Type;
            Optional<object> constantValue = ConvertToOptional(boundDeconstructValuePlaceholder.ConstantValue);
            bool isImplicit = boundDeconstructValuePlaceholder.WasCompilerGenerated;
            return new PlaceholderExpression(PlaceholderKind.Unspecified, _semanticModel, syntax, type, constantValue, isImplicit);
        }

        private IDeconstructionAssignmentOperation CreateBoundDeconstructionAssignmentOperator(BoundDeconstructionAssignmentOperator boundDeconstructionAssignmentOperator)
        {
            Lazy<IOperation> target = new Lazy<IOperation>(() => Create(boundDeconstructionAssignmentOperator.Left));
            // Skip the synthetic deconstruction conversion wrapping the right operand.
            Lazy<IOperation> value = new Lazy<IOperation>(() => Create(boundDeconstructionAssignmentOperator.Right.Operand));
            SyntaxNode syntax = boundDeconstructionAssignmentOperator.Syntax;
            ITypeSymbol type = boundDeconstructionAssignmentOperator.Type;
            Optional<object> constantValue = ConvertToOptional(boundDeconstructionAssignmentOperator.ConstantValue);
            bool isImplicit = boundDeconstructionAssignmentOperator.WasCompilerGenerated;
            return new LazyDeconstructionAssignmentExpression(target, value, _semanticModel, syntax, type, constantValue, isImplicit);
        }

        private IOperation CreateBoundCallOperation(BoundCall boundCall)
        {
            MethodSymbol targetMethod = boundCall.Method;
            SyntaxNode syntax = boundCall.Syntax;
            ITypeSymbol type = boundCall.Type;
            Optional<object> constantValue = ConvertToOptional(boundCall.ConstantValue);
            bool isImplicit = boundCall.WasCompilerGenerated;

            if (!boundCall.OriginalMethodsOpt.IsDefault || IsMethodInvalid(boundCall.ResultKind, targetMethod))
            {
                return CreateInvalidExpressionForHasArgumentsExpression(boundCall.ReceiverOpt, boundCall.Arguments, null, syntax, type, constantValue, isImplicit);
            }

            Lazy<IOperation> instance = CreateReceiverOperation(boundCall.ReceiverOpt, targetMethod);
            bool isVirtual = IsCallVirtual(targetMethod, boundCall.ReceiverOpt);
            Lazy<ImmutableArray<IArgumentOperation>> arguments = new Lazy<ImmutableArray<IArgumentOperation>>(() =>
            {
                return DeriveArguments(
                    boundCall,
                    boundCall.BinderOpt,
                    targetMethod,
                    targetMethod,
                    boundCall.Arguments,
                    boundCall.ArgumentNamesOpt,
                    boundCall.ArgsToParamsOpt,
                    boundCall.ArgumentRefKindsOpt,
                    boundCall.Method.Parameters,
                    boundCall.Expanded,
                    syntax,
                    boundCall.InvokedAsExtensionMethod);
            });
            return new LazyInvocationExpression(targetMethod, instance, isVirtual, arguments, _semanticModel, syntax, type, constantValue, isImplicit);
        }

        private IOperation CreateBoundLocalOperation(BoundLocal boundLocal)
        {
            ILocalSymbol local = boundLocal.LocalSymbol;
            bool isDeclaration = boundLocal.DeclarationKind != BoundLocalDeclarationKind.None;
            SyntaxNode syntax = boundLocal.Syntax;
            ITypeSymbol type = boundLocal.Type;
            Optional<object> constantValue = ConvertToOptional(boundLocal.ConstantValue);
            bool isImplicit = boundLocal.WasCompilerGenerated;
            if (isDeclaration && syntax is DeclarationExpressionSyntax declarationExpressionSyntax)
            {
                syntax = declarationExpressionSyntax.Designation;
                Lazy<IOperation> localReferenceExpression = new Lazy<IOperation>(() =>
                    new LocalReferenceExpression(local, isDeclaration, _semanticModel, syntax, type, constantValue, isImplicit));
                return new LazyDeclarationExpression(localReferenceExpression, _semanticModel, declarationExpressionSyntax, type, constantValue: default, isImplicit: false);
            }
            return new LocalReferenceExpression(local, isDeclaration, _semanticModel, syntax, type, constantValue, isImplicit);
        }

        private IOperation CreateBoundFieldAccessOperation(BoundFieldAccess boundFieldAccess)
        {
            IFieldSymbol field = boundFieldAccess.FieldSymbol;
            bool isDeclaration = boundFieldAccess.IsDeclaration;
            Lazy<IOperation> instance = CreateReceiverOperation(boundFieldAccess.ReceiverOpt, field);
            SyntaxNode syntax = boundFieldAccess.Syntax;
            ITypeSymbol type = boundFieldAccess.Type;
            Optional<object> constantValue = ConvertToOptional(boundFieldAccess.ConstantValue);
            bool isImplicit = boundFieldAccess.WasCompilerGenerated;
            if (isDeclaration && syntax is DeclarationExpressionSyntax declarationExpressionSyntax)
            {
                syntax = declarationExpressionSyntax.Designation;
                Lazy<IOperation> fieldReferenceExpression = new Lazy<IOperation>(() =>
                    new LazyFieldReferenceExpression(field, isDeclaration, instance, _semanticModel, syntax, type, constantValue, isImplicit));
                return new LazyDeclarationExpression(fieldReferenceExpression, _semanticModel, declarationExpressionSyntax, type, constantValue: default, isImplicit: false);
            }
            return new LazyFieldReferenceExpression(field, isDeclaration, instance, _semanticModel, syntax, type, constantValue, isImplicit);
        }

        private IPropertyReferenceOperation CreateBoundPropertyAccessOperation(BoundPropertyAccess boundPropertyAccess)
        {
            IPropertySymbol property = boundPropertyAccess.PropertySymbol;
            Lazy<IOperation> instance = CreateReceiverOperation(boundPropertyAccess.ReceiverOpt, property);
            Lazy<ImmutableArray<IArgumentOperation>> arguments = new Lazy<ImmutableArray<IArgumentOperation>>(() => ImmutableArray<IArgumentOperation>.Empty);
            SyntaxNode syntax = boundPropertyAccess.Syntax;
            ITypeSymbol type = boundPropertyAccess.Type;
            Optional<object> constantValue = ConvertToOptional(boundPropertyAccess.ConstantValue);
            bool isImplicit = boundPropertyAccess.WasCompilerGenerated;
            return new LazyPropertyReferenceExpression(property, instance, arguments, _semanticModel, syntax, type, constantValue, isImplicit);
        }

        private IOperation CreateBoundIndexerAccessOperation(BoundIndexerAccess boundIndexerAccess)
        {
            PropertySymbol property = boundIndexerAccess.Indexer;
            SyntaxNode syntax = boundIndexerAccess.Syntax;
            ITypeSymbol type = boundIndexerAccess.Type;
            Optional<object> constantValue = ConvertToOptional(boundIndexerAccess.ConstantValue);
            bool isImplicit = boundIndexerAccess.WasCompilerGenerated;

            MethodSymbol accessor = boundIndexerAccess.UseSetterForDefaultArgumentGeneration
                ? property.GetOwnOrInheritedSetMethod()
                : property.GetOwnOrInheritedGetMethod();

            if (!boundIndexerAccess.OriginalIndexersOpt.IsDefault || boundIndexerAccess.ResultKind == LookupResultKind.OverloadResolutionFailure || accessor == null || accessor.OriginalDefinition is ErrorMethodSymbol)
            {
                return CreateInvalidExpressionForHasArgumentsExpression(boundIndexerAccess.ReceiverOpt, boundIndexerAccess.Arguments, null, syntax, type, constantValue, isImplicit);
            }

            Lazy<IOperation> instance = CreateReceiverOperation(boundIndexerAccess.ReceiverOpt, property);
            Lazy<ImmutableArray<IArgumentOperation>> arguments = new Lazy<ImmutableArray<IArgumentOperation>>(() =>
                DeriveArguments(
                    boundIndexerAccess,
                    boundIndexerAccess.BinderOpt,
                    property,
                    accessor,
                    boundIndexerAccess.Arguments,
                    boundIndexerAccess.ArgumentNamesOpt,
                    boundIndexerAccess.ArgsToParamsOpt,
                    boundIndexerAccess.ArgumentRefKindsOpt,
                    property.Parameters,
                    boundIndexerAccess.Expanded,
                    syntax));
            return new LazyPropertyReferenceExpression(property, instance, arguments, _semanticModel, syntax, type, constantValue, isImplicit);
        }

        private IEventReferenceOperation CreateBoundEventAccessOperation(BoundEventAccess boundEventAccess)
        {
            IEventSymbol @event = boundEventAccess.EventSymbol;
            Lazy<IOperation> instance = CreateReceiverOperation(boundEventAccess.ReceiverOpt, @event);
            SyntaxNode syntax = boundEventAccess.Syntax;
            ITypeSymbol type = boundEventAccess.Type;
            Optional<object> constantValue = ConvertToOptional(boundEventAccess.ConstantValue);
            bool isImplicit = boundEventAccess.WasCompilerGenerated;
            return new LazyEventReferenceExpression(@event, instance, _semanticModel, syntax, type, constantValue, isImplicit);
        }

        private IEventAssignmentOperation CreateBoundEventAssignmentOperatorOperation(BoundEventAssignmentOperator boundEventAssignmentOperator)
        {
            Lazy<IOperation> eventReference = new Lazy<IOperation>(() => CreateBoundEventAccessOperation(boundEventAssignmentOperator));
            Lazy<IOperation> handlerValue = new Lazy<IOperation>(() => Create(boundEventAssignmentOperator.Argument));
            SyntaxNode syntax = boundEventAssignmentOperator.Syntax;
            bool adds = boundEventAssignmentOperator.IsAddition;
            ITypeSymbol type = boundEventAssignmentOperator.Type;
            Optional<object> constantValue = ConvertToOptional(boundEventAssignmentOperator.ConstantValue);
            bool isImplicit = boundEventAssignmentOperator.WasCompilerGenerated;
            return new LazyEventAssignmentOperation(eventReference, handlerValue, adds, _semanticModel, syntax, type, constantValue, isImplicit);
        }

        private IParameterReferenceOperation CreateBoundParameterOperation(BoundParameter boundParameter)
        {
            IParameterSymbol parameter = boundParameter.ParameterSymbol;
            SyntaxNode syntax = boundParameter.Syntax;
            ITypeSymbol type = boundParameter.Type;
            Optional<object> constantValue = ConvertToOptional(boundParameter.ConstantValue);
            bool isImplicit = boundParameter.WasCompilerGenerated;
            return new ParameterReferenceExpression(parameter, _semanticModel, syntax, type, constantValue, isImplicit);
        }

        private ILiteralOperation CreateBoundLiteralOperation(BoundLiteral boundLiteral, bool @implicit = false)
        {
            SyntaxNode syntax = boundLiteral.Syntax;
            ITypeSymbol type = boundLiteral.Type;
            Optional<object> constantValue = ConvertToOptional(boundLiteral.ConstantValue);
            bool isImplicit = boundLiteral.WasCompilerGenerated || @implicit;
            return new LiteralExpression(_semanticModel, syntax, type, constantValue, isImplicit);
        }

        private IAnonymousObjectCreationOperation CreateBoundAnonymousObjectCreationExpressionOperation(BoundAnonymousObjectCreationExpression boundAnonymousObjectCreationExpression)
        {
            Lazy<ImmutableArray<IOperation>> memberInitializers = new Lazy<ImmutableArray<IOperation>>(() => GetAnonymousObjectCreationInitializers(boundAnonymousObjectCreationExpression));
            SyntaxNode syntax = boundAnonymousObjectCreationExpression.Syntax;
            ITypeSymbol type = boundAnonymousObjectCreationExpression.Type;
            Optional<object> constantValue = ConvertToOptional(boundAnonymousObjectCreationExpression.ConstantValue);
            bool isImplicit = boundAnonymousObjectCreationExpression.WasCompilerGenerated;
            return new LazyAnonymousObjectCreationExpression(memberInitializers, _semanticModel, syntax, type, constantValue, isImplicit);
        }

        private IPropertyReferenceOperation CreateBoundAnonymousPropertyDeclarationOperation(BoundAnonymousPropertyDeclaration boundAnonymousPropertyDeclaration, InstanceReferenceExpression receiver)
        {
            PropertySymbol property = boundAnonymousPropertyDeclaration.Property;
            Lazy<IOperation> instance = new Lazy<IOperation>(() => receiver);
            Lazy<ImmutableArray<IArgumentOperation>> arguments = new Lazy<ImmutableArray<IArgumentOperation>>(() => ImmutableArray<IArgumentOperation>.Empty);
            SyntaxNode syntax = boundAnonymousPropertyDeclaration.Syntax;
            ITypeSymbol type = boundAnonymousPropertyDeclaration.Type;
            Optional<object> constantValue = ConvertToOptional(boundAnonymousPropertyDeclaration.ConstantValue);
            bool isImplicit = boundAnonymousPropertyDeclaration.WasCompilerGenerated;
            return new LazyPropertyReferenceExpression(property, instance, arguments, _semanticModel, syntax, type, constantValue, isImplicit);
        }

        private IOperation CreateBoundObjectCreationExpressionOperation(BoundObjectCreationExpression boundObjectCreationExpression)
        {
            MethodSymbol constructor = boundObjectCreationExpression.Constructor;
            SyntaxNode syntax = boundObjectCreationExpression.Syntax;
            ITypeSymbol type = boundObjectCreationExpression.Type;
            Optional<object> constantValue = ConvertToOptional(boundObjectCreationExpression.ConstantValue);
            bool isImplicit = boundObjectCreationExpression.WasCompilerGenerated;

            if (boundObjectCreationExpression.ResultKind == LookupResultKind.OverloadResolutionFailure || constructor == null || constructor.OriginalDefinition is ErrorMethodSymbol)
            {
                return CreateInvalidExpressionForHasArgumentsExpression(null, boundObjectCreationExpression.Arguments, boundObjectCreationExpression.InitializerExpressionOpt, syntax, type, constantValue, isImplicit);
            }
            else if (boundObjectCreationExpression.Type.IsAnonymousType)
            {
                // Workaround for https://github.com/dotnet/roslyn/issues/28157
                Debug.Assert(isImplicit);
                var memberInitializers = new Lazy<ImmutableArray<IOperation>>(() => GetAnonymousObjectCreationInitializers(
                                                                                        boundObjectCreationExpression.Arguments,
                                                                                        declarations: ImmutableArray<BoundAnonymousPropertyDeclaration>.Empty,
                                                                                        syntax,
                                                                                        type,
                                                                                        isImplicit));
                return new LazyAnonymousObjectCreationExpression(memberInitializers, _semanticModel, syntax, type, constantValue, isImplicit);
            }

            Lazy<IObjectOrCollectionInitializerOperation> initializer = new Lazy<IObjectOrCollectionInitializerOperation>(() => (IObjectOrCollectionInitializerOperation)Create(boundObjectCreationExpression.InitializerExpressionOpt));
            Lazy<ImmutableArray<IArgumentOperation>> arguments = new Lazy<ImmutableArray<IArgumentOperation>>(() =>
            {
                return DeriveArguments(
                    boundObjectCreationExpression,
                    boundObjectCreationExpression.BinderOpt,
                    constructor,
                    constructor,
                    boundObjectCreationExpression.Arguments,
                    boundObjectCreationExpression.ArgumentNamesOpt,
                    boundObjectCreationExpression.ArgsToParamsOpt,
                    boundObjectCreationExpression.ArgumentRefKindsOpt,
                    constructor.Parameters,
                    boundObjectCreationExpression.Expanded,
                    syntax);
            });
            return new LazyObjectCreationExpression(constructor, initializer, arguments, _semanticModel, syntax, type, constantValue, isImplicit);
        }

        private IDynamicObjectCreationOperation CreateBoundDynamicObjectCreationExpressionOperation(BoundDynamicObjectCreationExpression boundDynamicObjectCreationExpression)
        {
            Lazy<ImmutableArray<IOperation>> arguments = new Lazy<ImmutableArray<IOperation>>(() => boundDynamicObjectCreationExpression.Arguments.SelectAsArray(n => Create(n)));
            ImmutableArray<string> argumentNames = boundDynamicObjectCreationExpression.ArgumentNamesOpt.NullToEmpty();
            ImmutableArray<RefKind> argumentRefKinds = boundDynamicObjectCreationExpression.ArgumentRefKindsOpt.NullToEmpty();
            Lazy<IObjectOrCollectionInitializerOperation> initializer = new Lazy<IObjectOrCollectionInitializerOperation>(() => (IObjectOrCollectionInitializerOperation)Create(boundDynamicObjectCreationExpression.InitializerExpressionOpt));
            SyntaxNode syntax = boundDynamicObjectCreationExpression.Syntax;
            ITypeSymbol type = boundDynamicObjectCreationExpression.Type;
            Optional<object> constantValue = ConvertToOptional(boundDynamicObjectCreationExpression.ConstantValue);
            bool isImplicit = boundDynamicObjectCreationExpression.WasCompilerGenerated;
            return new LazyDynamicObjectCreationExpression(arguments, argumentNames, argumentRefKinds, initializer, _semanticModel, syntax, type, constantValue, isImplicit);
        }

        private IDynamicInvocationOperation CreateBoundDynamicInvocationExpressionOperation(BoundDynamicInvocation boundDynamicInvocation)
        {
            Lazy<IOperation> expression;
            if (boundDynamicInvocation.Expression.Kind == BoundKind.MethodGroup)
            {
                var methodGroup = (BoundMethodGroup)boundDynamicInvocation.Expression;
                expression = new Lazy<IOperation>(() => CreateBoundDynamicMemberAccessOperation(methodGroup.ReceiverOpt, TypeMap.AsTypeSymbols(methodGroup.TypeArgumentsOpt),
                    methodGroup.Name, methodGroup.Syntax, methodGroup.Type, methodGroup.ConstantValue, methodGroup.WasCompilerGenerated));
            }
            else
            {
                expression = new Lazy<IOperation>(() => Create(boundDynamicInvocation.Expression));
            }
            Lazy<ImmutableArray<IOperation>> arguments = new Lazy<ImmutableArray<IOperation>>(() => boundDynamicInvocation.Arguments.SelectAsArray(n => Create(n)));
            ImmutableArray<string> argumentNames = boundDynamicInvocation.ArgumentNamesOpt.NullToEmpty();
            ImmutableArray<RefKind> argumentRefKinds = boundDynamicInvocation.ArgumentRefKindsOpt.NullToEmpty();
            SyntaxNode syntax = boundDynamicInvocation.Syntax;
            ITypeSymbol type = boundDynamicInvocation.Type;
            Optional<object> constantValue = ConvertToOptional(boundDynamicInvocation.ConstantValue);
            bool isImplicit = boundDynamicInvocation.WasCompilerGenerated;
            return new LazyDynamicInvocationExpression(expression, arguments, argumentNames, argumentRefKinds, _semanticModel, syntax, type, constantValue, isImplicit);
        }

        private IDynamicIndexerAccessOperation CreateBoundDynamicIndexerAccessExpressionOperation(BoundDynamicIndexerAccess boundDynamicIndexerAccess)
        {
            Lazy<IOperation> expression = new Lazy<IOperation>(() => Create(boundDynamicIndexerAccess.ReceiverOpt));
            Lazy<ImmutableArray<IOperation>> arguments = new Lazy<ImmutableArray<IOperation>>(() => boundDynamicIndexerAccess.Arguments.SelectAsArray(n => Create(n)));
            ImmutableArray<string> argumentNames = boundDynamicIndexerAccess.ArgumentNamesOpt.NullToEmpty();
            ImmutableArray<RefKind> argumentRefKinds = boundDynamicIndexerAccess.ArgumentRefKindsOpt.NullToEmpty();
            SyntaxNode syntax = boundDynamicIndexerAccess.Syntax;
            ITypeSymbol type = boundDynamicIndexerAccess.Type;
            Optional<object> constantValue = ConvertToOptional(boundDynamicIndexerAccess.ConstantValue);
            bool isImplicit = boundDynamicIndexerAccess.WasCompilerGenerated;
            return new LazyDynamicIndexerAccessExpression(expression, arguments, argumentNames, argumentRefKinds, _semanticModel, syntax, type, constantValue, isImplicit);
        }

        private IObjectOrCollectionInitializerOperation CreateBoundObjectInitializerExpressionOperation(BoundObjectInitializerExpression boundObjectInitializerExpression)
        {
            Lazy<ImmutableArray<IOperation>> initializers = new Lazy<ImmutableArray<IOperation>>(() => BoundObjectCreationExpression.GetChildInitializers(boundObjectInitializerExpression).SelectAsArray(n => Create(n)));
            SyntaxNode syntax = boundObjectInitializerExpression.Syntax;
            ITypeSymbol type = boundObjectInitializerExpression.Type;
            Optional<object> constantValue = ConvertToOptional(boundObjectInitializerExpression.ConstantValue);
            bool isImplicit = boundObjectInitializerExpression.WasCompilerGenerated;
            return new LazyObjectOrCollectionInitializerExpression(initializers, _semanticModel, syntax, type, constantValue, isImplicit);
        }

        private IObjectOrCollectionInitializerOperation CreateBoundCollectionInitializerExpressionOperation(BoundCollectionInitializerExpression boundCollectionInitializerExpression)
        {
            Lazy<ImmutableArray<IOperation>> initializers = new Lazy<ImmutableArray<IOperation>>(() => BoundObjectCreationExpression.GetChildInitializers(boundCollectionInitializerExpression).SelectAsArray(n => Create(n)));
            SyntaxNode syntax = boundCollectionInitializerExpression.Syntax;
            ITypeSymbol type = boundCollectionInitializerExpression.Type;
            Optional<object> constantValue = ConvertToOptional(boundCollectionInitializerExpression.ConstantValue);
            bool isImplicit = boundCollectionInitializerExpression.WasCompilerGenerated;
            return new LazyObjectOrCollectionInitializerExpression(initializers, _semanticModel, syntax, type, constantValue, isImplicit);
        }

        private IOperation CreateBoundObjectInitializerMemberOperation(BoundObjectInitializerMember boundObjectInitializerMember, bool isObjectOrCollectionInitializer = false)
        {
            Symbol memberSymbol = boundObjectInitializerMember.MemberSymbol;

            Lazy<IOperation> instance = memberSymbol?.IsStatic == true ?
                                            OperationFactory.NullOperation :
                                            new Lazy<IOperation>(() => CreateImplicitReciever(boundObjectInitializerMember.Syntax, boundObjectInitializerMember.ReceiverType));

            SyntaxNode syntax = boundObjectInitializerMember.Syntax;
            ITypeSymbol type = boundObjectInitializerMember.Type;
            Optional<object> constantValue = ConvertToOptional(boundObjectInitializerMember.ConstantValue);
            bool isImplicit = boundObjectInitializerMember.WasCompilerGenerated;

            if ((object)memberSymbol == null)
            {
                Debug.Assert(boundObjectInitializerMember.Type.IsDynamic());

                Lazy<ImmutableArray<IOperation>> arguments = new Lazy<ImmutableArray<IOperation>>(() => boundObjectInitializerMember.Arguments.SelectAsArray(n => Create(n)));
                ImmutableArray<string> argumentNames = boundObjectInitializerMember.ArgumentNamesOpt.NullToEmpty();
                ImmutableArray<RefKind> argumentRefKinds = boundObjectInitializerMember.ArgumentRefKindsOpt.NullToEmpty();
                return new LazyDynamicIndexerAccessExpression(instance, arguments, argumentNames, argumentRefKinds, _semanticModel, syntax, type, constantValue, isImplicit);
            }

            switch (memberSymbol.Kind)
            {
                case SymbolKind.Field:
                    var field = (FieldSymbol)memberSymbol;
                    bool isDeclaration = false;
                    return new LazyFieldReferenceExpression(field, isDeclaration, instance, _semanticModel, syntax, type, constantValue, isImplicit);
                case SymbolKind.Event:
                    var eventSymbol = (EventSymbol)memberSymbol;
                    return new LazyEventReferenceExpression(eventSymbol, instance, _semanticModel, syntax, type, constantValue, isImplicit);
                case SymbolKind.Property:
                    var property = (PropertySymbol)memberSymbol;
                    Lazy<ImmutableArray<IArgumentOperation>> arguments;
                    if (!boundObjectInitializerMember.Arguments.Any())
                    {
                        // Simple property reference.
                        arguments = new Lazy<ImmutableArray<IArgumentOperation>>(() => ImmutableArray<IArgumentOperation>.Empty);
                    }
                    else
                    {
                        // In nested member initializers, the property is not actually set. Instead, it is retrieved for a series of Add method calls or nested property setter calls,
                        // so we need to use the getter for this property
                        MethodSymbol accessor = isObjectOrCollectionInitializer ? property.GetOwnOrInheritedGetMethod() : property.GetOwnOrInheritedSetMethod();
                        if (accessor == null || boundObjectInitializerMember.ResultKind == LookupResultKind.OverloadResolutionFailure || accessor.OriginalDefinition is ErrorMethodSymbol)
                        {
                            Lazy<ImmutableArray<IOperation>> children = new Lazy<ImmutableArray<IOperation>>(() =>
                                boundObjectInitializerMember.Arguments.SelectAsArray(a => Create(a)));
                            return new LazyInvalidOperation(children, _semanticModel, syntax, type, constantValue, isImplicit);
                        }
                        // Indexed property reference.
                        arguments = new Lazy<ImmutableArray<IArgumentOperation>>(() =>
                        {
                            return DeriveArguments(
                                boundObjectInitializerMember,
                                boundObjectInitializerMember.BinderOpt,
                                property,
                                accessor,
                                boundObjectInitializerMember.Arguments,
                                boundObjectInitializerMember.ArgumentNamesOpt,
                                boundObjectInitializerMember.ArgsToParamsOpt,
                                boundObjectInitializerMember.ArgumentRefKindsOpt,
                                property.Parameters,
                                boundObjectInitializerMember.Expanded,
                                boundObjectInitializerMember.Syntax);
                        });
                    }

                    return new LazyPropertyReferenceExpression(property, instance, arguments, _semanticModel, syntax, type, constantValue, isImplicit);
                default:
                    throw ExceptionUtilities.Unreachable;
            }
        }

        private IOperation CreateBoundDynamicObjectInitializerMemberOperation(BoundDynamicObjectInitializerMember boundDynamicObjectInitializerMember)
        {
            Lazy<IOperation> instanceRecevier = new Lazy<IOperation>(() =>
                CreateImplicitReciever(boundDynamicObjectInitializerMember.Syntax, boundDynamicObjectInitializerMember.ReceiverType));

            string memberName = boundDynamicObjectInitializerMember.MemberName;
            ImmutableArray<ITypeSymbol> typeArguments = ImmutableArray<ITypeSymbol>.Empty;
            ITypeSymbol containingType = boundDynamicObjectInitializerMember.ReceiverType;
            SyntaxNode syntax = boundDynamicObjectInitializerMember.Syntax;
            ITypeSymbol type = boundDynamicObjectInitializerMember.Type;
            Optional<object> constantValue = ConvertToOptional(boundDynamicObjectInitializerMember.ConstantValue);
            bool isImplicit = boundDynamicObjectInitializerMember.WasCompilerGenerated;

            return new LazyDynamicMemberReferenceExpression(instanceRecevier, memberName, typeArguments, containingType, _semanticModel, syntax, type, constantValue, isImplicit);
        }

        private IOperation CreateBoundCollectionElementInitializerOperation(BoundCollectionElementInitializer boundCollectionElementInitializer)
        {
            MethodSymbol addMethod = boundCollectionElementInitializer.AddMethod;
            SyntaxNode syntax = boundCollectionElementInitializer.Syntax;
            ITypeSymbol type = boundCollectionElementInitializer.Type;
            Optional<object> constantValue = ConvertToOptional(boundCollectionElementInitializer.ConstantValue);
            bool isImplicit = boundCollectionElementInitializer.WasCompilerGenerated;

            if (IsMethodInvalid(boundCollectionElementInitializer.ResultKind, addMethod))
            {
                return CreateInvalidExpressionForHasArgumentsExpression(boundCollectionElementInitializer.ImplicitReceiverOpt, boundCollectionElementInitializer.Arguments, null, syntax, type, constantValue, isImplicit);
            }

            Lazy<IOperation> receiver = CreateReceiverOperation(boundCollectionElementInitializer.ImplicitReceiverOpt, addMethod);

            Lazy<ImmutableArray<IArgumentOperation>> arguments = new Lazy<ImmutableArray<IArgumentOperation>>(() =>
                DeriveArguments(
                    boundCollectionElementInitializer,
                    boundCollectionElementInitializer.BinderOpt,
                    boundCollectionElementInitializer.AddMethod,
                    boundCollectionElementInitializer.AddMethod,
                    boundCollectionElementInitializer.Arguments,
                    argumentNamesOpt: default,
                    boundCollectionElementInitializer.ArgsToParamsOpt,
                    argumentRefKindsOpt: default,
                    boundCollectionElementInitializer.AddMethod.Parameters,
                    boundCollectionElementInitializer.Expanded,
                    boundCollectionElementInitializer.Syntax,
                    boundCollectionElementInitializer.InvokedAsExtensionMethod));
            bool isVirtual = IsCallVirtual(addMethod, boundCollectionElementInitializer.ImplicitReceiverOpt);
            return new LazyInvocationExpression(addMethod, receiver, isVirtual, arguments, _semanticModel, syntax, type, constantValue, isImplicit);
        }

        private IDynamicMemberReferenceOperation CreateBoundDynamicMemberAccessOperation(BoundDynamicMemberAccess boundDynamicMemberAccess)
        {
            return CreateBoundDynamicMemberAccessOperation(boundDynamicMemberAccess.Receiver, TypeMap.AsTypeSymbols(boundDynamicMemberAccess.TypeArgumentsOpt), boundDynamicMemberAccess.Name,
                boundDynamicMemberAccess.Syntax, boundDynamicMemberAccess.Type, boundDynamicMemberAccess.ConstantValue, boundDynamicMemberAccess.WasCompilerGenerated);
        }

        private IDynamicMemberReferenceOperation CreateBoundDynamicMemberAccessOperation(
            BoundExpression receiverOpt,
            ImmutableArray<TypeSymbol> typeArgumentsOpt,
            string memberName,
            SyntaxNode syntaxNode,
            ITypeSymbol type,
            ConstantValue value,
            bool isImplicit)
        {
            Lazy<IOperation> instance = receiverOpt == null || receiverOpt.Kind == BoundKind.TypeExpression ? 
                                            OperationFactory.NullOperation :
                                            new Lazy<IOperation>(() => Create(receiverOpt));

            ImmutableArray<ITypeSymbol> typeArguments = ImmutableArray<ITypeSymbol>.Empty;
            if (!typeArgumentsOpt.IsDefault)
            {
                typeArguments = ImmutableArray<ITypeSymbol>.CastUp(typeArgumentsOpt);
            }
            ITypeSymbol containingType = receiverOpt?.Kind == BoundKind.TypeExpression ? receiverOpt.Type : null;
            Optional<object> constantValue = ConvertToOptional(value);
            return new LazyDynamicMemberReferenceExpression(instance, memberName, typeArguments, containingType, _semanticModel, syntaxNode, type, constantValue, isImplicit);
        }

        private IDynamicInvocationOperation CreateBoundDynamicCollectionElementInitializerOperation(BoundDynamicCollectionElementInitializer boundCollectionElementInitializer)
        {
            Lazy<IOperation> operation = new Lazy<IOperation>(() => Create(boundCollectionElementInitializer.ImplicitReceiver));
            Lazy<ImmutableArray<IOperation>> arguments = new Lazy<ImmutableArray<IOperation>>(() => boundCollectionElementInitializer.Arguments.SelectAsArray(n => Create(n)));
            SyntaxNode syntax = boundCollectionElementInitializer.Syntax;
            ITypeSymbol type = boundCollectionElementInitializer.Type;
            Optional<object> constantValue = ConvertToOptional(boundCollectionElementInitializer.ConstantValue);
            bool isImplicit = boundCollectionElementInitializer.WasCompilerGenerated;
            BoundImplicitReceiver implicitReceiver = boundCollectionElementInitializer.ImplicitReceiver;
            Lazy<IOperation> addReference = new Lazy<IOperation>(() =>
                CreateBoundDynamicMemberAccessOperation(implicitReceiver, typeArgumentsOpt: ImmutableArray<TypeSymbol>.Empty, memberName: "Add",
                                                        implicitReceiver.Syntax, type: null, value: default, isImplicit: true));
            return new LazyDynamicInvocationExpression(addReference, arguments, argumentNames: ImmutableArray<string>.Empty, argumentRefKinds: ImmutableArray<RefKind>.Empty, _semanticModel, syntax, type, constantValue, isImplicit);
        }

        private IOperation CreateUnboundLambdaOperation(UnboundLambda unboundLambda)
        {
            // We want to ensure that we never see the UnboundLambda node, and that we don't end up having two different IOperation
            // nodes for the lambda expression. So, we ask the semantic model for the IOperation node for the unbound lambda syntax.
            // We are counting on the fact that will do the error recovery and actually create the BoundLambda node appropriate for
            // this syntax node.
            BoundLambda boundLambda = unboundLambda.BindForErrorRecovery();
            return CreateInternal(boundLambda);
        }

        private IAnonymousFunctionOperation CreateBoundLambdaOperation(BoundLambda boundLambda)
        {
            IMethodSymbol symbol = boundLambda.Symbol;
            Lazy<IBlockOperation> body = new Lazy<IBlockOperation>(() => (IBlockOperation)Create(boundLambda.Body));
            SyntaxNode syntax = boundLambda.Syntax;
            // This matches the SemanticModel implementation. This is because in VB, lambdas by themselves
            // do not have a type. To get the type of a lambda expression in the SemanticModel, you need to look at
            // TypeInfo.ConvertedType, rather than TypeInfo.Type. We replicate that behavior here. To get the type of
            // an IAnonymousFunctionExpression, you need to look at the parent IConversionExpression.
            ITypeSymbol type = null;
            Optional<object> constantValue = ConvertToOptional(boundLambda.ConstantValue);
            bool isImplicit = boundLambda.WasCompilerGenerated;
            return new LazyAnonymousFunctionExpression(symbol, body, _semanticModel, syntax, type, constantValue, isImplicit);
        }

        private ILocalFunctionOperation CreateBoundLocalFunctionStatementOperation(BoundLocalFunctionStatement boundLocalFunctionStatement)
        {
            IMethodSymbol symbol = boundLocalFunctionStatement.Symbol;
            Lazy<IBlockOperation> body = new Lazy<IBlockOperation>(() => (IBlockOperation)Create(boundLocalFunctionStatement.Body));
            Lazy<IBlockOperation> ignoredBody = new Lazy<IBlockOperation>(() => boundLocalFunctionStatement.BlockBody != null && boundLocalFunctionStatement.ExpressionBody != null ?
                                                                                        (IBlockOperation)Create(boundLocalFunctionStatement.ExpressionBody) :
                                                                                        null);
            SyntaxNode syntax = boundLocalFunctionStatement.Syntax;
            ITypeSymbol type = null;
            Optional<object> constantValue = default(Optional<object>);
            bool isImplicit = boundLocalFunctionStatement.WasCompilerGenerated;
            return new LazyLocalFunctionStatement(symbol, body, ignoredBody, _semanticModel, syntax, type, constantValue, isImplicit);
        }

        private IOperation CreateBoundConversionOperation(BoundConversion boundConversion)
        {
            bool isImplicit = boundConversion.WasCompilerGenerated || !boundConversion.ExplicitCastInCode;
            BoundExpression boundOperand = boundConversion.Operand;
            if (boundConversion.ConversionKind == CSharp.ConversionKind.MethodGroup)
            {
                // We don't check HasErrors on the conversion here because if we actually have a MethodGroup conversion,
                // overload resolution succeeded. The resulting method could be invalid for other reasons, but we don't
                // hide the resolved method.
                Lazy<IOperation> target = new Lazy<IOperation>(() =>
                        CreateBoundMethodGroupSingleMethodOperation((BoundMethodGroup)boundOperand,
                                                                    boundConversion.SymbolOpt,
                                                                    boundConversion.SuppressVirtualCalls));
                SyntaxNode syntax = boundConversion.Syntax;
                ITypeSymbol type = boundConversion.Type;
                Optional<object> constantValue = ConvertToOptional(boundConversion.ConstantValue);
                return new LazyDelegateCreationExpression(target, _semanticModel, syntax, type, constantValue, isImplicit);
            }
            else
            {
                SyntaxNode syntax = boundConversion.Syntax;

                if (syntax.IsMissing)
                {
                    // If the underlying syntax IsMissing, then that means we're in case where the compiler generated a piece of syntax to fill in for
                    // an error, such as this case:
                    //
                    //  int i = ;
                    //
                    // Semantic model has a special case here that we match: if the underlying syntax is missing, don't create a conversion expression,
                    // and instead directly return the operand, which will be a BoundBadExpression. When we generate a node for the BoundBadExpression,
                    // the resulting IOperation will also have a null Type.
                    Debug.Assert(boundOperand.Kind == BoundKind.BadExpression ||
                                 ((boundOperand as BoundLambda)?.Body.Statements.SingleOrDefault() as BoundReturnStatement)?.
                                     ExpressionOpt?.Kind == BoundKind.BadExpression);
                    return Create(boundOperand);
                }

                Lazy<IOperation> operand = null;
                Conversion conversion = boundConversion.Conversion;

                if (boundOperand.Syntax == boundConversion.Syntax)
                {
                    if (boundOperand.Kind == BoundKind.ConvertedTupleLiteral && boundOperand.Type == boundConversion.Type)
                    {
                        // Erase this conversion, this is an artificial conversion added on top of BoundConvertedTupleLiteral
                        // in Binder.CreateTupleLiteralConversion
                        return Create(boundOperand);
                    }
                    else 
                    {
                        // Make this conversion implicit
                        isImplicit = true;
                    }
                }

                if (boundConversion.ExplicitCastInCode && conversion.IsIdentity && boundOperand.Kind == BoundKind.Conversion)
                {
                    var nestedConversion = (BoundConversion)boundOperand;
                    BoundExpression nestedOperand = nestedConversion.Operand;

                    if (nestedConversion.Syntax == nestedOperand.Syntax && nestedConversion.ExplicitCastInCode &&
                        nestedOperand.Kind == BoundKind.ConvertedTupleLiteral &&
                        nestedConversion.Type != nestedOperand.Type)
                    {
                        // Let's erase the nested conversion, this is an artificial conversion added on top of BoundConvertedTupleLiteral
                        // in Binder.CreateTupleLiteralConversion.
                        // We need to use conversion information from the nested conversion because that is where the real conversion 
                        // information is stored.
                        conversion = nestedConversion.Conversion;
                        operand = new Lazy<IOperation>(() => Create(nestedOperand));
                    }
                }

                if (operand == null)
                {
                    operand = new Lazy<IOperation>(() => Create(boundOperand));
                }

                ITypeSymbol type = boundConversion.Type;
                Optional<object> constantValue = ConvertToOptional(boundConversion.ConstantValue);

                // If this is a lambda or method group conversion to a delegate type, we return a delegate creation instead of a conversion
                if ((boundOperand.Kind == BoundKind.Lambda ||
                     boundOperand.Kind == BoundKind.UnboundLambda ||
                     boundOperand.Kind == BoundKind.MethodGroup) &&
                    boundConversion.Type.IsDelegateType())
                {
                    return new LazyDelegateCreationExpression(operand, _semanticModel, syntax, type, constantValue, isImplicit);
                }
                else
                {
                    bool isTryCast = false;
                    // Checked conversions only matter if the conversion is a Numeric conversion. Don't have true unless the conversion is actually numeric.
                    bool isChecked = conversion.IsNumeric && boundConversion.Checked;
                    return new LazyConversionOperation(operand, conversion, isTryCast, isChecked, _semanticModel, syntax, type, constantValue, isImplicit);
                }
            }
        }

        private IConversionOperation CreateBoundAsOperatorOperation(BoundAsOperator boundAsOperator)
        {
            Lazy<IOperation> operand = new Lazy<IOperation>(() => Create(boundAsOperator.Operand));
            SyntaxNode syntax = boundAsOperator.Syntax;
            Conversion conversion = boundAsOperator.Conversion;
            bool isTryCast = true;
            bool isChecked = false;
            ITypeSymbol type = boundAsOperator.Type;
            Optional<object> constantValue = ConvertToOptional(boundAsOperator.ConstantValue);
            bool isImplicit = boundAsOperator.WasCompilerGenerated;
            return new LazyConversionOperation(operand, conversion, isTryCast, isChecked, _semanticModel, syntax, type, constantValue, isImplicit);
        }

        private IDelegateCreationOperation CreateBoundDelegateCreationExpressionOperation(BoundDelegateCreationExpression boundDelegateCreationExpression)
        {
            Lazy<IOperation> target = new Lazy<IOperation>(() =>
            {
                if (boundDelegateCreationExpression.Argument.Kind == BoundKind.MethodGroup &&
                    boundDelegateCreationExpression.MethodOpt != null)
                {
                    // If this is a method binding, and a valid candidate method was found, then we want to expose
                    // this child as an IMethodBindingReference. Otherwise, we want to just delegate to the standard
                    // CSharpOperationFactory behavior. Note we don't check HasErrors here because if we have a method group,
                    // overload resolution succeeded, even if the resulting method isn't valid for some other reason.
                    BoundMethodGroup boundMethodGroup = (BoundMethodGroup)boundDelegateCreationExpression.Argument;
                    return CreateBoundMethodGroupSingleMethodOperation(boundMethodGroup, boundDelegateCreationExpression.MethodOpt, boundMethodGroup.SuppressVirtualCalls);
                }
                else
                {
                    return Create(boundDelegateCreationExpression.Argument);
                }
            });
            SyntaxNode syntax = boundDelegateCreationExpression.Syntax;
            ITypeSymbol type = boundDelegateCreationExpression.Type;
            Optional<object> constantValue = ConvertToOptional(boundDelegateCreationExpression.ConstantValue);
            bool isImplicit = boundDelegateCreationExpression.WasCompilerGenerated;
            return new LazyDelegateCreationExpression(target, _semanticModel, syntax, type, constantValue, isImplicit);
        }

        private IMethodReferenceOperation CreateBoundMethodGroupSingleMethodOperation(BoundMethodGroup boundMethodGroup, IMethodSymbol methodSymbol, bool suppressVirtualCalls)
        {
            bool isVirtual = (methodSymbol.IsAbstract || methodSymbol.IsOverride || methodSymbol.IsVirtual) && !suppressVirtualCalls;
            Lazy<IOperation> instance = CreateReceiverOperation(boundMethodGroup.ReceiverOpt, methodSymbol);
            SyntaxNode bindingSyntax = boundMethodGroup.Syntax;
            ITypeSymbol bindingType = null;
            Optional<object> bindingConstantValue = ConvertToOptional(boundMethodGroup.ConstantValue);
            bool isImplicit = boundMethodGroup.WasCompilerGenerated;
            return new LazyMethodReferenceExpression(methodSymbol, isVirtual, instance, _semanticModel, bindingSyntax, bindingType, bindingConstantValue, boundMethodGroup.WasCompilerGenerated);
        }

        private IIsTypeOperation CreateBoundIsOperatorOperation(BoundIsOperator boundIsOperator)
        {
            Lazy<IOperation> valueOperand = new Lazy<IOperation>(() => Create(boundIsOperator.Operand));
            ITypeSymbol typeOperand = boundIsOperator.TargetType.Type;
            SyntaxNode syntax = boundIsOperator.Syntax;
            ITypeSymbol type = boundIsOperator.Type;
            bool isNegated = false;
            Optional<object> constantValue = ConvertToOptional(boundIsOperator.ConstantValue);
            bool isImplicit = boundIsOperator.WasCompilerGenerated;
            return new LazyIsTypeExpression(valueOperand, typeOperand, isNegated, _semanticModel, syntax, type, constantValue, isImplicit);
        }

        private ISizeOfOperation CreateBoundSizeOfOperatorOperation(BoundSizeOfOperator boundSizeOfOperator)
        {
            ITypeSymbol typeOperand = boundSizeOfOperator.SourceType.Type;
            SyntaxNode syntax = boundSizeOfOperator.Syntax;
            ITypeSymbol type = boundSizeOfOperator.Type;
            Optional<object> constantValue = ConvertToOptional(boundSizeOfOperator.ConstantValue);
            bool isImplicit = boundSizeOfOperator.WasCompilerGenerated;
            return new SizeOfExpression(typeOperand, _semanticModel, syntax, type, constantValue, isImplicit);
        }

        private ITypeOfOperation CreateBoundTypeOfOperatorOperation(BoundTypeOfOperator boundTypeOfOperator)
        {
            ITypeSymbol typeOperand = boundTypeOfOperator.SourceType.Type;
            SyntaxNode syntax = boundTypeOfOperator.Syntax;
            ITypeSymbol type = boundTypeOfOperator.Type;
            Optional<object> constantValue = ConvertToOptional(boundTypeOfOperator.ConstantValue);
            bool isImplicit = boundTypeOfOperator.WasCompilerGenerated;
            return new TypeOfExpression(typeOperand, _semanticModel, syntax, type, constantValue, isImplicit);
        }

        private IArrayCreationOperation CreateBoundArrayCreationOperation(BoundArrayCreation boundArrayCreation)
        {
            Lazy<ImmutableArray<IOperation>> dimensionSizes = new Lazy<ImmutableArray<IOperation>>(() => boundArrayCreation.Bounds.SelectAsArray(n => Create(n)));
            Lazy<IArrayInitializerOperation> initializer = new Lazy<IArrayInitializerOperation>(() => (IArrayInitializerOperation)Create(boundArrayCreation.InitializerOpt));
            SyntaxNode syntax = boundArrayCreation.Syntax;
            ITypeSymbol type = boundArrayCreation.Type;
            Optional<object> constantValue = ConvertToOptional(boundArrayCreation.ConstantValue);
            bool isImplicit = boundArrayCreation.WasCompilerGenerated ||
                              (boundArrayCreation.InitializerOpt?.Syntax == syntax && !boundArrayCreation.InitializerOpt.WasCompilerGenerated);
            return new LazyArrayCreationExpression(dimensionSizes, initializer, _semanticModel, syntax, type, constantValue, isImplicit);
        }

        private IArrayInitializerOperation CreateBoundArrayInitializationOperation(BoundArrayInitialization boundArrayInitialization)
        {
            Lazy<ImmutableArray<IOperation>> elementValues = new Lazy<ImmutableArray<IOperation>>(() => boundArrayInitialization.Initializers.SelectAsArray(n => Create(n)));
            SyntaxNode syntax = boundArrayInitialization.Syntax;
            Optional<object> constantValue = ConvertToOptional(boundArrayInitialization.ConstantValue);
            bool isImplicit = boundArrayInitialization.WasCompilerGenerated;
            return new LazyArrayInitializer(elementValues, _semanticModel, syntax, constantValue, isImplicit);
        }

        private IDefaultValueOperation CreateBoundDefaultExpressionOperation(BoundDefaultExpression boundDefaultExpression)
        {
            SyntaxNode syntax = boundDefaultExpression.Syntax;
            ITypeSymbol type = boundDefaultExpression.Type;
            Optional<object> constantValue = ConvertToOptional(boundDefaultExpression.ConstantValue);
            bool isImplicit = boundDefaultExpression.WasCompilerGenerated;
            return new DefaultValueExpression(_semanticModel, syntax, type, constantValue, isImplicit);
        }

        private IInstanceReferenceOperation CreateBoundBaseReferenceOperation(BoundBaseReference boundBaseReference)
        {
            InstanceReferenceKind referenceKind = InstanceReferenceKind.ContainingTypeInstance;
            SyntaxNode syntax = boundBaseReference.Syntax;
            ITypeSymbol type = boundBaseReference.Type;
            Optional<object> constantValue = ConvertToOptional(boundBaseReference.ConstantValue);
            bool isImplicit = boundBaseReference.WasCompilerGenerated;
            return new InstanceReferenceExpression(referenceKind, _semanticModel, syntax, type, constantValue, isImplicit);
        }

        private IInstanceReferenceOperation CreateBoundThisReferenceOperation(BoundThisReference boundThisReference)
        {
            InstanceReferenceKind referenceKind = InstanceReferenceKind.ContainingTypeInstance;
            SyntaxNode syntax = boundThisReference.Syntax;
            ITypeSymbol type = boundThisReference.Type;
            Optional<object> constantValue = ConvertToOptional(boundThisReference.ConstantValue);
            bool isImplicit = boundThisReference.WasCompilerGenerated;
            return new InstanceReferenceExpression(referenceKind, _semanticModel, syntax, type, constantValue, isImplicit);
        }

        private IOperation CreateBoundAssignmentOperatorOrMemberInitializerOperation(BoundAssignmentOperator boundAssignmentOperator)
        {
            return IsMemberInitializer(boundAssignmentOperator) ?
                (IOperation)CreateBoundMemberInitializerOperation(boundAssignmentOperator) :
                CreateBoundAssignmentOperatorOperation(boundAssignmentOperator);
        }

        private static bool IsMemberInitializer(BoundAssignmentOperator boundAssignmentOperator) =>
            boundAssignmentOperator.Right?.Kind == BoundKind.ObjectInitializerExpression ||
            boundAssignmentOperator.Right?.Kind == BoundKind.CollectionInitializerExpression;

        private ISimpleAssignmentOperation CreateBoundAssignmentOperatorOperation(BoundAssignmentOperator boundAssignmentOperator)
        {
            Debug.Assert(!IsMemberInitializer(boundAssignmentOperator));

            Lazy<IOperation> target = new Lazy<IOperation>(() => Create(boundAssignmentOperator.Left));
            bool isRef = boundAssignmentOperator.IsRef;
            Lazy<IOperation> value = new Lazy<IOperation>(() => Create(boundAssignmentOperator.Right));
            SyntaxNode syntax = boundAssignmentOperator.Syntax;
            ITypeSymbol type = boundAssignmentOperator.Type;
            Optional<object> constantValue = ConvertToOptional(boundAssignmentOperator.ConstantValue);
            bool isImplicit = boundAssignmentOperator.WasCompilerGenerated;
            return new LazySimpleAssignmentExpression(target, isRef, value, _semanticModel, syntax, type, constantValue, isImplicit);
        }

        private IMemberInitializerOperation CreateBoundMemberInitializerOperation(BoundAssignmentOperator boundAssignmentOperator)
        {
            Debug.Assert(IsMemberInitializer(boundAssignmentOperator));

            Lazy<IOperation> target = new Lazy<IOperation>(() => {
                // We can have bad expressions on the left, fall back to standard creation if that's this case
                switch (boundAssignmentOperator.Left.Kind)
                {
                    case BoundKind.ObjectInitializerMember:
                        return _cache.GetOrAdd(boundAssignmentOperator.Left, key =>
                            CreateBoundObjectInitializerMemberOperation((BoundObjectInitializerMember)key, isObjectOrCollectionInitializer: true));
                    case BoundKind.DynamicObjectInitializerMember:
                        return _cache.GetOrAdd(boundAssignmentOperator.Left, key =>
                            CreateBoundDynamicObjectInitializerMemberOperation((BoundDynamicObjectInitializerMember)key));
                    default:
                        return Create(boundAssignmentOperator.Left);
                }
            });
            Lazy<IObjectOrCollectionInitializerOperation> value = new Lazy<IObjectOrCollectionInitializerOperation>(() => (IObjectOrCollectionInitializerOperation)Create(boundAssignmentOperator.Right));
            SyntaxNode syntax = boundAssignmentOperator.Syntax;
            ITypeSymbol type = boundAssignmentOperator.Type;
            Optional<object> constantValue = ConvertToOptional(boundAssignmentOperator.ConstantValue);
            bool isImplicit = boundAssignmentOperator.WasCompilerGenerated;
            return new LazyMemberInitializerExpression(target, value, _semanticModel, syntax, type, constantValue, isImplicit);
        }

        private ICompoundAssignmentOperation CreateBoundCompoundAssignmentOperatorOperation(BoundCompoundAssignmentOperator boundCompoundAssignmentOperator)
        {
            BinaryOperatorKind operatorKind = Helper.DeriveBinaryOperatorKind(boundCompoundAssignmentOperator.Operator.Kind);
            Lazy<IOperation> target = new Lazy<IOperation>(() => Create(boundCompoundAssignmentOperator.Left));
            Lazy<IOperation> value = new Lazy<IOperation>(() => Create(boundCompoundAssignmentOperator.Right));
            Conversion inConversion = boundCompoundAssignmentOperator.LeftConversion;
            Conversion outConversion = boundCompoundAssignmentOperator.FinalConversion;
            bool isLifted = boundCompoundAssignmentOperator.Operator.Kind.IsLifted();
            bool isChecked = boundCompoundAssignmentOperator.Operator.Kind.IsChecked();
            IMethodSymbol operatorMethod = boundCompoundAssignmentOperator.Operator.Method;
            SyntaxNode syntax = boundCompoundAssignmentOperator.Syntax;
            ITypeSymbol type = boundCompoundAssignmentOperator.Type;
            Optional<object> constantValue = ConvertToOptional(boundCompoundAssignmentOperator.ConstantValue);
            bool isImplicit = boundCompoundAssignmentOperator.WasCompilerGenerated;
            return new LazyCompoundAssignmentOperation(target, value, inConversion, outConversion, operatorKind, isLifted, isChecked, operatorMethod, _semanticModel, syntax, type, constantValue, isImplicit);
        }

        private IIncrementOrDecrementOperation CreateBoundIncrementOperatorOperation(BoundIncrementOperator boundIncrementOperator)
        {
            bool isDecrement = Helper.IsDecrement(boundIncrementOperator.OperatorKind);
            bool isPostfix = Helper.IsPostfixIncrementOrDecrement(boundIncrementOperator.OperatorKind);
            bool isLifted = boundIncrementOperator.OperatorKind.IsLifted();
            bool isChecked = boundIncrementOperator.OperatorKind.IsChecked();
            Lazy<IOperation> target = new Lazy<IOperation>(() => Create(boundIncrementOperator.Operand));
            IMethodSymbol operatorMethod = boundIncrementOperator.MethodOpt;
            SyntaxNode syntax = boundIncrementOperator.Syntax;
            ITypeSymbol type = boundIncrementOperator.Type;
            Optional<object> constantValue = ConvertToOptional(boundIncrementOperator.ConstantValue);
            bool isImplicit = boundIncrementOperator.WasCompilerGenerated;
            return new LazyIncrementExpression(isDecrement, isPostfix, isLifted, isChecked, target, operatorMethod, _semanticModel, syntax, type, constantValue, isImplicit);
        }

        private IInvalidOperation CreateBoundBadExpressionOperation(BoundBadExpression boundBadExpression)
        {
            Lazy<ImmutableArray<IOperation>> children = new Lazy<ImmutableArray<IOperation>>(() => boundBadExpression.ChildBoundNodes.Select(n => Create(n)).WhereNotNull().ToImmutableArray());
            SyntaxNode syntax = boundBadExpression.Syntax;
            // We match semantic model here: if the expression IsMissing, we have a null type, rather than the ErrorType of the bound node.
            ITypeSymbol type = syntax.IsMissing ? null : boundBadExpression.Type;
            Optional<object> constantValue = ConvertToOptional(boundBadExpression.ConstantValue);

            // if child has syntax node point to same syntax node as bad expression, then this invalid expression is implicit
            bool isImplicit = boundBadExpression.WasCompilerGenerated || boundBadExpression.ChildBoundNodes.Any(e => e?.Syntax == boundBadExpression.Syntax);
            return new LazyInvalidOperation(children, _semanticModel, syntax, type, constantValue, isImplicit);
        }

        private ITypeParameterObjectCreationOperation CreateBoundNewTOperation(BoundNewT boundNewT)
        {
            Lazy<IObjectOrCollectionInitializerOperation> initializer = new Lazy<IObjectOrCollectionInitializerOperation>(() => (IObjectOrCollectionInitializerOperation)Create(boundNewT.InitializerExpressionOpt));
            SyntaxNode syntax = boundNewT.Syntax;
            ITypeSymbol type = boundNewT.Type;
            Optional<object> constantValue = ConvertToOptional(boundNewT.ConstantValue);
            bool isImplicit = boundNewT.WasCompilerGenerated;
            return new LazyTypeParameterObjectCreationExpression(initializer, _semanticModel, syntax, type, constantValue, isImplicit);
        }

        private INoPiaObjectCreationOperation CreateNoPiaObjectCreationExpressionOperation(BoundNoPiaObjectCreationExpression creation)
        {
            Lazy<IObjectOrCollectionInitializerOperation> initializer = new Lazy<IObjectOrCollectionInitializerOperation>(() => (IObjectOrCollectionInitializerOperation)Create(creation.InitializerExpressionOpt));
            SyntaxNode syntax = creation.Syntax;
            ITypeSymbol type = creation.Type;
            Optional<object> constantValue = ConvertToOptional(creation.ConstantValue);
            bool isImplicit = creation.WasCompilerGenerated;
            return new LazyNoPiaObjectCreationOperation(initializer, _semanticModel, syntax, type, constantValue, isImplicit);
        }

        private IUnaryOperation CreateBoundUnaryOperatorOperation(BoundUnaryOperator boundUnaryOperator)
        {
            UnaryOperatorKind unaryOperatorKind = Helper.DeriveUnaryOperatorKind(boundUnaryOperator.OperatorKind);
            Lazy<IOperation> operand = new Lazy<IOperation>(() => Create(boundUnaryOperator.Operand));
            IMethodSymbol operatorMethod = boundUnaryOperator.MethodOpt;
            SyntaxNode syntax = boundUnaryOperator.Syntax;
            ITypeSymbol type = boundUnaryOperator.Type;
            Optional<object> constantValue = ConvertToOptional(boundUnaryOperator.ConstantValue);
            bool isLifted = boundUnaryOperator.OperatorKind.IsLifted();
            bool isChecked = boundUnaryOperator.OperatorKind.IsChecked();
            bool isImplicit = boundUnaryOperator.WasCompilerGenerated;
            return new LazyUnaryOperatorExpression(unaryOperatorKind, operand, isLifted, isChecked, operatorMethod, _semanticModel, syntax, type, constantValue, isImplicit);
        }

        private IBinaryOperation CreateBoundBinaryOperatorOperation(BoundBinaryOperator boundBinaryOperator)
        {
            BinaryOperatorKind operatorKind = Helper.DeriveBinaryOperatorKind(boundBinaryOperator.OperatorKind);
            Lazy<IOperation> leftOperand = new Lazy<IOperation>(() => Create(boundBinaryOperator.Left));
            Lazy<IOperation> rightOperand = new Lazy<IOperation>(() => Create(boundBinaryOperator.Right));
            IMethodSymbol operatorMethod = boundBinaryOperator.MethodOpt;
            IMethodSymbol unaryOperatorMethod = null;

            // For dynamic logical operator MethodOpt is actually the unary true/false operator
            if (boundBinaryOperator.Type.IsDynamic() &&
                (operatorKind == BinaryOperatorKind.ConditionalAnd || operatorKind == BinaryOperatorKind.ConditionalOr) &&
                operatorMethod?.Parameters.Length == 1)
            {
                unaryOperatorMethod = operatorMethod;
                operatorMethod = null;
            }

            SyntaxNode syntax = boundBinaryOperator.Syntax;
            ITypeSymbol type = boundBinaryOperator.Type;
            Optional<object> constantValue = ConvertToOptional(boundBinaryOperator.ConstantValue);
            bool isLifted = boundBinaryOperator.OperatorKind.IsLifted();
            bool isChecked = boundBinaryOperator.OperatorKind.IsChecked();
            bool isCompareText = false;
            bool isImplicit = boundBinaryOperator.WasCompilerGenerated;
            return new LazyBinaryOperatorExpression(operatorKind, leftOperand, rightOperand, isLifted, isChecked, isCompareText, operatorMethod, unaryOperatorMethod,
                                                    _semanticModel, syntax, type, constantValue, isImplicit);
        }

        private IBinaryOperation CreateBoundUserDefinedConditionalLogicalOperator(BoundUserDefinedConditionalLogicalOperator boundBinaryOperator)
        {
            BinaryOperatorKind operatorKind = Helper.DeriveBinaryOperatorKind(boundBinaryOperator.OperatorKind);
            Lazy<IOperation> leftOperand = new Lazy<IOperation>(() => Create(boundBinaryOperator.Left));
            Lazy<IOperation> rightOperand = new Lazy<IOperation>(() => Create(boundBinaryOperator.Right));
            IMethodSymbol operatorMethod = boundBinaryOperator.LogicalOperator;
            IMethodSymbol unaryOperatorMethod = boundBinaryOperator.OperatorKind.Operator() == CSharp.BinaryOperatorKind.And ? 
                                                    boundBinaryOperator.FalseOperator : 
                                                    boundBinaryOperator.TrueOperator;
            SyntaxNode syntax = boundBinaryOperator.Syntax;
            ITypeSymbol type = boundBinaryOperator.Type;
            Optional<object> constantValue = ConvertToOptional(boundBinaryOperator.ConstantValue);
            bool isLifted = boundBinaryOperator.OperatorKind.IsLifted();
            bool isChecked = boundBinaryOperator.OperatorKind.IsChecked();
            bool isCompareText = false;
            bool isImplicit = boundBinaryOperator.WasCompilerGenerated;
            return new LazyBinaryOperatorExpression(operatorKind, leftOperand, rightOperand, isLifted, isChecked, isCompareText, operatorMethod, unaryOperatorMethod,
                                                    _semanticModel, syntax, type, constantValue, isImplicit);
        }

        private ITupleBinaryOperation CreateBoundTupleBinaryOperatorOperation(BoundTupleBinaryOperator boundTupleBinaryOperator)
        {
            BinaryOperatorKind operatorKind = Helper.DeriveBinaryOperatorKind(boundTupleBinaryOperator.OperatorKind);
            Lazy<IOperation> leftOperand = new Lazy<IOperation>(() => Create(boundTupleBinaryOperator.ConvertedLeft));
            Lazy<IOperation> rightOperand = new Lazy<IOperation>(() => Create(boundTupleBinaryOperator.ConvertedRight));
            SyntaxNode syntax = boundTupleBinaryOperator.Syntax;
            ITypeSymbol type = boundTupleBinaryOperator.Type;
            Optional<object> constantValue = ConvertToOptional(boundTupleBinaryOperator.ConstantValue);
            bool isImplicit = boundTupleBinaryOperator.WasCompilerGenerated;
            return new LazyTupleBinaryOperatorExpression(operatorKind, leftOperand, rightOperand, _semanticModel, syntax, type, constantValue, isImplicit);
        }

        private IConditionalOperation CreateBoundConditionalOperatorOperation(BoundConditionalOperator boundConditionalOperator)
        {
            Lazy<IOperation> condition = new Lazy<IOperation>(() => Create(boundConditionalOperator.Condition));
            Lazy<IOperation> whenTrue = new Lazy<IOperation>(() => Create(boundConditionalOperator.Consequence));
            Lazy<IOperation> whenFalse = new Lazy<IOperation>(() => Create(boundConditionalOperator.Alternative));
            bool isRef = boundConditionalOperator.IsRef;
            SyntaxNode syntax = boundConditionalOperator.Syntax;
            ITypeSymbol type = boundConditionalOperator.Type;
            Optional<object> constantValue = ConvertToOptional(boundConditionalOperator.ConstantValue);
            bool isImplicit = boundConditionalOperator.WasCompilerGenerated;
            return new LazyConditionalOperation(condition, whenTrue, whenFalse, isRef, _semanticModel, syntax, type, constantValue, isImplicit);
        }

        private ICoalesceOperation CreateBoundNullCoalescingOperatorOperation(BoundNullCoalescingOperator boundNullCoalescingOperator)
        {
            Lazy<IOperation> expression = new Lazy<IOperation>(() => Create(boundNullCoalescingOperator.LeftOperand));
            Lazy<IOperation> whenNull = new Lazy<IOperation>(() => Create(boundNullCoalescingOperator.RightOperand));
            SyntaxNode syntax = boundNullCoalescingOperator.Syntax;
            ITypeSymbol type = boundNullCoalescingOperator.Type;
            Optional<object> constantValue = ConvertToOptional(boundNullCoalescingOperator.ConstantValue);
            bool isImplicit = boundNullCoalescingOperator.WasCompilerGenerated;
            Conversion valueConversion = boundNullCoalescingOperator.LeftConversion;

            if (valueConversion.Exists && !valueConversion.IsIdentity &&
                boundNullCoalescingOperator.Type.Equals(boundNullCoalescingOperator.LeftOperand.Type?.StrippedType(), TypeCompareKind.IgnoreCustomModifiersAndArraySizesAndLowerBounds))
            {
                valueConversion = Conversion.Identity;
            }

            return new LazyCoalesceExpression(expression, whenNull, valueConversion, _semanticModel, syntax, type, constantValue, isImplicit);
        }

        private IOperation CreateBoundNullCoalescingAssignmentOperatorOperation(BoundNullCoalescingAssignmentOperator boundNode)
        {
            Lazy<IOperation> target = new Lazy<IOperation>(() => Create(boundNode.LeftOperand));
            Lazy<IOperation> value = new Lazy<IOperation>(() => Create(boundNode.RightOperand));
            SyntaxNode syntax = boundNode.Syntax;
            ITypeSymbol type = boundNode.Type;
            Optional<object> constantValue = ConvertToOptional(boundNode.ConstantValue);
            bool isImplicit = boundNode.WasCompilerGenerated;

            return new LazyCoalesceAssignmentOperation(target, value, _semanticModel, syntax, type, constantValue, isImplicit);
        }

        private IAwaitOperation CreateBoundAwaitExpressionOperation(BoundAwaitExpression boundAwaitExpression)
        {
            Lazy<IOperation> awaitedValue = new Lazy<IOperation>(() => Create(boundAwaitExpression.Expression));
            SyntaxNode syntax = boundAwaitExpression.Syntax;
            ITypeSymbol type = boundAwaitExpression.Type;
            Optional<object> constantValue = ConvertToOptional(boundAwaitExpression.ConstantValue);
            bool isImplicit = boundAwaitExpression.WasCompilerGenerated;
            return new LazyAwaitExpression(awaitedValue, _semanticModel, syntax, type, constantValue, isImplicit);
        }

        private IArrayElementReferenceOperation CreateBoundArrayAccessOperation(BoundArrayAccess boundArrayAccess)
        {
            // The compiler will dedupe the boundArrayAccess.Expression between different array references. Some example code:
            //
            // class C
            // {
            //     int[] a;

            //     static void Main()
            //     {
            //         // Compiler dedupes the array access receiver for [0] and [1]
            //         var a = new C { a = { [0] = 1, [1] = 2 } };
            //     }
            // }
            //
            // In order to prevent parent pointer from having an issue with this, we intentionally create a new IOperation node every time
            // we encounter an array access. Since we create from the top down, it should be impossible for us to see the node in
            // boundArrayAccess.Expression before seeing the boundArrayAccess itself, so this should not create any other parent pointer
            // issues.
            Lazy<IOperation> arrayReference = new Lazy<IOperation>(() => CreateInternal(boundArrayAccess.Expression));
            Lazy<ImmutableArray<IOperation>> indices = new Lazy<ImmutableArray<IOperation>>(() => boundArrayAccess.Indices.SelectAsArray(n => Create(n)));
            SyntaxNode syntax = boundArrayAccess.Syntax;
            ITypeSymbol type = boundArrayAccess.Type;
            Optional<object> constantValue = ConvertToOptional(boundArrayAccess.ConstantValue);
            bool isImplicit = boundArrayAccess.WasCompilerGenerated;

            return new LazyArrayElementReferenceExpression(arrayReference, indices, _semanticModel, syntax, type, constantValue, isImplicit);
        }

        private INameOfOperation CreateBoundNameOfOperatorOperation(BoundNameOfOperator boundNameOfOperator)
        {
            Lazy<IOperation> argument = new Lazy<IOperation>(() => Create(boundNameOfOperator.Argument));
            SyntaxNode syntax = boundNameOfOperator.Syntax;
            ITypeSymbol type = boundNameOfOperator.Type;
            Optional<object> constantValue = ConvertToOptional(boundNameOfOperator.ConstantValue);
            bool isImplicit = boundNameOfOperator.WasCompilerGenerated;
            return new LazyNameOfExpression(argument, _semanticModel, syntax, type, constantValue, isImplicit);
        }

        private IThrowOperation CreateBoundThrowExpressionOperation(BoundThrowExpression boundThrowExpression)
        {
            Lazy<IOperation> expression = new Lazy<IOperation>(() => Create(boundThrowExpression.Expression));
            SyntaxNode syntax = boundThrowExpression.Syntax;
            ITypeSymbol type = boundThrowExpression.Type;
            Optional<object> constantValue = ConvertToOptional(boundThrowExpression.ConstantValue);
            bool isImplicit = boundThrowExpression.WasCompilerGenerated;
            return new LazyThrowExpression(expression, _semanticModel, syntax, type, constantValue, isImplicit);
        }

        private IAddressOfOperation CreateBoundAddressOfOperatorOperation(BoundAddressOfOperator boundAddressOfOperator)
        {
            Lazy<IOperation> reference = new Lazy<IOperation>(() => Create(boundAddressOfOperator.Operand));
            SyntaxNode syntax = boundAddressOfOperator.Syntax;
            ITypeSymbol type = boundAddressOfOperator.Type;
            Optional<object> constantValue = ConvertToOptional(boundAddressOfOperator.ConstantValue);
            bool isImplicit = boundAddressOfOperator.WasCompilerGenerated;
            return new LazyAddressOfExpression(reference, _semanticModel, syntax, type, constantValue, isImplicit);
        }

        private IInstanceReferenceOperation CreateBoundImplicitReceiverOperation(BoundImplicitReceiver boundImplicitReceiver)
        {
            InstanceReferenceKind referenceKind = InstanceReferenceKind.ImplicitReceiver;
            SyntaxNode syntax = boundImplicitReceiver.Syntax;
            ITypeSymbol type = boundImplicitReceiver.Type;
            Optional<object> constantValue = ConvertToOptional(boundImplicitReceiver.ConstantValue);
            bool isImplicit = boundImplicitReceiver.WasCompilerGenerated;
            return new InstanceReferenceExpression(referenceKind, _semanticModel, syntax, type, constantValue, isImplicit);
        }

        private IConditionalAccessOperation CreateBoundConditionalAccessOperation(BoundConditionalAccess boundConditionalAccess)
        {
            Lazy<IOperation> whenNotNull = new Lazy<IOperation>(() => Create(boundConditionalAccess.AccessExpression));
            Lazy<IOperation> expression = new Lazy<IOperation>(() => Create(boundConditionalAccess.Receiver));
            SyntaxNode syntax = boundConditionalAccess.Syntax;
            ITypeSymbol type = boundConditionalAccess.Type;
            Optional<object> constantValue = ConvertToOptional(boundConditionalAccess.ConstantValue);
            bool isImplicit = boundConditionalAccess.WasCompilerGenerated;

            return new LazyConditionalAccessExpression(whenNotNull, expression, _semanticModel, syntax, type, constantValue, isImplicit);
        }

        private IConditionalAccessInstanceOperation CreateBoundConditionalReceiverOperation(BoundConditionalReceiver boundConditionalReceiver)
        {
            SyntaxNode syntax = boundConditionalReceiver.Syntax;
            ITypeSymbol type = boundConditionalReceiver.Type;
            Optional<object> constantValue = ConvertToOptional(boundConditionalReceiver.ConstantValue);
            bool isImplicit = boundConditionalReceiver.WasCompilerGenerated;
            return new ConditionalAccessInstanceExpression(_semanticModel, syntax, type, constantValue, isImplicit);
        }

        private IFieldInitializerOperation CreateBoundFieldEqualsValueOperation(BoundFieldEqualsValue boundFieldEqualsValue)
        {
            ImmutableArray<IFieldSymbol> initializedFields = ImmutableArray.Create<IFieldSymbol>(boundFieldEqualsValue.Field);
            Lazy<IOperation> value = new Lazy<IOperation>(() => Create(boundFieldEqualsValue.Value));
            OperationKind kind = OperationKind.FieldInitializer;
            SyntaxNode syntax = boundFieldEqualsValue.Syntax;
            ITypeSymbol type = null;
            Optional<object> constantValue = default(Optional<object>);
            bool isImplicit = boundFieldEqualsValue.WasCompilerGenerated;
            return new LazyFieldInitializer(boundFieldEqualsValue.Locals.As<ILocalSymbol>(), initializedFields, value, kind, _semanticModel, syntax, type, constantValue, isImplicit);
        }

        private IPropertyInitializerOperation CreateBoundPropertyEqualsValueOperation(BoundPropertyEqualsValue boundPropertyEqualsValue)
        {
            ImmutableArray<IPropertySymbol> initializedProperties = ImmutableArray.Create<IPropertySymbol>(boundPropertyEqualsValue.Property);
            Lazy<IOperation> value = new Lazy<IOperation>(() => Create(boundPropertyEqualsValue.Value));
            OperationKind kind = OperationKind.PropertyInitializer;
            SyntaxNode syntax = boundPropertyEqualsValue.Syntax;
            ITypeSymbol type = null;
            Optional<object> constantValue = default(Optional<object>);
            bool isImplicit = boundPropertyEqualsValue.WasCompilerGenerated;
            return new LazyPropertyInitializer(boundPropertyEqualsValue.Locals.As<ILocalSymbol>(), initializedProperties, value, kind, _semanticModel, syntax, type, constantValue, isImplicit);
        }

        private IParameterInitializerOperation CreateBoundParameterEqualsValueOperation(BoundParameterEqualsValue boundParameterEqualsValue)
        {
            IParameterSymbol parameter = boundParameterEqualsValue.Parameter;
            Lazy<IOperation> value = new Lazy<IOperation>(() => Create(boundParameterEqualsValue.Value));
            OperationKind kind = OperationKind.ParameterInitializer;
            SyntaxNode syntax = boundParameterEqualsValue.Syntax;
            ITypeSymbol type = null;
            Optional<object> constantValue = default(Optional<object>);
            bool isImplicit = boundParameterEqualsValue.WasCompilerGenerated;
            return new LazyParameterInitializer(boundParameterEqualsValue.Locals.As<ILocalSymbol>(), parameter, value, kind, _semanticModel, syntax, type, constantValue, isImplicit);
        }

        private IBlockOperation CreateBoundBlockOperation(BoundBlock boundBlock)
        {
            Lazy<ImmutableArray<IOperation>> statements =
                new Lazy<ImmutableArray<IOperation>>(() => boundBlock.Statements.Select(s => Create(s)).ToImmutableArray());

            ImmutableArray<ILocalSymbol> locals = boundBlock.Locals.As<ILocalSymbol>();
            SyntaxNode syntax = boundBlock.Syntax;
            ITypeSymbol type = null;
            Optional<object> constantValue = default(Optional<object>);
            bool isImplicit = boundBlock.WasCompilerGenerated;
            return new LazyBlockStatement(statements, locals, _semanticModel, syntax, type, constantValue, isImplicit);
        }

        private IBranchOperation CreateBoundContinueStatementOperation(BoundContinueStatement boundContinueStatement)
        {
            ILabelSymbol target = boundContinueStatement.Label;
            BranchKind branchKind = BranchKind.Continue;
            SyntaxNode syntax = boundContinueStatement.Syntax;
            ITypeSymbol type = null;
            Optional<object> constantValue = default(Optional<object>);
            bool isImplicit = boundContinueStatement.WasCompilerGenerated;
            return new BranchStatement(target, branchKind, _semanticModel, syntax, type, constantValue, isImplicit);
        }

        private IBranchOperation CreateBoundBreakStatementOperation(BoundBreakStatement boundBreakStatement)
        {
            ILabelSymbol target = boundBreakStatement.Label;
            BranchKind branchKind = BranchKind.Break;
            SyntaxNode syntax = boundBreakStatement.Syntax;
            ITypeSymbol type = null;
            Optional<object> constantValue = default(Optional<object>);
            bool isImplicit = boundBreakStatement.WasCompilerGenerated;
            return new BranchStatement(target, branchKind, _semanticModel, syntax, type, constantValue, isImplicit);
        }

        private IReturnOperation CreateBoundYieldBreakStatementOperation(BoundYieldBreakStatement boundYieldBreakStatement)
        {
            Lazy<IOperation> returnedValue = new Lazy<IOperation>(() => Create(null));
            SyntaxNode syntax = boundYieldBreakStatement.Syntax;
            ITypeSymbol type = null;
            Optional<object> constantValue = default(Optional<object>);
            bool isImplicit = boundYieldBreakStatement.WasCompilerGenerated;
            return new LazyReturnStatement(OperationKind.YieldBreak, returnedValue, _semanticModel, syntax, type, constantValue, isImplicit);
        }

        private IBranchOperation CreateBoundGotoStatementOperation(BoundGotoStatement boundGotoStatement)
        {
            ILabelSymbol target = boundGotoStatement.Label;
            BranchKind branchKind = BranchKind.GoTo;
            SyntaxNode syntax = boundGotoStatement.Syntax;
            ITypeSymbol type = null;
            Optional<object> constantValue = default(Optional<object>);
            bool isImplicit = boundGotoStatement.WasCompilerGenerated;
            return new BranchStatement(target, branchKind, _semanticModel, syntax, type, constantValue, isImplicit);
        }

        private IEmptyOperation CreateBoundNoOpStatementOperation(BoundNoOpStatement boundNoOpStatement)
        {
            SyntaxNode syntax = boundNoOpStatement.Syntax;
            ITypeSymbol type = null;
            Optional<object> constantValue = default(Optional<object>);
            bool isImplicit = boundNoOpStatement.WasCompilerGenerated;
            return new EmptyStatement(_semanticModel, syntax, type, constantValue, isImplicit);
        }

        private IConditionalOperation CreateBoundIfStatementOperation(BoundIfStatement boundIfStatement)
        {
            Lazy<IOperation> condition = new Lazy<IOperation>(() => Create(boundIfStatement.Condition));
            Lazy<IOperation> ifTrueStatement = new Lazy<IOperation>(() => Create(boundIfStatement.Consequence));
            Lazy<IOperation> ifFalseStatement = new Lazy<IOperation>(() => Create(boundIfStatement.AlternativeOpt));
            bool isRef = false;
            SyntaxNode syntax = boundIfStatement.Syntax;
            ITypeSymbol type = null;
            Optional<object> constantValue = default(Optional<object>);
            bool isImplicit = boundIfStatement.WasCompilerGenerated;
            return new LazyConditionalOperation(condition, ifTrueStatement, ifFalseStatement, isRef, _semanticModel, syntax, type, constantValue, isImplicit);
        }

        private IWhileLoopOperation CreateBoundWhileStatementOperation(BoundWhileStatement boundWhileStatement)
        {
            Lazy<IOperation> condition = new Lazy<IOperation>(() => Create(boundWhileStatement.Condition));
            Lazy<IOperation> body = new Lazy<IOperation>(() => Create(boundWhileStatement.Body));
            Lazy<IOperation> ignoredCondition = OperationFactory.NullOperation;
            ImmutableArray<ILocalSymbol> locals = boundWhileStatement.Locals.As<ILocalSymbol>();
            ILabelSymbol continueLabel = boundWhileStatement.ContinueLabel;
            ILabelSymbol exitLabel = boundWhileStatement.BreakLabel;
            bool conditionIsTop = true;
            bool conditionIsUntil = false;
            SyntaxNode syntax = boundWhileStatement.Syntax;
            ITypeSymbol type = null;
            Optional<object> constantValue = default(Optional<object>);
            bool isImplicit = boundWhileStatement.WasCompilerGenerated;
            return new LazyWhileLoopStatement(condition, body, ignoredCondition, locals, continueLabel, exitLabel, conditionIsTop, conditionIsUntil, _semanticModel, syntax, type, constantValue, isImplicit);
        }

        private IWhileLoopOperation CreateBoundDoStatementOperation(BoundDoStatement boundDoStatement)
        {
            Lazy<IOperation> condition = new Lazy<IOperation>(() => Create(boundDoStatement.Condition));
            Lazy<IOperation> body = new Lazy<IOperation>(() => Create(boundDoStatement.Body));
            Lazy<IOperation> ignoredCondition = OperationFactory.NullOperation;
            ILabelSymbol continueLabel = boundDoStatement.ContinueLabel;
            ILabelSymbol exitLabel = boundDoStatement.BreakLabel;
            bool conditionIsTop = false;
            bool conditionIsUntil = false;
            ImmutableArray<ILocalSymbol> locals = boundDoStatement.Locals.As<ILocalSymbol>();
            SyntaxNode syntax = boundDoStatement.Syntax;
            ITypeSymbol type = null;
            Optional<object> constantValue = default(Optional<object>);
            bool isImplicit = boundDoStatement.WasCompilerGenerated;
            return new LazyWhileLoopStatement(condition, body, ignoredCondition, locals, continueLabel, exitLabel, conditionIsTop, conditionIsUntil, _semanticModel, syntax, type, constantValue, isImplicit);
        }

        private IForLoopOperation CreateBoundForStatementOperation(BoundForStatement boundForStatement)
        {
            Lazy<ImmutableArray<IOperation>> before = new Lazy<ImmutableArray<IOperation>>(() => ToStatements(boundForStatement.Initializer));
            Lazy<IOperation> condition = new Lazy<IOperation>(() => Create(boundForStatement.Condition));
            Lazy<ImmutableArray<IOperation>> atLoopBottom = new Lazy<ImmutableArray<IOperation>>(() => ToStatements(boundForStatement.Increment));
            ImmutableArray<ILocalSymbol> locals = boundForStatement.OuterLocals.As<ILocalSymbol>();
            ImmutableArray<ILocalSymbol> conditionLocals = boundForStatement.InnerLocals.As<ILocalSymbol>();
            Lazy<IOperation> body = new Lazy<IOperation>(() => Create(boundForStatement.Body));
            ILabelSymbol continueLabel = boundForStatement.ContinueLabel;
            ILabelSymbol exitLabel = boundForStatement.BreakLabel;
            SyntaxNode syntax = boundForStatement.Syntax;
            ITypeSymbol type = null;
            Optional<object> constantValue = default(Optional<object>);
            bool isImplicit = boundForStatement.WasCompilerGenerated;
            return new LazyForLoopStatement(before, condition, atLoopBottom, locals, conditionLocals, continueLabel, exitLabel, body, _semanticModel, syntax, type, constantValue, isImplicit);
        }

        private IForEachLoopOperation CreateBoundForEachStatementOperation(BoundForEachStatement boundForEachStatement)
        {
            ImmutableArray<ILocalSymbol> locals = boundForEachStatement.IterationVariables.As<ILocalSymbol>();
            Lazy<IOperation> loopControlVariable;
            if (boundForEachStatement.DeconstructionOpt != null)
            {
                loopControlVariable = new Lazy<IOperation>(() => Create(boundForEachStatement.DeconstructionOpt.DeconstructionAssignment.Left));
            }
            else if (boundForEachStatement.IterationErrorExpressionOpt != null)
            {
                loopControlVariable = new Lazy<IOperation>(() => Create(boundForEachStatement.IterationErrorExpressionOpt));
            }
            else
            {
                Debug.Assert(locals.Length == 1);
                var local = (LocalSymbol)locals[0];
                // We use iteration variable type syntax as the underlying syntax node as there is no variable declarator syntax in the syntax tree.
                var declaratorSyntax = boundForEachStatement.IterationVariableType.Syntax;
                loopControlVariable = new Lazy<IOperation>(() => new VariableDeclarator(local, initializer: null, ignoredArguments: ImmutableArray<IOperation>.Empty, semanticModel: _semanticModel, syntax: declaratorSyntax, type: null, constantValue: default, isImplicit: false));
            }

            Lazy<IOperation> collection = new Lazy<IOperation>(() => Create(boundForEachStatement.Expression));
            Lazy<IOperation> body = new Lazy<IOperation>(() => Create(boundForEachStatement.Body));
            ForEachEnumeratorInfo enumeratorInfoOpt = boundForEachStatement.EnumeratorInfoOpt;
            ForEachLoopOperationInfo info;

            if (enumeratorInfoOpt != null)
            {
                HashSet<DiagnosticInfo> useSiteDiagnostics = null;
                var compilation = (CSharpCompilation)_semanticModel.Compilation;

                info = new ForEachLoopOperationInfo(enumeratorInfoOpt.ElementType.TypeSymbol,
                                                    enumeratorInfoOpt.GetEnumeratorMethod,
                                                    (PropertySymbol)enumeratorInfoOpt.CurrentPropertyGetter.AssociatedSymbol,
                                                    enumeratorInfoOpt.MoveNextMethod,
                                                    enumeratorInfoOpt.NeedsDisposeMethod,
                                                    knownToImplementIDisposable: enumeratorInfoOpt.NeedsDisposeMethod && (object)enumeratorInfoOpt.GetEnumeratorMethod != null ?
                                                                                     compilation.Conversions.
                                                                                         ClassifyImplicitConversionFromType(enumeratorInfoOpt.GetEnumeratorMethod.ReturnType.TypeSymbol,
                                                                                                                            compilation.GetSpecialType(SpecialType.System_IDisposable),
                                                                                                                            ref useSiteDiagnostics).IsImplicit :
                                                                                     false,
                                                    enumeratorInfoOpt.CurrentConversion,
                                                    boundForEachStatement.ElementConversion);
            }
            else
            {
                info = default;
            }

            Lazy<ImmutableArray<IOperation>> nextVariables = new Lazy<ImmutableArray<IOperation>>(() => ImmutableArray<IOperation>.Empty);
            ILabelSymbol continueLabel = boundForEachStatement.ContinueLabel;
            ILabelSymbol exitLabel = boundForEachStatement.BreakLabel;
            SyntaxNode syntax = boundForEachStatement.Syntax;
            ITypeSymbol type = null;
            Optional<object> constantValue = default(Optional<object>);
            bool isImplicit = boundForEachStatement.WasCompilerGenerated;
            return new LazyForEachLoopStatement(locals, continueLabel, exitLabel, loopControlVariable, collection, nextVariables, body, info, _semanticModel, syntax, type, constantValue, isImplicit);
        }

        private ISwitchOperation CreateBoundSwitchStatementOperation(BoundSwitchStatement boundSwitchStatement)
        {
            Lazy<IOperation> value = new Lazy<IOperation>(() => Create(boundSwitchStatement.Expression));
            Lazy<ImmutableArray<ISwitchCaseOperation>> cases = new Lazy<ImmutableArray<ISwitchCaseOperation>>(() => GetSwitchStatementCases(boundSwitchStatement));
            ImmutableArray<ILocalSymbol> locals = boundSwitchStatement.InnerLocals.As<ILocalSymbol>();
            ILabelSymbol exitLabel = boundSwitchStatement.BreakLabel;
            SyntaxNode syntax = boundSwitchStatement.Syntax;
            ITypeSymbol type = null;
            Optional<object> constantValue = default(Optional<object>);
            bool isImplicit = boundSwitchStatement.WasCompilerGenerated;
            return new LazySwitchStatement(locals, value, cases, exitLabel: exitLabel, _semanticModel, syntax, type, constantValue, isImplicit);
        }

        private ICaseClauseOperation CreateBoundSwitchLabelOperation(BoundSwitchLabel boundSwitchLabel)
        {
            SyntaxNode syntax = boundSwitchLabel.Syntax;
            ITypeSymbol type = null;
            Optional<object> constantValue = default(Optional<object>);
            bool isImplicit = boundSwitchLabel.WasCompilerGenerated;

            if (boundSwitchLabel.ExpressionOpt != null)
            {
                Lazy<IOperation> value = new Lazy<IOperation>(() => Create(boundSwitchLabel.ExpressionOpt));
                return new LazySingleValueCaseClause(boundSwitchLabel.Label, value, _semanticModel, syntax, type, constantValue, isImplicit);
            }
            else
            {
                return new DefaultCaseClause(boundSwitchLabel.Label, _semanticModel, syntax, type, constantValue, isImplicit);
            }
        }

        private ITryOperation CreateBoundTryStatementOperation(BoundTryStatement boundTryStatement)
        {
            Lazy<IBlockOperation> body = new Lazy<IBlockOperation>(() => (IBlockOperation)Create(boundTryStatement.TryBlock));
            Lazy<ImmutableArray<ICatchClauseOperation>> catches = new Lazy<ImmutableArray<ICatchClauseOperation>>(() => boundTryStatement.CatchBlocks.SelectAsArray(n => (ICatchClauseOperation)Create(n)));
            Lazy<IBlockOperation> finallyHandler = new Lazy<IBlockOperation>(() => (IBlockOperation)Create(boundTryStatement.FinallyBlockOpt));
            SyntaxNode syntax = boundTryStatement.Syntax;
            ITypeSymbol type = null;
            Optional<object> constantValue = default(Optional<object>);
            bool isImplicit = boundTryStatement.WasCompilerGenerated;
            return new LazyTryStatement(body, catches, finallyHandler, exitLabel: null, _semanticModel, syntax, type, constantValue, isImplicit);
        }

        private ICatchClauseOperation CreateBoundCatchBlockOperation(BoundCatchBlock boundCatchBlock)
        {
            var exceptionSourceOpt = (BoundLocal)boundCatchBlock.ExceptionSourceOpt;
            Lazy<IOperation> expressionDeclarationOrExpression = new Lazy<IOperation>(() => exceptionSourceOpt != null ? CreateVariableDeclarator(exceptionSourceOpt) : null);
            ITypeSymbol exceptionType = boundCatchBlock.ExceptionTypeOpt ?? (ITypeSymbol)_semanticModel.Compilation.ObjectType;
            ImmutableArray<ILocalSymbol> locals = boundCatchBlock.Locals.As<ILocalSymbol>();
            Lazy<IOperation> filter = new Lazy<IOperation>(() => Create(boundCatchBlock.ExceptionFilterOpt));
            Lazy<IBlockOperation> handler = new Lazy<IBlockOperation>(() => (IBlockOperation)Create(boundCatchBlock.Body));
            SyntaxNode syntax = boundCatchBlock.Syntax;
            ITypeSymbol type = null;
            Optional<object> constantValue = default(Optional<object>);
            bool isImplicit = boundCatchBlock.WasCompilerGenerated;
            return new LazyCatchClause(expressionDeclarationOrExpression, exceptionType, locals, filter, handler, _semanticModel, syntax, type, constantValue, isImplicit);
        }

        private IFixedOperation CreateBoundFixedStatementOperation(BoundFixedStatement boundFixedStatement)
        {
            ImmutableArray<ILocalSymbol> locals = boundFixedStatement.Locals.As<ILocalSymbol>();
            Lazy<IVariableDeclarationGroupOperation> variables = new Lazy<IVariableDeclarationGroupOperation>(() => (IVariableDeclarationGroupOperation)Create(boundFixedStatement.Declarations));
            Lazy<IOperation> body = new Lazy<IOperation>(() => Create(boundFixedStatement.Body));
            SyntaxNode syntax = boundFixedStatement.Syntax;
            ITypeSymbol type = null;
            Optional<object> constantValue = default(Optional<object>);
            bool isImplicit = boundFixedStatement.WasCompilerGenerated;
            return new LazyFixedStatement(locals, variables, body, _semanticModel, syntax, type, constantValue, isImplicit);
        }

        private IUsingOperation CreateBoundUsingStatementOperation(BoundUsingStatement boundUsingStatement)
        {
            Lazy<IOperation> resources = new Lazy<IOperation>(() => Create((BoundNode)boundUsingStatement.DeclarationsOpt ?? boundUsingStatement.ExpressionOpt));
            Lazy<IOperation> body = new Lazy<IOperation>(() => Create(boundUsingStatement.Body));
            ImmutableArray<ILocalSymbol> locals = ImmutableArray<ILocalSymbol>.CastUp(boundUsingStatement.Locals);
            SyntaxNode syntax = boundUsingStatement.Syntax;
            ITypeSymbol type = null;
            Optional<object> constantValue = default(Optional<object>);
            bool isImplicit = boundUsingStatement.WasCompilerGenerated;
            return new LazyUsingStatement(resources, body, locals, _semanticModel, syntax, type, constantValue, isImplicit);
        }

        private IThrowOperation CreateBoundThrowStatementOperation(BoundThrowStatement boundThrowStatement)
        {
            Lazy<IOperation> thrownObject = new Lazy<IOperation>(() => Create(boundThrowStatement.ExpressionOpt));
            SyntaxNode syntax = boundThrowStatement.Syntax;
            ITypeSymbol statementType = null;
            Optional<object> constantValue = default(Optional<object>);
            bool isImplicit = boundThrowStatement.WasCompilerGenerated;
            return new LazyThrowExpression(thrownObject, _semanticModel, syntax, statementType, constantValue, isImplicit);
        }

        private IReturnOperation CreateBoundReturnStatementOperation(BoundReturnStatement boundReturnStatement)
        {
            Lazy<IOperation> returnedValue = new Lazy<IOperation>(() => Create(boundReturnStatement.ExpressionOpt));
            SyntaxNode syntax = boundReturnStatement.Syntax;
            ITypeSymbol type = null;
            Optional<object> constantValue = default(Optional<object>);
            bool isImplicit = boundReturnStatement.WasCompilerGenerated;
            return new LazyReturnStatement(OperationKind.Return, returnedValue, _semanticModel, syntax, type, constantValue, isImplicit);
        }

        private IReturnOperation CreateBoundYieldReturnStatementOperation(BoundYieldReturnStatement boundYieldReturnStatement)
        {
            Lazy<IOperation> returnedValue = new Lazy<IOperation>(() => Create(boundYieldReturnStatement.Expression));
            SyntaxNode syntax = boundYieldReturnStatement.Syntax;
            ITypeSymbol type = null;
            Optional<object> constantValue = default(Optional<object>);
            bool isImplicit = boundYieldReturnStatement.WasCompilerGenerated;
            return new LazyReturnStatement(OperationKind.YieldReturn, returnedValue, _semanticModel, syntax, type, constantValue, isImplicit);
        }

        private ILockOperation CreateBoundLockStatementOperation(BoundLockStatement boundLockStatement)
        {
            Lazy<IOperation> expression = new Lazy<IOperation>(() => Create(boundLockStatement.Argument));
            Lazy<IOperation> body = new Lazy<IOperation>(() => Create(boundLockStatement.Body));
            // If there is no Enter2 method, then there will be no lock taken reference
            bool legacyMode = _semanticModel.Compilation.CommonGetWellKnownTypeMember(WellKnownMember.System_Threading_Monitor__Enter2) == null;
            ILocalSymbol lockTakenSymbol =
                legacyMode ? null : new SynthesizedLocal(_semanticModel.GetEnclosingSymbol(boundLockStatement.Syntax.SpanStart) as MethodSymbol,
                                                         TypeSymbolWithAnnotations.Create((TypeSymbol)_semanticModel.Compilation.GetSpecialType(SpecialType.System_Boolean)),
                                                         SynthesizedLocalKind.LockTaken,
                                                         syntaxOpt: boundLockStatement.Argument.Syntax);
            SyntaxNode syntax = boundLockStatement.Syntax;
            ITypeSymbol type = null;
            Optional<object> constantValue = default(Optional<object>);
            bool isImplicit = boundLockStatement.WasCompilerGenerated;

            return new LazyLockStatement(expression, body, lockTakenSymbol, _semanticModel, syntax, type, constantValue, isImplicit);
        }

        private IInvalidOperation CreateBoundBadStatementOperation(BoundBadStatement boundBadStatement)
        {
            Lazy<ImmutableArray<IOperation>> children = new Lazy<ImmutableArray<IOperation>>(() => boundBadStatement.ChildBoundNodes.Select(n => Create(n)).WhereNotNull().ToImmutableArray());
            SyntaxNode syntax = boundBadStatement.Syntax;
            ITypeSymbol type = null;
            Optional<object> constantValue = default(Optional<object>);

            // if child has syntax node point to same syntax node as bad statement, then this invalid statement is implicit
            bool isImplicit = boundBadStatement.WasCompilerGenerated || boundBadStatement.ChildBoundNodes.Any(e => e?.Syntax == boundBadStatement.Syntax);
            return new LazyInvalidOperation(children, _semanticModel, syntax, type, constantValue, isImplicit);
        }

        private IOperation CreateBoundLocalDeclarationOperation(BoundLocalDeclaration boundLocalDeclaration)
        {
            var node = boundLocalDeclaration.Syntax;
            var kind = node.Kind();

            SyntaxNode varStatement;
            SyntaxNode varDeclaration;
            SyntaxNode varDeclarator;
            switch (kind)
            {
                case SyntaxKind.LocalDeclarationStatement:
                {
                    var statement = (LocalDeclarationStatementSyntax)node;

                    // this happen for simple int i = 0;
                    // var statement points to LocalDeclarationStatementSyntax
                    varStatement = statement;

                    varDeclaration = statement.Declaration;

                    varDeclarator = statement.Declaration.Variables.First();
                    break;
                }
                case SyntaxKind.VariableDeclarator:
                {
                    // this happen for 'for loop' initializer
                    // We generate a DeclarationGroup for this scenario to maintain tree shape consistency across IOperation.
                    // var statement points to VariableDeclarationSyntax
                    varStatement = node.Parent;

                    varDeclaration = node.Parent;

                    // var declaration points to VariableDeclaratorSyntax
                    varDeclarator = node;
                    break;
                }
                default:
                {
                    Debug.Fail($"Unexpected syntax: {kind}");

                    // otherwise, they points to whatever bound nodes are pointing to.
                    varStatement = varDeclaration = varDeclarator = node;
                    break;
                }
            }

            Lazy<ImmutableArray<IVariableDeclaratorOperation>> declarations = new Lazy<ImmutableArray<IVariableDeclaratorOperation>>(() => ImmutableArray.Create(CreateVariableDeclaratorInternal(boundLocalDeclaration, varDeclarator)));
            bool multiVariableImplicit = boundLocalDeclaration.WasCompilerGenerated;
            // In C#, the MultiVariable initializer will always be null, but we can't pass null as the actual lazy. We assume that all lazy elements always exist
            Lazy<IVariableInitializerOperation> initializer = OperationFactory.NullInitializer;
            IVariableDeclarationOperation multiVariableDeclaration = new LazyVariableDeclaration(declarations, initializer, _semanticModel, varDeclaration, null, default, multiVariableImplicit);
            ITypeSymbol type = null;
            Optional<object> constantValue = default(Optional<object>);
            // In the case of a for loop, varStatement and varDeclaration will be the same syntax node.
            // We can only have one explicit operation, so make sure this node is implicit in that scenario.
            bool isImplicit = (varStatement == varDeclaration) || boundLocalDeclaration.WasCompilerGenerated;
            return new VariableDeclarationGroupOperation(ImmutableArray.Create(multiVariableDeclaration), _semanticModel, varStatement, type, constantValue, isImplicit);
        }

        private IVariableDeclarationGroupOperation CreateBoundMultipleLocalDeclarationsOperation(BoundMultipleLocalDeclarations boundMultipleLocalDeclarations)
        {
            Lazy<ImmutableArray<IVariableDeclaratorOperation>> declarators = new Lazy<ImmutableArray<IVariableDeclaratorOperation>>(() =>
                boundMultipleLocalDeclarations.LocalDeclarations.SelectAsArray(declaration => CreateVariableDeclarator(declaration)));
            // In C#, the MultiVariable initializer will always be null, but we can't pass null as the actual lazy. We assume that all lazy elements always exist
            Lazy<IVariableInitializerOperation> initializer = OperationFactory.NullInitializer;

            // The syntax for the boundMultipleLocalDeclarations can either be a LocalDeclarationStatement or a VariableDeclaration, depending on the context
            // (using/fixed statements vs variable declaration)
            // We generate a DeclarationGroup for these scenarios (using/fixed) to maintain tree shape consistency across IOperation.
            SyntaxNode declarationGroupSyntax = boundMultipleLocalDeclarations.Syntax;
            SyntaxNode declarationSyntax = declarationGroupSyntax.IsKind(SyntaxKind.LocalDeclarationStatement) ?
                    ((LocalDeclarationStatementSyntax)declarationGroupSyntax).Declaration :
                    declarationGroupSyntax;
            bool declarationIsImplicit = boundMultipleLocalDeclarations.WasCompilerGenerated;
            IVariableDeclarationOperation multiVariableDeclaration = new LazyVariableDeclaration(declarators, initializer, _semanticModel, declarationSyntax, null, default, declarationIsImplicit);

            ITypeSymbol type = null;
            Optional<object> constantValue = default(Optional<object>);
            // If the syntax was the same, we're in a fixed statement or using statement. We make the Group operation implicit in this scenario, as the
            // syntax itself is a VariableDeclaration
            bool isImplicit = declarationGroupSyntax == declarationSyntax || boundMultipleLocalDeclarations.WasCompilerGenerated;
            return new VariableDeclarationGroupOperation(ImmutableArray.Create(multiVariableDeclaration), _semanticModel, declarationGroupSyntax, type, constantValue, isImplicit);
        }

        private ILabeledOperation CreateBoundLabelStatementOperation(BoundLabelStatement boundLabelStatement)
        {
            ILabelSymbol label = boundLabelStatement.Label;
            Lazy<IOperation> statement = new Lazy<IOperation>(() => Create(null));
            SyntaxNode syntax = boundLabelStatement.Syntax;
            ITypeSymbol type = null;
            Optional<object> constantValue = default(Optional<object>);
            bool isImplicit = boundLabelStatement.WasCompilerGenerated;
            return new LazyLabeledStatement(label, statement, _semanticModel, syntax, type, constantValue, isImplicit);
        }

        private ILabeledOperation CreateBoundLabeledStatementOperation(BoundLabeledStatement boundLabeledStatement)
        {
            ILabelSymbol label = boundLabeledStatement.Label;
            Lazy<IOperation> labeledStatement = new Lazy<IOperation>(() => Create(boundLabeledStatement.Body));
            SyntaxNode syntax = boundLabeledStatement.Syntax;
            ITypeSymbol type = null;
            Optional<object> constantValue = default(Optional<object>);
            bool isImplicit = boundLabeledStatement.WasCompilerGenerated;
            return new LazyLabeledStatement(label, labeledStatement, _semanticModel, syntax, type, constantValue, isImplicit);
        }

        private IExpressionStatementOperation CreateBoundExpressionStatementOperation(BoundExpressionStatement boundExpressionStatement)
        {
            Lazy<IOperation> expression = new Lazy<IOperation>(() => Create(boundExpressionStatement.Expression));
            SyntaxNode syntax = boundExpressionStatement.Syntax;
            ITypeSymbol type = null;
            Optional<object> constantValue = default(Optional<object>);

            // lambda body can point to expression directly and binder can insert expression statement there. and end up statement pointing to
            // expression syntax node since there is no statement syntax node to point to. this will mark such one as implicit since it doesn't
            // actually exist in code
            bool isImplicit = boundExpressionStatement.WasCompilerGenerated || boundExpressionStatement.Syntax == boundExpressionStatement.Expression.Syntax;
            return new LazyExpressionStatement(expression, _semanticModel, syntax, type, constantValue, isImplicit);
        }

        private IOperation CreateBoundTupleLiteralOperation(BoundTupleLiteral boundTupleLiteral)
        {
            return CreateTupleOperation(boundTupleLiteral, boundTupleLiteral.Type);
        }

        private IOperation CreateBoundConvertedTupleLiteralOperation(BoundConvertedTupleLiteral boundConvertedTupleLiteral)
        {
            return CreateTupleOperation(boundConvertedTupleLiteral, boundConvertedTupleLiteral.NaturalTypeOpt);
        }

        private IOperation CreateTupleOperation(BoundTupleExpression boundTupleExpression, ITypeSymbol naturalType)
        {
            Lazy<ImmutableArray<IOperation>> elements = new Lazy<ImmutableArray<IOperation>>(() => boundTupleExpression.Arguments.SelectAsArray(element => Create(element)));
            SyntaxNode syntax = boundTupleExpression.Syntax;
            bool isImplicit = boundTupleExpression.WasCompilerGenerated;
            ITypeSymbol type = boundTupleExpression.Type;
            Optional<object> constantValue = default;
            if (syntax is DeclarationExpressionSyntax declarationExpressionSyntax)
            {
                var tupleSyntax = declarationExpressionSyntax.Designation;
                Lazy<IOperation> tupleExpression = new Lazy<IOperation>(() => new LazyTupleExpression(elements, _semanticModel, tupleSyntax, type, naturalType, constantValue, isImplicit));
                return new LazyDeclarationExpression(tupleExpression, _semanticModel, declarationExpressionSyntax, type, constantValue: default, isImplicit: false);
            }

            return new LazyTupleExpression(elements, _semanticModel, syntax, type, naturalType, constantValue, isImplicit);
        }

        private IInterpolatedStringOperation CreateBoundInterpolatedStringExpressionOperation(BoundInterpolatedString boundInterpolatedString)
        {
            Lazy<ImmutableArray<IInterpolatedStringContentOperation>> parts = new Lazy<ImmutableArray<IInterpolatedStringContentOperation>>(() =>
                boundInterpolatedString.Parts.SelectAsArray(interpolatedStringContent => CreateBoundInterpolatedStringContentOperation(interpolatedStringContent)));
            SyntaxNode syntax = boundInterpolatedString.Syntax;
            ITypeSymbol type = boundInterpolatedString.Type;
            Optional<object> constantValue = ConvertToOptional(boundInterpolatedString.ConstantValue);
            bool isImplicit = boundInterpolatedString.WasCompilerGenerated;
            return new LazyInterpolatedStringExpression(parts, _semanticModel, syntax, type, constantValue, isImplicit);
        }

        private IInterpolatedStringContentOperation CreateBoundInterpolatedStringContentOperation(BoundNode boundNode)
        {
            if (boundNode.Kind == BoundKind.StringInsert)
            {
                return (IInterpolatedStringContentOperation)Create(boundNode);
            }
            else
            {
                return CreateBoundInterpolatedStringTextOperation((BoundLiteral)boundNode);
            }
        }

        private IInterpolationOperation CreateBoundInterpolationOperation(BoundStringInsert boundStringInsert)
        {
            Lazy<IOperation> expression = new Lazy<IOperation>(() => Create(boundStringInsert.Value));
            Lazy<IOperation> alignment = new Lazy<IOperation>(() => Create(boundStringInsert.Alignment));
            Lazy<IOperation> format = new Lazy<IOperation>(() => Create(boundStringInsert.Format));
            SyntaxNode syntax = boundStringInsert.Syntax;
            ITypeSymbol type = null;
            Optional<object> constantValue = default(Optional<object>);
            bool isImplicit = boundStringInsert.WasCompilerGenerated;
            return new LazyInterpolation(expression, alignment, format, _semanticModel, syntax, type, constantValue, isImplicit);
        }

        private IInterpolatedStringTextOperation CreateBoundInterpolatedStringTextOperation(BoundLiteral boundNode)
        {
            Lazy<IOperation> text = new Lazy<IOperation>(() => CreateBoundLiteralOperation(boundNode, @implicit: true));
            SyntaxNode syntax = boundNode.Syntax;
            ITypeSymbol type = null;
            Optional<object> constantValue = default(Optional<object>);
            bool isImplicit = boundNode.WasCompilerGenerated;
            return new LazyInterpolatedStringText(text, _semanticModel, syntax, type, constantValue, isImplicit);
        }

        private IConstantPatternOperation CreateBoundConstantPatternOperation(BoundConstantPattern boundConstantPattern)
        {
            Lazy<IOperation> value = new Lazy<IOperation>(() => Create(boundConstantPattern.Value));
            SyntaxNode syntax = boundConstantPattern.Syntax;
            ITypeSymbol type = null;
            Optional<object> constantValue = default(Optional<object>);
            bool isImplicit = boundConstantPattern.WasCompilerGenerated;
            return new LazyConstantPattern(value, _semanticModel, syntax, type, constantValue, isImplicit);
        }

        private IDeclarationPatternOperation CreateBoundDeclarationPatternOperation(BoundDeclarationPattern boundDeclarationPattern)
        {
            ISymbol variable = boundDeclarationPattern.Variable;
            if (variable == null && boundDeclarationPattern.VariableAccess.Kind == BoundKind.DiscardExpression)
            {
                variable = ((BoundDiscardExpression)boundDeclarationPattern.VariableAccess).ExpressionSymbol;
            }

            SyntaxNode syntax = boundDeclarationPattern.Syntax;
            ITypeSymbol type = null;
            Optional<object> constantValue = default(Optional<object>);
            bool isImplicit = boundDeclarationPattern.WasCompilerGenerated;
            return new DeclarationPattern(variable, _semanticModel, syntax, type, constantValue, isImplicit);
        }

        private ISwitchOperation CreateBoundPatternSwitchStatementOperation(BoundPatternSwitchStatement boundPatternSwitchStatement)
        {
            Lazy<IOperation> value = new Lazy<IOperation>(() => Create(boundPatternSwitchStatement.Expression));
            Lazy<ImmutableArray<ISwitchCaseOperation>> cases = new Lazy<ImmutableArray<ISwitchCaseOperation>>(() => GetPatternSwitchStatementCases(boundPatternSwitchStatement));
            ImmutableArray<ILocalSymbol> locals = boundPatternSwitchStatement.InnerLocals.As<ILocalSymbol>();
            ILabelSymbol exitLabel = boundPatternSwitchStatement.BreakLabel;
            SyntaxNode syntax = boundPatternSwitchStatement.Syntax;
            ITypeSymbol type = null;
            Optional<object> constantValue = default(Optional<object>);
            bool isImplicit = boundPatternSwitchStatement.WasCompilerGenerated;
            return new LazySwitchStatement(locals, value, cases, exitLabel, _semanticModel, syntax, type, constantValue, isImplicit);
        }

        private ICaseClauseOperation CreateBoundPatternSwitchLabelOperation(BoundPatternSwitchLabel boundPatternSwitchLabel)
        {
            SyntaxNode syntax = boundPatternSwitchLabel.Syntax;
            ITypeSymbol type = null;
            Optional<object> constantValue = default(Optional<object>);
            bool isImplicit = boundPatternSwitchLabel.WasCompilerGenerated;
            LabelSymbol label = boundPatternSwitchLabel.Label;

            if (boundPatternSwitchLabel.Pattern.Kind == BoundKind.WildcardPattern)
            {
                // Default switch label in pattern switch statement is represented as a default case clause.
                return new DefaultCaseClause(label, _semanticModel, syntax, type, constantValue, isImplicit);
            }
            else
            {
                Lazy<IPatternOperation> pattern = new Lazy<IPatternOperation>(() => (IPatternOperation)Create(boundPatternSwitchLabel.Pattern));
                Lazy<IOperation> guardExpression = new Lazy<IOperation>(() => Create(boundPatternSwitchLabel.Guard));
                return new LazyPatternCaseClause(label, pattern, guardExpression, _semanticModel, syntax, type, constantValue, isImplicit);
            }
        }

        private IIsPatternOperation CreateBoundIsPatternExpressionOperation(BoundIsPatternExpression boundIsPatternExpression)
        {
            Lazy<IOperation> expression = new Lazy<IOperation>(() => Create(boundIsPatternExpression.Expression));
            Lazy<IPatternOperation> pattern = new Lazy<IPatternOperation>(() => (IPatternOperation)Create(boundIsPatternExpression.Pattern));
            SyntaxNode syntax = boundIsPatternExpression.Syntax;
            ITypeSymbol type = boundIsPatternExpression.Type;
            Optional<object> constantValue = ConvertToOptional(boundIsPatternExpression.ConstantValue);
            bool isImplicit = boundIsPatternExpression.WasCompilerGenerated;
            return new LazyIsPatternExpression(expression, pattern, _semanticModel, syntax, type, constantValue, isImplicit);
        }

        private IOperation CreateBoundQueryClauseOperation(BoundQueryClause boundQueryClause)
        {
            if (boundQueryClause.Syntax.Kind() != SyntaxKind.QueryExpression)
            {
                // Currently we have no IOperation APIs for different query clauses or continuation.
                return Create(boundQueryClause.Value);
            }

            Lazy<IOperation> expression = new Lazy<IOperation>(() => Create(boundQueryClause.Value));
            SyntaxNode syntax = boundQueryClause.Syntax;
            ITypeSymbol type = boundQueryClause.Type;
            Optional<object> constantValue = ConvertToOptional(boundQueryClause.ConstantValue);
            bool isImplicit = boundQueryClause.WasCompilerGenerated;
            return new LazyTranslatedQueryExpression(expression, _semanticModel, syntax, type, constantValue, isImplicit);
        }

        private IOperation CreateBoundRangeVariableOperation(BoundRangeVariable boundRangeVariable)
        {
            // We do not have operation nodes for the bound range variables, just it's value.
            return Create(boundRangeVariable.Value);
        }

        private IOperation CreateDiscardExpressionOperation(BoundDiscardExpression boundNode)
        {
            return new DiscardOperation((IDiscardSymbol)boundNode.ExpressionSymbol,
                                        _semanticModel,
                                        boundNode.Syntax,
                                        boundNode.Type,
                                        ConvertToOptional(boundNode.ConstantValue),
                                        isImplicit: boundNode.WasCompilerGenerated);
        }

        private IOperation CreateFromEndIndexExpressionOperation(BoundFromEndIndexExpression boundIndex)
        {
            return new LazyFromEndIndexOperation(
                isLifted: boundIndex.Type.IsNullableType(),
                isImplicit: boundIndex.WasCompilerGenerated,
                _semanticModel,
                boundIndex.Syntax,
                boundIndex.Type,
                operand: new Lazy<IOperation>(() => Create(boundIndex.Operand)),
                symbol: boundIndex.MethodOpt);
        }

        private IOperation CreateRangeExpressionOperation(BoundRangeExpression boundRange)
        {
            return new LazyRangeOperation(
                isLifted: boundRange.Type.IsNullableType(),
                isImplicit: boundRange.WasCompilerGenerated,
                _semanticModel,
                boundRange.Syntax,
                boundRange.Type,
                leftOperand: new Lazy<IOperation>(() => Create(boundRange.LeftOperand)),
                rightOperand: new Lazy<IOperation>(() => Create(boundRange.RightOperand)),
                symbol: boundRange.MethodOpt);
        }
    }
}<|MERGE_RESOLUTION|>--- conflicted
+++ resolved
@@ -253,14 +253,12 @@
                     return CreateMethodBodyOperation((BoundNonConstructorMethodBody)boundNode);
                 case BoundKind.DiscardExpression:
                     return CreateDiscardExpressionOperation((BoundDiscardExpression)boundNode);
-<<<<<<< HEAD
+                case BoundKind.NullCoalescingAssignmentOperator:
+                    return CreateBoundNullCoalescingAssignmentOperatorOperation((BoundNullCoalescingAssignmentOperator)boundNode);
                 case BoundKind.FromEndIndexExpression:
                     return CreateFromEndIndexExpressionOperation((BoundFromEndIndexExpression)boundNode);
                 case BoundKind.RangeExpression:
                     return CreateRangeExpressionOperation((BoundRangeExpression)boundNode);
-=======
-                case BoundKind.NullCoalescingAssignmentOperator:
-                    return CreateBoundNullCoalescingAssignmentOperatorOperation((BoundNullCoalescingAssignmentOperator)boundNode);
 
                 case BoundKind.Attribute:
                 case BoundKind.ArgList:
@@ -282,7 +280,6 @@
                 case BoundKind.SuppressNullableWarningExpression:
                 case BoundKind.TypeExpression:
                 case BoundKind.TypeOrValueExpression:
->>>>>>> 83d18908
 
                     Optional<object> constantValue = ConvertToOptional((boundNode as BoundExpression)?.ConstantValue);
                     bool isImplicit = boundNode.WasCompilerGenerated;
