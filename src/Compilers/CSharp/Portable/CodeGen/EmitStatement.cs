--- conflicted
+++ resolved
@@ -1424,39 +1424,23 @@
 
         private LocalDefinition DefineLocal(LocalSymbol local, SyntaxNode syntaxNode)
         {
-<<<<<<< HEAD
-            var transformFlags = default(ImmutableArray<TypedConstant>);
-            bool hasDynamic = local.Type.TypeSymbol.ContainsDynamic();
-            var isDynamicSourceLocal = hasDynamic && !local.IsCompilerGenerated;
-            if (isDynamicSourceLocal)
-            {
-                NamedTypeSymbol booleanType = _module.Compilation.GetSpecialType(SpecialType.System_Boolean);
-                transformFlags = CSharpCompilation.DynamicTransformsEncoder.Encode(local.Type.TypeSymbol, booleanType, 0, RefKind.None);
-            }
-=======
-            var dynamicTransformFlags = !local.IsCompilerGenerated && local.Type.ContainsDynamic() ?
-                CSharpCompilation.DynamicTransformsEncoder.Encode(local.Type, _module.Compilation.GetSpecialType(SpecialType.System_Boolean), 0, RefKind.None) :
+            var dynamicTransformFlags = !local.IsCompilerGenerated && local.Type.TypeSymbol.ContainsDynamic() ?
+                CSharpCompilation.DynamicTransformsEncoder.Encode(local.Type.TypeSymbol, _module.Compilation.GetSpecialType(SpecialType.System_Boolean), 0, RefKind.None) :
                 ImmutableArray<TypedConstant>.Empty;
-            var tupleElementNames = !local.IsCompilerGenerated && local.Type.ContainsTupleNames() ?
-                CSharpCompilation.TupleNamesEncoder.Encode(local.Type, _module.Compilation.GetSpecialType(SpecialType.System_String)) :
+            var tupleElementNames = !local.IsCompilerGenerated && local.Type.TypeSymbol.ContainsTupleNames() ?
+                CSharpCompilation.TupleNamesEncoder.Encode(local.Type.TypeSymbol, _module.Compilation.GetSpecialType(SpecialType.System_String)) :
                 ImmutableArray<TypedConstant>.Empty;
->>>>>>> 2355a7be
 
             if (local.IsConst)
             {
                 Debug.Assert(local.HasConstantValue);
-<<<<<<< HEAD
                 MetadataConstant compileTimeValue = _module.CreateConstant(local.Type.TypeSymbol, local.ConstantValue, syntaxNode, _diagnostics);
-                LocalConstantDefinition localConstantDef = new LocalConstantDefinition(local.Name, local.Locations.FirstOrDefault() ?? Location.None, compileTimeValue, isDynamicSourceLocal, transformFlags);
-=======
-                MetadataConstant compileTimeValue = _module.CreateConstant(local.Type, local.ConstantValue, syntaxNode, _diagnostics);
                 LocalConstantDefinition localConstantDef = new LocalConstantDefinition(
                     local.Name,
                     local.Locations.FirstOrDefault() ?? Location.None,
                     compileTimeValue,
                     dynamicTransformFlags: dynamicTransformFlags,
                     tupleElementNames: tupleElementNames);
->>>>>>> 2355a7be
                 _builder.AddLocalConstantToScope(localConstantDef);
                 return null;
             }
