﻿// Copyright (c) Microsoft.  All Rights Reserved.  Licensed under the Apache License, Version 2.0.  See License.txt in the project root for license information.

using System;
using System.Collections.Generic;
using System.Collections.Immutable;
using System.Diagnostics;
using System.Linq;
using System.Reflection.Metadata;
using Microsoft.CodeAnalysis.CodeGen;
using Microsoft.CodeAnalysis.CSharp.Symbols;
using Microsoft.CodeAnalysis.CSharp.Syntax;
using Microsoft.CodeAnalysis.PooledObjects;
using Microsoft.CodeAnalysis.Text;
using Roslyn.Utilities;
using static Microsoft.CodeAnalysis.CSharp.Binder;

namespace Microsoft.CodeAnalysis.CSharp.CodeGen
{
    internal partial class CodeGenerator
    {
        private void EmitStatement(BoundStatement statement)
        {
            switch (statement.Kind)
            {
                case BoundKind.Block:
                    EmitBlock((BoundBlock)statement);
                    break;

                case BoundKind.Scope:
                    EmitScope((BoundScope)statement);
                    break;

                case BoundKind.SequencePoint:
                    this.EmitSequencePointStatement((BoundSequencePoint)statement);
                    break;

                case BoundKind.SequencePointWithSpan:
                    this.EmitSequencePointStatement((BoundSequencePointWithSpan)statement);
                    break;

                case BoundKind.ExpressionStatement:
                    EmitExpression(((BoundExpressionStatement)statement).Expression, false);
                    break;

                case BoundKind.StatementList:
                    EmitStatementList((BoundStatementList)statement);
                    break;

                case BoundKind.ReturnStatement:
                    EmitReturnStatement((BoundReturnStatement)statement);
                    break;

                case BoundKind.GotoStatement:
                    EmitGotoStatement((BoundGotoStatement)statement);
                    break;

                case BoundKind.LabelStatement:
                    EmitLabelStatement((BoundLabelStatement)statement);
                    break;

                case BoundKind.ConditionalGoto:
                    EmitConditionalGoto((BoundConditionalGoto)statement);
                    break;

                case BoundKind.ThrowStatement:
                    EmitThrowStatement((BoundThrowStatement)statement);
                    break;

                case BoundKind.TryStatement:
                    EmitTryStatement((BoundTryStatement)statement);
                    break;

                case BoundKind.SwitchDispatch:
                    EmitSwitchDispatch((BoundSwitchDispatch)statement);
                    break;

                case BoundKind.StateMachineScope:
                    EmitStateMachineScope((BoundStateMachineScope)statement);
                    break;

                case BoundKind.NoOpStatement:
                    EmitNoOpStatement((BoundNoOpStatement)statement);
                    break;

                default:
                    // Code gen should not be invoked if there are errors.
                    throw ExceptionUtilities.UnexpectedValue(statement.Kind);
            }

#if DEBUG
            if (_stackLocals == null || _stackLocals.Count == 0)
            {
                _builder.AssertStackEmpty();
            }
#endif

            ReleaseExpressionTemps();
        }

        private int EmitStatementAndCountInstructions(BoundStatement statement)
        {
            int n = _builder.InstructionsEmitted;
            this.EmitStatement(statement);
            return _builder.InstructionsEmitted - n;
        }

        private void EmitStatementList(BoundStatementList list)
        {
            for (int i = 0, n = list.Statements.Length; i < n; i++)
            {
                EmitStatement(list.Statements[i]);
            }
        }

        private void EmitNoOpStatement(BoundNoOpStatement statement)
        {
            switch (statement.Flavor)
            {
                case NoOpStatementFlavor.Default:
                    if (_ilEmitStyle == ILEmitStyle.Debug)
                    {
                        _builder.EmitOpCode(ILOpCode.Nop);
                    }
                    break;

                case NoOpStatementFlavor.AwaitYieldPoint:
                    Debug.Assert((_asyncYieldPoints == null) == (_asyncResumePoints == null));
                    if (_asyncYieldPoints == null)
                    {
                        _asyncYieldPoints = ArrayBuilder<int>.GetInstance();
                        _asyncResumePoints = ArrayBuilder<int>.GetInstance();
                    }
                    Debug.Assert(_asyncYieldPoints.Count == _asyncResumePoints.Count);
                    _asyncYieldPoints.Add(_builder.AllocateILMarker());
                    break;

                case NoOpStatementFlavor.AwaitResumePoint:
                    Debug.Assert(_asyncYieldPoints != null);
                    Debug.Assert(_asyncYieldPoints != null);
                    _asyncResumePoints.Add(_builder.AllocateILMarker());
                    Debug.Assert(_asyncYieldPoints.Count == _asyncResumePoints.Count);
                    break;

                default:
                    throw ExceptionUtilities.UnexpectedValue(statement.Flavor);
            }
        }

        private void EmitThrowStatement(BoundThrowStatement node)
        {
            EmitThrow(node.ExpressionOpt);
        }

        private void EmitThrow(BoundExpression thrown)
        {
            if (thrown != null)
            {
                this.EmitExpression(thrown, true);

                var exprType = thrown.Type;
                // Expression type will be null for "throw null;".
                if (exprType?.TypeKind == TypeKind.TypeParameter)
                {
                    this.EmitBox(exprType, thrown.Syntax);
                }
            }

            _builder.EmitThrow(isRethrow: thrown == null);
        }

        private void EmitConditionalGoto(BoundConditionalGoto boundConditionalGoto)
        {
            object label = boundConditionalGoto.Label;
            Debug.Assert(label != null);
            EmitCondBranch(boundConditionalGoto.Condition, ref label, boundConditionalGoto.JumpIfTrue);
        }

        // 3.17 The brfalse instruction transfers control to target if value (of type int32, int64, object reference, managed
        //pointer, unmanaged pointer or native int) is zero (false). If value is non-zero (true), execution continues at
        //the next instruction.

        private static bool CanPassToBrfalse(TypeSymbol ts)
        {
            if (ts.IsEnumType())
            {
                // valid enums are all primitives
                return true;
            }

            var tc = ts.PrimitiveTypeCode;
            switch (tc)
            {
                case Microsoft.Cci.PrimitiveTypeCode.Float32:
                case Microsoft.Cci.PrimitiveTypeCode.Float64:
                    return false;

                case Microsoft.Cci.PrimitiveTypeCode.NotPrimitive:
                    // if this is a generic type param, verifier will want us to box
                    // EmitCondBranch knows that
                    return ts.IsReferenceType;

                default:
                    Debug.Assert(tc != Microsoft.Cci.PrimitiveTypeCode.Invalid);
                    Debug.Assert(tc != Microsoft.Cci.PrimitiveTypeCode.Void);

                    return true;
            }
        }

        private static BoundExpression TryReduce(BoundBinaryOperator condition, ref bool sense)
        {
            var opKind = condition.OperatorKind.Operator();

            Debug.Assert(opKind == BinaryOperatorKind.Equal ||
                        opKind == BinaryOperatorKind.NotEqual);

            BoundExpression nonConstOp;
            BoundExpression constOp = (condition.Left.ConstantValue != null) ? condition.Left : null;

            if (constOp != null)
            {
                nonConstOp = condition.Right;
            }
            else
            {
                constOp = (condition.Right.ConstantValue != null) ? condition.Right : null;
                if (constOp == null)
                {
                    return null;
                }
                nonConstOp = condition.Left;
            }

            var nonConstType = nonConstOp.Type;
            if (!CanPassToBrfalse(nonConstType))
            {
                return null;
            }

            bool isBool = nonConstType.PrimitiveTypeCode == Microsoft.Cci.PrimitiveTypeCode.Boolean;
            bool isZero = constOp.ConstantValue.IsDefaultValue;

            // bool is special, only it can be compared to true and false...
            if (!isBool && !isZero)
            {
                return null;
            }

            // if comparing to zero, flip the sense
            if (isZero)
            {
                sense = !sense;
            }

            // if comparing != flip the sense
            if (opKind == BinaryOperatorKind.NotEqual)
            {
                sense = !sense;
            }

            return nonConstOp;
        }

        private const int IL_OP_CODE_ROW_LENGTH = 4;

        private static readonly ILOpCode[] s_condJumpOpCodes = new ILOpCode[]
        {
            //  <            <=               >                >=
            ILOpCode.Blt,    ILOpCode.Ble,    ILOpCode.Bgt,    ILOpCode.Bge,     // Signed
            ILOpCode.Bge,    ILOpCode.Bgt,    ILOpCode.Ble,    ILOpCode.Blt,     // Signed Invert
            ILOpCode.Blt_un, ILOpCode.Ble_un, ILOpCode.Bgt_un, ILOpCode.Bge_un,  // Unsigned
            ILOpCode.Bge_un, ILOpCode.Bgt_un, ILOpCode.Ble_un, ILOpCode.Blt_un,  // Unsigned Invert
            ILOpCode.Blt,    ILOpCode.Ble,    ILOpCode.Bgt,    ILOpCode.Bge,     // Float
            ILOpCode.Bge_un, ILOpCode.Bgt_un, ILOpCode.Ble_un, ILOpCode.Blt_un,  // Float Invert
        };

        /// <summary>
        /// Produces opcode for a jump that corresponds to given operation and sense.
        /// Also produces a reverse opcode - opcode for the same condition with inverted sense.
        /// </summary>
        private static ILOpCode CodeForJump(BoundBinaryOperator op, bool sense, out ILOpCode revOpCode)
        {
            int opIdx;

            switch (op.OperatorKind.Operator())
            {
                case BinaryOperatorKind.Equal:
                    revOpCode = !sense ? ILOpCode.Beq : ILOpCode.Bne_un;
                    return sense ? ILOpCode.Beq : ILOpCode.Bne_un;

                case BinaryOperatorKind.NotEqual:
                    revOpCode = !sense ? ILOpCode.Bne_un : ILOpCode.Beq;
                    return sense ? ILOpCode.Bne_un : ILOpCode.Beq;

                case BinaryOperatorKind.LessThan:
                    opIdx = 0;
                    break;

                case BinaryOperatorKind.LessThanOrEqual:
                    opIdx = 1;
                    break;

                case BinaryOperatorKind.GreaterThan:
                    opIdx = 2;
                    break;

                case BinaryOperatorKind.GreaterThanOrEqual:
                    opIdx = 3;
                    break;

                default:
                    throw ExceptionUtilities.UnexpectedValue(op.OperatorKind.Operator());
            }

            if (IsUnsignedBinaryOperator(op))
            {
                opIdx += 2 * IL_OP_CODE_ROW_LENGTH; //unsigned
            }
            else if (IsFloat(op.OperatorKind))
            {
                opIdx += 4 * IL_OP_CODE_ROW_LENGTH;  //float
            }

            int revOpIdx = opIdx;

            if (!sense)
            {
                opIdx += IL_OP_CODE_ROW_LENGTH; //invert op
            }
            else
            {
                revOpIdx += IL_OP_CODE_ROW_LENGTH; //invert rev
            }

            revOpCode = s_condJumpOpCodes[revOpIdx];
            return s_condJumpOpCodes[opIdx];
        }

        // generate a jump to dest if (condition == sense) is true
        private void EmitCondBranch(BoundExpression condition, ref object dest, bool sense)
        {
            _recursionDepth++;

            if (_recursionDepth > 1)
            {
                StackGuard.EnsureSufficientExecutionStack(_recursionDepth);

                EmitCondBranchCore(condition, ref dest, sense);
            }
            else
            {
                EmitCondBranchCoreWithStackGuard(condition, ref dest, sense);
            }

            _recursionDepth--;
        }

        private void EmitCondBranchCoreWithStackGuard(BoundExpression condition, ref object dest, bool sense)
        {
            Debug.Assert(_recursionDepth == 1);

            try
            {
                EmitCondBranchCore(condition, ref dest, sense);
                Debug.Assert(_recursionDepth == 1);
            }
            catch (Exception ex) when (StackGuard.IsInsufficientExecutionStackException(ex))
            {
                _diagnostics.Add(ErrorCode.ERR_InsufficientStack,
                                 BoundTreeVisitor.CancelledByStackGuardException.GetTooLongOrComplexExpressionErrorLocation(condition));
                throw new EmitCancelledException();
            }
        }

        private void EmitCondBranchCore(BoundExpression condition, ref object dest, bool sense)
        {
        oneMoreTime:

            ILOpCode ilcode;

            if (condition.ConstantValue != null)
            {
                bool taken = condition.ConstantValue.IsDefaultValue != sense;

                if (taken)
                {
                    dest = dest ?? new object();
                    _builder.EmitBranch(ILOpCode.Br, dest);
                }
                else
                {
                    // otherwise this branch will never be taken, so just fall through...
                }

                return;
            }

            switch (condition.Kind)
            {
                case BoundKind.BinaryOperator:
                    var binOp = (BoundBinaryOperator)condition;
                    bool testBothArgs = sense;

                    switch (binOp.OperatorKind.OperatorWithLogical())
                    {
                        case BinaryOperatorKind.LogicalOr:
                            testBothArgs = !testBothArgs;
                            // Fall through
                            goto case BinaryOperatorKind.LogicalAnd;

                        case BinaryOperatorKind.LogicalAnd:
                            if (testBothArgs)
                            {
                                // gotoif(a != sense) fallThrough
                                // gotoif(b == sense) dest
                                // fallThrough:

                                object fallThrough = null;

                                EmitCondBranch(binOp.Left, ref fallThrough, !sense);
                                EmitCondBranch(binOp.Right, ref dest, sense);

                                if (fallThrough != null)
                                {
                                    _builder.MarkLabel(fallThrough);
                                }
                            }
                            else
                            {
                                // gotoif(a == sense) labDest
                                // gotoif(b == sense) labDest

                                EmitCondBranch(binOp.Left, ref dest, sense);
                                condition = binOp.Right;
                                goto oneMoreTime;
                            }
                            return;

                        case BinaryOperatorKind.Equal:
                        case BinaryOperatorKind.NotEqual:
                            var reduced = TryReduce(binOp, ref sense);
                            if (reduced != null)
                            {
                                condition = reduced;
                                goto oneMoreTime;
                            }
                            // Fall through
                            goto case BinaryOperatorKind.LessThan;

                        case BinaryOperatorKind.LessThan:
                        case BinaryOperatorKind.LessThanOrEqual:
                        case BinaryOperatorKind.GreaterThan:
                        case BinaryOperatorKind.GreaterThanOrEqual:
                            EmitExpression(binOp.Left, true);
                            EmitExpression(binOp.Right, true);
                            ILOpCode revOpCode;
                            ilcode = CodeForJump(binOp, sense, out revOpCode);
                            dest = dest ?? new object();
                            _builder.EmitBranch(ilcode, dest, revOpCode);
                            return;
                    }

                    // none of above. 
                    // then it is regular binary expression - Or, And, Xor ...
                    goto default;

                case BoundKind.LoweredConditionalAccess:
                    {
                        var ca = (BoundLoweredConditionalAccess)condition;
                        var receiver = ca.Receiver;
                        var receiverType = receiver.Type;

                        // we need a copy if we deal with nonlocal value (to capture the value)
                        // or if we deal with stack local (reads are destructive)
                        var complexCase = !receiverType.IsReferenceType ||
                                          LocalRewriter.CanChangeValueBetweenReads(receiver, localsMayBeAssignedOrCaptured: false) ||
                                          (receiver.Kind == BoundKind.Local && IsStackLocal(((BoundLocal)receiver).LocalSymbol)) ||
                                          (ca.WhenNullOpt?.IsDefaultValue() == false);

                        if (complexCase)
                        {
                            goto default;
                        }

                        if (sense)
                        {
                            // gotoif(receiver != null) fallThrough
                            // gotoif(receiver.Access) dest
                            // fallThrough:

                            object fallThrough = null;

                            EmitCondBranch(receiver, ref fallThrough, sense: false);
                            // receiver is a reference type, and we only intend to read it
                            EmitReceiverRef(receiver, AddressKind.ReadOnly);
                            EmitCondBranch(ca.WhenNotNull, ref dest, sense: true);

                            if (fallThrough != null)
                            {
                                _builder.MarkLabel(fallThrough);
                            }
                        }
                        else
                        {
                            // gotoif(receiver == null) labDest
                            // gotoif(!receiver.Access) labDest
                            EmitCondBranch(receiver, ref dest, sense: false);
                            // receiver is a reference type, and we only intend to read it
                            EmitReceiverRef(receiver, AddressKind.ReadOnly);
                            condition = ca.WhenNotNull;
                            goto oneMoreTime;
                        }
                    }
                    return;

                case BoundKind.UnaryOperator:
                    var unOp = (BoundUnaryOperator)condition;
                    if (unOp.OperatorKind == UnaryOperatorKind.BoolLogicalNegation)
                    {
                        sense = !sense;
                        condition = unOp.Operand;
                        goto oneMoreTime;
                    }
                    goto default;

                case BoundKind.IsOperator:
                    var isOp = (BoundIsOperator)condition;
                    var operand = isOp.Operand;
                    EmitExpression(operand, true);
                    Debug.Assert((object)operand.Type != null);
                    if (!operand.Type.IsVerifierReference())
                    {
                        // box the operand for isinst if it is not a verifier reference
                        EmitBox(operand.Type, operand.Syntax);
                    }
                    _builder.EmitOpCode(ILOpCode.Isinst);
                    EmitSymbolToken(isOp.TargetType.Type, isOp.TargetType.Syntax);
                    ilcode = sense ? ILOpCode.Brtrue : ILOpCode.Brfalse;
                    dest = dest ?? new object();
                    _builder.EmitBranch(ilcode, dest);
                    return;

                case BoundKind.Sequence:
                    var seq = (BoundSequence)condition;
                    EmitSequenceCondBranch(seq, ref dest, sense);
                    return;

                default:
                    EmitExpression(condition, true);

                    var conditionType = condition.Type;
                    if (conditionType.IsReferenceType && !conditionType.IsVerifierReference())
                    {
                        EmitBox(conditionType, condition.Syntax);
                    }

                    ilcode = sense ? ILOpCode.Brtrue : ILOpCode.Brfalse;
                    dest = dest ?? new object();
                    _builder.EmitBranch(ilcode, dest);
                    return;
            }
        }

        private void EmitSequenceCondBranch(BoundSequence sequence, ref object dest, bool sense)
        {
            DefineLocals(sequence);
            EmitSideEffects(sequence);
            EmitCondBranch(sequence.Value, ref dest, sense);

            // sequence is used as a value, can release all locals
            FreeLocals(sequence);
        }

        private void EmitLabelStatement(BoundLabelStatement boundLabelStatement)
        {
            _builder.MarkLabel(boundLabelStatement.Label);
        }

        private void EmitGotoStatement(BoundGotoStatement boundGotoStatement)
        {
            _builder.EmitBranch(ILOpCode.Br, boundGotoStatement.Label);
        }

        // used by HandleReturn method which tries to inject 
        // indirect ret sequence as a last statement in the block
        // that is the last statement of the current method
        // NOTE: it is important that there is no code after this "ret"
        //       it is desirable, for debug purposes, that this ret is emitted inside top level { } 
        private bool IsLastBlockInMethod(BoundBlock block)
        {
            if (_boundBody == block)
            {
                return true;
            }

            //sometimes top level node is a statement list containing 
            //epilogue and then a block. If we are having that block, it will do.
            var list = _boundBody as BoundStatementList;
            if (list != null && list.Statements.LastOrDefault() == block)
            {
                return true;
            }

            return false;
        }

        private void EmitBlock(BoundBlock block)
        {
            var hasLocals = !block.Locals.IsEmpty;

            if (hasLocals)
            {
                _builder.OpenLocalScope();

                foreach (var local in block.Locals)
                {
                    Debug.Assert(local.RefKind == RefKind.None || local.SynthesizedKind.IsLongLived(), 
                        "A ref local ended up in a block and claims it is shortlived. That is dangerous. Are we sure it is short lived?");

                    var declaringReferences = local.DeclaringSyntaxReferences;
                    DefineLocal(local, !declaringReferences.IsEmpty ? (CSharpSyntaxNode)declaringReferences[0].GetSyntax() : block.Syntax);
                }
            }

            EmitStatements(block.Statements);

            if (_indirectReturnState == IndirectReturnState.Needed &&
                IsLastBlockInMethod(block))
            {
                HandleReturn();
            }

            if (hasLocals)
            {
                foreach (var local in block.Locals)
                {
                    FreeLocal(local);
                }

                _builder.CloseLocalScope();
            }
        }

        private void EmitStatements(ImmutableArray<BoundStatement> statements)
        {
            foreach (var statement in statements)
            {
                EmitStatement(statement);
            }
        }

        private void EmitScope(BoundScope block)
        {
            Debug.Assert(!block.Locals.IsEmpty);

            _builder.OpenLocalScope();

            foreach (var local in block.Locals)
            {
                Debug.Assert(local.Name != null);
                Debug.Assert(local.SynthesizedKind == SynthesizedLocalKind.UserDefined &&
                    (local.ScopeDesignatorOpt?.Kind() == SyntaxKind.SwitchSection || local.ScopeDesignatorOpt?.Kind() == SyntaxKind.SwitchExpressionArm));
                if (!local.IsConst && !IsStackLocal(local))
                {
                    _builder.AddLocalToScope(_builder.LocalSlotManager.GetLocal(local));
                }
            }

            EmitStatements(block.Statements);

            _builder.CloseLocalScope();
        }

        private void EmitStateMachineScope(BoundStateMachineScope scope)
        {
            _builder.OpenLocalScope(ScopeType.StateMachineVariable);
            foreach (var field in scope.Fields)
            {
                _builder.DefineUserDefinedStateMachineHoistedLocal(field.SlotIndex);
            }

            EmitStatement(scope.Statement);
            _builder.CloseLocalScope();
        }

        // There are two ways a value can be returned from a function:
        // - Using ret opcode
        // - Store return value if any to a predefined temp and jump to the epilogue block
        // Sometimes ret is not an option (try/catch etc.). We also do this when emitting
        // debuggable code. This function is a stub for the logic that decides that.
        private bool ShouldUseIndirectReturn()
        {
            // If the method/lambda body is a block we define a sequence point for the closing brace of the body
            // and associate it with the ret instruction. If there is a return statement we need to store the value 
            // to a long-lived synthesized local since a sequence point requires an empty evaluation stack.
            //
            // The emitted pattern is:
            //   <evaluate return statement expression>
            //   stloc $ReturnValue
            //   ldloc  $ReturnValue // sequence point
            //   ret
            //
            // Do not emit this pattern if the method doesn't include user code or doesn't have a block body.
            return _ilEmitStyle == ILEmitStyle.Debug && _method.GenerateDebugInfo && _methodBodySyntaxOpt?.IsKind(SyntaxKind.Block) == true ||
                   _builder.InExceptionHandler;
        }

        // Compiler generated return mapped to a block is very likely the synthetic return
        // that was added at the end of the last block of a void method by analysis.
        // This is likely to be the last return in the method, so if we have not yet
        // emitted return sequence, it is convenient to do it right here (if we can).
        private bool CanHandleReturnLabel(BoundReturnStatement boundReturnStatement)
        {
            return boundReturnStatement.WasCompilerGenerated &&
                    (boundReturnStatement.Syntax.IsKind(SyntaxKind.Block) || _method?.IsImplicitConstructor == true) &&
                    !_builder.InExceptionHandler;
        }

        private void EmitReturnStatement(BoundReturnStatement boundReturnStatement)
        {
            var expressionOpt = boundReturnStatement.ExpressionOpt;
            if (boundReturnStatement.RefKind == RefKind.None)
            {
                this.EmitExpression(expressionOpt, true);
            }
            else
            {
                // NOTE: passing "ReadOnlyStrict" here. 
                //       we should never return an address of a copy
                var unexpectedTemp = this.EmitAddress(expressionOpt, this._method.RefKind == RefKind.RefReadOnly ? AddressKind.ReadOnlyStrict : AddressKind.Writeable);
                Debug.Assert(unexpectedTemp == null, "ref-returning a temp?");
            }

            if (ShouldUseIndirectReturn())
            {
                if (expressionOpt != null)
                {
                    _builder.EmitLocalStore(LazyReturnTemp);
                }

                if (_indirectReturnState != IndirectReturnState.Emitted && CanHandleReturnLabel(boundReturnStatement))
                {
                    HandleReturn();
                }
                else
                {
                    _builder.EmitBranch(ILOpCode.Br, s_returnLabel);

                    if (_indirectReturnState == IndirectReturnState.NotNeeded)
                    {
                        _indirectReturnState = IndirectReturnState.Needed;
                    }
                }
            }
            else
            {
                if (_indirectReturnState == IndirectReturnState.Needed && CanHandleReturnLabel(boundReturnStatement))
                {
                    if (expressionOpt != null)
                    {
                        _builder.EmitLocalStore(LazyReturnTemp);
                    }

                    HandleReturn();
                }
                else
                {
                    if (expressionOpt != null)
                    {
                        // Ensure the return type has been translated. (Necessary
                        // for cases of untranslated anonymous types.)
                        _module.Translate(expressionOpt.Type, boundReturnStatement.Syntax, _diagnostics);
                    }
                    _builder.EmitRet(expressionOpt == null);
                }
            }
        }

        private void EmitTryStatement(BoundTryStatement statement, bool emitCatchesOnly = false)
        {
            Debug.Assert(!statement.CatchBlocks.IsDefault);

            // Stack must be empty at beginning of try block.
            _builder.AssertStackEmpty();

            // IL requires catches and finally block to be distinct try
            // blocks so if the source contained both a catch and
            // a finally, nested scopes are emitted.
            bool emitNestedScopes = (!emitCatchesOnly &&
                (statement.CatchBlocks.Length > 0) &&
                (statement.FinallyBlockOpt != null));

            _builder.OpenLocalScope(ScopeType.TryCatchFinally);

            _builder.OpenLocalScope(ScopeType.Try);
            // IL requires catches and finally block to be distinct try
            // blocks so if the source contained both a catch and
            // a finally, nested scopes are emitted.

            _tryNestingLevel++;
            if (emitNestedScopes)
            {
                EmitTryStatement(statement, emitCatchesOnly: true);
            }
            else
            {
                EmitBlock(statement.TryBlock);
            }

            _tryNestingLevel--;
            // Close the Try scope
            _builder.CloseLocalScope();

            if (!emitNestedScopes)
            {
                foreach (var catchBlock in statement.CatchBlocks)
                {
                    EmitCatchBlock(catchBlock);
                }
            }

            if (!emitCatchesOnly && (statement.FinallyBlockOpt != null))
            {
                _builder.OpenLocalScope(statement.PreferFaultHandler ? ScopeType.Fault : ScopeType.Finally);
                EmitBlock(statement.FinallyBlockOpt);

                // close Finally scope
                _builder.CloseLocalScope();

                // close the whole try statement scope
                _builder.CloseLocalScope();

                // in a case where we emit surrogate Finally using Fault, we emit code like this
                //
                // try{
                //      . . .
                // } fault {
                //      finallyBlock;
                // }
                // finallyBlock;
                //
                // This is where the second copy of finallyBlock is emitted. 
                if (statement.PreferFaultHandler)
                {
                    var finallyClone = FinallyCloner.MakeFinallyClone(statement);
                    EmitBlock(finallyClone);
                }
            }
            else
            {
                // close the whole try statement scope
                _builder.CloseLocalScope();
            }
        }

        /// <remarks>
        /// The interesting part in the following method is the support for exception filters. 
        /// === Example:
        ///
        /// try
        /// {
        ///    TryBlock
        /// }
        /// catch (ExceptionType ex) when (Condition)
        /// {
        ///    Handler
        /// }
        ///
        /// gets emitted as something like ===>
        ///
        /// Try           
        ///     TryBlock
        /// Filter 
        ///     var tmp = Pop() as {ExceptionType}
        ///     if (tmp == null)
        ///     {
        ///         Push 0
        ///     }
        ///     else
        ///     {
        ///         ex = tmp
        ///         Push Condition ? 1 : 0
        ///     }
        /// End Filter // leaves 1 or 0 on the stack
        /// Catch      // gets called after finalization of nested exception frames if condition above produced 1
        ///     Pop    // CLR pushes the exception object again
        ///     variable ex can be used here
        ///     Handler
        /// EndCatch
        /// </remarks>
        private void EmitCatchBlock(BoundCatchBlock catchBlock)
        {
            object typeCheckFailedLabel = null;


            _builder.AdjustStack(1); // Account for exception on the stack.

            // Open appropriate exception handler scope. (Catch or Filter)
            // if it is a Filter, emit prologue that checks if the type on the stack
            // converts to what we want.
            if (catchBlock.ExceptionFilterOpt == null)
            {
                var exceptionType = ((object)catchBlock.ExceptionTypeOpt != null) ?
                    _module.Translate(catchBlock.ExceptionTypeOpt, catchBlock.Syntax, _diagnostics) :
                    _module.GetSpecialType(SpecialType.System_Object, catchBlock.Syntax, _diagnostics);

                _builder.OpenLocalScope(ScopeType.Catch, exceptionType);

                RecordAsyncCatchHandlerOffset(catchBlock);

                // Dev12 inserts the sequence point on catch clause without a filter, just before 
                // the exception object is assigned to the variable.
                // 
                // Also in Dev12 the exception variable scope span starts right after the stloc instruction and 
                // ends right before leave instruction. So when stopped at the sequence point Dev12 inserts,
                // the exception variable is not visible. 
                if (_emitPdbSequencePoints)
                {
                    var syntax = catchBlock.Syntax as CatchClauseSyntax;
                    if (syntax != null)
                    {
                        TextSpan spSpan;
                        var declaration = syntax.Declaration;

                        if (declaration == null)
                        {
                            spSpan = syntax.CatchKeyword.Span;
                        }
                        else
                        {
                            spSpan = TextSpan.FromBounds(syntax.SpanStart, syntax.Declaration.Span.End);
                        }

                        this.EmitSequencePoint(catchBlock.SyntaxTree, spSpan);
                    }
                }
            }
            else
            {
                _builder.OpenLocalScope(ScopeType.Filter);

                RecordAsyncCatchHandlerOffset(catchBlock);

                // Filtering starts with simulating regular catch through a 
                // type check. If this is not our type then we are done.
                var typeCheckPassedLabel = new object();
                typeCheckFailedLabel = new object();

                if ((object)catchBlock.ExceptionTypeOpt != null)
                {
                    var exceptionType = _module.Translate(catchBlock.ExceptionTypeOpt, catchBlock.Syntax, _diagnostics);

                    _builder.EmitOpCode(ILOpCode.Isinst);
                    _builder.EmitToken(exceptionType, catchBlock.Syntax, _diagnostics);
                    _builder.EmitOpCode(ILOpCode.Dup);
                    _builder.EmitBranch(ILOpCode.Brtrue, typeCheckPassedLabel);
                    _builder.EmitOpCode(ILOpCode.Pop);
                    _builder.EmitIntConstant(0);
                    _builder.EmitBranch(ILOpCode.Br, typeCheckFailedLabel);
                }
                else
                {
                    // no formal exception type means we always pass the check
                }

                _builder.MarkLabel(typeCheckPassedLabel);
            }

            foreach (var local in catchBlock.Locals)
            {
                var declaringReferences = local.DeclaringSyntaxReferences;
                var localSyntax = !declaringReferences.IsEmpty ? (CSharpSyntaxNode)declaringReferences[0].GetSyntax() : catchBlock.Syntax;
                DefineLocal(local, localSyntax);
            }

            var exceptionSourceOpt = catchBlock.ExceptionSourceOpt;
            if (exceptionSourceOpt != null)
            {
                // here we have our exception on the stack in a form of a reference type (O)
                // it means that we have to "unbox" it before storing to the local 
                // if exception's type is a generic type parameter.
                if (!exceptionSourceOpt.Type.IsVerifierReference())
                {
                    Debug.Assert(exceptionSourceOpt.Type.IsTypeParameter()); // only expecting type parameters
                    _builder.EmitOpCode(ILOpCode.Unbox_any);
                    EmitSymbolToken(exceptionSourceOpt.Type, exceptionSourceOpt.Syntax);
                }

                BoundExpression exceptionSource = exceptionSourceOpt;
                while (exceptionSource.Kind == BoundKind.Sequence)
                {
                    var seq = (BoundSequence)exceptionSource;
                    EmitSideEffects(seq);
                    exceptionSource = seq.Value;
                }

                switch (exceptionSource.Kind)
                {
                    case BoundKind.Local:
                        var exceptionSourceLocal = (BoundLocal)exceptionSource;
                        Debug.Assert(exceptionSourceLocal.LocalSymbol.RefKind == RefKind.None);
                        if (!IsStackLocal(exceptionSourceLocal.LocalSymbol))
                        {
                            _builder.EmitLocalStore(GetLocal(exceptionSourceLocal));
                        }

                        break;

                    case BoundKind.FieldAccess:
                        var left = (BoundFieldAccess)exceptionSource;
                        Debug.Assert(!left.FieldSymbol.IsStatic, "Not supported");
                        Debug.Assert(!left.ReceiverOpt.Type.IsTypeParameter());

                        var stateMachineField = left.FieldSymbol as StateMachineFieldSymbol;
                        if (((object)stateMachineField != null) && (stateMachineField.SlotIndex >= 0))
                        {
                            _builder.DefineUserDefinedStateMachineHoistedLocal(stateMachineField.SlotIndex);
                        }

                        // When assigning to a field
                        // we need to push param address below the exception
                        var temp = AllocateTemp(exceptionSource.Type, exceptionSource.Syntax);
                        _builder.EmitLocalStore(temp);

                        var receiverTemp = EmitReceiverRef(left.ReceiverOpt, AddressKind.Writeable);
                        Debug.Assert(receiverTemp == null);

                        _builder.EmitLocalLoad(temp);
                        FreeTemp(temp);

                        EmitFieldStore(left);
                        break;

                    default:
                        throw ExceptionUtilities.UnexpectedValue(exceptionSource.Kind);
                }
            }
            else
            {
                _builder.EmitOpCode(ILOpCode.Pop);
            }

            // Emit the actual filter expression, if we have one, and normalize
            // results.
            if (catchBlock.ExceptionFilterOpt != null)
            {
                EmitCondExpr(catchBlock.ExceptionFilterOpt, true);
                // Normalize the return value because values other than 0 or 1
                // produce unspecified results.
                _builder.EmitIntConstant(0);
                _builder.EmitOpCode(ILOpCode.Cgt_un);
                _builder.MarkLabel(typeCheckFailedLabel);

                // Now we are starting the actual handler
                _builder.MarkFilterConditionEnd();

                // Pop the exception; it should have already been stored to the
                // variable by the filter.
                _builder.EmitOpCode(ILOpCode.Pop);
            }

            EmitBlock(catchBlock.Body);

            _builder.CloseLocalScope();
        }

<<<<<<< HEAD
        private void EmitSwitchDispatch(BoundSwitchDispatch dispatch)
=======
        private void RecordAsyncCatchHandlerOffset(BoundCatchBlock catchBlock)
        {
            if (catchBlock.IsSynthesizedAsyncCatchAll)
            {
                Debug.Assert(_asyncCatchHandlerOffset < 0); // only one expected
                _asyncCatchHandlerOffset = _builder.AllocateILMarker();
            }
        }

        private void EmitSwitchStatement(BoundSwitchStatement switchStatement)
>>>>>>> 156b1511
        {
            // Switch expression must have a valid switch governing type
            Debug.Assert((object)dispatch.Expression.Type != null);
            Debug.Assert(dispatch.Expression.Type.IsValidV6SwitchGoverningType());

            // We must have rewritten nullable switch expression into non-nullable constructs.
            Debug.Assert(!dispatch.Expression.Type.IsNullableType());

            // This must be used only for nontrivial dispatches.
            Debug.Assert(dispatch.Cases.Any());

            EmitSwitchHeader(
                dispatch.Expression,
                dispatch.Cases.Select(p => new KeyValuePair<ConstantValue, object>(p.value, p.label)).ToArray(),
                dispatch.DefaultLabel,
                dispatch.EqualityMethod);
        }

        private void EmitSwitchHeader(
            BoundExpression expression,
            KeyValuePair<ConstantValue, object>[] switchCaseLabels,
            LabelSymbol fallThroughLabel,
            MethodSymbol equalityMethod)
        {
            Debug.Assert(expression.ConstantValue == null);
            Debug.Assert((object)expression.Type != null &&
                expression.Type.IsValidV6SwitchGoverningType());
            Debug.Assert(switchCaseLabels.Length > 0);

            Debug.Assert(switchCaseLabels != null);

            LocalDefinition temp = null;
            LocalOrParameter key;
            BoundSequence sequence = null;

            if (expression.Kind == BoundKind.Sequence)
            {
                sequence = (BoundSequence)expression;
                DefineLocals(sequence);
                EmitSideEffects(sequence);
                expression = sequence.Value;
            }

            if (expression.Kind == BoundKind.SequencePointExpression)
            {
                var sequencePointExpression = (BoundSequencePointExpression)expression;
                EmitSequencePoint(sequencePointExpression);
                expression = sequencePointExpression.Expression;
            }

            switch (expression.Kind)
            {
                case BoundKind.Local:
                    var local = ((BoundLocal)expression).LocalSymbol;
                    if (local.RefKind == RefKind.None && !IsStackLocal(local))
                    {
                        key = this.GetLocal(local);
                        break;
                    }
                    goto default;

                case BoundKind.Parameter:
                    var parameter = (BoundParameter)expression;
                    if (parameter.ParameterSymbol.RefKind == RefKind.None)
                    {
                        key = ParameterSlot(parameter);
                        break;
                    }
                    goto default;

                default:
                    EmitExpression(expression, true);
                    temp = AllocateTemp(expression.Type, expression.Syntax);
                    _builder.EmitLocalStore(temp);
                    key = temp;
                    break;
            }

            // Emit switch jump table
            if (expression.Type.SpecialType != SpecialType.System_String)
            {
                _builder.EmitIntegerSwitchJumpTable(switchCaseLabels, fallThroughLabel, key, expression.Type.EnumUnderlyingType().PrimitiveTypeCode);
            }
            else
            {
                this.EmitStringSwitchJumpTable(switchCaseLabels, fallThroughLabel, key, expression.Syntax, equalityMethod);
            }

            if (temp != null)
            {
                FreeTemp(temp);
            }

            if (sequence != null)
            {
                // sequence was used as a value, can release all its locals.
                FreeLocals(sequence);
            }
        }

        private void EmitStringSwitchJumpTable(
            KeyValuePair<ConstantValue, object>[] switchCaseLabels,
            LabelSymbol fallThroughLabel,
            LocalOrParameter key,
            SyntaxNode syntaxNode,
            MethodSymbol equalityMethod)
        {
            LocalDefinition keyHash = null;

            // Condition is necessary, but not sufficient (e.g. might be missing a special or well-known member).
            if (SwitchStringJumpTableEmitter.ShouldGenerateHashTableSwitch(_module, switchCaseLabels.Length))
            {
                Debug.Assert(_module.SupportsPrivateImplClass);

                var privateImplClass = _module.GetPrivateImplClass(syntaxNode, _diagnostics);
                Cci.IReference stringHashMethodRef = privateImplClass.GetMethod(PrivateImplementationDetails.SynthesizedStringHashFunctionName);

                // Heuristics and well-known member availability determine the existence
                // of this helper.  Rather than reproduce that (language-specific) logic here,
                // we simply check for the information we really want - whether the helper is
                // available.
                if (stringHashMethodRef != null)
                {
                    // static uint ComputeStringHash(string s)
                    // pop 1 (s)
                    // push 1 (uint return value)
                    // stackAdjustment = (pushCount - popCount) = 0

                    _builder.EmitLoad(key);
                    _builder.EmitOpCode(ILOpCode.Call, stackAdjustment: 0);
                    _builder.EmitToken(stringHashMethodRef, syntaxNode, _diagnostics);

                    var UInt32Type = _module.Compilation.GetSpecialType(SpecialType.System_UInt32);
                    keyHash = AllocateTemp(UInt32Type, syntaxNode);

                    _builder.EmitLocalStore(keyHash);
                }
            }

            Cci.IReference stringEqualityMethodRef = _module.Translate(equalityMethod, syntaxNode, _diagnostics);

            Cci.IMethodReference stringLengthRef = null;
            var stringLengthMethod = _module.Compilation.GetSpecialTypeMember(SpecialMember.System_String__Length) as MethodSymbol;
            if (stringLengthMethod != null && !stringLengthMethod.HasUseSiteError)
            {
                stringLengthRef = _module.Translate(stringLengthMethod, syntaxNode, _diagnostics);
            }

            SwitchStringJumpTableEmitter.EmitStringCompareAndBranch emitStringCondBranchDelegate =
                (keyArg, stringConstant, targetLabel) =>
                {
                    if (stringConstant == ConstantValue.Null)
                    {
                        // if (key == null)
                        //      goto targetLabel
                        _builder.EmitLoad(keyArg);
                        _builder.EmitBranch(ILOpCode.Brfalse, targetLabel, ILOpCode.Brtrue);
                    }
                    else if (stringConstant.StringValue.Length == 0 && stringLengthRef != null)
                    {
                        // if (key != null && key.Length == 0)
                        //      goto targetLabel

                        object skipToNext = new object();
                        _builder.EmitLoad(keyArg);
                        _builder.EmitBranch(ILOpCode.Brfalse, skipToNext, ILOpCode.Brtrue);

                        _builder.EmitLoad(keyArg);
                        // Stack: key --> length
                        _builder.EmitOpCode(ILOpCode.Call, 0);
                        var diag = DiagnosticBag.GetInstance();
                        _builder.EmitToken(stringLengthRef, null, diag);
                        Debug.Assert(diag.IsEmptyWithoutResolution);
                        diag.Free();

                        _builder.EmitBranch(ILOpCode.Brfalse, targetLabel, ILOpCode.Brtrue);
                        _builder.MarkLabel(skipToNext);
                    }
                    else
                    {
                        this.EmitStringCompareAndBranch(key, syntaxNode, stringConstant, targetLabel, stringEqualityMethodRef);
                    }
                };

            _builder.EmitStringSwitchJumpTable(
                caseLabels: switchCaseLabels,
                fallThroughLabel: fallThroughLabel,
                key: key,
                keyHash: keyHash,
                emitStringCondBranchDelegate: emitStringCondBranchDelegate,
                computeStringHashcodeDelegate: SynthesizedStringSwitchHashMethod.ComputeStringHash);

            if (keyHash != null)
            {
                FreeTemp(keyHash);
            }
        }

        /// <summary>
        /// Delegate to emit string compare call and conditional branch based on the compare result.
        /// </summary>
        /// <param name="key">Key to compare</param>
        /// <param name="syntaxNode">Node for diagnostics.</param>
        /// <param name="stringConstant">Case constant to compare the key against</param>
        /// <param name="targetLabel">Target label to branch to if key = stringConstant</param>
        /// <param name="stringEqualityMethodRef">String equality method</param>
        private void EmitStringCompareAndBranch(LocalOrParameter key, SyntaxNode syntaxNode, ConstantValue stringConstant, object targetLabel, Microsoft.Cci.IReference stringEqualityMethodRef)
        {
            // Emit compare and branch:

            // if (key == stringConstant)
            //      goto targetLabel;

            Debug.Assert(stringEqualityMethodRef != null);

#if DEBUG
            var assertDiagnostics = DiagnosticBag.GetInstance();
            Debug.Assert(stringEqualityMethodRef == _module.Translate((MethodSymbol)_module.Compilation.GetSpecialTypeMember(SpecialMember.System_String__op_Equality), (CSharpSyntaxNode)syntaxNode, assertDiagnostics));
            assertDiagnostics.Free();
#endif

            // static bool String.Equals(string a, string b)
            // pop 2 (a, b)
            // push 1 (bool return value)

            // stackAdjustment = (pushCount - popCount) = -1

            _builder.EmitLoad(key);
            _builder.EmitConstantValue(stringConstant);
            _builder.EmitOpCode(ILOpCode.Call, stackAdjustment: -1);
            _builder.EmitToken(stringEqualityMethodRef, syntaxNode, _diagnostics);

            // Branch to targetLabel if String.Equals returned true.
            _builder.EmitBranch(ILOpCode.Brtrue, targetLabel, ILOpCode.Brfalse);
        }

        /// <summary>
        /// Gets already declared and initialized local.
        /// </summary>
        private LocalDefinition GetLocal(BoundLocal localExpression)
        {
            var symbol = localExpression.LocalSymbol;
            return GetLocal(symbol);
        }

        private LocalDefinition GetLocal(LocalSymbol symbol)
        {
            return _builder.LocalSlotManager.GetLocal(symbol);
        }

        private LocalDefinition DefineLocal(LocalSymbol local, SyntaxNode syntaxNode)
        {
            var dynamicTransformFlags = !local.IsCompilerGenerated && local.Type.TypeSymbol.ContainsDynamic() ?
                CSharpCompilation.DynamicTransformsEncoder.Encode(local.Type.TypeSymbol, RefKind.None, 0) :
                ImmutableArray<bool>.Empty;
            var tupleElementNames = !local.IsCompilerGenerated && local.Type.TypeSymbol.ContainsTupleNames() ?
                CSharpCompilation.TupleNamesEncoder.Encode(local.Type.TypeSymbol) :
                ImmutableArray<string>.Empty;

            if (local.IsConst)
            {
                Debug.Assert(local.HasConstantValue);
                MetadataConstant compileTimeValue = _module.CreateConstant(local.Type.TypeSymbol, local.ConstantValue, syntaxNode, _diagnostics);
                LocalConstantDefinition localConstantDef = new LocalConstantDefinition(
                    local.Name,
                    local.Locations.FirstOrDefault() ?? Location.None,
                    compileTimeValue,
                    dynamicTransformFlags: dynamicTransformFlags,
                    tupleElementNames: tupleElementNames);
                _builder.AddLocalConstantToScope(localConstantDef);
                return null;
            }

            if (IsStackLocal(local))
            {
                return null;
            }

            LocalSlotConstraints constraints;
            Cci.ITypeReference translatedType;

            if (local.DeclarationKind == LocalDeclarationKind.FixedVariable && local.IsPinned) // Excludes pointer local and string local in fixed string case.
            {
                Debug.Assert(local.RefKind == RefKind.None);
                Debug.Assert(local.Type.IsPointerType());

                constraints = LocalSlotConstraints.ByRef | LocalSlotConstraints.Pinned;
                PointerTypeSymbol pointerType = (PointerTypeSymbol)local.Type.TypeSymbol;
                TypeSymbol pointedAtType = pointerType.PointedAtType.TypeSymbol;

                // We can't declare a reference to void, so if the pointed-at type is void, use native int
                // (represented here by IntPtr) instead.
                translatedType = pointedAtType.SpecialType == SpecialType.System_Void
                    ? _module.GetSpecialType(SpecialType.System_IntPtr, syntaxNode, _diagnostics)
                    : _module.Translate(pointedAtType, syntaxNode, _diagnostics);
            }
            else
            {
                constraints = (local.IsPinned ? LocalSlotConstraints.Pinned : LocalSlotConstraints.None) |
                    (local.RefKind != RefKind.None ? LocalSlotConstraints.ByRef : LocalSlotConstraints.None);
                translatedType = _module.Translate(local.Type.TypeSymbol, syntaxNode, _diagnostics);
            }

            // Even though we don't need the token immediately, we will need it later when signature for the local is emitted.
            // Also, requesting the token has side-effect of registering types used, which is critical for embedded types (NoPia, VBCore, etc).
            _module.GetFakeSymbolTokenForIL(translatedType, syntaxNode, _diagnostics);

            LocalDebugId localId;
            var name = GetLocalDebugName(local, out localId);

            var localDef = _builder.LocalSlotManager.DeclareLocal(
                type: translatedType,
                symbol: local,
                name: name,
                kind: local.SynthesizedKind,
                id: localId,
                pdbAttributes: local.SynthesizedKind.PdbAttributes(),
                constraints: constraints,
                dynamicTransformFlags: dynamicTransformFlags,
                tupleElementNames: tupleElementNames,
                isSlotReusable: local.SynthesizedKind.IsSlotReusable(_ilEmitStyle != ILEmitStyle.Release));

            // If named, add it to the local debug scope.
            if (localDef.Name != null &&
                !(local.SynthesizedKind == SynthesizedLocalKind.UserDefined &&
                    local.ScopeDesignatorOpt?.Kind() == SyntaxKind.SwitchSection)) // Visibility scope of such locals is represented by BoundScope node.
            {
                _builder.AddLocalToScope(localDef);
            }

            return localDef;
        }

        /// <summary>
        /// Gets the name and id of the local that are going to be generated into the debug metadata.
        /// </summary>
        private string GetLocalDebugName(ILocalSymbolInternal local, out LocalDebugId localId)
        {
            localId = LocalDebugId.None;

            if (local.IsImportedFromMetadata)
            {
                return local.Name;
            }

            var localKind = local.SynthesizedKind;

            // only user-defined locals should be named during lowering:
            Debug.Assert((local.Name == null) == (localKind != SynthesizedLocalKind.UserDefined));

            // Generating debug names for instrumentation payloads should be allowed, as described in https://github.com/dotnet/roslyn/issues/11024.
            // For now, skip naming locals generated by instrumentation as they might not have a local syntax offset.
            // Locals generated by instrumentation might exist in methods which do not contain a body (auto property initializers).
            if (!localKind.IsLongLived() || localKind == SynthesizedLocalKind.InstrumentationPayload)
            {
                return null;
            }

            if (_ilEmitStyle == ILEmitStyle.Debug)
            {
                var syntax = local.GetDeclaratorSyntax();
                int syntaxOffset = _method.CalculateLocalSyntaxOffset(syntax.SpanStart, syntax.SyntaxTree);

                // Synthesized locals emitted for switch case patterns are all associated with the switch statement 
                // and have distinct types. We use their types to match them, not the ordinal as the ordinal might
                // change if switch cases are reordered.
                int ordinal = (localKind != SynthesizedLocalKind.SwitchCasePatternMatching) ?
                    _synthesizedLocalOrdinals.AssignLocalOrdinal(localKind, syntaxOffset) : 0;

                // user-defined locals should have 0 ordinal:
                Debug.Assert(ordinal == 0 || localKind != SynthesizedLocalKind.UserDefined);

                localId = new LocalDebugId(syntaxOffset, ordinal);
            }

            return local.Name ?? GeneratedNames.MakeSynthesizedLocalName(localKind, ref _uniqueNameId);
        }

        private bool IsSlotReusable(LocalSymbol local)
        {
            return local.SynthesizedKind.IsSlotReusable(_ilEmitStyle != ILEmitStyle.Release);
        }

        /// <summary>
        /// Releases a local.
        /// </summary>
        private void FreeLocal(LocalSymbol local)
        {
            // TODO: releasing named locals is NYI.
            if (local.Name == null && IsSlotReusable(local) && !IsStackLocal(local))
            {
                _builder.LocalSlotManager.FreeLocal(local);
            }
        }

        /// <summary>
        /// Allocates a temp without identity.
        /// </summary>
        private LocalDefinition AllocateTemp(TypeSymbol type, SyntaxNode syntaxNode, LocalSlotConstraints slotConstraints = LocalSlotConstraints.None)
        {
            return _builder.LocalSlotManager.AllocateSlot(
                _module.Translate(type, syntaxNode, _diagnostics),
                slotConstraints);
        }

        /// <summary>
        /// Frees a temp.
        /// </summary>
        private void FreeTemp(LocalDefinition temp)
        {
            _builder.LocalSlotManager.FreeSlot(temp);
        }

        /// <summary>
        /// Frees an optional temp.
        /// </summary>
        private void FreeOptTemp(LocalDefinition temp)
        {
            if (temp != null)
            {
                FreeTemp(temp);
            }
        }

        /// <summary>
        /// Clones all labels used in a finally block.
        /// This allows creating an emittable clone of finally.
        /// It is safe to do because no branches can go in or out of the finally handler.
        /// </summary>
        private class FinallyCloner : BoundTreeRewriterWithStackGuardWithoutRecursionOnTheLeftOfBinaryOperator
        {
            private Dictionary<LabelSymbol, GeneratedLabelSymbol> _labelClones;

            private FinallyCloner() { }

            /// <summary>
            /// The argument is BoundTryStatement (and not a BoundBlock) specifically 
            /// to support only Finally blocks where it is guaranteed to not have incoming or leaving branches.
            /// </summary>
            public static BoundBlock MakeFinallyClone(BoundTryStatement node)
            {
                var cloner = new FinallyCloner();
                return (BoundBlock)cloner.Visit(node.FinallyBlockOpt);
            }

            public override BoundNode VisitLabelStatement(BoundLabelStatement node)
            {
                return node.Update(GetLabelClone(node.Label));
            }

            public override BoundNode VisitGotoStatement(BoundGotoStatement node)
            {
                var labelClone = GetLabelClone(node.Label);

                // expressions do not contain labels or branches
                BoundExpression caseExpressionOpt = node.CaseExpressionOpt;
                // expressions do not contain labels or branches
                BoundLabel labelExpressionOpt = node.LabelExpressionOpt;

                return node.Update(labelClone, caseExpressionOpt, labelExpressionOpt);
            }

            public override BoundNode VisitConditionalGoto(BoundConditionalGoto node)
            {
                var labelClone = GetLabelClone(node.Label);

                // expressions do not contain labels or branches
                BoundExpression condition = node.Condition;

                return node.Update(condition, node.JumpIfTrue, labelClone);
            }

            public override BoundNode VisitSwitchDispatch(BoundSwitchDispatch node)
            {
                // expressions do not contain labels or branches
                BoundExpression expression = node.Expression;

                var defaultClone = GetLabelClone(node.DefaultLabel);
                var casesBuilder = ArrayBuilder<(ConstantValue, LabelSymbol)>.GetInstance();
                foreach (var (value, label) in node.Cases)
                {
                    casesBuilder.Add((value, GetLabelClone(label)));
                }

                return node.Update(expression, casesBuilder.ToImmutableAndFree(), defaultClone, node.EqualityMethod);
            }

            public override BoundNode VisitExpressionStatement(BoundExpressionStatement node)
            {
                // expressions do not contain labels or branches
                return node;
            }

            private GeneratedLabelSymbol GetLabelClone(LabelSymbol label)
            {
                var labelClones = _labelClones;
                if (labelClones == null)
                {
                    _labelClones = labelClones = new Dictionary<LabelSymbol, GeneratedLabelSymbol>();
                }

                GeneratedLabelSymbol clone;
                if (!labelClones.TryGetValue(label, out clone))
                {
                    clone = new GeneratedLabelSymbol("cloned_" + label.Name);
                    labelClones.Add(label, clone);
                }

                return clone;
            }
        }
    }
}<|MERGE_RESOLUTION|>--- conflicted
+++ resolved
@@ -1064,9 +1064,6 @@
             _builder.CloseLocalScope();
         }
 
-<<<<<<< HEAD
-        private void EmitSwitchDispatch(BoundSwitchDispatch dispatch)
-=======
         private void RecordAsyncCatchHandlerOffset(BoundCatchBlock catchBlock)
         {
             if (catchBlock.IsSynthesizedAsyncCatchAll)
@@ -1076,8 +1073,7 @@
             }
         }
 
-        private void EmitSwitchStatement(BoundSwitchStatement switchStatement)
->>>>>>> 156b1511
+        private void EmitSwitchDispatch(BoundSwitchDispatch dispatch)
         {
             // Switch expression must have a valid switch governing type
             Debug.Assert((object)dispatch.Expression.Type != null);
