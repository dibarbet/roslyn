﻿// Licensed to the .NET Foundation under one or more agreements.
// The .NET Foundation licenses this file to you under the MIT license.
// See the LICENSE file in the project root for more information.
#nullable enable

using System.Collections.Immutable;
using Microsoft.CodeAnalysis.CSharp.Symbols;
using Microsoft.CodeAnalysis.PooledObjects;

namespace Microsoft.CodeAnalysis.CSharp
{
    internal partial class Binder
    {
        private bool ValidateLambdaParameterNameConflictsInScope(Location location, string name, BindingDiagnosticBag diagnostics)
        {
            return ValidateNameConflictsInScope(null, location, name, diagnostics);
        }

        internal bool ValidateDeclarationNameConflictsInScope(Symbol symbol, BindingDiagnosticBag diagnostics)
        {
            Location location = GetLocation(symbol);
            return ValidateNameConflictsInScope(symbol, location, symbol.Name, diagnostics);
        }

        private static Location GetLocation(Symbol symbol)
        {
            var locations = symbol.Locations;
            return locations.Length != 0 ? locations[0] : symbol.ContainingSymbol.Locations[0];
        }

        internal void ValidateParameterNameConflicts(
            ImmutableArray<TypeParameterSymbol> typeParameters,
            ImmutableArray<ParameterSymbol> parameters,
            bool allowShadowingNames,
            BindingDiagnosticBag diagnostics)
        {
            PooledHashSet<string>? tpNames = null;
            if (!typeParameters.IsDefaultOrEmpty)
            {
                tpNames = PooledHashSet<string>.GetInstance();
                foreach (var tp in typeParameters)
                {
                    var name = tp.Name;
                    if (string.IsNullOrEmpty(name))
                    {
                        continue;
                    }

                    if (!tpNames.Add(name))
                    {
                        // Type parameter declaration name conflicts are detected elsewhere
                    }
                    else if (!allowShadowingNames)
                    {
                        ValidateDeclarationNameConflictsInScope(tp, diagnostics);
                    }
                }
            }

            PooledHashSet<string>? pNames = null;
            if (!parameters.IsDefaultOrEmpty)
            {
                pNames = PooledHashSet<string>.GetInstance();
                foreach (var p in parameters)
                {
                    var name = p.Name;
                    if (string.IsNullOrEmpty(name))
                    {
                        continue;
                    }

                    if (tpNames != null && tpNames.Contains(name))
                    {
                        // CS0412: 'X': a parameter or local variable cannot have the same name as a method type parameter
                        diagnostics.Add(ErrorCode.ERR_LocalSameNameAsTypeParam, GetLocation(p), name);
                    }

                    if (!pNames.Add(name))
                    {
                        // The parameter name '{0}' is a duplicate
                        diagnostics.Add(ErrorCode.ERR_DuplicateParamName, GetLocation(p), name);
                    }
                    else if (!allowShadowingNames)
                    {
                        ValidateDeclarationNameConflictsInScope(p, diagnostics);
                    }
                }
            }

            tpNames?.Free();
            pNames?.Free();
        }

        /// <remarks>
        /// Don't call this one directly - call one of the helpers.
        /// </remarks>
<<<<<<< HEAD
        private bool ValidateNameConflictsInScope(Symbol symbol, Location location, string name, BindingDiagnosticBag diagnostics)
=======
        private bool ValidateNameConflictsInScope(Symbol? symbol, Location location, string name, DiagnosticBag diagnostics)
>>>>>>> e0a1787d
        {
            if (string.IsNullOrEmpty(name))
            {
                return false;
            }

            bool allowShadowing = Compilation.IsFeatureEnabled(MessageID.IDS_FeatureNameShadowingInNestedFunctions);

            for (Binder? binder = this; binder != null; binder = binder.Next)
            {
                // no local scopes enclose members
                if (binder is InContainerBinder)
                {
                    return false;
                }

                var scope = binder as LocalScopeBinder;
                if (scope?.EnsureSingleDefinition(symbol, name, location, diagnostics) == true)
                {
                    return true;
                }

                // If shadowing is enabled, avoid checking for conflicts outside of local functions or lambdas.
                if (allowShadowing && binder.IsNestedFunctionBinder)
                {
                    return false;
                }
            }

            return false;
        }
    }
}<|MERGE_RESOLUTION|>--- conflicted
+++ resolved
@@ -94,11 +94,7 @@
         /// <remarks>
         /// Don't call this one directly - call one of the helpers.
         /// </remarks>
-<<<<<<< HEAD
-        private bool ValidateNameConflictsInScope(Symbol symbol, Location location, string name, BindingDiagnosticBag diagnostics)
-=======
-        private bool ValidateNameConflictsInScope(Symbol? symbol, Location location, string name, DiagnosticBag diagnostics)
->>>>>>> e0a1787d
+        private bool ValidateNameConflictsInScope(Symbol? symbol, Location location, string name, BindingDiagnosticBag diagnostics)
         {
             if (string.IsNullOrEmpty(name))
             {
