﻿// Licensed to the .NET Foundation under one or more agreements.
// The .NET Foundation licenses this file to you under the MIT license.
// See the LICENSE file in the project root for more information.

using System;
using System.Collections.Generic;
using System.Collections.Immutable;
using System.Diagnostics;
using Microsoft.CodeAnalysis.CSharp.Symbols;
using Microsoft.CodeAnalysis.CSharp.Syntax;
using Microsoft.CodeAnalysis.PooledObjects;
using Roslyn.Utilities;

namespace Microsoft.CodeAnalysis.CSharp
{
    internal partial class LocalScopeBinder : Binder
    {
        private ImmutableArray<LocalSymbol> _locals;
        private ImmutableArray<LocalFunctionSymbol> _localFunctions;
        private ImmutableArray<LabelSymbol> _labels;
        private readonly uint _localScopeDepth;

        internal LocalScopeBinder(Binder next)
            : this(next, next.Flags)
        {
        }

        internal LocalScopeBinder(Binder next, BinderFlags flags)
            : base(next, flags)
        {
            var parentDepth = next.LocalScopeDepth;

            if (parentDepth != Binder.TopLevelScope)
            {
                _localScopeDepth = parentDepth + 1;
            }
            else
            {
                //NOTE: TopLevel is special.
                //For our purpose parameters and top level locals are on that level.
                var parentScope = next;
                while (parentScope != null)
                {
                    if (parentScope is InMethodBinder || parentScope is WithLambdaParametersBinder)
                    {
                        _localScopeDepth = Binder.TopLevelScope;
                        break;
                    }

                    if (parentScope is LocalScopeBinder)
                    {
                        _localScopeDepth = Binder.TopLevelScope + 1;
                        break;
                    }

                    parentScope = parentScope.Next;
                    Debug.Assert(parentScope != null);
                }
            }
        }

        internal sealed override ImmutableArray<LocalSymbol> Locals
        {
            get
            {
                if (_locals.IsDefault)
                {
                    ImmutableInterlocked.InterlockedCompareExchange(ref _locals, BuildLocals(), default(ImmutableArray<LocalSymbol>));
                }

                return _locals;
            }
        }

        protected virtual ImmutableArray<LocalSymbol> BuildLocals()
        {
            return ImmutableArray<LocalSymbol>.Empty;
        }

        internal sealed override ImmutableArray<LocalFunctionSymbol> LocalFunctions
        {
            get
            {
                if (_localFunctions.IsDefault)
                {
                    ImmutableInterlocked.InterlockedCompareExchange(ref _localFunctions, BuildLocalFunctions(), default(ImmutableArray<LocalFunctionSymbol>));
                }

                return _localFunctions;
            }
        }

        protected virtual ImmutableArray<LocalFunctionSymbol> BuildLocalFunctions()
        {
            return ImmutableArray<LocalFunctionSymbol>.Empty;
        }

        internal sealed override ImmutableArray<LabelSymbol> Labels
        {
            get
            {
                if (_labels.IsDefault)
                {
                    ImmutableInterlocked.InterlockedCompareExchange(ref _labels, BuildLabels(), default(ImmutableArray<LabelSymbol>));
                }

                return _labels;
            }
        }

        protected virtual ImmutableArray<LabelSymbol> BuildLabels()
        {
            return ImmutableArray<LabelSymbol>.Empty;
        }

        private SmallDictionary<string, LocalSymbol> _lazyLocalsMap;
        private SmallDictionary<string, LocalSymbol> LocalsMap
        {
            get
            {
                if (_lazyLocalsMap == null && this.Locals.Length > 0)
                {
                    _lazyLocalsMap = BuildMap(this.Locals);
                }

                return _lazyLocalsMap;
            }
        }

        private SmallDictionary<string, LocalFunctionSymbol> _lazyLocalFunctionsMap;
        private SmallDictionary<string, LocalFunctionSymbol> LocalFunctionsMap
        {
            get
            {
                if (_lazyLocalFunctionsMap == null && this.LocalFunctions.Length > 0)
                {
                    _lazyLocalFunctionsMap = BuildMap(this.LocalFunctions);
                }

                return _lazyLocalFunctionsMap;
            }
        }

        private SmallDictionary<string, LabelSymbol> _lazyLabelsMap;
        private SmallDictionary<string, LabelSymbol> LabelsMap
        {
            get
            {
                if (_lazyLabelsMap == null && this.Labels.Length > 0)
                {
                    _lazyLabelsMap = BuildMap(this.Labels);
                }

                return _lazyLabelsMap;
            }
        }

        private static SmallDictionary<string, TSymbol> BuildMap<TSymbol>(ImmutableArray<TSymbol> array)
            where TSymbol : Symbol
        {
            Debug.Assert(array.Length > 0);

            var map = new SmallDictionary<string, TSymbol>();

            // NOTE: in a rare case of having two symbols with same name the one closer to the array's start wins.
            for (int i = array.Length - 1; i >= 0; i--)
            {
                var symbol = array[i];
                map[symbol.Name] = symbol;
            }

            return map;
        }

        protected ImmutableArray<LocalSymbol> BuildLocals(SyntaxList<StatementSyntax> statements, Binder enclosingBinder)
        {
#if DEBUG
            Binder currentBinder = enclosingBinder;

            while (true)
            {
                if (this == currentBinder)
                {
                    break;
                }

                currentBinder = currentBinder.Next;
            }
#endif

            ArrayBuilder<LocalSymbol> locals = ArrayBuilder<LocalSymbol>.GetInstance();
            foreach (var statement in statements)
            {
                BuildLocals(enclosingBinder, statement, locals);
            }

            return locals.ToImmutableAndFree();
        }

        internal void BuildLocals(Binder enclosingBinder, StatementSyntax statement, ArrayBuilder<LocalSymbol> locals)
        {
            var innerStatement = statement;

            // drill into any LabeledStatements -- atomic LabelStatements have been bound into
            // wrapped LabeledStatements by this point
            while (innerStatement.Kind() == SyntaxKind.LabeledStatement)
            {
                innerStatement = ((LabeledStatementSyntax)innerStatement).Statement;
            }

            switch (innerStatement.Kind())
            {
                case SyntaxKind.LocalDeclarationStatement:
                    {
                        Binder localDeclarationBinder = enclosingBinder.GetBinder(innerStatement) ?? enclosingBinder;
                        var decl = (LocalDeclarationStatementSyntax)innerStatement;

                        decl.Declaration.Type.VisitRankSpecifiers((rankSpecifier, args) =>
                        {
                            foreach (var expression in rankSpecifier.Sizes)
                            {
                                if (expression.Kind() != SyntaxKind.OmittedArraySizeExpression)
                                {
                                    ExpressionVariableFinder.FindExpressionVariables(args.localScopeBinder, args.locals, expression, args.localDeclarationBinder);
                                }
                            }
                        }, (localScopeBinder: this, locals: locals, localDeclarationBinder: localDeclarationBinder));

                        LocalDeclarationKind kind;
                        if (decl.IsConst)
                        {
                            kind = LocalDeclarationKind.Constant;
                        }
                        else if (decl.UsingKeyword != default(SyntaxToken))
                        {
                            kind = LocalDeclarationKind.UsingVariable;
                        }
                        else
                        {
                            kind = LocalDeclarationKind.RegularVariable;
                        }
                        foreach (var vdecl in decl.Declaration.Variables)
                        {
                            var localSymbol = MakeLocal(decl.Declaration, vdecl, kind, localDeclarationBinder);
                            locals.Add(localSymbol);

<<<<<<< HEAD
                            // also gather expression-declared variables from the bracketed argument lists and the initializers
                            ExpressionVariableFinder.FindExpressionVariables(this, locals, vdecl, localDeclarationBinder);
                        }
                    }
                    break;
=======
                    case SyntaxKind.ExpressionStatement:
                    case SyntaxKind.IfStatement:
                    case SyntaxKind.YieldReturnStatement:
                    case SyntaxKind.ReturnStatement:
                    case SyntaxKind.ThrowStatement:
                    case SyntaxKind.GotoCaseStatement:
                        ExpressionVariableFinder.FindExpressionVariables(this, locals, innerStatement, enclosingBinder.GetBinder(innerStatement) ?? enclosingBinder);
                        break;
>>>>>>> 916b15db

                case SyntaxKind.ExpressionStatement:
                case SyntaxKind.IfStatement:
                case SyntaxKind.YieldReturnStatement:
                case SyntaxKind.ReturnStatement:
                case SyntaxKind.ThrowStatement:
                    ExpressionVariableFinder.FindExpressionVariables(this, locals, innerStatement, enclosingBinder.GetBinder(innerStatement) ?? enclosingBinder);
                    break;

                case SyntaxKind.SwitchStatement:
                    var switchStatement = (SwitchStatementSyntax)innerStatement;
                    ExpressionVariableFinder.FindExpressionVariables(this, locals, innerStatement, enclosingBinder.GetBinder(switchStatement.Expression) ?? enclosingBinder);
                    break;

                case SyntaxKind.LockStatement:
                    Binder statementBinder = enclosingBinder.GetBinder(innerStatement);
                    Debug.Assert(statementBinder != null); // Lock always has a binder.
                    ExpressionVariableFinder.FindExpressionVariables(this, locals, innerStatement, statementBinder);
                    break;

                default:
                    // no other statement introduces local variables into the enclosing scope
                    break;
            }
        }

        protected ImmutableArray<LocalFunctionSymbol> BuildLocalFunctions(SyntaxList<StatementSyntax> statements)
        {
            ArrayBuilder<LocalFunctionSymbol> locals = null;
            foreach (var statement in statements)
            {
                BuildLocalFunctions(statement, ref locals);
            }

            return locals?.ToImmutableAndFree() ?? ImmutableArray<LocalFunctionSymbol>.Empty;
        }

        internal void BuildLocalFunctions(StatementSyntax statement, ref ArrayBuilder<LocalFunctionSymbol> locals)
        {
            var innerStatement = statement;

            // drill into any LabeledStatements -- atomic LabelStatements have been bound into
            // wrapped LabeledStatements by this point
            while (innerStatement.Kind() == SyntaxKind.LabeledStatement)
            {
                innerStatement = ((LabeledStatementSyntax)innerStatement).Statement;
            }

            if (innerStatement.Kind() == SyntaxKind.LocalFunctionStatement)
            {
                var decl = (LocalFunctionStatementSyntax)innerStatement;
                if (locals == null)
                {
                    locals = ArrayBuilder<LocalFunctionSymbol>.GetInstance();
                }

                var localSymbol = MakeLocalFunction(decl);
                locals.Add(localSymbol);
            }
        }

        protected SourceLocalSymbol MakeLocal(VariableDeclarationSyntax declaration, VariableDeclaratorSyntax declarator, LocalDeclarationKind kind, Binder initializerBinderOpt = null)
        {
            return SourceLocalSymbol.MakeLocal(
                this.ContainingMemberOrLambda,
                this,
                true,
                declaration.Type,
                declarator.Identifier,
                kind,
                declarator.Initializer,
                initializerBinderOpt);
        }

        protected LocalFunctionSymbol MakeLocalFunction(LocalFunctionStatementSyntax declaration)
        {
            return new LocalFunctionSymbol(
                this,
                this.ContainingMemberOrLambda,
                declaration);
        }

        protected void BuildLabels(SyntaxList<StatementSyntax> statements, ref ArrayBuilder<LabelSymbol> labels)
        {
            var containingMethod = (MethodSymbol)this.ContainingMemberOrLambda;
            foreach (var statement in statements)
            {
                BuildLabels(containingMethod, statement, ref labels);
            }
        }

        internal static void BuildLabels(MethodSymbol containingMethod, StatementSyntax statement, ref ArrayBuilder<LabelSymbol> labels)
        {
            while (statement.Kind() == SyntaxKind.LabeledStatement)
            {
                var labeledStatement = (LabeledStatementSyntax)statement;
                if (labels == null)
                {
                    labels = ArrayBuilder<LabelSymbol>.GetInstance();
                }

                var labelSymbol = new SourceLabelSymbol(containingMethod, labeledStatement.Identifier);
                labels.Add(labelSymbol);
                statement = labeledStatement.Statement;
            }
        }

        /// <summary>
        /// Call this when you are sure there is a local declaration on this token.  Returns the local.
        /// </summary>
        protected override SourceLocalSymbol LookupLocal(SyntaxToken nameToken)
        {
            LocalSymbol result = null;
            if (LocalsMap != null && LocalsMap.TryGetValue(nameToken.ValueText, out result))
            {
                if (result.IdentifierToken == nameToken) return (SourceLocalSymbol)result;

                // in error cases we might have more than one declaration of the same name in the same scope
                foreach (var local in this.Locals)
                {
                    if (local.IdentifierToken == nameToken)
                    {
                        return (SourceLocalSymbol)local;
                    }
                }
            }

            return base.LookupLocal(nameToken);
        }

        protected override LocalFunctionSymbol LookupLocalFunction(SyntaxToken nameToken)
        {
            LocalFunctionSymbol result = null;
            if (LocalFunctionsMap != null && LocalFunctionsMap.TryGetValue(nameToken.ValueText, out result))
            {
                if (result.NameToken == nameToken) return result;

                // in error cases we might have more than one declaration of the same name in the same scope
                foreach (var local in this.LocalFunctions)
                {
                    if (local.NameToken == nameToken)
                    {
                        return local;
                    }
                }
            }

            return base.LookupLocalFunction(nameToken);
        }

        internal override uint LocalScopeDepth => _localScopeDepth;

        internal override void LookupSymbolsInSingleBinder(
            LookupResult result, string name, int arity, ConsList<TypeSymbol> basesBeingResolved, LookupOptions options, Binder originalBinder, bool diagnose, ref HashSet<DiagnosticInfo> useSiteDiagnostics)
        {
            Debug.Assert(options.AreValid());
            Debug.Assert(result.IsClear);

            if ((options & LookupOptions.LabelsOnly) != 0)
            {
                var labelsMap = this.LabelsMap;
                if (labelsMap != null)
                {
                    LabelSymbol labelSymbol;
                    if (labelsMap.TryGetValue(name, out labelSymbol))
                    {
                        result.MergeEqual(LookupResult.Good(labelSymbol));
                    }
                }
                return;
            }

            var localsMap = this.LocalsMap;
            if (localsMap != null && (options & LookupOptions.NamespaceAliasesOnly) == 0)
            {
                LocalSymbol localSymbol;
                if (localsMap.TryGetValue(name, out localSymbol))
                {
                    result.MergeEqual(originalBinder.CheckViability(localSymbol, arity, options, null, diagnose, ref useSiteDiagnostics, basesBeingResolved));
                }
            }

            var localFunctionsMap = this.LocalFunctionsMap;
            if (localFunctionsMap != null && options.CanConsiderLocals())
            {
                LocalFunctionSymbol localSymbol;
                if (localFunctionsMap.TryGetValue(name, out localSymbol))
                {
                    result.MergeEqual(originalBinder.CheckViability(localSymbol, arity, options, null, diagnose, ref useSiteDiagnostics, basesBeingResolved));
                }
            }
        }

        protected override void AddLookupSymbolsInfoInSingleBinder(LookupSymbolsInfo result, LookupOptions options, Binder originalBinder)
        {
            Debug.Assert(options.AreValid());

            if ((options & LookupOptions.LabelsOnly) != 0)
            {
                if (this.LabelsMap != null)
                {
                    foreach (var label in this.LabelsMap)
                    {
                        result.AddSymbol(label.Value, label.Key, 0);
                    }
                }
            }
            if (options.CanConsiderLocals())
            {
                if (this.LocalsMap != null)
                {
                    foreach (var local in this.LocalsMap)
                    {
                        if (originalBinder.CanAddLookupSymbolInfo(local.Value, options, result, null))
                        {
                            result.AddSymbol(local.Value, local.Key, 0);
                        }
                    }
                }
                if (this.LocalFunctionsMap != null)
                {
                    foreach (var local in this.LocalFunctionsMap)
                    {
                        if (originalBinder.CanAddLookupSymbolInfo(local.Value, options, result, null))
                        {
                            result.AddSymbol(local.Value, local.Key, 0);
                        }
                    }
                }
            }
        }

        private bool ReportConflictWithLocal(Symbol local, Symbol newSymbol, string name, Location newLocation, DiagnosticBag diagnostics)
        {
            // Quirk of the way we represent lambda parameters.
            SymbolKind newSymbolKind = (object)newSymbol == null ? SymbolKind.Parameter : newSymbol.Kind;

            if (newSymbolKind == SymbolKind.ErrorType) return true;

            var declaredInThisScope = false;

            declaredInThisScope |= newSymbolKind == SymbolKind.Local && this.Locals.Contains((LocalSymbol)newSymbol);
            declaredInThisScope |= newSymbolKind == SymbolKind.Method && this.LocalFunctions.Contains((LocalFunctionSymbol)newSymbol);

            if (declaredInThisScope && newLocation.SourceSpan.Start >= local.Locations[0].SourceSpan.Start)
            {
                // A local variable or function named '{0}' is already defined in this scope
                diagnostics.Add(ErrorCode.ERR_LocalDuplicate, newLocation, name);
                return true;
            }

            switch (newSymbolKind)
            {
                case SymbolKind.Local:
                case SymbolKind.Parameter:
                case SymbolKind.Method:
                case SymbolKind.TypeParameter:
                    // A local or parameter named '{0}' cannot be declared in this scope because that name is used in an enclosing local scope to define a local or parameter
                    diagnostics.Add(ErrorCode.ERR_LocalIllegallyOverrides, newLocation, name);
                    return true;

                case SymbolKind.RangeVariable:
                    // The range variable '{0}' conflicts with a previous declaration of '{0}'
                    diagnostics.Add(ErrorCode.ERR_QueryRangeVariableOverrides, newLocation, name);
                    return true;
            }

            Debug.Assert(false, "what else can be declared inside a local scope?");
            diagnostics.Add(ErrorCode.ERR_InternalError, newLocation);
            return false;
        }

        internal virtual bool EnsureSingleDefinition(Symbol symbol, string name, Location location, DiagnosticBag diagnostics)
        {
            LocalSymbol existingLocal = null;
            LocalFunctionSymbol existingLocalFunction = null;

            var localsMap = this.LocalsMap;
            var localFunctionsMap = this.LocalFunctionsMap;

            // TODO: Handle case where 'name' exists in both localsMap and localFunctionsMap. Right now locals are preferred over local functions.
            if ((localsMap != null && localsMap.TryGetValue(name, out existingLocal)) ||
                (localFunctionsMap != null && localFunctionsMap.TryGetValue(name, out existingLocalFunction)))
            {
                var existingSymbol = (Symbol)existingLocal ?? existingLocalFunction;
                if (symbol == existingSymbol)
                {
                    // reference to same symbol, by far the most common case.
                    return false;
                }

                return ReportConflictWithLocal(existingSymbol, symbol, name, location, diagnostics);
            }

            return false;
        }
    }
}<|MERGE_RESOLUTION|>--- conflicted
+++ resolved
@@ -244,28 +244,18 @@
                             var localSymbol = MakeLocal(decl.Declaration, vdecl, kind, localDeclarationBinder);
                             locals.Add(localSymbol);
 
-<<<<<<< HEAD
                             // also gather expression-declared variables from the bracketed argument lists and the initializers
                             ExpressionVariableFinder.FindExpressionVariables(this, locals, vdecl, localDeclarationBinder);
                         }
                     }
                     break;
-=======
-                    case SyntaxKind.ExpressionStatement:
-                    case SyntaxKind.IfStatement:
-                    case SyntaxKind.YieldReturnStatement:
-                    case SyntaxKind.ReturnStatement:
-                    case SyntaxKind.ThrowStatement:
-                    case SyntaxKind.GotoCaseStatement:
-                        ExpressionVariableFinder.FindExpressionVariables(this, locals, innerStatement, enclosingBinder.GetBinder(innerStatement) ?? enclosingBinder);
-                        break;
->>>>>>> 916b15db
 
                 case SyntaxKind.ExpressionStatement:
                 case SyntaxKind.IfStatement:
                 case SyntaxKind.YieldReturnStatement:
                 case SyntaxKind.ReturnStatement:
                 case SyntaxKind.ThrowStatement:
+                case SyntaxKind.GotoCaseStatement:
                     ExpressionVariableFinder.FindExpressionVariables(this, locals, innerStatement, enclosingBinder.GetBinder(innerStatement) ?? enclosingBinder);
                     break;
 
