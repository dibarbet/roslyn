﻿// Copyright (c) Microsoft.  All Rights Reserved.  Licensed under the Apache License, Version 2.0.  See License.txt in the project root for license information.

using System.Collections.Generic;
using System.Collections.Immutable;
using System.Diagnostics;
using Microsoft.CodeAnalysis.CSharp.Symbols;
using Microsoft.CodeAnalysis.CSharp.Syntax;
using Microsoft.CodeAnalysis.PooledObjects;
using Roslyn.Utilities;

namespace Microsoft.CodeAnalysis.CSharp
{
    // We use a subclass of SwitchBinder for the pattern-matching switch statement until we have completed
    // a totally compatible implementation of switch that also accepts pattern-matching constructs.
    internal partial class PatternSwitchBinder : SwitchBinder
    {
        internal PatternSwitchBinder(Binder next, SwitchStatementSyntax switchSyntax) : base(next, switchSyntax)
        {
        }

        /// <summary>
        /// When pattern-matching is enabled, we use a completely different binder and binding
        /// strategy for switch statements. Once we have confirmed that it is totally upward
        /// compatible with the existing syntax and semantics, we will merge them completely.
        /// However, until we have edit-and-continue working, we continue using the old binder
        /// when we can.
        /// </summary>
        private bool UseV7SwitchBinder
        {
            get
            {
                    var parseOptions = SwitchSyntax?.SyntaxTree?.Options as CSharpParseOptions;
                    return
                        parseOptions?.Features.ContainsKey("testV7SwitchBinder") == true ||
                        HasPatternSwitchSyntax(SwitchSyntax) ||
                        !SwitchGoverningType.IsValidV6SwitchGoverningType();
            }
        }

        internal override BoundStatement BindSwitchExpressionAndSections(SwitchStatementSyntax node, Binder originalBinder, DiagnosticBag diagnostics)
        {
            // If it is a valid C# 6 switch statement, we use the old binder to bind it.
            if (!UseV7SwitchBinder) return base.BindSwitchExpressionAndSections(node, originalBinder, diagnostics);

            Debug.Assert(SwitchSyntax.Equals(node));

            // Bind switch expression and set the switch governing type.
            var boundSwitchExpression = SwitchGoverningExpression;
            diagnostics.AddRange(SwitchGoverningDiagnostics);

            BoundPatternSwitchLabel defaultLabel;
            bool isComplete;
            ImmutableArray<BoundPatternSwitchSection> switchSections =
                BindPatternSwitchSections(originalBinder, out defaultLabel, out isComplete, out var someCaseMatches, diagnostics);
            var locals = GetDeclaredLocalsForScope(node);
            var functions = GetDeclaredLocalFunctionsForScope(node);
            BoundDecisionDag decisionDag = null; // not relevant to the C# 7 pattern binder
            return new BoundPatternSwitchStatement(
                node, boundSwitchExpression, someCaseMatches,
                locals, functions, switchSections, defaultLabel, this.BreakLabel, decisionDag, isComplete);
        }

        /// <summary>
        /// Bind a pattern switch label in order to force inference of the type of pattern variables.
        /// </summary>
        internal override void BindPatternSwitchLabelForInference(CasePatternSwitchLabelSyntax node, DiagnosticBag diagnostics)
        {
            // node should be a label of this switch statement.
            Debug.Assert(this.SwitchSyntax == node.Parent.Parent);

            // This simulates enough of the normal binding path of a switch statement to cause
            // the label's pattern variables to have their types inferred, if necessary.
            // It also binds the when clause, and therefore any pattern and out variables there.
            BoundPatternSwitchLabel defaultLabel = null;
            BindPatternSwitchSectionLabel(
                sectionBinder: GetBinder(node.Parent),
                node: node,
                label: LabelsByNode[node],
                defaultLabel: ref defaultLabel,
                diagnostics: diagnostics);
        }

        /// <summary>
        /// Bind the pattern switch labels, reporting in the process which cases are subsumed. The strategy
        /// implemented with the help of <see cref="SubsumptionDiagnosticBuilder"/>, is to start with an empty
        /// decision tree, and for each case we visit the decision tree to see if the case is subsumed. If it
        /// is, we report an error. If it is not subsumed and there is no guard expression, we then add it to
        /// the decision tree.
        /// </summary>
        private ImmutableArray<BoundPatternSwitchSection> BindPatternSwitchSections(
            Binder originalBinder,
            out BoundPatternSwitchLabel defaultLabel,
            out bool isComplete,
            out bool someCaseMatches,
            DiagnosticBag diagnostics)
        {
            defaultLabel = null;

            // someCaseMatches will be set to true if some single case label would handle all inputs
            someCaseMatches = false;

            // Bind match sections
            var boundPatternSwitchSectionsBuilder = ArrayBuilder<BoundPatternSwitchSection>.GetInstance();
            SubsumptionDiagnosticBuilder subsumption = new SubsumptionDiagnosticBuilder(ContainingMemberOrLambda, SwitchSyntax, this.Conversions, SwitchGoverningType);
            foreach (var sectionSyntax in SwitchSyntax.Sections)
            {
                var section = BindPatternSwitchSection(sectionSyntax, originalBinder, ref defaultLabel, ref someCaseMatches, subsumption, diagnostics);
                boundPatternSwitchSectionsBuilder.Add(section);
            }

            isComplete = defaultLabel != null || subsumption.IsComplete || someCaseMatches;
            return boundPatternSwitchSectionsBuilder.ToImmutableAndFree();
        }

        /// <summary>
        /// Bind the pattern switch section, producing subsumption diagnostics.
        /// </summary>
        /// <param name="node"/>
        /// <param name="originalBinder"/>
        /// <param name="defaultLabel">If a default label is found in this section, assigned that label</param>
        /// <param name="someCaseMatches">If a case is found that would always match the input, set to true</param>
        /// <param name="subsumption">A helper class that uses a decision tree to produce subsumption diagnostics.</param>
        /// <param name="diagnostics"></param>
        /// <returns></returns>
        private BoundPatternSwitchSection BindPatternSwitchSection(
            SwitchSectionSyntax node,
            Binder originalBinder,
            ref BoundPatternSwitchLabel defaultLabel,
            ref bool someCaseMatches,
            SubsumptionDiagnosticBuilder subsumption,
            DiagnosticBag diagnostics)
        {
            // Bind match section labels
            var boundLabelsBuilder = ArrayBuilder<BoundPatternSwitchLabel>.GetInstance();
            var sectionBinder = originalBinder.GetBinder(node); // this binder can bind pattern variables from the section.
            Debug.Assert(sectionBinder != null);
            var labelsByNode = LabelsByNode;

            bool? inputMatchesType(TypeSymbol patternType)
            {
                // use-site diagnostics will have been reported previously.
                HashSet<DiagnosticInfo> useSiteDiagnostics = null;
                return ExpressionOfTypeMatchesPatternType(Conversions, SwitchGoverningType, patternType, ref useSiteDiagnostics, out _, SwitchGoverningExpression.ConstantValue, true);
            }

            foreach (var labelSyntax in node.Labels)
            {
                LabelSymbol label = labelsByNode[labelSyntax];
                BoundPatternSwitchLabel boundLabel = BindPatternSwitchSectionLabel(sectionBinder, labelSyntax, label, ref defaultLabel, diagnostics);
                bool isNotSubsumed = subsumption.AddLabel(boundLabel, diagnostics);
                bool guardAlwaysSatisfied = boundLabel.Guard == null || boundLabel.Guard.ConstantValue == ConstantValue.True;

                // patternMatches is true if the input expression is unconditionally matched by the pattern, false if it never matches, null otherwise.
                // While subsumption would produce an error for an unreachable pattern based on the input's type, this is used for reachability (warnings),
                // and takes the input value into account.
                bool? patternMatches;
                if (labelSyntax.Kind() == SyntaxKind.DefaultSwitchLabel)
                {
                    patternMatches = null;
                }
                else if (boundLabel.Pattern.Kind == BoundKind.DiscardPattern)
                {
                    // wildcard pattern matches anything
                    patternMatches = true;
                }
                else if (boundLabel.Pattern is BoundDeclarationPattern d)
                {
                    // `var x` matches anything
                    // `Type x` matches anything of a subtype of `Type` except null
                    patternMatches = d.IsVar ? true : inputMatchesType(d.DeclaredType.Type);
                }
                else if (boundLabel.Pattern is BoundConstantPattern p)
                {
                    // `case 2` matches the input `2`
                    patternMatches = SwitchGoverningExpression.ConstantValue?.Equals(p.ConstantValue);
                }
                else
                {
                    patternMatches = null;
                }

                bool labelIsReachable = isNotSubsumed && !someCaseMatches && patternMatches != false;
                boundLabel = boundLabel.Update(boundLabel.Label, boundLabel.Pattern, boundLabel.Guard, labelIsReachable);
                boundLabelsBuilder.Add(boundLabel);

                // labelWouldMatch is true if we find an unconditional (no `when` clause restriction) label that matches the input expression
                bool labelWouldMatch = guardAlwaysSatisfied && patternMatches == true;
                someCaseMatches |= labelWouldMatch;
            }

            // Bind switch section statements
            var boundStatementsBuilder = ArrayBuilder<BoundStatement>.GetInstance();
            foreach (var statement in node.Statements)
            {
                boundStatementsBuilder.Add(sectionBinder.BindStatement(statement, diagnostics));
            }

            return new BoundPatternSwitchSection(node, sectionBinder.GetDeclaredLocalsForScope(node), boundLabelsBuilder.ToImmutableAndFree(), boundStatementsBuilder.ToImmutableAndFree());
        }

        private BoundPatternSwitchLabel BindPatternSwitchSectionLabel(
            Binder sectionBinder,
            SwitchLabelSyntax node,
            LabelSymbol label,
            ref BoundPatternSwitchLabel defaultLabel,
            DiagnosticBag diagnostics)
        {
            switch (node.Kind())
            {
                case SyntaxKind.CaseSwitchLabel:
                    {
                        var caseLabelSyntax = (CaseSwitchLabelSyntax)node;
                        bool wasExpression;
                        var pattern = sectionBinder.BindConstantPattern(
<<<<<<< HEAD
                            node, SwitchGoverningType, caseLabelSyntax.Value, node.HasErrors, diagnostics, out wasExpression);
=======
                            node, SwitchGoverningType, caseLabelSyntax.Value, node.HasErrors, diagnostics, out wasExpression, wasSwitchCase: true);
                        pattern.WasCompilerGenerated = true;
>>>>>>> 230845c7
                        bool hasErrors = pattern.HasErrors;
                        var constantValue = pattern.ConstantValue;
                        if (!hasErrors &&
                            (object)constantValue != null &&
                            pattern.Value.Type == SwitchGoverningType &&
                            this.FindMatchingSwitchCaseLabel(constantValue, caseLabelSyntax) != label)
                        {
                            diagnostics.Add(ErrorCode.ERR_DuplicateCaseLabel, node.Location, pattern.ConstantValue.GetValueToDisplay() ?? label.Name);
                            hasErrors = true;
                        }

                        if (caseLabelSyntax.Value.Kind() == SyntaxKind.DefaultLiteralExpression)
                        {
                            diagnostics.Add(ErrorCode.WRN_DefaultInSwitch, caseLabelSyntax.Value.Location);
                        }

                        // Until we've determined whether or not the switch label is reachable, we assume it
                        // is. The caller updates isReachable after determining if the label is subsumed.
                        const bool isReachable = true;
                        return new BoundPatternSwitchLabel(node, label, pattern, null, isReachable, hasErrors);
                    }

                case SyntaxKind.DefaultSwitchLabel:
                    {
                        var defaultLabelSyntax = (DefaultSwitchLabelSyntax)node;
                        var pattern = new BoundDiscardPattern(node);
                        bool hasErrors = pattern.HasErrors;
                        if (defaultLabel != null)
                        {
                            diagnostics.Add(ErrorCode.ERR_DuplicateCaseLabel, node.Location, label.Name);
                            hasErrors = true;
                        }

                        // We always treat the default label as reachable, even if the switch is complete.
                        const bool isReachable = true;

                        // Note that this is semantically last! The caller will place it in the decision tree
                        // in the final position.
                        defaultLabel = new BoundPatternSwitchLabel(node, label, pattern, null, isReachable, hasErrors);
                        return defaultLabel;
                    }

                case SyntaxKind.CasePatternSwitchLabel:
                    {
                        var matchLabelSyntax = (CasePatternSwitchLabelSyntax)node;
                        var pattern = sectionBinder.BindPattern(
                            matchLabelSyntax.Pattern, SwitchGoverningType, node.HasErrors, diagnostics);
                        return new BoundPatternSwitchLabel(node, label, pattern,
                            matchLabelSyntax.WhenClause != null ? sectionBinder.BindBooleanExpression(matchLabelSyntax.WhenClause.Condition, diagnostics) : null,
                            true, node.HasErrors);
                    }

                default:
                    throw ExceptionUtilities.UnexpectedValue(node);
            }
        }
    }
}<|MERGE_RESOLUTION|>--- conflicted
+++ resolved
@@ -212,12 +212,8 @@
                         var caseLabelSyntax = (CaseSwitchLabelSyntax)node;
                         bool wasExpression;
                         var pattern = sectionBinder.BindConstantPattern(
-<<<<<<< HEAD
                             node, SwitchGoverningType, caseLabelSyntax.Value, node.HasErrors, diagnostics, out wasExpression);
-=======
-                            node, SwitchGoverningType, caseLabelSyntax.Value, node.HasErrors, diagnostics, out wasExpression, wasSwitchCase: true);
                         pattern.WasCompilerGenerated = true;
->>>>>>> 230845c7
                         bool hasErrors = pattern.HasErrors;
                         var constantValue = pattern.ConstantValue;
                         if (!hasErrors &&
