﻿// Copyright (c) Microsoft.  All Rights Reserved.  Licensed under the Apache License, Version 2.0.  See License.txt in the project root for license information.

using System;
using System.Collections.Generic;
using System.Collections.Immutable;
using System.Diagnostics;
using System.Threading;
using Microsoft.CodeAnalysis.CSharp.Symbols;
using Microsoft.CodeAnalysis.CSharp.Syntax;
using Microsoft.CodeAnalysis.PooledObjects;
using Microsoft.CodeAnalysis.Text;
using Roslyn.Utilities;

namespace Microsoft.CodeAnalysis.CSharp
{
    internal partial class SwitchBinder : LocalScopeBinder
    {
        protected readonly SwitchStatementSyntax SwitchSyntax;

        private readonly GeneratedLabelSymbol _breakLabel;
        private BoundExpression _switchGoverningExpression;
        private DiagnosticBag _switchGoverningDiagnostics;

        private SwitchBinder(Binder next, SwitchStatementSyntax switchSyntax)
            : base(next)
        {
            SwitchSyntax = switchSyntax;
            _breakLabel = new GeneratedLabelSymbol("break");
        }

        protected bool PatternsEnabled =>
            ((CSharpParseOptions)SwitchSyntax.SyntaxTree.Options)?.IsFeatureEnabled(MessageID.IDS_FeaturePatternMatching) != false;

        protected BoundExpression SwitchGoverningExpression
        {
            get
            {
                EnsureSwitchGoverningExpressionAndDiagnosticsBound();
                Debug.Assert(_switchGoverningExpression != null);
                return _switchGoverningExpression;
            }
        }

        protected TypeSymbol SwitchGoverningType => SwitchGoverningExpression.Type;

        protected uint SwitchGoverningValEscape => GetValEscape(SwitchGoverningExpression, LocalScopeDepth);

        protected DiagnosticBag SwitchGoverningDiagnostics
        {
            get
            {
                EnsureSwitchGoverningExpressionAndDiagnosticsBound();
                return _switchGoverningDiagnostics;
            }
        }

        private void EnsureSwitchGoverningExpressionAndDiagnosticsBound()
        {
            if (_switchGoverningExpression == null)
            {
                var switchGoverningDiagnostics = new DiagnosticBag();
                var boundSwitchExpression = BindSwitchGoverningExpression(switchGoverningDiagnostics);
                _switchGoverningDiagnostics = switchGoverningDiagnostics;
                Interlocked.CompareExchange(ref _switchGoverningExpression, boundSwitchExpression, null);
            }
        }

        // Dictionary for the switch case/default labels.
        // Case labels with a non-null constant value are indexed on their ConstantValue.
        // Default label(s) are indexed on a special DefaultKey object.
        // Invalid case labels with null constant value are indexed on the labelName.
        private Dictionary<object, SourceLabelSymbol> _lazySwitchLabelsMap;
        private static readonly object s_defaultKey = new object();

        private Dictionary<object, SourceLabelSymbol> LabelsByValue
        {
            get
            {
                if (_lazySwitchLabelsMap == null && this.Labels.Length > 0)
                {
                    _lazySwitchLabelsMap = BuildLabelsByValue(this.Labels);
                }

                return _lazySwitchLabelsMap;
            }
        }

        private static Dictionary<object, SourceLabelSymbol> BuildLabelsByValue(ImmutableArray<LabelSymbol> labels)
        {
            Debug.Assert(labels.Length > 0);

            var map = new Dictionary<object, SourceLabelSymbol>(labels.Length, new SwitchConstantValueHelper.SwitchLabelsComparer());
            foreach (SourceLabelSymbol label in labels)
            {
                SyntaxKind labelKind = label.IdentifierNodeOrToken.Kind();
                if (labelKind == SyntaxKind.IdentifierToken)
                {
                    continue;
                }

                object key;
                var constantValue = label.SwitchCaseLabelConstant;
                if ((object)constantValue != null && !constantValue.IsBad)
                {
                    // Case labels with a non-null constant value are indexed on their ConstantValue.
                    key = KeyForConstant(constantValue);
                }
                else if (labelKind == SyntaxKind.DefaultSwitchLabel)
                {
                    // Default label(s) are indexed on a special DefaultKey object.
                    key = s_defaultKey;
                }
                else
                {
                    // Invalid case labels with null constant value are indexed on the labelName.
                    key = label.IdentifierNodeOrToken.AsNode();
                }

                // If there is a duplicate label, ignore it. It will be reported when binding the switch label.
                if (!map.ContainsKey(key))
                {
                    map.Add(key, label);
                }
            }

            return map;
        }

        override protected ImmutableArray<LocalSymbol> BuildLocals()
        {
            var builder = ArrayBuilder<LocalSymbol>.GetInstance();

            foreach (var section in SwitchSyntax.Sections)
            {
                builder.AddRange(BuildLocals(section.Statements, GetBinder(section)));
            }

            return builder.ToImmutableAndFree();
        }

        protected override ImmutableArray<LocalFunctionSymbol> BuildLocalFunctions()
        {
            var builder = ArrayBuilder<LocalFunctionSymbol>.GetInstance();

            foreach (var section in SwitchSyntax.Sections)
            {
                builder.AddRange(BuildLocalFunctions(section.Statements));
            }

            return builder.ToImmutableAndFree();
        }

        internal override bool IsLocalFunctionsScopeBinder
        {
            get
            {
                return true;
            }
        }

        internal override GeneratedLabelSymbol BreakLabel
        {
            get
            {
                return _breakLabel;
            }
        }

        protected override ImmutableArray<LabelSymbol> BuildLabels()
        {
            // We bind the switch expression and the switch case label expressions so that the constant values can be
            // part of the label, but we do not report any diagnostics here. Diagnostics will be reported during binding.

            ArrayBuilder<LabelSymbol> labels = ArrayBuilder<LabelSymbol>.GetInstance();
            DiagnosticBag tempDiagnosticBag = DiagnosticBag.GetInstance();
            foreach (var section in SwitchSyntax.Sections)
            {
                // add switch case/default labels
                BuildSwitchLabels(section.Labels, GetBinder(section), labels, tempDiagnosticBag);

                // add regular labels from the statements in the switch section
                BuildLabels(section.Statements, ref labels);
            }

            tempDiagnosticBag.Free();
            return labels.ToImmutableAndFree();
        }

        internal override bool IsLabelsScopeBinder
        {
            get
            {
                return true;
            }
        }

        private void BuildSwitchLabels(SyntaxList<SwitchLabelSyntax> labelsSyntax, Binder sectionBinder, ArrayBuilder<LabelSymbol> labels, DiagnosticBag tempDiagnosticBag)
        {
            // add switch case/default labels
            foreach (var labelSyntax in labelsSyntax)
            {
                ConstantValue boundLabelConstantOpt = null;
                switch (labelSyntax.Kind())
                {
                    case SyntaxKind.CaseSwitchLabel:
                        // compute the constant value to place in the label symbol
                        var caseLabel = (CaseSwitchLabelSyntax)labelSyntax;
                        Debug.Assert(caseLabel.Value != null);
                        var boundLabelExpression = sectionBinder.BindValue(caseLabel.Value, tempDiagnosticBag, BindValueKind.RValue);
                        boundLabelExpression = ConvertCaseExpression(labelSyntax, boundLabelExpression, sectionBinder, out boundLabelConstantOpt, tempDiagnosticBag);
                        break;

                    case SyntaxKind.CasePatternSwitchLabel:
                        // bind the pattern, to cause its pattern variables to be inferred if necessary
                        var matchLabel = (CasePatternSwitchLabelSyntax)labelSyntax;
                        var pattern = sectionBinder.BindPattern(
                            matchLabel.Pattern, SwitchGoverningType, SwitchGoverningValEscape, labelSyntax.HasErrors, tempDiagnosticBag);
                        break;

                    default:
                        // No constant value
                        break;
                }

                // Create the label symbol
                labels.Add(new SourceLabelSymbol((MethodSymbol)this.ContainingMemberOrLambda, labelSyntax, boundLabelConstantOpt));
            }
        }

        protected BoundExpression ConvertCaseExpression(CSharpSyntaxNode node, BoundExpression caseExpression, Binder sectionBinder, out ConstantValue constantValueOpt, DiagnosticBag diagnostics, bool isGotoCaseExpr = false)
        {
            if (isGotoCaseExpr)
            {
                // SPEC VIOLATION for Dev10 COMPATIBILITY:

                // Dev10 compiler violates the SPEC comment below:
                //      "if the constant-expression is not implicitly convertible (§6.1) to 
                //      the governing type of the nearest enclosing switch statement, 
                //      a compile-time error occurs"

                // If there is no implicit conversion from gotoCaseExpression to switchGoverningType,
                // but there exists an explicit conversion, Dev10 compiler generates a warning "WRN_GotoCaseShouldConvert"
                // instead of an error. See test "CS0469_NoImplicitConversionWarning".

                HashSet<DiagnosticInfo> useSiteDiagnostics = null;
                Conversion conversion = Conversions.ClassifyConversionFromExpression(caseExpression, SwitchGoverningType, ref useSiteDiagnostics);
                diagnostics.Add(node, useSiteDiagnostics);
                if (!conversion.IsValid)
                {
                    GenerateImplicitConversionError(diagnostics, node, conversion, caseExpression, SwitchGoverningType);
                }
                else if (!conversion.IsImplicit)
                {
                    diagnostics.Add(ErrorCode.WRN_GotoCaseShouldConvert, node.Location, SwitchGoverningType);
                }

                caseExpression = CreateConversion(caseExpression, conversion, SwitchGoverningType, diagnostics);
            }

            return ConvertPatternExpression(SwitchGoverningType, node, caseExpression, out constantValueOpt, diagnostics);
        }

        private static readonly object s_nullKey = new object();
        protected static object KeyForConstant(ConstantValue constantValue)
        {
            Debug.Assert((object)constantValue != null);
            return constantValue.IsNull ? s_nullKey : constantValue.Value;
        }

        protected SourceLabelSymbol FindMatchingSwitchCaseLabel(ConstantValue constantValue, CSharpSyntaxNode labelSyntax)
        {
            // SwitchLabelsMap: Dictionary for the switch case/default labels.
            // Case labels with a non-null constant value are indexed on their ConstantValue.
            // Invalid case labels (with null constant value) are indexed on the label syntax.

            object key;
            if ((object)constantValue != null && !constantValue.IsBad)
            {
                key = KeyForConstant(constantValue);
            }
            else
            {
                key = labelSyntax;
            }

            return FindMatchingSwitchLabel(key);
        }

        private SourceLabelSymbol GetDefaultLabel()
        {
            // SwitchLabelsMap: Dictionary for the switch case/default labels.
            // Default label(s) are indexed on a special DefaultKey object.

            return FindMatchingSwitchLabel(s_defaultKey);
        }

        private SourceLabelSymbol FindMatchingSwitchLabel(object key)
        {
            Debug.Assert(key != null);

            var labelsMap = LabelsByValue;
            if (labelsMap != null)
            {
                SourceLabelSymbol label;
                if (labelsMap.TryGetValue(key, out label))
                {
                    Debug.Assert((object)label != null);
                    return label;
                }
            }

            return null;
        }

        internal override ImmutableArray<LocalSymbol> GetDeclaredLocalsForScope(SyntaxNode scopeDesignator)
        {
            if (SwitchSyntax == scopeDesignator)
            {
                return this.Locals;
            }

            throw ExceptionUtilities.Unreachable;
        }

        internal override ImmutableArray<LocalFunctionSymbol> GetDeclaredLocalFunctionsForScope(CSharpSyntaxNode scopeDesignator)
        {
            if (SwitchSyntax == scopeDesignator)
            {
                return this.LocalFunctions;
            }

            throw ExceptionUtilities.Unreachable;
        }
        
        internal override SyntaxNode ScopeDesignator
        {
            get
            {
                return SwitchSyntax;
            }
        }

        # region "Switch statement binding methods"

        // Bind the switch expression
        private BoundExpression BindSwitchGoverningExpression(DiagnosticBag diagnostics)
        {
            // We are at present inside the switch binder, but the switch expression is not
            // bound in the context of the switch binder; it's bound in the context of the
            // enclosing binder. For example: 
            // 
            // class C { 
            //   int x; 
            //   void M() {
            //     switch(x) {
            //       case 1:
            //         int x;
            //
            // The "x" in "switch(x)" refers to this.x, not the local x that is in scope inside the switch block.

            Debug.Assert(ScopeDesignator == SwitchSyntax);
            ExpressionSyntax node = SwitchSyntax.Expression;
            var binder = this.GetBinder(node);
            Debug.Assert(binder != null);

            var switchGoverningExpression = binder.BindValue(node, diagnostics, BindValueKind.RValue);

            var switchGoverningType = switchGoverningExpression.Type;

            if ((object)switchGoverningType != null && !switchGoverningType.IsErrorType())
            {
                // SPEC:    The governing type of a switch statement is established by the switch expression.
                // SPEC:    1) If the type of the switch expression is sbyte, byte, short, ushort, int, uint,
                // SPEC:       long, ulong, bool, char, string, or an enum-type, or if it is the nullable type
                // SPEC:       corresponding to one of these types, then that is the governing type of the switch statement. 
                // SPEC:    2) Otherwise if exactly one user-defined implicit conversion (§6.4) exists from the
                // SPEC:       type of the switch expression to one of the following possible governing types:
                // SPEC:       sbyte, byte, short, ushort, int, uint, long, ulong, char, string, or, a nullable type
                // SPEC:       corresponding to one of those types, then the result is the switch governing type
                // SPEC:    3) Otherwise (in C# 7 and later) the switch governing type is the type of the
                // SPEC:       switch expression.

                if (switchGoverningType.IsValidV6SwitchGoverningType())
                {
                    // Condition (1) satisfied

                    // Note: dev11 actually checks the stripped type, but nullable was introduced at the same
                    // time, so it doesn't really matter.
                    if (switchGoverningType.SpecialType == SpecialType.System_Boolean)
                    {
                        CheckFeatureAvailability(node, MessageID.IDS_FeatureSwitchOnBool, diagnostics);
                    }

                    return switchGoverningExpression;
                }
                else
                {
                    TypeSymbol resultantGoverningType;
                    HashSet<DiagnosticInfo> useSiteDiagnostics = null;
                    Conversion conversion = binder.Conversions.ClassifyImplicitUserDefinedConversionForV6SwitchGoverningType(switchGoverningType, out resultantGoverningType, ref useSiteDiagnostics);
                    diagnostics.Add(node, useSiteDiagnostics);
                    if (conversion.IsValid)
                    {
                        // Condition (2) satisfied
                        Debug.Assert(conversion.Kind == ConversionKind.ImplicitUserDefined);
                        Debug.Assert(conversion.Method.IsUserDefinedConversion());
                        Debug.Assert(conversion.UserDefinedToConversion.IsIdentity);
                        Debug.Assert(resultantGoverningType.IsValidV6SwitchGoverningType(isTargetTypeOfUserDefinedOp: true));
<<<<<<< HEAD
                        return binder.CreateConversion(node, switchGoverningExpression, conversion, false, resultantGoverningType, diagnostics);
=======
                        return binder.CreateConversion(node, switchExpression, conversion, isCast: false, conversionGroupOpt: null, resultantGoverningType, diagnostics);
>>>>>>> 156b1511
                    }
                    else if (switchGoverningType.SpecialType != SpecialType.System_Void)
                    {
                        // Otherwise (3) satisfied
                        if (!PatternsEnabled)
                        {
                            diagnostics.Add(ErrorCode.ERR_V6SwitchGoverningTypeValueExpected, node.Location);
                        }

                        return switchGoverningExpression;
                    }
                    else
                    {
                        switchGoverningType = CreateErrorType(switchGoverningType.Name);
                    }
                }
            }

            if (!switchGoverningExpression.HasAnyErrors)
            {
                Debug.Assert((object)switchGoverningExpression.Type == null || switchGoverningExpression.Type.SpecialType == SpecialType.System_Void);
                diagnostics.Add(ErrorCode.ERR_SwitchExpressionValueExpected, node.Location, switchGoverningExpression.Display);
            }

            return new BoundBadExpression(node, LookupResultKind.Empty, ImmutableArray<Symbol>.Empty, ImmutableArray.Create(switchGoverningExpression), switchGoverningType ?? CreateErrorType());
        }

        private Dictionary<SyntaxNode, LabelSymbol> _labelsByNode;
        protected Dictionary<SyntaxNode, LabelSymbol> LabelsByNode
        {
            get
            {
                if (_labelsByNode == null)
                {
                    var result = new Dictionary<SyntaxNode, LabelSymbol>();
                    foreach (var label in Labels)
                    {
                        var node = ((SourceLabelSymbol)label).IdentifierNodeOrToken.AsNode();
                        if (node != null)
                        {
                            result.Add(node, label);
                        }
                    }
                    _labelsByNode = result;
                }

                return _labelsByNode;
            }
        }

        internal BoundStatement BindGotoCaseOrDefault(GotoStatementSyntax node, Binder gotoBinder, DiagnosticBag diagnostics)
        {
            Debug.Assert(node.Kind() == SyntaxKind.GotoCaseStatement || node.Kind() == SyntaxKind.GotoDefaultStatement);
            BoundExpression gotoCaseExpressionOpt = null;

            // Prevent cascading diagnostics
            if (!node.HasErrors)
            {
                ConstantValue gotoCaseExpressionConstant = null;
                bool hasErrors = false;
                SourceLabelSymbol matchedLabelSymbol;

                // SPEC:    If the goto case statement is not enclosed by a switch statement, if the constant-expression
                // SPEC:    is not implicitly convertible (§6.1) to the governing type of the nearest enclosing switch statement,
                // SPEC:    or if the nearest enclosing switch statement does not contain a case label with the given constant value,
                // SPEC:    a compile-time error occurs.

                // SPEC:    If the goto default statement is not enclosed by a switch statement, or if the nearest enclosing
                // SPEC:    switch statement does not contain a default label, a compile-time error occurs.

                if (node.Expression != null)
                {
                    Debug.Assert(node.Kind() == SyntaxKind.GotoCaseStatement);

                    // Bind the goto case expression
                    gotoCaseExpressionOpt = gotoBinder.BindValue(node.Expression, diagnostics, BindValueKind.RValue);

                    gotoCaseExpressionOpt = ConvertCaseExpression(node, gotoCaseExpressionOpt, gotoBinder,
                        out gotoCaseExpressionConstant, diagnostics, isGotoCaseExpr: true);

                    // Check for bind errors
                    hasErrors = hasErrors || gotoCaseExpressionOpt.HasAnyErrors;

                    if (!hasErrors && gotoCaseExpressionConstant == null)
                    {
                        diagnostics.Add(ErrorCode.ERR_ConstantExpected, node.Location);
                        hasErrors = true;
                    }

                    // LabelSymbols for all the switch case labels are created by BuildLabels().
                    // Fetch the matching switch case label symbols
                    matchedLabelSymbol = FindMatchingSwitchCaseLabel(gotoCaseExpressionConstant, node);
                }
                else
                {
                    Debug.Assert(node.Kind() == SyntaxKind.GotoDefaultStatement);
                    matchedLabelSymbol = GetDefaultLabel();
                }

                if ((object)matchedLabelSymbol == null)
                {
                    if (!hasErrors)
                    {
                        // No matching case label/default label found
                        var labelName = SyntaxFacts.GetText(node.CaseOrDefaultKeyword.Kind());
                        if (node.Kind() == SyntaxKind.GotoCaseStatement)
                        {
                            labelName += " " + gotoCaseExpressionConstant.Value?.ToString();
                        }
                        labelName += ":";

                        diagnostics.Add(ErrorCode.ERR_LabelNotFound, node.Location, labelName);
                        hasErrors = true;
                    }
                }
                else
                {
                    return new BoundGotoStatement(node, matchedLabelSymbol, gotoCaseExpressionOpt, null, hasErrors);
                }
            }

            return new BoundBadStatement(
                syntax: node,
                childBoundNodes: gotoCaseExpressionOpt != null ? ImmutableArray.Create<BoundNode>(gotoCaseExpressionOpt) : ImmutableArray<BoundNode>.Empty,
                hasErrors: true);
        }

        #endregion
    }
}<|MERGE_RESOLUTION|>--- conflicted
+++ resolved
@@ -406,11 +406,7 @@
                         Debug.Assert(conversion.Method.IsUserDefinedConversion());
                         Debug.Assert(conversion.UserDefinedToConversion.IsIdentity);
                         Debug.Assert(resultantGoverningType.IsValidV6SwitchGoverningType(isTargetTypeOfUserDefinedOp: true));
-<<<<<<< HEAD
-                        return binder.CreateConversion(node, switchGoverningExpression, conversion, false, resultantGoverningType, diagnostics);
-=======
-                        return binder.CreateConversion(node, switchExpression, conversion, isCast: false, conversionGroupOpt: null, resultantGoverningType, diagnostics);
->>>>>>> 156b1511
+                        return binder.CreateConversion(node, switchGoverningExpression, conversion, isCast: false, conversionGroupOpt: null, resultantGoverningType, diagnostics);
                     }
                     else if (switchGoverningType.SpecialType != SpecialType.System_Void)
                     {
