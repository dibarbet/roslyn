--- conflicted
+++ resolved
@@ -961,27 +961,18 @@
                 BoundExpression receiverArgument;
                 ParameterSymbol receiverParameter = method.Parameters.First();
 
-<<<<<<< HEAD
-                // Because the receiver didn't pass through CoerceArguments, we need to apply an appropriate
-                // conversion here.
-                Debug.Assert(method.ParameterCount > 0);
-                Debug.Assert(argsToParams.IsDefault || argsToParams[0] == 0);
-                BoundExpression convertedReceiver = CreateConversion(receiver, methodResult.Result.ConversionForArg(0), 
-                                                                     GetTypeOrReturnTypeWithAdjustedNullableAnnotations(method.Parameters[0]).TypeSymbol, 
-                                                                     diagnostics);
-                builder.Add(convertedReceiver);
-=======
                 if ((object)receiver != methodGroup.Receiver)
                 {
                     // Because the receiver didn't pass through CoerceArguments, we need to apply an appropriate conversion here.
                     Debug.Assert(argsToParams.IsDefault || argsToParams[0] == 0);
-                    receiverArgument = CreateConversion(receiver, methodResult.Result.ConversionForArg(0), receiverParameter.Type, diagnostics);
+                    receiverArgument = CreateConversion(receiver, methodResult.Result.ConversionForArg(0), 
+                                                                     GetTypeOrReturnTypeWithAdjustedNullableAnnotations(receiverParameter).TypeSymbol, 
+                                                                     diagnostics);
                 }
                 else
                 {
                     receiverArgument = analyzedArguments.Argument(0);
                 }
->>>>>>> 3b5a3354
 
                 if (receiverParameter.RefKind == RefKind.Ref)
                 {
