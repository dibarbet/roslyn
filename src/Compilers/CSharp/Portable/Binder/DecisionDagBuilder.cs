﻿// Licensed to the .NET Foundation under one or more agreements.
// The .NET Foundation licenses this file to you under the MIT license.
// See the LICENSE file in the project root for more information.

using System;
using System.Collections.Generic;
using System.Collections.Immutable;
using System.Diagnostics;
using System.Diagnostics.CodeAnalysis;
using System.Linq;
using System.Text;
using Microsoft.CodeAnalysis.CSharp.Symbols;
using Microsoft.CodeAnalysis.CSharp.Syntax;
using Microsoft.CodeAnalysis.PooledObjects;
using Roslyn.Utilities;

namespace Microsoft.CodeAnalysis.CSharp
{
    /// <summary>
    /// <para>
    /// A utility class for making a decision dag (directed acyclic graph) for a pattern-matching construct.
    /// A decision dag is represented by
    /// the class <see cref="BoundDecisionDag"/> and is a representation of a finite state automaton that performs a
    /// sequence of binary tests. Each node is represented by a <see cref="BoundDecisionDagNode"/>. There are four
    /// kind of nodes: <see cref="BoundTestDecisionDagNode"/> performs one of the binary tests;
    /// <see cref="BoundEvaluationDecisionDagNode"/> simply performs some computation and stores it in one or more
    /// temporary variables for use in subsequent nodes (think of it as a node with a single successor);
    /// <see cref="BoundWhenDecisionDagNode"/> represents the test performed by evaluating the expression of the
    /// when-clause of a switch case; and <see cref="BoundLeafDecisionDagNode"/> represents a leaf node when we
    /// have finally determined exactly which case matches. Each test processes a single input, and there are
    /// four kinds:<see cref="BoundDagExplicitNullTest"/> tests a value for null; <see cref="BoundDagNonNullTest"/>
    /// tests that a value is not null; <see cref="BoundDagTypeTest"/> checks if the value is of a given type;
    /// and <see cref="BoundDagValueTest"/> checks if the value is equal to a given constant. Of the evaluations,
    /// there are <see cref="BoundDagDeconstructEvaluation"/> which represents an invocation of a type's
    /// "Deconstruct" method; <see cref="BoundDagFieldEvaluation"/> reads a field; <see cref="BoundDagPropertyEvaluation"/>
    /// reads a property; and <see cref="BoundDagTypeEvaluation"/> converts a value from one type to another (which
    /// is performed only after testing that the value is of that type).
    /// </para>
    /// <para>
    /// In order to build this automaton, we start (in
    /// <see cref="MakeBoundDecisionDag(SyntaxNode, ImmutableArray{DecisionDagBuilder.StateForCase})"/>
    /// by computing a description of the initial state in a <see cref="DagState"/>, and then
    /// for each such state description we decide what the test or evaluation will be at
    /// that state, and compute the successor state descriptions.
    /// A state description represented by a <see cref="DagState"/> is a collection of partially matched
    /// cases represented
    /// by <see cref="StateForCase"/>, in which some number of the tests have already been performed
    /// for each case.
    /// When we have computed <see cref="DagState"/> descriptions for all of the states, we create a new
    /// <see cref="BoundDecisionDagNode"/> for each of them, containing
    /// the state transitions (including the test to perform at each node and the successor nodes) but
    /// not the state descriptions. A <see cref="BoundDecisionDag"/> containing this
    /// set of nodes becomes part of the bound nodes (e.g. in <see cref="BoundSwitchStatement"/> and
    /// <see cref="BoundUnconvertedSwitchExpression"/>) and is used for semantic analysis and lowering.
    /// </para>
    /// </summary>
    internal sealed partial class DecisionDagBuilder
    {
        private readonly CSharpCompilation _compilation;
        private readonly Conversions _conversions;
        private readonly BindingDiagnosticBag _diagnostics;
        private readonly LabelSymbol _defaultLabel;

        private DecisionDagBuilder(CSharpCompilation compilation, LabelSymbol defaultLabel, BindingDiagnosticBag diagnostics)
        {
            this._compilation = compilation;
            this._conversions = compilation.Conversions;
            _diagnostics = diagnostics;
            _defaultLabel = defaultLabel;
        }

        /// <summary>
        /// Create a decision dag for a switch statement.
        /// </summary>
        public static BoundDecisionDag CreateDecisionDagForSwitchStatement(
            CSharpCompilation compilation,
            SyntaxNode syntax,
            BoundExpression switchGoverningExpression,
            ImmutableArray<BoundSwitchSection> switchSections,
            LabelSymbol defaultLabel,
            BindingDiagnosticBag diagnostics)
        {
            var builder = new DecisionDagBuilder(compilation, defaultLabel, diagnostics);
            return builder.CreateDecisionDagForSwitchStatement(syntax, switchGoverningExpression, switchSections);
        }

        /// <summary>
        /// Create a decision dag for a switch expression.
        /// </summary>
        public static BoundDecisionDag CreateDecisionDagForSwitchExpression(
            CSharpCompilation compilation,
            SyntaxNode syntax,
            BoundExpression switchExpressionInput,
            ImmutableArray<BoundSwitchExpressionArm> switchArms,
            LabelSymbol defaultLabel,
            BindingDiagnosticBag diagnostics)
        {
            var builder = new DecisionDagBuilder(compilation, defaultLabel, diagnostics);
            return builder.CreateDecisionDagForSwitchExpression(syntax, switchExpressionInput, switchArms);
        }

        /// <summary>
        /// Translate the pattern of an is-pattern expression.
        /// </summary>
        public static BoundDecisionDag CreateDecisionDagForIsPattern(
            CSharpCompilation compilation,
            SyntaxNode syntax,
            BoundExpression inputExpression,
            BoundPattern pattern,
            LabelSymbol whenTrueLabel,
            LabelSymbol whenFalseLabel,
            BindingDiagnosticBag diagnostics)
        {
            var builder = new DecisionDagBuilder(compilation, defaultLabel: whenFalseLabel, diagnostics);
            return builder.CreateDecisionDagForIsPattern(syntax, inputExpression, pattern, whenTrueLabel);
        }

        private BoundDecisionDag CreateDecisionDagForIsPattern(
            SyntaxNode syntax,
            BoundExpression inputExpression,
            BoundPattern pattern,
            LabelSymbol whenTrueLabel)
        {
            var rootIdentifier = BoundDagTemp.ForOriginalInput(inputExpression);
            return MakeBoundDecisionDag(syntax, ImmutableArray.Create(MakeTestsForPattern(index: 1, pattern.Syntax, rootIdentifier, pattern, whenClause: null, whenTrueLabel)));
        }

        private BoundDecisionDag CreateDecisionDagForSwitchStatement(
            SyntaxNode syntax,
            BoundExpression switchGoverningExpression,
            ImmutableArray<BoundSwitchSection> switchSections)
        {
            var rootIdentifier = BoundDagTemp.ForOriginalInput(switchGoverningExpression);
            int i = 0;
            var builder = ArrayBuilder<StateForCase>.GetInstance(switchSections.Length);
            foreach (BoundSwitchSection section in switchSections)
            {
                foreach (BoundSwitchLabel label in section.SwitchLabels)
                {
                    if (label.Syntax.Kind() != SyntaxKind.DefaultSwitchLabel)
                    {
                        builder.Add(MakeTestsForPattern(++i, label.Syntax, rootIdentifier, label.Pattern, label.WhenClause, label.Label));
                    }
                }
            }

            return MakeBoundDecisionDag(syntax, builder.ToImmutableAndFree());
        }

        /// <summary>
        /// Used to create a decision dag for a switch expression.
        /// </summary>
        private BoundDecisionDag CreateDecisionDagForSwitchExpression(
            SyntaxNode syntax,
            BoundExpression switchExpressionInput,
            ImmutableArray<BoundSwitchExpressionArm> switchArms)
        {
            var rootIdentifier = BoundDagTemp.ForOriginalInput(switchExpressionInput);
            int i = 0;
            var builder = ArrayBuilder<StateForCase>.GetInstance(switchArms.Length);
            foreach (BoundSwitchExpressionArm arm in switchArms)
                builder.Add(MakeTestsForPattern(++i, arm.Syntax, rootIdentifier, arm.Pattern, arm.WhenClause, arm.Label));

            return MakeBoundDecisionDag(syntax, builder.ToImmutableAndFree());
        }

        /// <summary>
        /// Compute the set of remaining tests for a pattern.
        /// </summary>
        private StateForCase MakeTestsForPattern(
            int index,
            SyntaxNode syntax,
            BoundDagTemp input,
            BoundPattern pattern,
            BoundExpression? whenClause,
            LabelSymbol label)
        {
            Tests tests = MakeAndSimplifyTestsAndBindings(input, pattern, out ImmutableArray<BoundPatternBinding> bindings);
            return new StateForCase(index, syntax, tests, bindings, whenClause, label);
        }

        private Tests MakeAndSimplifyTestsAndBindings(
            BoundDagTemp input,
            BoundPattern pattern,
            out ImmutableArray<BoundPatternBinding> bindings)
        {
            var bindingsBuilder = ArrayBuilder<BoundPatternBinding>.GetInstance();
            Tests tests = MakeTestsAndBindings(input, pattern, bindingsBuilder);
            tests = SimplifyTestsAndBindings(tests, bindingsBuilder);
            bindings = bindingsBuilder.ToImmutableAndFree();
            return tests;
        }

        private static Tests SimplifyTestsAndBindings(
            Tests tests,
            ArrayBuilder<BoundPatternBinding> bindingsBuilder)
        {
            // Now simplify the tests and bindings. We don't need anything in tests that does not
            // contribute to the result. This will, for example, permit us to match `(2, 3) is (2, _)` without
            // fetching `Item2` from the input.
            var usedValues = PooledHashSet<BoundDagEvaluation>.GetInstance();
            foreach (BoundPatternBinding binding in bindingsBuilder)
            {
                BoundDagTemp temp = binding.TempContainingValue;
                if (temp.Source is { })
                {
                    usedValues.Add(temp.Source);
                }
            }

            var result = scanAndSimplify(tests);
            usedValues.Free();
            return result;

            Tests scanAndSimplify(Tests tests)
            {
                switch (tests)
                {
                    case Tests.SequenceTests seq:
                        var testSequence = seq.RemainingTests;
                        var length = testSequence.Length;
                        var newSequence = ArrayBuilder<Tests>.GetInstance(length);
                        newSequence.AddRange(testSequence);
                        for (int i = length - 1; i >= 0; i--)
                        {
                            newSequence[i] = scanAndSimplify(newSequence[i]);
                        }
                        return seq.Update(newSequence);
                    case Tests.True _:
                    case Tests.False _:
                        return tests;
                    case Tests.One(BoundDagEvaluation e):
                        if (usedValues.Contains(e))
                        {
                            if (e.Input.Source is { })
                                usedValues.Add(e.Input.Source);
                            return tests;
                        }
                        else
                        {
                            return Tests.True.Instance;
                        }
                    case Tests.One(BoundDagTest d):
                        if (d.Input.Source is { })
                            usedValues.Add(d.Input.Source);
                        return tests;
                    case Tests.Not n:
                        return Tests.Not.Create(scanAndSimplify(n.Negated));
                    default:
                        throw ExceptionUtilities.UnexpectedValue(tests);
                }
            }
        }

        private Tests MakeTestsAndBindings(
            BoundDagTemp input,
            BoundPattern pattern,
            ArrayBuilder<BoundPatternBinding> bindings)
        {
            return MakeTestsAndBindings(input, pattern, out _, bindings);
        }

        /// <summary>
        /// Make the tests and variable bindings for the given pattern with the given input.  The pattern's
        /// "output" value is placed in <paramref name="output"/>.  The output is defined as the input
        /// narrowed according to the pattern's *narrowed type*; see https://github.com/dotnet/csharplang/issues/2850.
        /// </summary>
        private Tests MakeTestsAndBindings(
            BoundDagTemp input,
            BoundPattern pattern,
            out BoundDagTemp output,
            ArrayBuilder<BoundPatternBinding> bindings)
        {
            Debug.Assert(pattern.HasErrors || pattern.InputType.Equals(input.Type, TypeCompareKind.AllIgnoreOptions) || pattern.InputType.IsErrorType());
            switch (pattern)
            {
                case BoundDeclarationPattern declaration:
                    return MakeTestsAndBindingsForDeclarationPattern(input, declaration, out output, bindings);
                case BoundConstantPattern constant:
                    return MakeTestsForConstantPattern(input, constant, out output);
                case BoundDiscardPattern:
                case BoundSlicePattern:
                    output = input;
                    return Tests.True.Instance;
                case BoundListPattern list:
                    return MakeTestsAndBindingsForListPattern(input, list, out output, bindings);
                case BoundRecursivePattern recursive:
                    return MakeTestsAndBindingsForRecursivePattern(input, recursive, out output, bindings);
                case BoundITuplePattern iTuple:
                    return MakeTestsAndBindingsForITuplePattern(input, iTuple, out output, bindings);
                case BoundTypePattern type:
                    return MakeTestsForTypePattern(input, type, out output);
                case BoundRelationalPattern rel:
                    return MakeTestsAndBindingsForRelationalPattern(input, rel, out output);
                case BoundNegatedPattern neg:
                    output = input;
                    return MakeTestsAndBindingsForNegatedPattern(input, neg, bindings);
                case BoundBinaryPattern bin:
                    return MakeTestsAndBindingsForBinaryPattern(input, bin, out output, bindings);
                default:
                    throw ExceptionUtilities.UnexpectedValue(pattern.Kind);
            }
        }

        private Tests MakeTestsAndBindingsForITuplePattern(
            BoundDagTemp input,
            BoundITuplePattern pattern,
            out BoundDagTemp output,
            ArrayBuilder<BoundPatternBinding> bindings)
        {
            var syntax = pattern.Syntax;
            var patternLength = pattern.Subpatterns.Length;
            var objectType = this._compilation.GetSpecialType(SpecialType.System_Object);
            var getLengthProperty = (PropertySymbol)pattern.GetLengthMethod.AssociatedSymbol;
            RoslynDebug.Assert(getLengthProperty.Type.SpecialType == SpecialType.System_Int32);
            var getItemProperty = (PropertySymbol)pattern.GetItemMethod.AssociatedSymbol;
            var iTupleType = getLengthProperty.ContainingType;
            RoslynDebug.Assert(iTupleType.Name == "ITuple");
            var tests = ArrayBuilder<Tests>.GetInstance(4 + patternLength * 2);

            tests.Add(new Tests.One(new BoundDagTypeTest(syntax, iTupleType, input)));
            var valueAsITupleEvaluation = new BoundDagTypeEvaluation(syntax, iTupleType, input);
            tests.Add(new Tests.One(valueAsITupleEvaluation));
            var valueAsITuple = new BoundDagTemp(syntax, iTupleType, valueAsITupleEvaluation);
            output = valueAsITuple;

            var lengthEvaluation = new BoundDagPropertyEvaluation(syntax, getLengthProperty, isLengthOrCount: true, OriginalInput(valueAsITuple, getLengthProperty));
            tests.Add(new Tests.One(lengthEvaluation));
            var lengthTemp = new BoundDagTemp(syntax, this._compilation.GetSpecialType(SpecialType.System_Int32), lengthEvaluation);
            tests.Add(new Tests.One(new BoundDagValueTest(syntax, ConstantValue.Create(patternLength), lengthTemp)));

            var getItemPropertyInput = OriginalInput(valueAsITuple, getItemProperty);
            for (int i = 0; i < patternLength; i++)
            {
                var indexEvaluation = new BoundDagIndexEvaluation(syntax, getItemProperty, i, getItemPropertyInput);
                tests.Add(new Tests.One(indexEvaluation));
                var indexTemp = new BoundDagTemp(syntax, objectType, indexEvaluation);
                tests.Add(MakeTestsAndBindings(indexTemp, pattern.Subpatterns[i].Pattern, bindings));
            }

            return Tests.AndSequence.Create(tests);
        }

        /// <summary>
        /// Get the earliest input of which the symbol is a member.
        /// A BoundDagTypeEvaluation doesn't change the underlying object being pointed to.
        /// So two evaluations act on the same input so long as they have the same original input.
        /// We use this method to compute the original input for an evaluation.
        /// </summary>
        private BoundDagTemp OriginalInput(BoundDagTemp input, Symbol symbol)
        {
            while (input.Source is BoundDagTypeEvaluation source && isDerivedType(source.Input.Type, symbol.ContainingType))
            {
                input = source.Input;
            }

            return input;

            bool isDerivedType(TypeSymbol possibleDerived, TypeSymbol possibleBase)
            {
                var discardedUseSiteInfo = CompoundUseSiteInfo<AssemblySymbol>.Discarded;
                return this._conversions.HasIdentityOrImplicitReferenceConversion(possibleDerived, possibleBase, ref discardedUseSiteInfo);
            }
        }

        private static BoundDagTemp OriginalInput(BoundDagTemp input)
        {
<<<<<<< HEAD
            var discardedUseSiteInfo = CompoundUseSiteInfo<AssemblySymbol>.Discarded;
            return this._conversions.HasIdentityOrImplicitReferenceConversion(possibleDerived, possibleBase, ref discardedUseSiteInfo);
=======
            // Type evaluations do not change identity
            while (input.Source is BoundDagTypeEvaluation source)
            {
                Debug.Assert(input.Index == 0);
                input = source.Input;
            }

            return input;
>>>>>>> 67d940c4
        }

        private Tests MakeTestsAndBindingsForDeclarationPattern(
            BoundDagTemp input,
            BoundDeclarationPattern declaration,
            out BoundDagTemp output,
            ArrayBuilder<BoundPatternBinding> bindings)
        {
            TypeSymbol? type = declaration.DeclaredType?.Type;
            var tests = ArrayBuilder<Tests>.GetInstance(1);

            // Add a null and type test if needed.
            if (!declaration.IsVar)
                input = MakeConvertToType(input, declaration.Syntax, type!, isExplicitTest: false, tests);

            BoundExpression? variableAccess = declaration.VariableAccess;
            if (variableAccess is { })
            {
                Debug.Assert(variableAccess.Type!.Equals(input.Type, TypeCompareKind.AllIgnoreOptions) || variableAccess.Type.IsErrorType());
                bindings.Add(new BoundPatternBinding(variableAccess, input));
            }
            else
            {
                RoslynDebug.Assert(declaration.Variable == null);
            }

            output = input;
            return Tests.AndSequence.Create(tests);
        }

        private Tests MakeTestsForTypePattern(
            BoundDagTemp input,
            BoundTypePattern typePattern,
            out BoundDagTemp output)
        {
            TypeSymbol type = typePattern.DeclaredType.Type;
            var tests = ArrayBuilder<Tests>.GetInstance(4);
            output = MakeConvertToType(input: input, syntax: typePattern.Syntax, type: type, isExplicitTest: typePattern.IsExplicitNotNullTest, tests: tests);
            return Tests.AndSequence.Create(tests);
        }

        private static void MakeCheckNotNull(
            BoundDagTemp input,
            SyntaxNode syntax,
            bool isExplicitTest,
            ArrayBuilder<Tests> tests)
        {
            // Add a null test if needed
            if (input.Type.CanContainNull())
                tests.Add(new Tests.One(new BoundDagNonNullTest(syntax, isExplicitTest, input)));
        }

        /// <summary>
        /// Generate a not-null check and a type check.
        /// </summary>
        private BoundDagTemp MakeConvertToType(
            BoundDagTemp input,
            SyntaxNode syntax,
            TypeSymbol type,
            bool isExplicitTest,
            ArrayBuilder<Tests> tests)
        {
            MakeCheckNotNull(input, syntax, isExplicitTest, tests);
            if (!input.Type.Equals(type, TypeCompareKind.AllIgnoreOptions))
            {
                TypeSymbol inputType = input.Type.StrippedType(); // since a null check has already been done
                var useSiteInfo = new CompoundUseSiteInfo<AssemblySymbol>(_diagnostics, _compilation.Assembly);
                Conversion conversion = _conversions.ClassifyBuiltInConversion(inputType, type, ref useSiteInfo);
                _diagnostics.Add(syntax, useSiteInfo);
                if (input.Type.IsDynamic() ? type.SpecialType == SpecialType.System_Object : conversion.IsImplicit)
                {
                    // type test not needed, only the type cast
                }
                else
                {
                    // both type test and cast needed
                    tests.Add(new Tests.One(new BoundDagTypeTest(syntax, type, input)));
                }

                var evaluation = new BoundDagTypeEvaluation(syntax, type, input);
                input = new BoundDagTemp(syntax, type, evaluation);
                tests.Add(new Tests.One(evaluation));
            }

            return input;
        }

        private Tests MakeTestsForConstantPattern(
            BoundDagTemp input,
            BoundConstantPattern constant,
            out BoundDagTemp output)
        {
            if (constant.ConstantValue == ConstantValue.Null)
            {
                output = input;
                return new Tests.One(new BoundDagExplicitNullTest(constant.Syntax, input));
            }
            else
            {
                var tests = ArrayBuilder<Tests>.GetInstance(2);
                Debug.Assert(constant.Value.Type is not null || constant.HasErrors);
                output = input = constant.Value.Type is { } type ? MakeConvertToType(input, constant.Syntax, type, isExplicitTest: false, tests) : input;
                if (ValueSetFactory.ForInput(input)?.Related(BinaryOperatorKind.Equal, constant.ConstantValue).IsEmpty == true)
                {
                    // This could only happen for a length input where the permitted value domain (>=0) is a strict subset of possible values for the type (int)
                    Debug.Assert(input.Source is BoundDagPropertyEvaluation { IsLengthOrCount: true });
                    tests.Add(Tests.False.Instance);
                }
                else
                {
                    tests.Add(new Tests.One(new BoundDagValueTest(constant.Syntax, constant.ConstantValue, input)));
                }
                return Tests.AndSequence.Create(tests);
            }
        }

        private Tests MakeTestsAndBindingsForRecursivePattern(
            BoundDagTemp input,
            BoundRecursivePattern recursive,
            out BoundDagTemp output,
            ArrayBuilder<BoundPatternBinding> bindings)
        {
            RoslynDebug.Assert(input.Type.IsErrorType() || recursive.HasErrors || recursive.InputType.IsErrorType() || input.Type.Equals(recursive.InputType, TypeCompareKind.AllIgnoreOptions));
            var inputType = recursive.DeclaredType?.Type ?? input.Type.StrippedType();
            var tests = ArrayBuilder<Tests>.GetInstance(5);
            output = input = MakeConvertToType(input, recursive.Syntax, inputType, isExplicitTest: recursive.IsExplicitNotNullTest, tests);

            if (!recursive.Deconstruction.IsDefault)
            {
                // we have a "deconstruction" form, which is either an invocation of a Deconstruct method, or a disassembly of a tuple
                if (recursive.DeconstructMethod != null)
                {
                    MethodSymbol method = recursive.DeconstructMethod;
                    var evaluation = new BoundDagDeconstructEvaluation(recursive.Syntax, method, OriginalInput(input, method));
                    tests.Add(new Tests.One(evaluation));
                    int extensionExtra = method.IsStatic ? 1 : 0;
                    int count = Math.Min(method.ParameterCount - extensionExtra, recursive.Deconstruction.Length);
                    for (int i = 0; i < count; i++)
                    {
                        BoundPattern pattern = recursive.Deconstruction[i].Pattern;
                        SyntaxNode syntax = pattern.Syntax;
                        var element = new BoundDagTemp(syntax, method.Parameters[i + extensionExtra].Type, evaluation, i);
                        tests.Add(MakeTestsAndBindings(element, pattern, bindings));
                    }
                }
                else if (Binder.IsZeroElementTupleType(inputType))
                {
                    // Work around https://github.com/dotnet/roslyn/issues/20648: The compiler's internal APIs such as `declType.IsTupleType`
                    // do not correctly treat the non-generic struct `System.ValueTuple` as a tuple type.  We explicitly perform the tests
                    // required to identify it.  When that bug is fixed we should be able to remove this if statement.

                    // nothing to do, as there are no tests for the zero elements of this tuple
                }
                else if (inputType.IsTupleType)
                {
                    ImmutableArray<FieldSymbol> elements = inputType.TupleElements;
                    ImmutableArray<TypeWithAnnotations> elementTypes = inputType.TupleElementTypesWithAnnotations;
                    int count = Math.Min(elementTypes.Length, recursive.Deconstruction.Length);
                    for (int i = 0; i < count; i++)
                    {
                        BoundPattern pattern = recursive.Deconstruction[i].Pattern;
                        SyntaxNode syntax = pattern.Syntax;
                        FieldSymbol field = elements[i];
                        var evaluation = new BoundDagFieldEvaluation(syntax, field, OriginalInput(input, field)); // fetch the ItemN field
                        tests.Add(new Tests.One(evaluation));
                        var element = new BoundDagTemp(syntax, field.Type, evaluation);
                        tests.Add(MakeTestsAndBindings(element, pattern, bindings));
                    }
                }
                else
                {
                    // This occurs in error cases.
                    RoslynDebug.Assert(recursive.HasAnyErrors);
                    // To prevent this pattern from subsuming other patterns and triggering a cascaded diagnostic, we add a test that will fail.
                    tests.Add(new Tests.One(new BoundDagTypeTest(recursive.Syntax, ErrorType(), input, hasErrors: true)));
                }
            }

            if (!recursive.Properties.IsDefault)
            {
                // we have a "property" form
                foreach (var subpattern in recursive.Properties)
                {
                    BoundPattern pattern = subpattern.Pattern;
                    BoundDagTemp currentInput = input;
<<<<<<< HEAD
                    if (!tryMakeSubpatternMemberTests(subpattern.Member, ref currentInput))
=======
                    if (!tryMakeTestsForSubpatternMember(subpattern.Member, ref currentInput, subpattern.IsLengthOrCount))
>>>>>>> 67d940c4
                    {
                        Debug.Assert(recursive.HasAnyErrors);
                        tests.Add(new Tests.One(new BoundDagTypeTest(recursive.Syntax, ErrorType(), input, hasErrors: true)));
                    }
                    else
                    {
                        tests.Add(MakeTestsAndBindings(currentInput, pattern, bindings));
                    }
                }
            }

            if (recursive.VariableAccess != null)
            {
                // we have a "variable" declaration
                bindings.Add(new BoundPatternBinding(recursive.VariableAccess, input));
            }

            return Tests.AndSequence.Create(tests);

<<<<<<< HEAD
            bool tryMakeSubpatternMemberTests([NotNullWhen(true)] BoundPropertySubpatternMember? member, ref BoundDagTemp input)
=======
            bool tryMakeTestsForSubpatternMember([NotNullWhen(true)] BoundPropertySubpatternMember? member, ref BoundDagTemp input, bool isLengthOrCount)
>>>>>>> 67d940c4
            {
                if (member is null)
                    return false;

<<<<<<< HEAD
                if (tryMakeSubpatternMemberTests(member.Receiver, ref input))
=======
                // int doesn't have a property, so isLengthOrCount could never be true
                if (tryMakeTestsForSubpatternMember(member.Receiver, ref input, isLengthOrCount: false))
>>>>>>> 67d940c4
                {
                    // If this is not the first member, add null test, unwrap nullables, and continue.
                    input = MakeConvertToType(input, member.Syntax, member.Receiver.Type.StrippedType(), isExplicitTest: false, tests);
                }

                BoundDagEvaluation evaluation;
                switch (member.Symbol)
                {
                    case PropertySymbol property:
<<<<<<< HEAD
                        evaluation = new BoundDagPropertyEvaluation(member.Syntax, property, OriginalInput(input, property));
=======
                        evaluation = new BoundDagPropertyEvaluation(member.Syntax, property, isLengthOrCount, OriginalInput(input, property));
>>>>>>> 67d940c4
                        break;
                    case FieldSymbol field:
                        evaluation = new BoundDagFieldEvaluation(member.Syntax, field, OriginalInput(input, field));
                        break;
                    default:
                        return false;
                }

                tests.Add(new Tests.One(evaluation));
                input = new BoundDagTemp(member.Syntax, member.Type, evaluation);
                return true;
            }
        }

        private Tests MakeTestsAndBindingsForNegatedPattern(BoundDagTemp input, BoundNegatedPattern neg, ArrayBuilder<BoundPatternBinding> bindings)
        {
            var tests = MakeTestsAndBindings(input, neg.Negated, bindings);
            return Tests.Not.Create(tests);
        }

        private Tests MakeTestsAndBindingsForBinaryPattern(
            BoundDagTemp input,
            BoundBinaryPattern bin,
            out BoundDagTemp output,
            ArrayBuilder<BoundPatternBinding> bindings)
        {
            var builder = ArrayBuilder<Tests>.GetInstance(2);
            if (bin.Disjunction)
            {
                builder.Add(MakeTestsAndBindings(input, bin.Left, bindings));
                builder.Add(MakeTestsAndBindings(input, bin.Right, bindings));
                var result = Tests.OrSequence.Create(builder);
                if (bin.InputType.Equals(bin.NarrowedType))
                {
                    output = input;
                    return result;
                }
                else
                {
                    builder = ArrayBuilder<Tests>.GetInstance(2);
                    builder.Add(result);
                    output = MakeConvertToType(input: input, syntax: bin.Syntax, type: bin.NarrowedType, isExplicitTest: false, tests: builder);
                    return Tests.AndSequence.Create(builder);
                }
            }
            else
            {
                builder.Add(MakeTestsAndBindings(input, bin.Left, out var leftOutput, bindings));
                builder.Add(MakeTestsAndBindings(leftOutput, bin.Right, out var rightOutput, bindings));
                output = rightOutput;
                Debug.Assert(bin.HasErrors || output.Type.Equals(bin.NarrowedType, TypeCompareKind.AllIgnoreOptions));
                return Tests.AndSequence.Create(builder);
            }
        }

        private Tests MakeTestsAndBindingsForRelationalPattern(
            BoundDagTemp input,
            BoundRelationalPattern rel,
            out BoundDagTemp output)
        {
            Debug.Assert(rel.Value.Type is not null);
            // check if the test is always true or always false
            var tests = ArrayBuilder<Tests>.GetInstance(2);
            output = MakeConvertToType(input, rel.Syntax, rel.Value.Type, isExplicitTest: false, tests);
            var fac = ValueSetFactory.ForInput(output);
            var values = fac?.Related(rel.Relation.Operator(), rel.ConstantValue);
            if (values?.IsEmpty == true)
            {
                tests.Add(Tests.False.Instance);
            }
            else if (values?.Complement().IsEmpty != true)
            {
                tests.Add(new Tests.One(new BoundDagRelationalTest(rel.Syntax, rel.Relation, rel.ConstantValue, output, rel.HasErrors)));
            }

            return Tests.AndSequence.Create(tests);
        }

        private TypeSymbol ErrorType(string name = "")
        {
            return new ExtendedErrorTypeSymbol(this._compilation, name, arity: 0, errorInfo: null, unreported: false);
        }

        /// <summary>
        /// Compute and translate the decision dag, given a description of its initial state and a default
        /// decision when no decision appears to match. This implementation is nonrecursive to avoid
        /// overflowing the compiler's evaluation stack when compiling a large switch statement.
        /// </summary>
        private BoundDecisionDag MakeBoundDecisionDag(SyntaxNode syntax, ImmutableArray<StateForCase> cases)
        {
            // Build the state machine underlying the decision dag
            DecisionDag decisionDag = MakeDecisionDag(cases);

            // Note: It is useful for debugging the dag state table construction to set a breakpoint
            // here and view `decisionDag.Dump()`.
            ;

            // Compute the bound decision dag corresponding to each node of decisionDag, and store
            // it in node.Dag.
            var defaultDecision = new BoundLeafDecisionDagNode(syntax, _defaultLabel);
            ComputeBoundDecisionDagNodes(decisionDag, defaultDecision);

            var rootDecisionDagNode = decisionDag.RootNode.Dag;
            RoslynDebug.Assert(rootDecisionDagNode != null);
            var boundDecisionDag = new BoundDecisionDag(rootDecisionDagNode.Syntax, rootDecisionDagNode);
#if DEBUG
            // Note that this uses the custom equality in `BoundDagEvaluation`
            // to make "equivalent" evaluation nodes share the same ID.
            var nextTempNumber = 0;
            var tempIdentifierMap = PooledDictionary<BoundDagEvaluation, int>.GetInstance();

            var sortedBoundDagNodes = boundDecisionDag.TopologicallySortedNodes;
            for (int i = 0; i < sortedBoundDagNodes.Length; i++)
            {
                var node = sortedBoundDagNodes[i];
                node.Id = i;
                switch (node)
                {
                    case BoundEvaluationDecisionDagNode { Evaluation: { Id: -1 } evaluation }:
                        evaluation.Id = tempIdentifier(evaluation);
                        // Note that "equivalent" evaluations may be different object instances.
                        // Therefore we have to dig into the Input.Source of evaluations and tests to set their IDs.
                        if (evaluation.Input.Source is { Id: -1 } source)
                        {
                            source.Id = tempIdentifier(source);
                        }
                        break;
                    case BoundTestDecisionDagNode { Test: var test }:
                        if (test.Input.Source is { Id: -1 } testSource)
                        {
                            testSource.Id = tempIdentifier(testSource);
                        }
                        break;
                }
            }
            tempIdentifierMap.Free();

            int tempIdentifier(BoundDagEvaluation e)
            {
                return tempIdentifierMap.TryGetValue(e, out int value)
                    ? value
                    : tempIdentifierMap[e] = ++nextTempNumber;
            }
#endif
            return boundDecisionDag;
        }

        /// <summary>
        /// Make a <see cref="DecisionDag"/> (state machine) starting with the given set of cases in the root node,
        /// and return the node for the root.
        /// </summary>
        private DecisionDag MakeDecisionDag(ImmutableArray<StateForCase> casesForRootNode)
        {
            // A work list of DagStates whose successors need to be computed
            var workList = ArrayBuilder<DagState>.GetInstance();

            // A mapping used to make each DagState unique (i.e. to de-dup identical states).
            var uniqueState = new Dictionary<DagState, DagState>(DagStateEquivalence.Instance);

            // We "intern" the states, so that we only have a single object representing one
            // semantic state. Because the decision automaton may contain states that have more than one
            // predecessor, we want to represent each such state as a reference-unique object
            // so that it is processed only once. This object identity uniqueness will be important later when we
            // start mutating the DagState nodes to compute successors and BoundDecisionDagNodes
            // for each one. That is why we have to use an equivalence relation in the dictionary `uniqueState`.
            DagState uniqifyState(ImmutableArray<StateForCase> cases, ImmutableDictionary<BoundDagTemp, IValueSet> remainingValues)
            {
                var state = new DagState(cases, remainingValues);
                if (uniqueState.TryGetValue(state, out DagState? existingState))
                {
                    // We found an existing state that matches.  Update its set of possible remaining values
                    // of each temp by taking the union of the sets on each incoming edge.
                    var newRemainingValues = ImmutableDictionary.CreateBuilder<BoundDagTemp, IValueSet>();
                    foreach (var (dagTemp, valuesForTemp) in remainingValues)
                    {
                        // If one incoming edge does not have a set of possible values for the temp,
                        // that means the temp can take on any value of its type.
                        if (existingState.RemainingValues.TryGetValue(dagTemp, out var existingValuesForTemp))
                        {
                            var newExistingValuesForTemp = existingValuesForTemp.Union(valuesForTemp);
                            newRemainingValues.Add(dagTemp, newExistingValuesForTemp);
                        }
                    }

                    if (existingState.RemainingValues.Count != newRemainingValues.Count ||
                        !existingState.RemainingValues.All(kv => newRemainingValues.TryGetValue(kv.Key, out IValueSet? values) && kv.Value.Equals(values)))
                    {
                        existingState.UpdateRemainingValues(newRemainingValues.ToImmutable());
                        if (!workList.Contains(existingState))
                            workList.Push(existingState);
                    }

                    return existingState;
                }
                else
                {
                    // When we add a new unique state, we add it to a work list so that we
                    // will process it to compute its successors.
                    uniqueState.Add(state, state);
                    workList.Push(state);
                    return state;
                }
            }

            // Simplify the initial state based on impossible or earlier matched cases
            var rewrittenCases = ArrayBuilder<StateForCase>.GetInstance(casesForRootNode.Length);
            foreach (var state in casesForRootNode)
            {
                var rewrittenCase = state.RewriteNestedLengthTests();
                if (rewrittenCase.IsImpossible)
                    continue;
                rewrittenCases.Add(rewrittenCase);
                if (rewrittenCase.IsFullyMatched)
                    break;
            }

            var initialState = uniqifyState(rewrittenCases.ToImmutableAndFree(), ImmutableDictionary<BoundDagTemp, IValueSet>.Empty);

            // Go through the worklist of DagState nodes for which we have not yet computed
            // successor states.
            while (workList.Count != 0)
            {
                DagState state = workList.Pop();
                RoslynDebug.Assert(state.SelectedTest == null);
                RoslynDebug.Assert(state.TrueBranch == null);
                RoslynDebug.Assert(state.FalseBranch == null);
                if (state.Cases.IsDefaultOrEmpty)
                {
                    // If this state has no more cases that could possibly match, then
                    // we know there is no case that will match and this node represents a "default"
                    // decision. We do not need to compute a successor, as it is a leaf node
                    continue;
                }

                StateForCase first = state.Cases[0];

                Debug.Assert(!first.IsImpossible);
                if (first.PatternIsSatisfied)
                {
                    if (first.IsFullyMatched)
                    {
                        // The first of the remaining cases has fully matched, as there are no more tests to do.
                        // The language semantics of the switch statement and switch expression require that we
                        // execute the first matching case.  There is no when clause to evaluate here,
                        // so this is a leaf node and required no further processing.
                    }
                    else
                    {
                        // There is a when clause to evaluate.
                        // In case the when clause fails, we prepare for the remaining cases.
                        var stateWhenFails = state.Cases.RemoveAt(0);
                        state.FalseBranch = uniqifyState(stateWhenFails, state.RemainingValues);
                    }
                }
                else
                {
                    // Select the next test to do at this state, and compute successor states
                    switch (state.SelectedTest = state.ComputeSelectedTest())
                    {
                        case BoundDagAssignmentEvaluation e when state.RemainingValues.TryGetValue(e.Input, out IValueSet? currentValues):
                            Debug.Assert(e.Input.IsEquivalentTo(e.Target));
                            // Update the target temp entry with current values. Note that even though we have determined that the two are the same,
                            // we don't need to update values for the current input. We will emit another assignment node with this temp as the target
                            // if apropos, which has the effect of flowing the remaining values from the other test in the analysis of subsequent states.
                            if (state.RemainingValues.TryGetValue(e.Target, out IValueSet? targetValues))
                            {
                                // Take the intersection of entries as we have ruled out any impossible
                                // values for each alias of an element, and now we're dealiasing them.
                                currentValues = currentValues.Intersect(targetValues);
                            }
                            state.TrueBranch = uniqifyState(RemoveEvaluation(state.Cases, e), state.RemainingValues.SetItem(e.Target, currentValues));
                            break;
                        case BoundDagEvaluation e:
                            state.TrueBranch = uniqifyState(RemoveEvaluation(state.Cases, e), state.RemainingValues);
                            // An evaluation is considered to always succeed, so there is no false branch
                            break;
                        case BoundDagTest d:
                            bool foundExplicitNullTest = false;
                            SplitCases(state, d,
                                out ImmutableArray<StateForCase> whenTrueDecisions,
                                out ImmutableArray<StateForCase> whenFalseDecisions,
                                out ImmutableDictionary<BoundDagTemp, IValueSet> whenTrueValues,
                                out ImmutableDictionary<BoundDagTemp, IValueSet> whenFalseValues,
                                ref foundExplicitNullTest);
                            state.TrueBranch = uniqifyState(whenTrueDecisions, whenTrueValues);
                            state.FalseBranch = uniqifyState(whenFalseDecisions, whenFalseValues);
                            if (foundExplicitNullTest && d is BoundDagNonNullTest { IsExplicitTest: false } t)
                            {
                                // Turn an "implicit" non-null test into an explicit one
                                state.SelectedTest = new BoundDagNonNullTest(t.Syntax, isExplicitTest: true, t.Input, t.HasErrors);
                            }
                            break;
                        case var n:
                            throw ExceptionUtilities.UnexpectedValue(n.Kind);
                    }
                }
            }

            workList.Free();
            return new DecisionDag(initialState);
        }

        /// <summary>
        /// Compute the <see cref="BoundDecisionDag"/> corresponding to each <see cref="DagState"/> of the given <see cref="DecisionDag"/>
        /// and store it in <see cref="DagState.Dag"/>.
        /// </summary>
        private void ComputeBoundDecisionDagNodes(DecisionDag decisionDag, BoundLeafDecisionDagNode defaultDecision)
        {
            Debug.Assert(_defaultLabel != null);
            Debug.Assert(defaultDecision != null);

            // Process the states in topological order, leaves first, and assign a BoundDecisionDag to each DagState.
            bool wasAcyclic = decisionDag.TryGetTopologicallySortedReachableStates(out ImmutableArray<DagState> sortedStates);
            if (!wasAcyclic)
            {
                // Since we intend the set of DagState nodes to be acyclic by construction, we do not expect
                // this to occur. Just in case it does due to bugs, we recover gracefully to avoid crashing the
                // compiler in production.  If you find that this happens (the assert fails), please modify the
                // DagState construction process to avoid creating a cyclic state graph.
                Debug.Assert(wasAcyclic, "wasAcyclic"); // force failure in debug builds

                // If the dag contains a cycle, return a short-circuit dag instead.
                decisionDag.RootNode.Dag = defaultDecision;
                return;
            }

            // We "intern" the dag nodes, so that we only have a single object representing one
            // semantic node. We do this because different states may end up mapping to the same
            // set of successor states. In this case we merge them when producing the bound state machine.
            var uniqueNodes = PooledDictionary<BoundDecisionDagNode, BoundDecisionDagNode>.GetInstance();
            BoundDecisionDagNode uniqifyDagNode(BoundDecisionDagNode node) => uniqueNodes.GetOrAdd(node, node);

            _ = uniqifyDagNode(defaultDecision);

            for (int i = sortedStates.Length - 1; i >= 0; i--)
            {
                var state = sortedStates[i];
                if (state.Cases.IsDefaultOrEmpty)
                {
                    state.Dag = defaultDecision;
                    continue;
                }

                StateForCase first = state.Cases[0];
                RoslynDebug.Assert(!(first.RemainingTests is Tests.False));
                if (first.PatternIsSatisfied)
                {
                    if (first.IsFullyMatched)
                    {
                        // there is no when clause we need to evaluate
                        state.Dag = finalState(first.Syntax, first.CaseLabel, first.Bindings);
                    }
                    else
                    {
                        RoslynDebug.Assert(state.TrueBranch == null);
                        RoslynDebug.Assert(state.FalseBranch is { });

                        // The final state here does not need bindings, as they will be performed before evaluating the when clause (see below)
                        BoundDecisionDagNode whenTrue = finalState(first.Syntax, first.CaseLabel, default);
                        BoundDecisionDagNode? whenFalse = state.FalseBranch.Dag;
                        RoslynDebug.Assert(whenFalse is { });
                        // Note: we may share `when` clauses between multiple DAG nodes, but we deal with that safely during lowering
                        state.Dag = uniqifyDagNode(new BoundWhenDecisionDagNode(first.Syntax, first.Bindings, first.WhenClause, whenTrue, whenFalse));
                    }

                    BoundDecisionDagNode finalState(SyntaxNode syntax, LabelSymbol label, ImmutableArray<BoundPatternBinding> bindings)
                    {
                        BoundDecisionDagNode final = uniqifyDagNode(new BoundLeafDecisionDagNode(syntax, label));
                        return bindings.IsDefaultOrEmpty ? final : uniqifyDagNode(new BoundWhenDecisionDagNode(syntax, bindings, null, final, null));
                    }
                }
                else
                {
                    switch (state.SelectedTest)
                    {
                        case BoundDagEvaluation e:
                            {
                                BoundDecisionDagNode? next = state.TrueBranch!.Dag;
                                RoslynDebug.Assert(next is { });
                                RoslynDebug.Assert(state.FalseBranch == null);
                                state.Dag = uniqifyDagNode(new BoundEvaluationDecisionDagNode(e.Syntax, e, next));
                            }
                            break;
                        case BoundDagTest d:
                            {
                                BoundDecisionDagNode? whenTrue = state.TrueBranch!.Dag;
                                BoundDecisionDagNode? whenFalse = state.FalseBranch!.Dag;
                                RoslynDebug.Assert(whenTrue is { });
                                RoslynDebug.Assert(whenFalse is { });
                                state.Dag = uniqifyDagNode(new BoundTestDecisionDagNode(d.Syntax, d, whenTrue, whenFalse));
                            }
                            break;
                        case var n:
                            throw ExceptionUtilities.UnexpectedValue(n?.Kind);
                    }
                }
            }

            uniqueNodes.Free();
        }

        private void SplitCase(
            DagState state,
            StateForCase stateForCase,
            BoundDagTest test,
            IValueSet? whenTrueValues,
            IValueSet? whenFalseValues,
            out StateForCase whenTrue,
            out StateForCase whenFalse,
            ref bool foundExplicitNullTest)
        {
            stateForCase.RemainingTests.Filter(this, test, state, whenTrueValues, whenFalseValues, out Tests whenTrueTests, out Tests whenFalseTests, ref foundExplicitNullTest);
            whenTrue = stateForCase.WithRemainingTests(whenTrueTests);
            whenFalse = stateForCase.WithRemainingTests(whenFalseTests);
        }

        private void SplitCases(
            DagState state,
            BoundDagTest test,
            out ImmutableArray<StateForCase> whenTrue,
            out ImmutableArray<StateForCase> whenFalse,
            out ImmutableDictionary<BoundDagTemp, IValueSet> whenTrueValues,
            out ImmutableDictionary<BoundDagTemp, IValueSet> whenFalseValues,
            ref bool foundExplicitNullTest)
        {
            ImmutableArray<StateForCase> cases = state.Cases;
            var whenTrueBuilder = ArrayBuilder<StateForCase>.GetInstance(cases.Length);
            var whenFalseBuilder = ArrayBuilder<StateForCase>.GetInstance(cases.Length);
            (whenTrueValues, whenFalseValues, bool whenTruePossible, bool whenFalsePossible) = SplitValues(state.RemainingValues, test);
            // whenTruePossible means the test could possibly have succeeded.  whenFalsePossible means it could possibly have failed.
            // Tests that are either impossible or tautological (i.e. either of these false) given
            // the set of values are normally removed and replaced by the known result, so we would not normally be processing
            // a test that always succeeds or always fails, but they can occur in erroneous programs (e.g. testing for equality
            // against a non-constant value).
            whenTrueValues.TryGetValue(test.Input, out IValueSet? whenTrueValuesOpt);
            whenFalseValues.TryGetValue(test.Input, out IValueSet? whenFalseValuesOpt);
            foreach (var stateForCase in cases)
            {
                SplitCase(
                    state, stateForCase, test,
                    whenTrueValuesOpt, whenFalseValuesOpt,
                    out var whenTrueState, out var whenFalseState, ref foundExplicitNullTest);
                // whenTrueState.IsImpossible occurs when Split results in a state for a given case where the case has been ruled
                // out (because its test has failed). If not whenTruePossible, we don't want to add anything to the state.  In
                // either case, we do not want to add the current case to the state.
                if (whenTruePossible && !whenTrueState.IsImpossible && !(whenTrueBuilder.Any() && whenTrueBuilder.Last().IsFullyMatched))
                    whenTrueBuilder.Add(whenTrueState);
                // Similarly for the alternative state.
                if (whenFalsePossible && !whenFalseState.IsImpossible && !(whenFalseBuilder.Any() && whenFalseBuilder.Last().IsFullyMatched))
                    whenFalseBuilder.Add(whenFalseState);
            }

            whenTrue = whenTrueBuilder.ToImmutableAndFree();
            whenFalse = whenFalseBuilder.ToImmutableAndFree();
        }

        private static (
            ImmutableDictionary<BoundDagTemp, IValueSet> whenTrueValues,
            ImmutableDictionary<BoundDagTemp, IValueSet> whenFalseValues,
            bool truePossible,
            bool falsePossible)
            SplitValues(
            ImmutableDictionary<BoundDagTemp, IValueSet> values,
            BoundDagTest test)
        {
            switch (test)
            {
                case BoundDagEvaluation _:
                case BoundDagExplicitNullTest _:
                case BoundDagNonNullTest _:
                case BoundDagTypeTest _:
                    return (values, values, true, true);
                case BoundDagValueTest t:
                    return resultForRelation(BinaryOperatorKind.Equal, t.Value);
                case BoundDagRelationalTest t:
                    return resultForRelation(t.Relation, t.Value);
                default:
                    throw ExceptionUtilities.UnexpectedValue(test);
            }

            (
            ImmutableDictionary<BoundDagTemp, IValueSet> whenTrueValues,
            ImmutableDictionary<BoundDagTemp, IValueSet> whenFalseValues,
            bool truePossible,
            bool falsePossible)
            resultForRelation(BinaryOperatorKind relation, ConstantValue value)
            {
                var input = test.Input;
                IValueSetFactory? valueFac = ValueSetFactory.ForInput(input);
                if (valueFac == null || value.IsBad)
                {
                    // If it is a type we don't track yet, assume all values are possible
                    return (values, values, true, true);
                }
                IValueSet fromTestPassing = valueFac.Related(relation.Operator(), value);
                IValueSet fromTestFailing = fromTestPassing.Complement();
                if (values.TryGetValue(input, out IValueSet? tempValuesBeforeTest))
                {
                    fromTestPassing = fromTestPassing.Intersect(tempValuesBeforeTest);
                    fromTestFailing = fromTestFailing.Intersect(tempValuesBeforeTest);
                }
                var whenTrueValues = values.SetItem(input, fromTestPassing);
                var whenFalseValues = values.SetItem(input, fromTestFailing);
                return (whenTrueValues, whenFalseValues, !fromTestPassing.IsEmpty, !fromTestFailing.IsEmpty);
            }
        }

        private static (BoundDagTemp? lengthTemp, int offset) TryGetTopLevelLengthTemp(BoundDagPropertyEvaluation e)
        {
            Debug.Assert(e.IsLengthOrCount);
            int offset = 0;
            BoundDagTemp input = e.Input;
            BoundDagTemp? lengthTemp = null;
            while (input.Source is BoundDagSliceEvaluation slice)
            {
                Debug.Assert(input.Index == 0);
                offset += slice.StartIndex - slice.EndIndex;
                lengthTemp = slice.LengthTemp;
                input = slice.Input;
            }
            return (lengthTemp, offset);
        }

        private static (BoundDagTemp input, BoundDagTemp lengthTemp, int index) GetCanonicalInput(BoundDagIndexerEvaluation e)
        {
            int index = e.Index;
            BoundDagTemp input = e.Input;
            BoundDagTemp lengthTemp = e.LengthTemp;
            while (input.Source is BoundDagSliceEvaluation slice)
            {
                Debug.Assert(input.Index == 0);
                index = index < 0 ? index - slice.EndIndex : index + slice.StartIndex;
                lengthTemp = slice.LengthTemp;
                input = slice.Input;
            }
            return (OriginalInput(input), lengthTemp, index);
        }

        private static ImmutableArray<StateForCase> RemoveEvaluation(ImmutableArray<StateForCase> cases, BoundDagEvaluation e)
        {
            var builder = ArrayBuilder<StateForCase>.GetInstance(cases.Length);
            foreach (var stateForCase in cases)
            {
                var remainingTests = stateForCase.RemainingTests.RemoveEvaluation(e);
                if (remainingTests is Tests.False)
                {
                    // This can occur in error cases like `e is not int x` where there is a trailing evaluation
                    // in a failure branch.
                }
                else
                {
                    builder.Add(new StateForCase(
                        Index: stateForCase.Index, Syntax: stateForCase.Syntax,
                        RemainingTests: remainingTests,
                        Bindings: stateForCase.Bindings, WhenClause: stateForCase.WhenClause, CaseLabel: stateForCase.CaseLabel));
                }
            }

            return builder.ToImmutableAndFree();
        }

        /// <summary>
        /// Given that the test <paramref name="test"/> has occurred and produced a true/false result,
        /// set some flags indicating the implied status of the <paramref name="other"/> test.
        /// </summary>
        /// <param name="test"></param>
        /// <param name="other"></param>
        /// <param name="whenTrueValues">The possible values of test.Input when <paramref name="test"/> has succeeded.</param>
        /// <param name="whenFalseValues">The possible values of test.Input when <paramref name="test"/> has failed.</param>
        /// <param name="trueTestPermitsTrueOther">set if <paramref name="test"/> being true would permit <paramref name="other"/> to succeed</param>
        /// <param name="falseTestPermitsTrueOther">set if a false result on <paramref name="test"/> would permit <paramref name="other"/> to succeed</param>
        /// <param name="trueTestImpliesTrueOther">set if <paramref name="test"/> being true means <paramref name="other"/> has been proven true</param>
        /// <param name="falseTestImpliesTrueOther">set if <paramref name="test"/> being false means <paramref name="other"/> has been proven true</param>
        private void CheckConsistentDecision(
            BoundDagTest test,
            BoundDagTest other,
            IValueSet? whenTrueValues,
            IValueSet? whenFalseValues,
            SyntaxNode syntax,
            out bool trueTestPermitsTrueOther,
            out bool falseTestPermitsTrueOther,
            out bool trueTestImpliesTrueOther,
            out bool falseTestImpliesTrueOther,
            ref bool foundExplicitNullTest)
        {
            // innocent until proven guilty
            trueTestPermitsTrueOther = true;
            falseTestPermitsTrueOther = true;
            trueTestImpliesTrueOther = false;
            falseTestImpliesTrueOther = false;

            switch (test)
            {
                case BoundDagNonNullTest _:
                    switch (other)
                    {
                        case BoundDagValueTest _:
                            // !(v != null) --> !(v == K)
                            falseTestPermitsTrueOther = false;
                            break;
                        case BoundDagExplicitNullTest _:
                            foundExplicitNullTest = true;
                            // v != null --> !(v == null)
                            trueTestPermitsTrueOther = false;
                            // !(v != null) --> v == null
                            falseTestImpliesTrueOther = true;
                            break;
                        case BoundDagNonNullTest n2:
                            if (n2.IsExplicitTest)
                                foundExplicitNullTest = true;
                            // v != null --> v != null
                            trueTestImpliesTrueOther = true;
                            // !(v != null) --> !(v != null)
                            falseTestPermitsTrueOther = false;
                            break;
                        default:
                            // !(v != null) --> !(v is T)
                            falseTestPermitsTrueOther = false;
                            break;
                    }
                    break;
                case BoundDagTypeTest t1:
                    switch (other)
                    {
                        case BoundDagNonNullTest n2:
                            if (n2.IsExplicitTest)
                                foundExplicitNullTest = true;
                            // v is T --> v != null
                            trueTestImpliesTrueOther = true;
                            break;
                        case BoundDagTypeTest t2:
                            {
                                var useSiteInfo = new CompoundUseSiteInfo<AssemblySymbol>(_diagnostics, _compilation.Assembly);
                                bool? matches = ExpressionOfTypeMatchesPatternTypeForLearningFromSuccessfulTypeTest(t1.Type, t2.Type, ref useSiteInfo);
                                if (matches == false)
                                {
                                    // If T1 could never be T2
                                    // v is T1 --> !(v is T2)
                                    trueTestPermitsTrueOther = false;
                                }
                                else if (matches == true)
                                {
                                    // If T1: T2
                                    // v is T1 --> v is T2
                                    trueTestImpliesTrueOther = true;
                                }

                                // If every T2 is a T1, then failure of T1 implies failure of T2.
                                matches = Binder.ExpressionOfTypeMatchesPatternType(_conversions, t2.Type, t1.Type, ref useSiteInfo, out _);
                                _diagnostics.Add(syntax, useSiteInfo);
                                if (matches == true)
                                {
                                    // If T2: T1
                                    // !(v is T1) --> !(v is T2)
                                    falseTestPermitsTrueOther = false;
                                }
                            }
                            break;
                        case BoundDagExplicitNullTest _:
                            foundExplicitNullTest = true;
                            // v is T --> !(v == null)
                            trueTestPermitsTrueOther = false;
                            break;
                    }
                    break;
                case BoundDagValueTest _:
                case BoundDagRelationalTest _:
                    switch (other)
                    {
                        case BoundDagNonNullTest n2:
                            if (n2.IsExplicitTest)
                                foundExplicitNullTest = true;
                            // v == K --> v != null
                            trueTestImpliesTrueOther = true;
                            break;
                        case BoundDagExplicitNullTest _:
                            foundExplicitNullTest = true;
                            // v == K --> !(v == null)
                            trueTestPermitsTrueOther = false;
                            break;
                        case BoundDagRelationalTest r2:
                            handleRelationWithValue(r2.Relation, r2.Value,
                                out trueTestPermitsTrueOther, out falseTestPermitsTrueOther, out trueTestImpliesTrueOther, out falseTestImpliesTrueOther);
                            break;
                        case BoundDagValueTest v2:
                            handleRelationWithValue(BinaryOperatorKind.Equal, v2.Value,
                                out trueTestPermitsTrueOther, out falseTestPermitsTrueOther, out trueTestImpliesTrueOther, out falseTestImpliesTrueOther);
                            break;

                            void handleRelationWithValue(
                                BinaryOperatorKind relation,
                                ConstantValue value,
                                out bool trueTestPermitsTrueOther,
                                out bool falseTestPermitsTrueOther,
                                out bool trueTestImpliesTrueOther,
                                out bool falseTestImpliesTrueOther)
                            {
                                // We check test.Equals(other) to handle "bad" constant values
                                bool sameTest = test.Equals(other);
                                trueTestPermitsTrueOther = whenTrueValues?.Any(relation, value) ?? true;
                                trueTestImpliesTrueOther = sameTest || trueTestPermitsTrueOther && (whenTrueValues?.All(relation, value) ?? false);
                                falseTestPermitsTrueOther = !sameTest && (whenFalseValues?.Any(relation, value) ?? true);
                                falseTestImpliesTrueOther = falseTestPermitsTrueOther && (whenFalseValues?.All(relation, value) ?? false);
                            }
                    }
                    break;
                case BoundDagExplicitNullTest _:
                    foundExplicitNullTest = true;
                    switch (other)
                    {
                        case BoundDagNonNullTest n2:
                            if (n2.IsExplicitTest)
                                foundExplicitNullTest = true;
                            // v == null --> !(v != null)
                            trueTestPermitsTrueOther = false;
                            // !(v == null) --> v != null
                            falseTestImpliesTrueOther = true;
                            break;
                        case BoundDagTypeTest _:
                            // v == null --> !(v is T)
                            trueTestPermitsTrueOther = false;
                            break;
                        case BoundDagExplicitNullTest _:
                            foundExplicitNullTest = true;
                            // v == null --> v == null
                            trueTestImpliesTrueOther = true;
                            // !(v == null) --> !(v == null)
                            falseTestPermitsTrueOther = false;
                            break;
                        case BoundDagValueTest _:
                            // v == null --> !(v == K)
                            trueTestPermitsTrueOther = false;
                            break;
                    }
                    break;
            }
        }

        /// <summary>Returns true if the tests are related i.e. they have the same input, otherwise false.</summary>
        /// <param name="relationCondition">The pre-condition under which these tests are related.</param>
        /// <param name="relationEffect">A possible assignment node which will correspond two non-identical but related test inputs.</param>
        private static bool CheckInputRelation(
            SyntaxNode syntax,
            DagState state,
            BoundDagTest test,
            BoundDagTest other,
            out Tests relationCondition,
            out Tests relationEffect)
        {
            relationCondition = Tests.True.Instance;
            relationEffect = Tests.True.Instance;

            // If inputs are identical, we don't need to do any further check.
            if (test.Input == other.Input)
            {
                return true;
            }

            // For null tests or type tests we just need to make sure we are looking at the same instance,
            // for other tests the projected type should also match
            if (test is not (BoundDagNonNullTest or BoundDagExplicitNullTest) &&
                other is not (BoundDagNonNullTest or BoundDagExplicitNullTest) &&
                (test is not BoundDagTypeTest || other is not BoundDagTypeTest) &&
                !test.Input.Type.Equals(other.Input.Type, TypeCompareKind.AllIgnoreOptions))
            {
                return false;
            }

            BoundDagTemp s1Input = OriginalInput(test.Input);
            BoundDagTemp s2Input = OriginalInput(other.Input);
            // Loop through the input chain for both tests at the same time and check if there's
            // any pair of indexers in the path that could relate depending on the length value.
            ArrayBuilder<Tests>? conditions = null;
            while (s1Input.Index == s2Input.Index)
            {
                switch (s1Input.Source, s2Input.Source)
                {
                    // We should've skipped all type evaluations at this point.
                    case (BoundDagTypeEvaluation, _):
                    case (_, BoundDagTypeEvaluation):
                        throw ExceptionUtilities.Unreachable;

                    // If we have found two identical evaluations as the source (possibly null), inputs can be considered related.
                    case var (s1, s2) when s1 == s2:
                        if (conditions != null)
                        {
                            relationCondition = Tests.AndSequence.Create(conditions);
                            // At this point, we have determined that two non-identical inputs refer to the same element.
                            // We represent this correspondence with an assignment node in order to merge the remaining values.
                            // If tests are related unconditionally, we won't need to do so as the remaining values are updated right away.
                            relationEffect = new Tests.One(new BoundDagAssignmentEvaluation(syntax, target: other.Input, input: test.Input));
                        }
                        return true;

                    // Even though the two tests appear unrelated (with different inputs),
                    // it is possible that they are in fact related under certain conditions.
                    // For instance, the inputs [0] and [^1] point to the same element when length is 1.
                    case (BoundDagIndexerEvaluation s1, BoundDagIndexerEvaluation s2):
                        // Take the top-level input and normalize indices to account for indexer accesses inside a slice.
                        // For instance [0] in nested list pattern [ 0, ..[$$], 2 ] refers to [1] in the containing list.
                        (s1Input, BoundDagTemp s1LengthTemp, int s1Index) = GetCanonicalInput(s1);
                        (s2Input, BoundDagTemp s2LengthTemp, int s2Index) = GetCanonicalInput(s2);
                        Debug.Assert(s1LengthTemp.Syntax is ListPatternSyntax);
                        Debug.Assert(s2LengthTemp.Syntax is ListPatternSyntax);
                        // Ignore input source as it will be matched in the subsequent iterations.
                        if (s1Input.Index == s2Input.Index &&
                            // We don't want to pair two indices within the same pattern.
                            s1LengthTemp.Syntax != s2LengthTemp.Syntax)
                        {
                            Debug.Assert(s1LengthTemp.IsEquivalentTo(s2LengthTemp));
                            if (s1Index == s2Index)
                            {
                                continue;
                            }

                            if (s1Index < 0 != s2Index < 0)
                            {
                                Debug.Assert(state.RemainingValues.ContainsKey(s1LengthTemp));
                                var lengthValues = (IValueSet<int>)state.RemainingValues[s1LengthTemp];
                                // We do not expect an empty set here because an indexer evaluation is always preceded by
                                // a length test of which an impossible match would have made the rest of the tests unreachable.
                                Debug.Assert(!lengthValues.IsEmpty);

                                // Compute the length value that would make these two indices point to the same element.
                                int lengthValue = s1Index < 0 ? s2Index - s1Index : s1Index - s2Index;
                                if (lengthValues.All(BinaryOperatorKind.Equal, lengthValue))
                                {
                                    // If the length is known to be exact, the two are considered to point to the same element.
                                    continue;
                                }

                                if (lengthValues.Any(BinaryOperatorKind.Equal, lengthValue))
                                {
                                    // Otherwise, we add a test to make the result conditional on the length value.
                                    (conditions ??= ArrayBuilder<Tests>.GetInstance()).Add(new Tests.One(new BoundDagValueTest(syntax, ConstantValue.Create(lengthValue), s1LengthTemp)));
                                    continue;
                                }
                            }
                        }
                        break;

                    // If the sources are equivalent (ignoring their input), it's still possible to find a pair of indexers that could relate.
                    // For example, the subpatterns in `[.., { E: subpat }] or [{ E: subpat }]` are being applied to the same element in the list.
                    // To account for this scenario, we walk up all the inputs as long as we see equivalent evaluation nodes in the path.
                    case (BoundDagEvaluation s1, BoundDagEvaluation s2) when s1.IsEquivalentTo(s2):
                        s1Input = OriginalInput(s1.Input);
                        s2Input = OriginalInput(s2.Input);
                        continue;
                }
                break;
            }

            // tests are unrelated
            conditions?.Free();
            return false;
        }

        /// <summary>
        /// Determine what we can learn from one successful runtime type test about another planned
        /// runtime type test for the purpose of building the decision tree.
        /// We accommodate a special behavior of the runtime here, which does not match the language rules.
        /// A value of type `int[]` is an "instanceof" (i.e. result of the `isinst` instruction) the type
        /// `uint[]` and vice versa.  It is similarly so for every pair of same-sized numeric types, and
        /// arrays of enums are considered to be their underlying type.  We need the dag construction to
        /// recognize this runtime behavior, so we pretend that matching one of them gives no information
        /// on whether the other will be matched.  That isn't quite correct (nothing reasonable we do
        /// could be), but it comes closest to preserving the existing C#7 behavior without undesirable
        /// side-effects, and permits the code-gen strategy to preserve the dynamic semantic equivalence
        /// of a switch (on the one hand) and a series of if-then-else statements (on the other).
        /// See, for example, https://github.com/dotnet/roslyn/issues/35661
        /// </summary>
        private bool? ExpressionOfTypeMatchesPatternTypeForLearningFromSuccessfulTypeTest(
            TypeSymbol expressionType,
            TypeSymbol patternType,
            ref CompoundUseSiteInfo<AssemblySymbol> useSiteInfo)
        {
            bool? result = Binder.ExpressionOfTypeMatchesPatternType(_conversions, expressionType, patternType, ref useSiteInfo, out Conversion conversion);
            return (!conversion.Exists && isRuntimeSimilar(expressionType, patternType))
                ? null // runtime and compile-time test behavior differ. Pretend we don't know what happens.
                : result;

            static bool isRuntimeSimilar(TypeSymbol expressionType, TypeSymbol patternType)
            {
                while (expressionType is ArrayTypeSymbol array1 &&
                       patternType is ArrayTypeSymbol array2 &&
                       array1.IsSZArray == array2.IsSZArray &&
                       array1.Rank == array2.Rank)
                {
                    TypeSymbol e1 = array1.ElementType.EnumUnderlyingTypeOrSelf();
                    TypeSymbol e2 = array2.ElementType.EnumUnderlyingTypeOrSelf();
                    switch (e1.SpecialType, e2.SpecialType)
                    {
                        // The following support CLR behavior that is required by
                        // the CLI specification but violates the C# language behavior.
                        // See ECMA-335's definition of *array-element-compatible-with*.
                        case var (s1, s2) when s1 == s2:
                        case (SpecialType.System_SByte, SpecialType.System_Byte):
                        case (SpecialType.System_Byte, SpecialType.System_SByte):
                        case (SpecialType.System_Int16, SpecialType.System_UInt16):
                        case (SpecialType.System_UInt16, SpecialType.System_Int16):
                        case (SpecialType.System_Int32, SpecialType.System_UInt32):
                        case (SpecialType.System_UInt32, SpecialType.System_Int32):
                        case (SpecialType.System_Int64, SpecialType.System_UInt64):
                        case (SpecialType.System_UInt64, SpecialType.System_Int64):
                        case (SpecialType.System_IntPtr, SpecialType.System_UIntPtr):
                        case (SpecialType.System_UIntPtr, SpecialType.System_IntPtr):

                        // The following support behavior of the CLR that violates the CLI
                        // and C# specifications, but we implement them because that is the
                        // behavior on 32-bit runtimes.
                        case (SpecialType.System_Int32, SpecialType.System_IntPtr):
                        case (SpecialType.System_Int32, SpecialType.System_UIntPtr):
                        case (SpecialType.System_UInt32, SpecialType.System_IntPtr):
                        case (SpecialType.System_UInt32, SpecialType.System_UIntPtr):
                        case (SpecialType.System_IntPtr, SpecialType.System_Int32):
                        case (SpecialType.System_IntPtr, SpecialType.System_UInt32):
                        case (SpecialType.System_UIntPtr, SpecialType.System_Int32):
                        case (SpecialType.System_UIntPtr, SpecialType.System_UInt32):

                        // The following support behavior of the CLR that violates the CLI
                        // and C# specifications, but we implement them because that is the
                        // behavior on 64-bit runtimes.
                        case (SpecialType.System_Int64, SpecialType.System_IntPtr):
                        case (SpecialType.System_Int64, SpecialType.System_UIntPtr):
                        case (SpecialType.System_UInt64, SpecialType.System_IntPtr):
                        case (SpecialType.System_UInt64, SpecialType.System_UIntPtr):
                        case (SpecialType.System_IntPtr, SpecialType.System_Int64):
                        case (SpecialType.System_IntPtr, SpecialType.System_UInt64):
                        case (SpecialType.System_UIntPtr, SpecialType.System_Int64):
                        case (SpecialType.System_UIntPtr, SpecialType.System_UInt64):
                            return true;

                        default:
                            (expressionType, patternType) = (e1, e2);
                            break;
                    }
                }

                return false;
            }
        }

        /// <summary>
        /// A representation of the entire decision dag and each of its states.
        /// </summary>
        private sealed class DecisionDag
        {
            /// <summary>
            /// The starting point for deciding which case matches.
            /// </summary>
            public readonly DagState RootNode;
            public DecisionDag(DagState rootNode)
            {
                this.RootNode = rootNode;
            }

            /// <summary>
            /// A successor function used to topologically sort the DagState set.
            /// </summary>
            private static ImmutableArray<DagState> Successor(DagState state)
            {
                if (state.TrueBranch != null && state.FalseBranch != null)
                {
                    return ImmutableArray.Create(state.FalseBranch, state.TrueBranch);
                }
                else if (state.TrueBranch != null)
                {
                    return ImmutableArray.Create(state.TrueBranch);
                }
                else if (state.FalseBranch != null)
                {
                    return ImmutableArray.Create(state.FalseBranch);
                }
                else
                {
                    return ImmutableArray<DagState>.Empty;
                }
            }

            /// <summary>
            /// Produce the states in topological order.
            /// </summary>
            /// <param name="result">Topologically sorted <see cref="DagState"/> nodes.</param>
            /// <returns>True if the graph was acyclic.</returns>
            public bool TryGetTopologicallySortedReachableStates(out ImmutableArray<DagState> result)
            {
                return TopologicalSort.TryIterativeSort<DagState>(SpecializedCollections.SingletonEnumerable<DagState>(this.RootNode), Successor, out result);
            }

#if DEBUG
            /// <summary>
            /// Starting with `this` state, produce a human-readable description of the state tables.
            /// This is very useful for debugging and optimizing the dag state construction.
            /// </summary>
            internal string Dump()
            {
                if (!this.TryGetTopologicallySortedReachableStates(out var allStates))
                {
                    return "(the dag contains a cycle!)";
                }

                var stateIdentifierMap = PooledDictionary<DagState, int>.GetInstance();
                for (int i = 0; i < allStates.Length; i++)
                {
                    stateIdentifierMap.Add(allStates[i], i);
                }

                // NOTE that this numbering for temps does not work well for the invocation of Deconstruct, which produces
                // multiple values.  This would make them appear to be the same temp in the debug dump.
                int nextTempNumber = 0;
                PooledDictionary<BoundDagEvaluation, int> tempIdentifierMap = PooledDictionary<BoundDagEvaluation, int>.GetInstance();
                int tempIdentifier(BoundDagEvaluation? e)
                {
                    return (e == null) ? 0 : tempIdentifierMap.TryGetValue(e, out int value) ? value : tempIdentifierMap[e] = ++nextTempNumber;
                }

                string tempName(BoundDagTemp t)
                {
                    return $"t{tempIdentifier(t.Source)}";
                }

                var resultBuilder = PooledStringBuilder.GetInstance();
                var result = resultBuilder.Builder;

                foreach (DagState state in allStates)
                {
                    bool isFail = state.Cases.IsEmpty;
                    bool starred = isFail || state.Cases.First().PatternIsSatisfied;
                    result.Append($"{(starred ? "*" : "")}State " + stateIdentifierMap[state] + (isFail ? " FAIL" : ""));
                    var remainingValues = state.RemainingValues.Select(kvp => $"{tempName(kvp.Key)}:{kvp.Value}");
                    result.AppendLine($"{(remainingValues.Any() ? " REMAINING " + string.Join(" ", remainingValues) : "")}");

                    foreach (StateForCase cd in state.Cases)
                    {
                        result.AppendLine($"    {dumpStateForCase(cd)}");
                    }

                    if (state.SelectedTest != null)
                    {
                        result.AppendLine($"    Test: {dumpDagTest(state.SelectedTest)}");
                    }

                    if (state.TrueBranch != null)
                    {
                        result.AppendLine($"    TrueBranch: {stateIdentifierMap[state.TrueBranch]}");
                    }

                    if (state.FalseBranch != null)
                    {
                        result.AppendLine($"    FalseBranch: {stateIdentifierMap[state.FalseBranch]}");
                    }
                }

                stateIdentifierMap.Free();
                tempIdentifierMap.Free();
                return resultBuilder.ToStringAndFree();

                string dumpStateForCase(StateForCase cd)
                {
                    var instance = PooledStringBuilder.GetInstance();
                    StringBuilder builder = instance.Builder;
                    builder.Append($"{cd.Index}. [{cd.Syntax}] {(cd.PatternIsSatisfied ? "MATCH" : cd.RemainingTests.Dump(dumpDagTest))}");
                    var bindings = cd.Bindings.Select(bpb => $"{(bpb.VariableAccess is BoundLocal l ? l.LocalSymbol.Name : "<var>")}={tempName(bpb.TempContainingValue)}");
                    if (bindings.Any())
                    {
                        builder.Append(" BIND[");
                        builder.Append(string.Join("; ", bindings));
                        builder.Append("]");
                    }

                    if (cd.WhenClause is { })
                    {
                        builder.Append($" WHEN[{cd.WhenClause.Syntax}]");
                    }

                    return instance.ToStringAndFree();
                }

                string dumpDagTest(BoundDagTest d)
                {
                    switch (d)
                    {
                        case BoundDagTypeEvaluation a:
                            return $"t{tempIdentifier(a)}={a.Kind}({tempName(a.Input)} as {a.Type})";
                        case BoundDagFieldEvaluation e:
                            return $"t{tempIdentifier(e)}={e.Kind}({tempName(e.Input)}.{e.Field.Name})";
                        case BoundDagPropertyEvaluation e:
                            return $"t{tempIdentifier(e)}={e.Kind}({tempName(e.Input)}.{e.Property.Name})";
                        case BoundDagIndexerEvaluation e:
                            return $"t{tempIdentifier(e)}={e.Kind}({tempName(e.Input)}[{e.Index}])";
                        case BoundDagAssignmentEvaluation e:
                            return $"{e.Kind}({tempName(e.Target)}<--{tempName(e.Input)})";
                        case BoundDagEvaluation e:
                            return $"t{tempIdentifier(e)}={e.Kind}({tempName(e.Input)})";
                        case BoundDagTypeTest b:
                            return $"?{d.Kind}({tempName(d.Input)} is {b.Type})";
                        case BoundDagValueTest v:
                            return $"?{d.Kind}({tempName(d.Input)} == {v.Value})";
                        case BoundDagRelationalTest r:
                            var operatorName = r.Relation.Operator() switch
                            {
                                BinaryOperatorKind.LessThan => "<",
                                BinaryOperatorKind.LessThanOrEqual => "<=",
                                BinaryOperatorKind.GreaterThan => ">",
                                BinaryOperatorKind.GreaterThanOrEqual => ">=",
                                _ => "??"
                            };
                            return $"?{d.Kind}({tempName(d.Input)} {operatorName} {r.Value})";
                        default:
                            return $"?{d.Kind}({tempName(d.Input)})";
                    }
                }
            }
#endif
        }

        /// <summary>
        /// The state at a given node of the decision finite state automaton. This is used during computation of the state
        /// machine (<see cref="BoundDecisionDag"/>), and contains a representation of the meaning of the state. Because we always make
        /// forward progress when a test is evaluated (the state description is monotonically smaller at each edge), the
        /// graph of states is acyclic, which is why we call it a dag (directed acyclic graph).
        /// </summary>
        private sealed class DagState
        {
            /// <summary>
            /// For each dag temp of a type for which we track such things (the integral types, floating-point types, and bool),
            /// the possible values it can take on when control reaches this state.
            /// If this dictionary is mutated after <see cref="TrueBranch"/>, <see cref="FalseBranch"/>,
            /// and <see cref="Dag"/> are computed (for example to merge states), they must be cleared and recomputed,
            /// as the set of possible values can affect successor states.
            /// A <see cref="BoundDagTemp"/> absent from this dictionary means that all values of the type are possible.
            /// </summary>
            public ImmutableDictionary<BoundDagTemp, IValueSet> RemainingValues { get; private set; }

            /// <summary>
            /// The set of cases that may still match, and for each of them the set of tests that remain to be tested.
            /// </summary>
            public readonly ImmutableArray<StateForCase> Cases;

            public DagState(ImmutableArray<StateForCase> cases, ImmutableDictionary<BoundDagTemp, IValueSet> remainingValues)
            {
                this.Cases = cases;
                this.RemainingValues = remainingValues;
            }

            // If not a leaf node or a when clause, the test that will be taken at this node of the
            // decision automaton.
            public BoundDagTest? SelectedTest;

            // We only compute the dag states for the branches after we de-dup this DagState itself.
            // If all that remains is the `when` clauses, SelectedDecision is left `null` (we can
            // build the leaf node easily during translation) and the FalseBranch field is populated
            // with the successor on failure of the when clause (if one exists).
            public DagState? TrueBranch, FalseBranch;

            // After the entire graph of DagState objects is complete, we translate each into its Dag node.
            public BoundDecisionDagNode? Dag;

            /// <summary>
            /// Decide on what test to use at this node of the decision dag. This is the principal
            /// heuristic we can change to adjust the quality of the generated decision automaton.
            /// See https://www.cs.tufts.edu/~nr/cs257/archive/norman-ramsey/match.pdf for some ideas.
            /// </summary>
            internal BoundDagTest ComputeSelectedTest()
            {
                return Cases[0].RemainingTests.ComputeSelectedTest();
            }

            internal void UpdateRemainingValues(ImmutableDictionary<BoundDagTemp, IValueSet> newRemainingValues)
            {
                this.RemainingValues = newRemainingValues;
                this.SelectedTest = null;
                this.TrueBranch = null;
                this.FalseBranch = null;
            }
        }

        /// <summary>
        /// An equivalence relation between dag states used to dedup the states during dag construction.
        /// After dag construction is complete we treat a DagState as using object equality as equivalent
        /// states have been merged.
        /// </summary>
        private sealed class DagStateEquivalence : IEqualityComparer<DagState>
        {
            public static readonly DagStateEquivalence Instance = new DagStateEquivalence();

            private DagStateEquivalence() { }

            public bool Equals(DagState? x, DagState? y)
            {
                RoslynDebug.Assert(x is { });
                RoslynDebug.Assert(y is { });
                return x == y || x.Cases.SequenceEqual(y.Cases, (a, b) => a.Equals(b));
            }

            public int GetHashCode(DagState x)
            {
                return Hash.Combine(Hash.CombineValues(x.Cases), x.Cases.Length);
            }
        }

        /// <summary>
        /// As part of the description of a node of the decision automaton, we keep track of what tests
        /// remain to be done for each case.
        /// </summary>
        private sealed class StateForCase
        {
            /// <summary>
            /// A number that is distinct for each case and monotonically increasing from earlier to later cases.
            /// Since we always keep the cases in order, this is only used to assist with debugging (e.g.
            /// see DecisionDag.Dump()).
            /// </summary>
            public readonly int Index;
            public readonly SyntaxNode Syntax;
            public readonly Tests RemainingTests;
            public readonly ImmutableArray<BoundPatternBinding> Bindings;
            public readonly BoundExpression? WhenClause;
            public readonly LabelSymbol CaseLabel;
            public StateForCase(
                int Index,
                SyntaxNode Syntax,
                Tests RemainingTests,
                ImmutableArray<BoundPatternBinding> Bindings,
                BoundExpression? WhenClause,
                LabelSymbol CaseLabel)
            {
                this.Index = Index;
                this.Syntax = Syntax;
                this.RemainingTests = RemainingTests;
                this.Bindings = Bindings;
                this.WhenClause = WhenClause;
                this.CaseLabel = CaseLabel;
            }

            /// <summary>
            /// Is the pattern in a state in which it is fully matched and there is no when clause?
            /// </summary>
            public bool IsFullyMatched => RemainingTests is Tests.True && (WhenClause is null || WhenClause.ConstantValue == ConstantValue.True);

            /// <summary>
            /// Is the pattern fully matched and ready for the when clause to be evaluated (if any)?
            /// </summary>
            public bool PatternIsSatisfied => RemainingTests is Tests.True;

            /// <summary>
            /// Is the clause impossible?  We do not consider a when clause with a constant false value to cause the branch to be impossible.
            /// Note that we do not include the possibility that a when clause is the constant false.  That is treated like any other expression.
            /// </summary>
            public bool IsImpossible => RemainingTests is Tests.False;

            public override bool Equals(object? obj)
            {
                throw ExceptionUtilities.Unreachable;
            }

            public bool Equals(StateForCase other)
            {
                // We do not include Syntax, Bindings, WhereClause, or CaseLabel
                // because once the Index is the same, those must be the same too.
                return this == other ||
                    other != null &&
                    this.Index == other.Index &&
                    this.RemainingTests.Equals(other.RemainingTests);
            }

            public override int GetHashCode()
            {
                return Hash.Combine(RemainingTests.GetHashCode(), Index);
            }

            public StateForCase WithRemainingTests(Tests newRemainingTests)
            {
                return newRemainingTests.Equals(RemainingTests)
                    ? this
                    : new StateForCase(Index, Syntax, newRemainingTests, Bindings, WhenClause, CaseLabel);
            }

            /// <inheritdoc cref="Tests.RewriteNestedLengthTests"/>
            public StateForCase RewriteNestedLengthTests()
            {
                return this.WithRemainingTests(RemainingTests.RewriteNestedLengthTests());
            }
        }

        /// <summary>
        /// A set of tests to be performed.  This is a discriminated union; see the options (nested types) for more details.
        /// </summary>
        private abstract class Tests
        {
            private Tests() { }

            /// <summary>
            /// Take the set of tests and split them into two, one for when the test has succeeded, and one for when the test has failed.
            /// </summary>
            public abstract void Filter(
                DecisionDagBuilder builder,
                BoundDagTest test,
                DagState state,
                IValueSet? whenTrueValues,
                IValueSet? whenFalseValues,
                out Tests whenTrue,
                out Tests whenFalse,
                ref bool foundExplicitNullTest);
            public virtual BoundDagTest ComputeSelectedTest() => throw ExceptionUtilities.Unreachable;
            public virtual Tests RemoveEvaluation(BoundDagEvaluation e) => this;
            /// <summary>
            /// Rewrite nested length tests in slice subpatterns to check the top-level length property instead.
            /// </summary>
            public virtual Tests RewriteNestedLengthTests() => this;
            public abstract string Dump(Func<BoundDagTest, string> dump);

            /// <summary>
            /// No tests to be performed; the result is true (success).
            /// </summary>
            public sealed class True : Tests
            {
                public static readonly True Instance = new True();
                public override string Dump(Func<BoundDagTest, string> dump) => "TRUE";
                public override void Filter(
                    DecisionDagBuilder builder,
                    BoundDagTest test,
                    DagState state,
                    IValueSet? whenTrueValues,
                    IValueSet? whenFalseValues,
                    out Tests whenTrue,
                    out Tests whenFalse,
                    ref bool foundExplicitNullTest)
                {
                    whenTrue = whenFalse = this;
                }
            }

            /// <summary>
            /// No tests to be performed; the result is false (failure).
            /// </summary>
            public sealed class False : Tests
            {
                public static readonly False Instance = new False();
                public override string Dump(Func<BoundDagTest, string> dump) => "FALSE";
                public override void Filter(
                    DecisionDagBuilder builder,
                    BoundDagTest test,
                    DagState state,
                    IValueSet? whenTrueValues,
                    IValueSet? whenFalseValues,
                    out Tests whenTrue,
                    out Tests whenFalse,
                    ref bool foundExplicitNullTest)
                {
                    whenTrue = whenFalse = this;
                }
            }

            /// <summary>
            /// A single test to be performed, described by a <see cref="BoundDagTest"/>.
            /// Note that the test might be a <see cref="BoundDagEvaluation"/>, in which case it is deemed to have
            /// succeeded after being evaluated.
            /// </summary>
            public sealed class One : Tests
            {
                public readonly BoundDagTest Test;
                public One(BoundDagTest test) => this.Test = test;
                public void Deconstruct(out BoundDagTest Test) => Test = this.Test;
                public override void Filter(
                    DecisionDagBuilder builder,
                    BoundDagTest test,
                    DagState state,
                    IValueSet? whenTrueValues,
                    IValueSet? whenFalseValues,
                    out Tests whenTrue,
                    out Tests whenFalse,
                    ref bool foundExplicitNullTest)
                {
                    SyntaxNode syntax = test.Syntax;
                    BoundDagTest other = this.Test;
                    if (other is BoundDagEvaluation ||
                        !CheckInputRelation(syntax, state, test, other,
                            relationCondition: out Tests relationCondition,
                            relationEffect: out Tests relationEffect))
                    {
                        // if this is an evaluation or the tests are for unrelated things,
                        // there cannot be any implications from one to the other.
                        whenTrue = whenFalse = this;
                        return;
                    }

                    builder.CheckConsistentDecision(
                        test: test,
                        other: other,
                        whenTrueValues: whenTrueValues,
                        whenFalseValues: whenFalseValues,
                        syntax: syntax,
                        trueTestPermitsTrueOther: out bool trueDecisionPermitsTrueOther,
                        falseTestPermitsTrueOther: out bool falseDecisionPermitsTrueOther,
                        trueTestImpliesTrueOther: out bool trueDecisionImpliesTrueOther,
                        falseTestImpliesTrueOther: out bool falseDecisionImpliesTrueOther,
                        foundExplicitNullTest: ref foundExplicitNullTest);

                    Debug.Assert(relationEffect is True or One(BoundDagAssignmentEvaluation));

                    // Given:
                    //
                    //  - "test" as a test that has already occurred,
                    //  - "other" as a subsequent test,
                    //  - S as a possible side-effect (expected to always evaluate to True),
                    //  - and P as a pre-condition under which we need to evaluate S,
                    //
                    // we proceed as follows:
                    //
                    //  - If "test" being true proves "other" to be also true, we rewrite "other" as ((P && S) || other),
                    //    because we have determined that on this branch, "other" would always succeed if the pre-condition is met.
                    //    Note: If there is no pre-condition, i.e. P is True, the above will be reduced to True which means "other" is insignificant.
                    //
                    //  - If "test" being true proves "other" to be false, we rewrite "other" as (!(P && S) && other),
                    //    because we have determined that on this branch, "other" would never succeed if the pre-condition is met.
                    //    Note: If there is no pre-condition, i.e. P is True, the above will be reduced to False which means "other" is impossible.
                    //
                    //  - Otherwise, we rewrite "other" as ((!P || S) && other) to preserve the side-effect if the pre-condition is met,
                    //    because we have determined that there were no logical implications from one to the other on this branch.
                    //    Note: If there is no pre-condition, i.e. P is True, "other" is not rewritten which means the two are considered independent.
                    //
                    whenTrue = rewrite(trueDecisionImpliesTrueOther, trueDecisionPermitsTrueOther, relationCondition, relationEffect, this);

                    // Similarly for the opposite branch when "test" is false.
                    whenFalse = rewrite(falseDecisionImpliesTrueOther, falseDecisionPermitsTrueOther, relationCondition, relationEffect, this);

                    static Tests rewrite(bool decisionImpliesTrueOther, bool decisionPermitsTrueOther, Tests relationCondition, Tests relationEffect, Tests other)
                    {
                        return decisionImpliesTrueOther
                            ? OrSequence.Create(AndSequence.Create(relationCondition, relationEffect), other)
                            : !decisionPermitsTrueOther
                                ? AndSequence.Create(Not.Create(AndSequence.Create(relationCondition, relationEffect)), other)
                                : AndSequence.Create(OrSequence.Create(Not.Create(relationCondition), relationEffect), other);
                    }
                }
                public override BoundDagTest ComputeSelectedTest() => this.Test;
                public override Tests RemoveEvaluation(BoundDagEvaluation e) => e.Equals(Test) ? Tests.True.Instance : (Tests)this;
                public override string Dump(Func<BoundDagTest, string> dump) => dump(this.Test);
                public override bool Equals(object? obj) => this == obj || obj is One other && this.Test.Equals(other.Test);
                public override int GetHashCode() => this.Test.GetHashCode();
                public override Tests RewriteNestedLengthTests()
                {
                    BoundDagTest test = Test;
                    if (test.Input.Source is BoundDagPropertyEvaluation { IsLengthOrCount: true } e)
                    {
                        if (e.Syntax.IsKind(SyntaxKind.ListPattern))
                        {
                            // Normally this kind of test is never created, we do this here because we're rewriting nested tests
                            // to check the top-level length instead. If we never create this test, the length temp gets removed.
                            if (test is BoundDagRelationalTest t)
                            {
                                Debug.Assert(t.Value.Discriminator == ConstantValueTypeDiscriminator.Int32);
                                Debug.Assert(t.Relation == BinaryOperatorKind.GreaterThanOrEqual);
                                Debug.Assert(t.Value.Int32Value >= 0);
                                if (t.Value.Int32Value == 0)
                                    return True.Instance;
                            }
                        }

                        if (TryGetTopLevelLengthTemp(e) is (BoundDagTemp lengthTemp, int offset))
                        {
                            // If this is a nested length test in a slice subpattern, update the matched
                            // value based on the number of additional elements in the containing list.
                            switch (test)
                            {
                                case BoundDagValueTest t when !t.Value.IsBad:
                                    Debug.Assert(t.Value.Discriminator == ConstantValueTypeDiscriminator.Int32);
                                    return knownResult(BinaryOperatorKind.Equal, t.Value, offset) ??
                                           new One(new BoundDagValueTest(t.Syntax, safeAdd(t.Value, offset), lengthTemp));
                                case BoundDagRelationalTest t when !t.Value.IsBad:
                                    Debug.Assert(t.Value.Discriminator == ConstantValueTypeDiscriminator.Int32);
                                    return knownResult(t.Relation, t.Value, offset) ??
                                           new One(new BoundDagRelationalTest(t.Syntax, t.OperatorKind, safeAdd(t.Value, offset), lengthTemp));
                            }
                        }
                    }

                    return this;

                    static Tests? knownResult(BinaryOperatorKind relation, ConstantValue constant, int offset)
                    {
                        var fac = ValueSetFactory.ForLength;
                        var possibleValues = fac.Related(BinaryOperatorKind.LessThanOrEqual, int.MaxValue - offset);
                        var lengthValues = fac.Related(relation, constant);
                        if (lengthValues.Intersect(possibleValues).IsEmpty)
                            return False.Instance;
                        if (lengthValues.Complement().Intersect(possibleValues).IsEmpty)
                            return True.Instance;
                        return null;
                    }

                    static ConstantValue safeAdd(ConstantValue constant, int offset)
                    {
                        int value = constant.Int32Value;
                        Debug.Assert(value >= 0); // Tests with negative values should never be created.
                        Debug.Assert(offset >= 0); // The number of elements in a list is always non-negative.
                        // We don't expect offset to be very large, but the value could
                        // be anything given that it comes from a constant in the source.
                        return ConstantValue.Create(offset > (int.MaxValue - value) ? int.MaxValue : value + offset);
                    }
                }
            }

            public sealed class Not : Tests
            {
                // Negation is pushed to the level of a single test by demorgan's laws
                public readonly Tests Negated;
                private Not(Tests negated) => Negated = negated;
                public static Tests Create(Tests negated) => negated switch
                {
                    Tests.True _ => Tests.False.Instance,
                    Tests.False _ => Tests.True.Instance,
                    Tests.Not n => n.Negated, // double negative
                    Tests.AndSequence a => new Not(a),
                    Tests.OrSequence a => Tests.AndSequence.Create(NegateSequenceElements(a.RemainingTests)), // use demorgan to prefer and sequences
                    Tests.One o => new Not(o),
                    _ => throw ExceptionUtilities.UnexpectedValue(negated),
                };
                private static ArrayBuilder<Tests> NegateSequenceElements(ImmutableArray<Tests> seq)
                {
                    var builder = ArrayBuilder<Tests>.GetInstance(seq.Length);
                    foreach (var t in seq)
                        builder.Add(Not.Create(t));

                    return builder;
                }
                public override Tests RemoveEvaluation(BoundDagEvaluation e) => Create(Negated.RemoveEvaluation(e));
                public override Tests RewriteNestedLengthTests() => Create(Negated.RewriteNestedLengthTests());
                public override BoundDagTest ComputeSelectedTest() => Negated.ComputeSelectedTest();
                public override string Dump(Func<BoundDagTest, string> dump) => $"Not ({Negated.Dump(dump)})";
                public override void Filter(
                    DecisionDagBuilder builder,
                    BoundDagTest test,
                    DagState state,
                    IValueSet? whenTrueValues,
                    IValueSet? whenFalseValues,
                    out Tests whenTrue,
                    out Tests whenFalse,
                    ref bool foundExplicitNullTest)
                {
                    Negated.Filter(builder, test, state, whenTrueValues, whenFalseValues, out var whenTestTrue, out var whenTestFalse, ref foundExplicitNullTest);
                    whenTrue = Not.Create(whenTestTrue);
                    whenFalse = Not.Create(whenTestFalse);
                }
                public override bool Equals(object? obj) => this == obj || obj is Not n && Negated.Equals(n.Negated);
                public override int GetHashCode() => Hash.Combine(Negated.GetHashCode(), typeof(Not).GetHashCode());
            }

            public abstract class SequenceTests : Tests
            {
                public readonly ImmutableArray<Tests> RemainingTests;
                protected SequenceTests(ImmutableArray<Tests> remainingTests)
                {
                    Debug.Assert(remainingTests.Length > 1);
                    this.RemainingTests = remainingTests;
                }
                public abstract Tests Update(ArrayBuilder<Tests> remainingTests);
                public sealed override void Filter(
                    DecisionDagBuilder builder,
                    BoundDagTest test,
                    DagState state,
                    IValueSet? whenTrueValues,
                    IValueSet? whenFalseValues,
                    out Tests whenTrue,
                    out Tests whenFalse,
                    ref bool foundExplicitNullTest)
                {
                    var trueBuilder = ArrayBuilder<Tests>.GetInstance(RemainingTests.Length);
                    var falseBuilder = ArrayBuilder<Tests>.GetInstance(RemainingTests.Length);
                    foreach (var other in RemainingTests)
                    {
                        other.Filter(builder, test, state, whenTrueValues, whenFalseValues, out Tests oneTrue, out Tests oneFalse, ref foundExplicitNullTest);
                        trueBuilder.Add(oneTrue);
                        falseBuilder.Add(oneFalse);
                    }

                    whenTrue = Update(trueBuilder);
                    whenFalse = Update(falseBuilder);
                }
                public sealed override Tests RemoveEvaluation(BoundDagEvaluation e)
                {
                    var builder = ArrayBuilder<Tests>.GetInstance(RemainingTests.Length);
                    foreach (var test in RemainingTests)
                        builder.Add(test.RemoveEvaluation(e));

                    return Update(builder);
                }
                public sealed override Tests RewriteNestedLengthTests()
                {
                    var builder = ArrayBuilder<Tests>.GetInstance(RemainingTests.Length);
                    foreach (var test in RemainingTests)
                        builder.Add(test.RewriteNestedLengthTests());

                    return Update(builder);
                }
                public sealed override bool Equals(object? obj) =>
                    this == obj || obj is SequenceTests other && this.GetType() == other.GetType() && RemainingTests.SequenceEqual(other.RemainingTests);
                public sealed override int GetHashCode()
                {
                    int length = this.RemainingTests.Length;
                    int value = Hash.Combine(length, this.GetType().GetHashCode());
                    value = Hash.Combine(Hash.CombineValues(this.RemainingTests), value);
                    return value;
                }
            }

            /// <summary>
            /// A sequence of tests that must be performed, each of which must succeed.
            /// The sequence is deemed to succeed if no element fails.
            /// </summary>
            public sealed class AndSequence : SequenceTests
            {
                private AndSequence(ImmutableArray<Tests> remainingTests) : base(remainingTests) { }
                public override Tests Update(ArrayBuilder<Tests> remainingTests) => Create(remainingTests);
                public static Tests Create(Tests t1, Tests t2)
                {
                    if (t1 is True) return t2;
                    if (t1 is False) return t1;
                    Debug.Assert(t2 is not (True or False));
                    var builder = ArrayBuilder<Tests>.GetInstance(2);
                    builder.Add(t1);
                    builder.Add(t2);
                    return Create(builder);
                }
                public static Tests Create(ArrayBuilder<Tests> remainingTests)
                {
                    for (int i = remainingTests.Count - 1; i >= 0; i--)
                    {
                        switch (remainingTests[i])
                        {
                            case True _:
                                remainingTests.RemoveAt(i);
                                break;
                            case False f:
                                remainingTests.Free();
                                return f;
                            case AndSequence seq:
                                var testsToInsert = seq.RemainingTests;
                                remainingTests.RemoveAt(i);
                                for (int j = 0, n = testsToInsert.Length; j < n; j++)
                                    remainingTests.Insert(i + j, testsToInsert[j]);
                                break;
                        }
                    }
                    var result = remainingTests.Count switch
                    {
                        0 => True.Instance,
                        1 => remainingTests[0],
                        _ => new AndSequence(remainingTests.ToImmutable()),
                    };
                    remainingTests.Free();
                    return result;
                }
                public override BoundDagTest ComputeSelectedTest()
                {
                    // Our simple heuristic is to perform the first test of the
                    // first possible matched case, with two exceptions.

                    if (RemainingTests[0] is One { Test: { Kind: BoundKind.DagNonNullTest } planA })
                    {
                        switch (RemainingTests[1])
                        {
                            // In the specific case of a null check following by a type test, we skip the
                            // null check and perform the type test directly.  That's because the type test
                            // has the side-effect of performing the null check for us.
                            case One { Test: { Kind: BoundKind.DagTypeTest } planB1 }:
                                return (planA.Input == planB1.Input) ? planB1 : planA;

                            // In the specific case of a null check following by a value test (which occurs for
                            // pattern matching a string constant pattern), we skip the
                            // null check and perform the value test directly.  That's because the value test
                            // has the side-effect of performing the null check for us.
                            case One { Test: { Kind: BoundKind.DagValueTest } planB2 }:
                                return (planA.Input == planB2.Input) ? planB2 : planA;
                        }
                    }

                    return RemainingTests[0].ComputeSelectedTest();
                }
                public override string Dump(Func<BoundDagTest, string> dump)
                {
                    return $"AND({string.Join(", ", RemainingTests.Select(t => t.Dump(dump)))})";
                }
            }

            /// <summary>
            /// A sequence of tests that must be performed, any of which must succeed.
            /// The sequence is deemed to succeed if some element succeeds.
            /// </summary>
            public sealed class OrSequence : SequenceTests
            {
                private OrSequence(ImmutableArray<Tests> remainingTests) : base(remainingTests) { }
                public override BoundDagTest ComputeSelectedTest() => this.RemainingTests[0].ComputeSelectedTest();
                public override Tests Update(ArrayBuilder<Tests> remainingTests) => Create(remainingTests);
                public static Tests Create(Tests t1, Tests t2)
                {
                    if (t1 is True) return t1;
                    if (t1 is False) return t2;
                    Debug.Assert(t2 is not (True or False));
                    var builder = ArrayBuilder<Tests>.GetInstance(2);
                    builder.Add(t1);
                    builder.Add(t2);
                    return Create(builder);
                }
                public static Tests Create(ArrayBuilder<Tests> remainingTests)
                {
                    for (int i = remainingTests.Count - 1; i >= 0; i--)
                    {
                        switch (remainingTests[i])
                        {
                            case False _:
                                remainingTests.RemoveAt(i);
                                break;
                            case True t:
                                remainingTests.Free();
                                return t;
                            case OrSequence seq:
                                remainingTests.RemoveAt(i);
                                var testsToInsert = seq.RemainingTests;
                                for (int j = 0, n = testsToInsert.Length; j < n; j++)
                                    remainingTests.Insert(i + j, testsToInsert[j]);
                                break;
                        }
                    }
                    var result = remainingTests.Count switch
                    {
                        0 => False.Instance,
                        1 => remainingTests[0],
                        _ => new OrSequence(remainingTests.ToImmutable()),
                    };
                    remainingTests.Free();
                    return result;
                }
                public override string Dump(Func<BoundDagTest, string> dump)
                {
                    return $"OR({string.Join(", ", RemainingTests.Select(t => t.Dump(dump)))})";
                }
            }
        }
    }
}<|MERGE_RESOLUTION|>--- conflicted
+++ resolved
@@ -365,10 +365,6 @@
 
         private static BoundDagTemp OriginalInput(BoundDagTemp input)
         {
-<<<<<<< HEAD
-            var discardedUseSiteInfo = CompoundUseSiteInfo<AssemblySymbol>.Discarded;
-            return this._conversions.HasIdentityOrImplicitReferenceConversion(possibleDerived, possibleBase, ref discardedUseSiteInfo);
-=======
             // Type evaluations do not change identity
             while (input.Source is BoundDagTypeEvaluation source)
             {
@@ -377,7 +373,6 @@
             }
 
             return input;
->>>>>>> 67d940c4
         }
 
         private Tests MakeTestsAndBindingsForDeclarationPattern(
@@ -563,11 +558,7 @@
                 {
                     BoundPattern pattern = subpattern.Pattern;
                     BoundDagTemp currentInput = input;
-<<<<<<< HEAD
-                    if (!tryMakeSubpatternMemberTests(subpattern.Member, ref currentInput))
-=======
                     if (!tryMakeTestsForSubpatternMember(subpattern.Member, ref currentInput, subpattern.IsLengthOrCount))
->>>>>>> 67d940c4
                     {
                         Debug.Assert(recursive.HasAnyErrors);
                         tests.Add(new Tests.One(new BoundDagTypeTest(recursive.Syntax, ErrorType(), input, hasErrors: true)));
@@ -587,21 +578,13 @@
 
             return Tests.AndSequence.Create(tests);
 
-<<<<<<< HEAD
-            bool tryMakeSubpatternMemberTests([NotNullWhen(true)] BoundPropertySubpatternMember? member, ref BoundDagTemp input)
-=======
             bool tryMakeTestsForSubpatternMember([NotNullWhen(true)] BoundPropertySubpatternMember? member, ref BoundDagTemp input, bool isLengthOrCount)
->>>>>>> 67d940c4
             {
                 if (member is null)
                     return false;
 
-<<<<<<< HEAD
-                if (tryMakeSubpatternMemberTests(member.Receiver, ref input))
-=======
                 // int doesn't have a property, so isLengthOrCount could never be true
                 if (tryMakeTestsForSubpatternMember(member.Receiver, ref input, isLengthOrCount: false))
->>>>>>> 67d940c4
                 {
                     // If this is not the first member, add null test, unwrap nullables, and continue.
                     input = MakeConvertToType(input, member.Syntax, member.Receiver.Type.StrippedType(), isExplicitTest: false, tests);
@@ -611,11 +594,7 @@
                 switch (member.Symbol)
                 {
                     case PropertySymbol property:
-<<<<<<< HEAD
-                        evaluation = new BoundDagPropertyEvaluation(member.Syntax, property, OriginalInput(input, property));
-=======
                         evaluation = new BoundDagPropertyEvaluation(member.Syntax, property, isLengthOrCount, OriginalInput(input, property));
->>>>>>> 67d940c4
                         break;
                     case FieldSymbol field:
                         evaluation = new BoundDagFieldEvaluation(member.Syntax, field, OriginalInput(input, field));
