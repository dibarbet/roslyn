--- conflicted
+++ resolved
@@ -2559,21 +2559,12 @@
                     operandType,
                     checkedName: checkOverflowAtRuntime ?
                                      (kind is UnaryOperatorKind.PrefixIncrement or UnaryOperatorKind.PostfixIncrement ?
-<<<<<<< HEAD
-                                          WellKnownMemberNames.CheckedIncrementOperatorName :
-                                          WellKnownMemberNames.CheckedDecrementOperatorName) :
-                                    null,
-                    ordinaryName: kind is UnaryOperatorKind.PrefixIncrement or UnaryOperatorKind.PostfixIncrement ?
-                                      WellKnownMemberNames.IncrementOperatorName :
-                                      WellKnownMemberNames.DecrementOperatorName,
-=======
                                           WellKnownMemberNames.CheckedIncrementAssignmentOperatorName :
                                           WellKnownMemberNames.CheckedDecrementAssignmentOperatorName) :
                                     null,
                     ordinaryName: kind is UnaryOperatorKind.PrefixIncrement or UnaryOperatorKind.PostfixIncrement ?
                                       WellKnownMemberNames.IncrementAssignmentOperatorName :
                                       WellKnownMemberNames.DecrementAssignmentOperatorName,
->>>>>>> c2b6f460
                     parameterCount: 0,
                     ref useSiteInfo);
 
