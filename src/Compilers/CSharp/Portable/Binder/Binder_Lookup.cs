﻿// Licensed to the .NET Foundation under one or more agreements.
// The .NET Foundation licenses this file to you under the MIT license.
// See the LICENSE file in the project root for more information.

#nullable disable

using System.Collections.Generic;
using System.Collections.Immutable;
using System.Diagnostics;
using System.Linq;
using Microsoft.CodeAnalysis.CSharp.Symbols;
using Microsoft.CodeAnalysis.CSharp.Syntax;
using Microsoft.CodeAnalysis.PooledObjects;
using Roslyn.Utilities;

namespace Microsoft.CodeAnalysis.CSharp
{
    internal partial class Binder
    {
        /// <summary>
        /// Performs name lookup for simple generic or non-generic name
        /// within an optional qualifier namespace or type symbol.
        /// If LookupOption.AttributeTypeOnly is set, then it performs
        /// attribute type lookup which involves attribute name lookup
        /// with and without "Attribute" suffix.
        /// </summary>
        internal void LookupSymbolsSimpleName(
            LookupResult result,
            NamespaceOrTypeSymbol qualifierOpt,
            string plainName,
            int arity,
            ConsList<TypeSymbol> basesBeingResolved,
            LookupOptions options,
            bool diagnose,
            ref CompoundUseSiteInfo<AssemblySymbol> useSiteInfo)
        {
            if (options.IsAttributeTypeLookup())
            {
                this.LookupAttributeType(result, qualifierOpt, plainName, arity, basesBeingResolved, options, diagnose, ref useSiteInfo);
            }
            else
            {
                this.LookupSymbolsOrMembersInternal(result, qualifierOpt, plainName, arity, basesBeingResolved, options, diagnose, ref useSiteInfo);
            }
        }

#nullable enable
        internal void LookupAllExtensions(LookupResult result, string? name, LookupOptions options)
        {
            var discardedUseSiteInfo = CompoundUseSiteInfo<AssemblySymbol>.Discarded;

            foreach (var scope in new ExtensionScopes(this))
            {
                scope.Binder.LookupAllExtensionMembersInSingleBinder(
<<<<<<< HEAD
                  result, receiverType, name, arity: 0,
                  options: options, originalBinder: this, classicExtensionUseSiteInfo: ref discardedUseSiteInfo);
=======
                    result, name, arity: 0, options: options,
                    originalBinder: this, useSiteInfo: ref discardedUseSiteInfo, classicExtensionUseSiteInfo: ref discardedUseSiteInfo);
>>>>>>> 14d407d9
            }
        }
#nullable disable

        /// <summary>
        /// Look for any symbols in scope with the given name and arity.
        /// </summary>
        /// <remarks>
        /// Makes a second attempt if the results are not viable, in order to produce more detailed failure information (symbols and diagnostics).
        /// </remarks>
        private Binder LookupSymbolsWithFallback(LookupResult result, string name, int arity, ref CompoundUseSiteInfo<AssemblySymbol> useSiteInfo, ConsList<TypeSymbol> basesBeingResolved = null, LookupOptions options = LookupOptions.Default)
        {
            Debug.Assert(options.AreValid());

            // don't create diagnosis instances unless lookup fails
            var binder = this.LookupSymbolsInternal(result, name, arity, basesBeingResolved, options, diagnose: false, useSiteInfo: ref useSiteInfo);
            Debug.Assert((binder != null) || result.IsClear);

            if (result.Kind != LookupResultKind.Viable && result.Kind != LookupResultKind.Empty)
            {
                result.Clear();
                // retry to get diagnosis
                var otherBinder = this.LookupSymbolsInternal(result, name, arity, basesBeingResolved, options, diagnose: true, useSiteInfo: ref useSiteInfo);
                Debug.Assert(binder == otherBinder);
            }

            Debug.Assert(result.IsMultiViable || result.IsClear || result.Error != null);
            return binder;
        }

        private Binder LookupSymbolsInternal(
            LookupResult result, string name, int arity, ConsList<TypeSymbol> basesBeingResolved, LookupOptions options, bool diagnose, ref CompoundUseSiteInfo<AssemblySymbol> useSiteInfo)
        {
            Debug.Assert(result.IsClear);
            Debug.Assert(options.AreValid());

            Binder binder = null;
            for (var scope = this; scope != null && !result.IsMultiViable; scope = scope.Next)
            {
                if (binder != null)
                {
                    var tmp = LookupResult.GetInstance();
                    scope.LookupSymbolsInSingleBinder(tmp, name, arity, basesBeingResolved, options, this, diagnose, ref useSiteInfo);
                    result.MergeEqual(tmp);
                    tmp.Free();
                }
                else
                {
                    scope.LookupSymbolsInSingleBinder(result, name, arity, basesBeingResolved, options, this, diagnose, ref useSiteInfo);
                    if (!result.IsClear)
                    {
                        binder = scope;
                    }
                }

                if ((options & LookupOptions.LabelsOnly) != 0 && scope.IsLastBinderWithinMember())
                {
                    // Labels declared outside of a member are not visible inside.
                    break;
                }
            }
            return binder;
        }

        internal virtual void LookupSymbolsInSingleBinder(
            LookupResult result, string name, int arity, ConsList<TypeSymbol> basesBeingResolved, LookupOptions options, Binder originalBinder, bool diagnose, ref CompoundUseSiteInfo<AssemblySymbol> useSiteInfo)
        {
        }

        /// <summary>
        /// If qualifierOpt is null, look for any symbols in
        /// scope with the given name and arity.
        /// Otherwise look for symbols that are members of the specified qualifierOpt.
        /// </summary>
        private void LookupSymbolsOrMembersInternal(
            LookupResult result,
            NamespaceOrTypeSymbol qualifierOpt,
            string name,
            int arity,
            ConsList<TypeSymbol> basesBeingResolved,
            LookupOptions options,
            bool diagnose,
            ref CompoundUseSiteInfo<AssemblySymbol> useSiteInfo)
        {
            if ((object)qualifierOpt == null)
            {
                this.LookupSymbolsInternal(result, name, arity, basesBeingResolved, options, diagnose, ref useSiteInfo);
            }
            else
            {
                this.LookupMembersInternal(result, qualifierOpt, name, arity, basesBeingResolved, options, this, diagnose, ref useSiteInfo);
            }
        }

        /// <summary>
        /// Look for symbols that are members of the specified namespace or type.
        /// </summary>
        private void LookupMembersWithFallback(LookupResult result, NamespaceOrTypeSymbol nsOrType, string name, int arity, ref CompoundUseSiteInfo<AssemblySymbol> useSiteInfo, ConsList<TypeSymbol> basesBeingResolved = null, LookupOptions options = LookupOptions.Default)
        {
            Debug.Assert(options.AreValid());

            // don't create diagnosis unless lookup fails
            this.LookupMembersInternal(result, nsOrType, name, arity, basesBeingResolved, options, originalBinder: this, diagnose: false, useSiteInfo: ref useSiteInfo);
            if (!result.IsMultiViable && !result.IsClear)
            {
                result.Clear();
                // retry to get diagnosis
                this.LookupMembersInternal(result, nsOrType, name, arity, basesBeingResolved, options, originalBinder: this, diagnose: true, useSiteInfo: ref useSiteInfo);
            }

            Debug.Assert(result.IsMultiViable || result.IsClear || result.Error != null);
        }

        protected void LookupMembersInternal(LookupResult result, NamespaceOrTypeSymbol nsOrType, string name, int arity, ConsList<TypeSymbol> basesBeingResolved, LookupOptions options, Binder originalBinder, bool diagnose, ref CompoundUseSiteInfo<AssemblySymbol> useSiteInfo)
        {
            Debug.Assert(options.AreValid());

            Debug.Assert(arity >= 0);
            if (nsOrType.IsNamespace)
            {
                LookupMembersInNamespace(result, (NamespaceSymbol)nsOrType, name, arity, options, originalBinder, diagnose, ref useSiteInfo);
            }
            else
            {
                this.LookupMembersInType(result, (TypeSymbol)nsOrType, name, arity, basesBeingResolved, options, originalBinder, diagnose, ref useSiteInfo);
            }
        }

#nullable enable
<<<<<<< HEAD
        private void LookupAllExtensionMembersInSingleBinder(LookupResult result, TypeSymbol receiverType,
            string? name, int arity, LookupOptions options, Binder originalBinder,
            ref CompoundUseSiteInfo<AssemblySymbol> classicExtensionUseSiteInfo)
=======
        private void LookupAllExtensionMembersInSingleBinder(LookupResult result, string? name,
            int arity, LookupOptions options, Binder originalBinder, ref CompoundUseSiteInfo<AssemblySymbol> useSiteInfo, ref CompoundUseSiteInfo<AssemblySymbol> classicExtensionUseSiteInfo)
>>>>>>> 14d407d9
        {
            var singleLookupResults = ArrayBuilder<SingleLookupResult>.GetInstance();
            EnumerateAllExtensionMembersInSingleBinder(singleLookupResults, name, arity, options, originalBinder, ref useSiteInfo, ref classicExtensionUseSiteInfo);
            foreach (var singleLookupResult in singleLookupResults)
            {
                result.MergeEqual(singleLookupResult);
            }

            singleLookupResults.Free();
        }

        internal void EnumerateAllExtensionMembersInSingleBinder(ArrayBuilder<SingleLookupResult> result,
            string? name, int arity, LookupOptions options, Binder originalBinder, ref CompoundUseSiteInfo<AssemblySymbol> useSiteInfo, ref CompoundUseSiteInfo<AssemblySymbol> classicExtensionUseSiteInfo)
        {
<<<<<<< HEAD
            if (receiverType.IsErrorType() || receiverType.IsDynamic())
            {
                return;
            }

            // 1. Collect new extension members
            var extensionDeclarations = ArrayBuilder<NamedTypeSymbol>.GetInstance();
            this.GetExtensionDeclarations(extensionDeclarations, originalBinder);

=======
            // 1. Collect new extension members
>>>>>>> 14d407d9
            PooledHashSet<MethodSymbol>? implementationsToShadow = null;
            var extensionDeclarations = ArrayBuilder<NamedTypeSymbol>.GetInstance();
            this.GetExtensionDeclarations(extensionDeclarations, originalBinder);

            foreach (NamedTypeSymbol extensionDeclaration in extensionDeclarations)
            {
                var candidates = name is null ? extensionDeclaration.GetMembers() : extensionDeclaration.GetMembers(name);

                foreach (var candidate in candidates)
                {
                    SingleLookupResult resultOfThisMember = originalBinder.CheckViability(candidate, arity, options, null, diagnose: true, useSiteInfo: ref useSiteInfo);
                    result.Add(resultOfThisMember);

                    if (candidate is MethodSymbol { IsStatic: false } shadows &&
                        shadows.OriginalDefinition.TryGetCorrespondingExtensionImplementationMethod() is { } toShadow)
                    {
                        implementationsToShadow ??= PooledHashSet<MethodSymbol>.GetInstance();
                        implementationsToShadow.Add(toShadow);
                    }
                }
            }

            extensionDeclarations.Free();

            // 2. Collect classic extension methods
            var extensionMethods = ArrayBuilder<MethodSymbol>.GetInstance();
            this.GetCandidateExtensionMethods(extensionMethods, name, arity, options, originalBinder: originalBinder);

            foreach (var method in extensionMethods)
            {
                // Prefer instance extension declarations vs. their implementations
                if (implementationsToShadow is null || !implementationsToShadow.Remove(method.OriginalDefinition))
                {
                    SingleLookupResult resultOfThisMember = originalBinder.CheckViability(method, arity, options, null, diagnose: true, useSiteInfo: ref classicExtensionUseSiteInfo);
                    result.Add(resultOfThisMember);
                }
            }

            extensionMethods.Free();
            implementationsToShadow?.Free();
        }
#nullable disable

        // Looks up a member of given name and arity in a particular type.
        protected void LookupMembersInType(LookupResult result, TypeSymbol type, string name, int arity, ConsList<TypeSymbol> basesBeingResolved, LookupOptions options, Binder originalBinder, bool diagnose, ref CompoundUseSiteInfo<AssemblySymbol> useSiteInfo)
        {
            switch (type.TypeKind)
            {
                case TypeKind.TypeParameter:
                    this.LookupMembersInTypeParameter(result, (TypeParameterSymbol)type, name, arity, basesBeingResolved, options, originalBinder, diagnose, ref useSiteInfo);
                    break;

                case TypeKind.Interface:
                    this.LookupMembersInInterface(result, (NamedTypeSymbol)type, name, arity, basesBeingResolved, options, originalBinder, diagnose, ref useSiteInfo);
                    break;

                case TypeKind.Class:
                case TypeKind.Struct:
                case TypeKind.Enum:
                case TypeKind.Delegate:
                case TypeKind.Array:
                case TypeKind.Dynamic:
                case TypeKind.Submission:
                    this.LookupMembersInClass(result, type, name, arity, basesBeingResolved, options, originalBinder, diagnose, ref useSiteInfo);
                    break;

                case TypeKind.Error:
                    LookupMembersInErrorType(result, (ErrorTypeSymbol)type, name, arity, basesBeingResolved, options, originalBinder, diagnose, ref useSiteInfo);
                    break;

                case TypeKind.Pointer:
                case TypeKind.FunctionPointer:
                case TypeKind.Extension:
                    result.Clear();
                    break;

                case TypeKind.Unknown:
                default:
                    throw ExceptionUtilities.UnexpectedValue(type.TypeKind);
            }

            // TODO: Diagnose ambiguity problems here, and conflicts between non-method and method? Or is that
            // done in the caller?
        }

        private void LookupMembersInErrorType(LookupResult result, ErrorTypeSymbol errorType, string name, int arity, ConsList<TypeSymbol> basesBeingResolved, LookupOptions options, Binder originalBinder, bool diagnose, ref CompoundUseSiteInfo<AssemblySymbol> useSiteInfo)
        {
            if (!errorType.CandidateSymbols.IsDefault && errorType.CandidateSymbols.Length == 1)
            {
                // The dev11 IDE experience provided meaningful information about members of inaccessible types,
                // so we should do the same (DevDiv #633340).
                // TODO: generalize to other result kinds and/or candidate counts?
                if (errorType.ResultKind == LookupResultKind.Inaccessible)
                {
                    TypeSymbol candidateType = errorType.CandidateSymbols.First() as TypeSymbol;
                    if ((object)candidateType != null)
                    {
                        LookupMembersInType(result, candidateType, name, arity, basesBeingResolved, options, originalBinder, diagnose, ref useSiteInfo);
                        return; // Bypass call to Clear()
                    }
                }
            }

            result.Clear();
        }

        /// <summary>
        /// Lookup a member name in a submission chain.
        /// </summary>
        /// <remarks>
        /// We start with the current submission class and walk the submission chain back to the first submission.
        /// The search has two phases
        /// 1) We are looking for any symbol matching the given name, arity, and options. If we don't find any the search is over.
        ///    If we find and overloadable symbol(s) (a method or an indexer) we start looking for overloads of this kind 
        ///    (lookingForOverloadsOfKind) of symbol in phase 2.
        /// 2) If a visited submission contains a matching member of a kind different from lookingForOverloadsOfKind we stop 
        ///    looking further. Otherwise, if we find viable overload(s) we add them into the result.
        ///    
        /// Note that indexers are not supported in script but we deal with them here to handle errors.
        /// </remarks>
        protected void LookupMembersInSubmissions(LookupResult result, TypeSymbol submissionClass, CompilationUnitSyntax declarationSyntax, bool inUsings, string name, int arity, ConsList<TypeSymbol> basesBeingResolved,
            LookupOptions options, Binder originalBinder, bool diagnose, ref CompoundUseSiteInfo<AssemblySymbol> useSiteInfo)
        {
            LookupResult submissionSymbols = LookupResult.GetInstance();
            LookupResult nonViable = LookupResult.GetInstance();
            SymbolKind? lookingForOverloadsOfKind = null;

            bool isSubmissionTree = Compilation.IsSubmissionSyntaxTree(declarationSyntax.SyntaxTree);

            // TODO: optimize lookup (there might be many interactions in the chain)
            for (CSharpCompilation submission = Compilation; submission != null; submission = submission.PreviousSubmission)
            {
                submissionSymbols.Clear();

                var isCurrentSubmission = submission == Compilation;
                var considerUsings = !(isCurrentSubmission && inUsings);

                Imports submissionImports;
                if (!considerUsings)
                {
                    submissionImports = Imports.Empty;
                }
                else if (isSubmissionTree)
                {
                    submissionImports = submission.GetSubmissionImports();
                }
                else if (isCurrentSubmission)
                {
                    submissionImports = ((SourceNamespaceSymbol)Compilation.SourceModule.GlobalNamespace).GetImports(declarationSyntax, basesBeingResolved);
                }
                else
                {
                    submissionImports = Imports.Empty;
                }

                // If a viable using alias and a matching member are both defined in the submission an error is reported elsewhere.
                // Ignore the member in such case.
                if ((options & LookupOptions.NamespaceAliasesOnly) == 0 && (object)submission.ScriptClass != null)
                {
                    LookupMembersWithoutInheritance(submissionSymbols, submission.ScriptClass, name, arity, options, originalBinder, submissionClass, diagnose, ref useSiteInfo, basesBeingResolved);

                    // NB: It doesn't matter that submissionImports hasn't been expanded since we're not actually using the alias target. 
                    if (submissionSymbols.IsMultiViable &&
                        considerUsings &&
                        IsUsingAlias(submissionImports.UsingAliases, name, originalBinder.IsSemanticModelBinder))
                    {
                        // using alias is ambiguous with another definition within the same submission iff the other definition is a 0-ary type or a non-type:
                        Symbol existingDefinition = submissionSymbols.Symbols.First();
                        if (existingDefinition.Kind != SymbolKind.NamedType || arity == 0)
                        {
                            CSDiagnosticInfo diagInfo = new CSDiagnosticInfo(ErrorCode.ERR_ConflictingAliasAndDefinition, name, existingDefinition.GetKindText());
                            var error = new ExtendedErrorTypeSymbol((NamespaceOrTypeSymbol)null, name, arity, diagInfo, unreported: true);
                            result.SetFrom(LookupResult.Good(error)); // force lookup to be done w/ error symbol as result
                            break;
                        }
                    }
                }

                if (!submissionSymbols.IsMultiViable && considerUsings)
                {
                    if (!isCurrentSubmission)
                    {
                        submissionImports = Imports.ExpandPreviousSubmissionImports(submissionImports, Compilation);
                    }

                    // NB: We diverge from InContainerBinder here and only look in aliases.
                    // In submissions, regular usings are bubbled up to the outermost scope.
                    LookupSymbolInAliases(submissionImports.UsingAliases, submissionImports.ExternAliases, originalBinder, submissionSymbols, name, arity, basesBeingResolved, options, diagnose, ref useSiteInfo);
                }

                if (lookingForOverloadsOfKind == null)
                {
                    if (!submissionSymbols.IsMultiViable)
                    {
                        // skip non-viable members, but remember them in case no viable members are found in previous submissions:
                        nonViable.MergePrioritized(submissionSymbols);
                        continue;
                    }

                    result.MergeEqual(submissionSymbols);

                    Symbol firstSymbol = submissionSymbols.Symbols.First();
                    if (!IsMethodOrIndexer(firstSymbol))
                    {
                        break;
                    }

                    // we are now looking for any kind of member regardless of the original binding restrictions:
                    options = options & ~(LookupOptions.MustBeInvocableIfMember | LookupOptions.NamespacesOrTypesOnly);
                    lookingForOverloadsOfKind = firstSymbol.Kind;
                }
                else
                {
                    // found a non-method - the overload set is final now
                    if (submissionSymbols.Symbols.Count > 0 && submissionSymbols.Symbols.First().Kind != lookingForOverloadsOfKind.Value)
                    {
                        break;
                    }

                    // found a viable overload:
                    if (submissionSymbols.IsMultiViable)
                    {
                        // merge overloads:
                        Debug.Assert(result.Symbols.All(IsMethodOrIndexer));
                        result.MergeEqual(submissionSymbols);
                    }
                }
            }

            if (result.Symbols.Count == 0)
            {
                result.SetFrom(nonViable);
            }

            submissionSymbols.Free();
            nonViable.Free();
        }

        protected bool IsUsingAlias(ImmutableDictionary<string, AliasAndUsingDirective> usingAliases, string name, bool callerIsSemanticModel)
        {
            AliasAndUsingDirective node;
            if (usingAliases.TryGetValue(name, out node))
            {
                // This method is called by InContainerBinder.LookupSymbolsInSingleBinder to see if
                // there's a conflict between an alias and a member.  As a conflict may cause a
                // speculative lambda binding to fail this is semantically relevant and we need to
                // mark this using alias as referenced (and thus not something that can be removed).
                MarkImportDirective(node.UsingDirectiveReference, callerIsSemanticModel);
                return true;
            }

            return false;
        }

        protected void MarkImportDirective(SyntaxReference directive, bool callerIsSemanticModel)
        {
            if (directive != null && !callerIsSemanticModel)
            {
                Compilation.MarkImportDirectiveAsUsed(directive);
            }
        }

        protected void LookupSymbolInAliases(
            ImmutableDictionary<string, AliasAndUsingDirective> usingAliases,
            ImmutableArray<AliasAndExternAliasDirective> externAliases,
            Binder originalBinder,
            LookupResult result,
            string name,
            int arity,
            ConsList<TypeSymbol> basesBeingResolved,
            LookupOptions options,
            bool diagnose,
            ref CompoundUseSiteInfo<AssemblySymbol> useSiteInfo)
        {
            bool callerIsSemanticModel = originalBinder.IsSemanticModelBinder;

            AliasAndUsingDirective alias;
            if (usingAliases.TryGetValue(name, out alias))
            {
                // Found a match in our list of normal aliases.  Mark the alias as being seen so that
                // it won't be reported to the user as something that can be removed.
                var res = originalBinder.CheckViability(alias.Alias, arity, options, null, diagnose, ref useSiteInfo, basesBeingResolved);
                if (res.Kind == LookupResultKind.Viable)
                {
                    MarkImportDirective(alias.UsingDirectiveReference, callerIsSemanticModel);
                }

                result.MergeEqual(res);
            }

            foreach (var a in externAliases)
            {
                if (!a.SkipInLookup && a.Alias.Name == name)
                {
                    // Found a match in our list of extern aliases.  Mark the extern alias as being
                    // seen so that it won't be reported to the user as something that can be
                    // removed.
                    var res = originalBinder.CheckViability(a.Alias, arity, options, null, diagnose, ref useSiteInfo, basesBeingResolved);
                    if (res.Kind == LookupResultKind.Viable)
                    {
                        MarkImportDirective(a.ExternAliasDirectiveReference, callerIsSemanticModel);
                    }

                    result.MergeEqual(res);
                }
            }
        }

        private static void LookupMembersInNamespace(LookupResult result, NamespaceSymbol ns, string name, int arity, LookupOptions options, Binder originalBinder, bool diagnose, ref CompoundUseSiteInfo<AssemblySymbol> useSiteInfo)
        {
            var members = GetCandidateMembers(ns, name, options, originalBinder);

            foreach (Symbol member in members)
            {
                SingleLookupResult resultOfThisMember = originalBinder.CheckViability(member, arity, options, null, diagnose, ref useSiteInfo);
                result.MergeEqual(resultOfThisMember);
            }
        }

        // PROTOTYPE we should be able to remove this method once all the callers are updated to account for new extension members
        /// <summary>
        /// Lookup extension methods by name and arity in the given binder and
        /// check viability in this binder. The lookup is performed on a single
        /// binder because extension method search stops at the first applicable
        /// method group from the nearest enclosing namespace.
        /// </summary>
        private void LookupExtensionMethodsInSingleBinder(ExtensionScope scope, LookupResult result, string name, int arity, LookupOptions options, ref CompoundUseSiteInfo<AssemblySymbol> useSiteInfo)
        {
            var methods = ArrayBuilder<MethodSymbol>.GetInstance();
            var binder = scope.Binder;
            binder.GetCandidateExtensionMethods(methods, name, arity, options, this);

            foreach (var method in methods)
            {
                SingleLookupResult resultOfThisMember = this.CheckViability(method, arity, options, null, diagnose: true, useSiteInfo: ref useSiteInfo);
                result.MergeEqual(resultOfThisMember);
            }

            methods.Free();
        }

        #region "AttributeTypeLookup"

        /// <summary>
        /// Lookup attribute name in the given binder. By default two name lookups are performed:
        ///     (1) With the provided name
        ///     (2) With an Attribute suffix added to the provided name
        /// Lookup with Attribute suffix is performed only if LookupOptions.VerbatimAttributeName is not set.
        /// 
        /// If either lookup is ambiguous, we return the corresponding result with ambiguous symbols.
        /// Else if exactly one result is single viable attribute type, we return that result.
        /// Otherwise, we return a non-viable result with LookupResult.NotAnAttributeType or an empty result.
        /// </summary>
        private void LookupAttributeType(
            LookupResult result,
            NamespaceOrTypeSymbol qualifierOpt,
            string name,
            int arity,
            ConsList<TypeSymbol> basesBeingResolved,
            LookupOptions options,
            bool diagnose,
            ref CompoundUseSiteInfo<AssemblySymbol> useSiteInfo)
        {
            Debug.Assert(result.IsClear);
            Debug.Assert(options.AreValid());
            Debug.Assert(options.IsAttributeTypeLookup());

            //  SPEC:   By convention, attribute classes are named with a suffix of Attribute. 
            //  SPEC:   An attribute-name of the form type-name may either include or omit this suffix.
            //  SPEC:   If an attribute class is found both with and without this suffix, an ambiguity 
            //  SPEC:   is present, and a compile-time error results. If the attribute-name is spelled
            //  SPEC:   such that its right-most identifier is a verbatim identifier (§2.4.2), then only
            //  SPEC:   an attribute without a suffix is matched, thus enabling such an ambiguity to be resolved.

            // Roslyn Bug 9681: Compilers incorrectly use the *failure* of binding some subexpression to indicate some other strategy is applicable (attributes, 'var')

            // Roslyn reproduces Dev10 compiler behavior which doesn't report an error if one of the 
            // lookups is single viable and other lookup is ambiguous. If one of the lookup results 
            // (either with or without "Attribute" suffix) is single viable and is an attribute type we 
            // use it  disregarding the second result which may be ambiguous. 

            // Note: if both are single and attribute types, we still report ambiguity.

            // Lookup symbols without attribute suffix.
            LookupSymbolsOrMembersInternal(result, qualifierOpt, name, arity, basesBeingResolved, options, diagnose, ref useSiteInfo);

            // Result without 'Attribute' suffix added.
            Symbol symbolWithoutSuffix;
            var attributeTypeWithoutSuffixViabilityUseSiteInfo = new CompoundUseSiteInfo<AssemblySymbol>(useSiteInfo);
            bool resultWithoutSuffixIsViable = IsSingleViableAttributeType(result, out symbolWithoutSuffix, ref attributeTypeWithoutSuffixViabilityUseSiteInfo);

            // Result with 'Attribute' suffix added.
            LookupResult resultWithSuffix = null;
            Symbol symbolWithSuffix = null;
            var attributeTypeWithSuffixViabilityUseSiteInfo = new CompoundUseSiteInfo<AssemblySymbol>(useSiteInfo);
            bool resultWithSuffixIsViable = false;
            if (!options.IsVerbatimNameAttributeTypeLookup())
            {
                resultWithSuffix = LookupResult.GetInstance();
                this.LookupSymbolsOrMembersInternal(resultWithSuffix, qualifierOpt, name + "Attribute", arity, basesBeingResolved, options, diagnose, ref useSiteInfo);
                resultWithSuffixIsViable = IsSingleViableAttributeType(resultWithSuffix, out symbolWithSuffix, ref attributeTypeWithSuffixViabilityUseSiteInfo);
            }

            if (resultWithoutSuffixIsViable && resultWithSuffixIsViable)
            {
                // Single viable lookup symbol found both with and without Attribute suffix.
                // We merge both results, ambiguity error will be reported later in ResultSymbol,
                // no need to adjust useSiteInfo based on attributeTypeWithoutSuffixViabilityUseSiteInfo/attributeTypeWithSuffixViabilityUseSiteInfo.
                result.MergeEqual(resultWithSuffix);
            }
            else if (resultWithoutSuffixIsViable)
            {
                // single viable lookup symbol only found without Attribute suffix, return result.
                useSiteInfo.MergeAndClear(ref attributeTypeWithoutSuffixViabilityUseSiteInfo);
            }
            else if (resultWithSuffixIsViable)
            {
                Debug.Assert(resultWithSuffix != null);

                // Single viable lookup symbol only found with Attribute suffix, return resultWithSuffix.
                result.SetFrom(resultWithSuffix);
                useSiteInfo.MergeAndClear(ref attributeTypeWithSuffixViabilityUseSiteInfo);
            }
            else
            {
                // Both results are clear, non-viable or ambiguous.
                // No need to adjust useSiteInfo based on attributeTypeWithoutSuffixViabilityUseSiteInfo/attributeTypeWithSuffixViabilityUseSiteInfo.

                if (!result.IsClear)
                {
                    if ((object)symbolWithoutSuffix != null) // was not ambiguous, but not viable
                    {
                        result.SetFrom(GenerateNonViableAttributeTypeResult(symbolWithoutSuffix, result.Error, diagnose));
                    }
                }

                if (resultWithSuffix != null)
                {
                    if (!resultWithSuffix.IsClear)
                    {
                        if ((object)symbolWithSuffix != null)
                        {
                            resultWithSuffix.SetFrom(GenerateNonViableAttributeTypeResult(symbolWithSuffix, resultWithSuffix.Error, diagnose));
                        }
                    }

                    result.MergePrioritized(resultWithSuffix);
                }
            }

            resultWithSuffix?.Free();
        }

        private bool IsAmbiguousResult(LookupResult result, out Symbol resultSymbol)
        {
            resultSymbol = null;
            var symbols = result.Symbols;

            switch (symbols.Count)
            {
                case 0:
                    return false;
                case 1:
                    resultSymbol = symbols[0];
                    return false;
                default:
                    // If there are two or more symbols in the result, one from source and others from PE,
                    // then the source symbol overrides the PE symbols and must be chosen.
                    // NOTE: Kind of the symbol doesn't matter here. If the resolved symbol is not an attribute type, we will subsequently generate a lookup error.

                    // CONSIDER: If this source symbol is the eventual result symbol for attribute type lookup and it is not a valid attribute type,
                    // CONSIDER: we generate an error but don't generate warning CS0436 for source/PE name conflict.
                    // CONSIDER: We may want to also generate CS0436 for this case.

                    resultSymbol = ResolveMultipleSymbolsInAttributeTypeLookup(symbols);
                    return (object)resultSymbol == null;
            }
        }

        private Symbol ResolveMultipleSymbolsInAttributeTypeLookup(ArrayBuilder<Symbol> symbols)
        {
            Debug.Assert(symbols.Count >= 2);

            var originalSymbols = symbols.ToImmutable();

            for (int i = 0; i < symbols.Count; i++)
            {
                symbols[i] = UnwrapAliasNoDiagnostics(symbols[i]);
            }

            BestSymbolInfo secondBest;
            BestSymbolInfo best = GetBestSymbolInfo(symbols, out secondBest);

            Debug.Assert(!best.IsNone);
            Debug.Assert(!secondBest.IsNone);

            if (best.IsFromCompilation && !secondBest.IsFromCompilation)
            {
                var srcSymbol = symbols[best.Index];
                var mdSymbol = symbols[secondBest.Index];

                //if names match, arities match, and containing symbols match (recursively), ...
                if (NameAndArityMatchRecursively(srcSymbol, mdSymbol))
                {
                    return originalSymbols[best.Index];
                }
            }

            return null;
        }

        private static bool NameAndArityMatchRecursively(Symbol x, Symbol y)
        {
            while (true)
            {
                if (isRoot(x))
                {
                    return isRoot(y);
                }
                if (isRoot(y))
                {
                    return false;
                }
                if (x.Name != y.Name || x.GetArity() != y.GetArity())
                {
                    return false;
                }
                x = x.ContainingSymbol;
                y = y.ContainingSymbol;
            }

            static bool isRoot(Symbol symbol) => symbol is null || symbol is NamespaceSymbol { IsGlobalNamespace: true };
        }

        private bool IsSingleViableAttributeType(LookupResult result, out Symbol symbol, ref CompoundUseSiteInfo<AssemblySymbol> attributeTypeViabilityUseSiteInfo)
        {
            if (IsAmbiguousResult(result, out symbol))
            {
                return false;
            }

            if (result == null || result.Kind != LookupResultKind.Viable || (object)symbol == null)
            {
                return false;
            }

            DiagnosticInfo discarded = null;
            return CheckAttributeTypeViability(UnwrapAliasNoDiagnostics(symbol), diagnose: false, diagInfo: ref discarded, ref attributeTypeViabilityUseSiteInfo);
        }

        private SingleLookupResult GenerateNonViableAttributeTypeResult(Symbol symbol, DiagnosticInfo diagInfo, bool diagnose)
        {
            Debug.Assert((object)symbol != null);

            symbol = UnwrapAliasNoDiagnostics(symbol);
            var discardedUseSiteInfo = CompoundUseSiteInfo<AssemblySymbol>.Discarded;
            CheckAttributeTypeViability(symbol, diagnose, ref diagInfo, ref discardedUseSiteInfo);
            return LookupResult.NotAnAttributeType(symbol, diagInfo);
        }

        private bool CheckAttributeTypeViability(Symbol symbol, bool diagnose, ref DiagnosticInfo diagInfo, ref CompoundUseSiteInfo<AssemblySymbol> attributeTypeViabilityUseSiteInfo)
        {
            Debug.Assert((object)symbol != null);

            if (symbol.Kind == SymbolKind.NamedType)
            {
                var namedType = (NamedTypeSymbol)symbol;
                if (namedType.IsAbstract)
                {
                    // Attribute class cannot be abstract.
                    diagInfo = diagnose ? new CSDiagnosticInfo(ErrorCode.ERR_AbstractAttributeClass, symbol) : null;
                    return false;
                }
                else
                {
                    var useSiteInfo = attributeTypeViabilityUseSiteInfo.AccumulatesDependencies || !diagnose ?
                                          new CompoundUseSiteInfo<AssemblySymbol>(attributeTypeViabilityUseSiteInfo) :
                                          CompoundUseSiteInfo<AssemblySymbol>.DiscardedDependencies;
                    Debug.Assert(!diagnose || useSiteInfo.AccumulatesDiagnostics);

                    if (Compilation.IsEqualOrDerivedFromWellKnownClass(namedType, WellKnownType.System_Attribute, ref useSiteInfo))
                    {
                        attributeTypeViabilityUseSiteInfo.MergeAndClear(ref useSiteInfo);
                        // Reuse existing diagnostic info.
                        return true;
                    }

                    if (diagnose && useSiteInfo.HasErrors)
                    {
                        foreach (var info in useSiteInfo.Diagnostics)
                        {
                            if (info.Severity == DiagnosticSeverity.Error)
                            {
                                diagInfo = info;
                                return false;
                            }
                        }
                    }
                }
            }

            diagInfo = diagnose ? new CSDiagnosticInfo(ErrorCode.ERR_NotAnAttributeClass, symbol) : null;
            return false;
        }

        #endregion

        internal virtual bool SupportsExtensions
        {
            get { return false; }
        }

        /// <summary>
        /// Return the extension methods from this specific binding scope that match the name and optional
        /// arity. Since the lookup of extension methods is iterative, proceeding one binding scope at a time,
        /// GetCandidateExtensionMethods should not defer to the next binding scope. Instead, the caller is
        /// responsible for walking the nested binding scopes from innermost to outermost. This method is overridden
        /// to search the available members list in binding types that represent types, namespaces, and usings.
        /// </summary>
        internal virtual void GetCandidateExtensionMethods(
            ArrayBuilder<MethodSymbol> methods,
            string name,
            int arity,
            LookupOptions options,
            Binder originalBinder)
        {
        }

#nullable enable
        /// <summary>
        /// Return the extension declarations from this specific binding scope
        /// Since the lookup of extension members is iterative, proceeding one binding scope at a time,
        /// GetExtensionDeclarations should not defer to the next binding scope. Instead, the caller is
        /// responsible for walking the nested binding scopes from innermost to outermost. This method is overridden
        /// to search the available members list in binding types that represent types, namespaces, and usings.
        /// </summary>
        internal virtual void GetExtensionDeclarations(ArrayBuilder<NamedTypeSymbol> extensions, Binder originalBinder)
        {
        }
#nullable disable

        // Does a member lookup in a single type, without considering inheritance.
        protected static void LookupMembersWithoutInheritance(LookupResult result, TypeSymbol type, string name, int arity,
            LookupOptions options, Binder originalBinder, TypeSymbol accessThroughType, bool diagnose, ref CompoundUseSiteInfo<AssemblySymbol> useSiteInfo, ConsList<TypeSymbol> basesBeingResolved)
        {
            var members = GetCandidateMembers(type, name, options, originalBinder);

            foreach (Symbol member in members)
            {
                // Do we need to exclude override members, or is that done later by overload resolution. It seems like
                // not excluding them here can't lead to problems, because we will always find the overridden method as well.
                SingleLookupResult resultOfThisMember = originalBinder.CheckViability(member, arity, options, accessThroughType, diagnose, ref useSiteInfo, basesBeingResolved);
                result.MergeEqual(resultOfThisMember);
            }
        }

        // Lookup member in a class, struct, enum, delegate.
        private void LookupMembersInClass(
            LookupResult result,
            TypeSymbol type,
            string name,
            int arity,
            ConsList<TypeSymbol> basesBeingResolved,
            LookupOptions options,
            Binder originalBinder,
            bool diagnose,
            ref CompoundUseSiteInfo<AssemblySymbol> useSiteInfo)
        {
            LookupMembersInClass(result, type, name, arity, basesBeingResolved, options, originalBinder, type, diagnose, ref useSiteInfo);
        }

        // Lookup member in a class, struct, enum, delegate.
        private void LookupMembersInClass(
            LookupResult result,
            TypeSymbol type,
            string name,
            int arity,
            ConsList<TypeSymbol> basesBeingResolved,
            LookupOptions options,
            Binder originalBinder,
            TypeSymbol accessThroughType,
            bool diagnose,
            ref CompoundUseSiteInfo<AssemblySymbol> useSiteInfo)
        {
            Debug.Assert((object)type != null);
            Debug.Assert(!type.IsInterfaceType() && type.TypeKind != TypeKind.TypeParameter);

            TypeSymbol currentType = type;

            var tmp = LookupResult.GetInstance();
            PooledHashSet<NamedTypeSymbol> visited = null;
            while ((object)currentType != null)
            {
                tmp.Clear();
                LookupMembersWithoutInheritance(tmp, currentType, name, arity, options, originalBinder, accessThroughType, diagnose, ref useSiteInfo, basesBeingResolved);

                MergeHidingLookupResults(result, tmp, basesBeingResolved, ref useSiteInfo);

                // If the type is from a winmd and implements any of the special WinRT collection
                // projections then we may need to add underlying interface members. 
                NamedTypeSymbol namedType = currentType as NamedTypeSymbol;
                if (namedType?.ShouldAddWinRTMembers == true)
                {
                    AddWinRTMembers(result, namedType, name, arity, options, originalBinder, diagnose, ref useSiteInfo);
                }

                // any viable non-methods [non-indexers] found here will hide viable methods [indexers] (with the same name) in any further base classes
                bool tmpHidesMethodOrIndexers = tmp.IsMultiViable && !IsMethodOrIndexer(tmp.Symbols[0]);

                // short circuit looking up bases if we already have a viable result and we won't be adding on more
                if (result.IsMultiViable && (tmpHidesMethodOrIndexers || !IsMethodOrIndexer(result.Symbols[0])))
                {
                    break;
                }

                if (basesBeingResolved != null && basesBeingResolved.ContainsReference(type.OriginalDefinition))
                {
                    var other = GetNearestOtherSymbol(basesBeingResolved, type);
                    var diagInfo = new CSDiagnosticInfo(ErrorCode.ERR_CircularBase, type, other);
                    var error = new ExtendedErrorTypeSymbol(this.Compilation, name, arity, diagInfo, unreported: true);
                    result.SetFrom(LookupResult.Good(error)); // force lookup to be done w/ error symbol as result
                }

                // As in dev11, we don't consider inherited members within crefs.
                // CAVEAT: dev11 appears to ignore this rule within parameter types and return types,
                // so we're checking Cref, rather than Cref and CrefParameterOrReturnType.
                if (originalBinder.InCrefButNotParameterOrReturnType)
                {
                    break;
                }

                currentType = currentType.GetNextBaseTypeNoUseSiteDiagnostics(basesBeingResolved, this.Compilation, ref visited);
                if ((object)currentType != null)
                {
                    currentType.OriginalDefinition.AddUseSiteInfo(ref useSiteInfo);
                }
            }

            visited?.Free();
            tmp.Free();
        }

        /// <summary>
        /// If the type implements one of a select few WinRT interfaces, the interface type is
        /// projected to the CLR collection type (e.g., IVector to IList).
        /// When importing a winmd type it may implement one or more winmd collection
        /// interfaces. When the collection interfaces are projected, we may need
        /// to add the projected members to the imported type so that calls to those
        /// members succeed as normal. This method adds the interface methods to
        /// the lookup, if necessary. The CLR understands that a call to the .NET interface
        /// should be projected onto the WinRT interface method.
        /// </summary>
        private void AddWinRTMembers(
            LookupResult result,
            NamedTypeSymbol type,
            string name,
            int arity,
            LookupOptions options,
            Binder originalBinder,
            bool diagnose,
            ref CompoundUseSiteInfo<AssemblySymbol> useSiteInfo)
        {
            // While the fundamental idea is simple, the implementation has issues.
            // If we have no conflict with existing members, we also have to check
            // if we have a conflict with other interface members. An example would be
            // a type which implements both IIterable (IEnumerable) and IMap 
            // (IDictionary).There are two different GetEnumerator methods from each
            // interface. Thus, we don't know which method to choose. The solution?
            // Don't add any GetEnumerator method.

            var comparer = MemberSignatureComparer.CSharpOverrideComparer;

            var allMembers = new HashSet<Symbol>(comparer);
            var conflictingMembers = new HashSet<Symbol>(comparer);

            // Add all viable members from type lookup
            if (result.IsMultiViable)
            {
                foreach (var sym in result.Symbols)
                {
                    // Fields can't be present in the HashSet because they can't be compared
                    // with a MemberSignatureComparer
                    if (sym.Kind == SymbolKind.Method || sym.Kind == SymbolKind.Property)
                    {
                        allMembers.Add(sym);
                    }
                }
            }

            var tmp = LookupResult.GetInstance();

            NamedTypeSymbol idictSymbol, iroDictSymbol, iListSymbol, iCollectionSymbol, inccSymbol, inpcSymbol;
            GetWellKnownWinRTMemberInterfaces(out idictSymbol, out iroDictSymbol, out iListSymbol, out iCollectionSymbol, out inccSymbol, out inpcSymbol);

            // Dev11 searches all declared and undeclared base interfaces
            foreach (var iface in type.AllInterfacesWithDefinitionUseSiteDiagnostics(ref useSiteInfo))
            {
                if (ShouldAddWinRTMembersForInterface(iface, idictSymbol, iroDictSymbol, iListSymbol, iCollectionSymbol, inccSymbol, inpcSymbol))
                {
                    LookupMembersWithoutInheritance(tmp, iface, name, arity, options, originalBinder, iface, diagnose, ref useSiteInfo, basesBeingResolved: null);
                    // only add viable members
                    if (tmp.IsMultiViable)
                    {
                        foreach (var sym in tmp.Symbols)
                        {
                            if (!allMembers.Add(sym))
                            {
                                conflictingMembers.Add(sym);
                            }
                        }
                    }
                    tmp.Clear();
                }
            }
            tmp.Free();
            if (result.IsMultiViable)
            {
                foreach (var sym in result.Symbols)
                {
                    if (sym.Kind == SymbolKind.Method || sym.Kind == SymbolKind.Property)
                    {
                        allMembers.Remove(sym);
                        conflictingMembers.Remove(sym);
                    }
                }
            }
            foreach (var sym in allMembers)
            {
                if (!conflictingMembers.Contains(sym))
                {
                    // since we only added viable members, every lookupresult should be viable
                    result.MergeEqual(new SingleLookupResult(LookupResultKind.Viable, sym, null));
                }
            }
        }

        private void GetWellKnownWinRTMemberInterfaces(out NamedTypeSymbol idictSymbol, out NamedTypeSymbol iroDictSymbol, out NamedTypeSymbol iListSymbol, out NamedTypeSymbol iCollectionSymbol, out NamedTypeSymbol inccSymbol, out NamedTypeSymbol inpcSymbol)
        {
            idictSymbol = Compilation.GetWellKnownType(WellKnownType.System_Collections_Generic_IDictionary_KV);
            iroDictSymbol = Compilation.GetWellKnownType(WellKnownType.System_Collections_Generic_IReadOnlyDictionary_KV);
            iListSymbol = Compilation.GetWellKnownType(WellKnownType.System_Collections_IList);
            iCollectionSymbol = Compilation.GetWellKnownType(WellKnownType.System_Collections_ICollection);
            inccSymbol = Compilation.GetWellKnownType(WellKnownType.System_Collections_Specialized_INotifyCollectionChanged);
            inpcSymbol = Compilation.GetWellKnownType(WellKnownType.System_ComponentModel_INotifyPropertyChanged);
        }

        private static bool ShouldAddWinRTMembersForInterface(NamedTypeSymbol iface, NamedTypeSymbol idictSymbol, NamedTypeSymbol iroDictSymbol, NamedTypeSymbol iListSymbol, NamedTypeSymbol iCollectionSymbol, NamedTypeSymbol inccSymbol, NamedTypeSymbol inpcSymbol)
        {
            var iFaceOriginal = iface.OriginalDefinition;
            var iFaceSpecial = iFaceOriginal.SpecialType;

            // Types match the list given in dev11 IMPORTER::GetWindowsRuntimeInterfacesToFake
            return iFaceSpecial == SpecialType.System_Collections_Generic_IEnumerable_T ||
                   iFaceSpecial == SpecialType.System_Collections_Generic_IList_T ||
                   iFaceSpecial == SpecialType.System_Collections_Generic_ICollection_T ||
                   TypeSymbol.Equals(iFaceOriginal, idictSymbol, TypeCompareKind.ConsiderEverything2) ||
                   iFaceSpecial == SpecialType.System_Collections_Generic_IReadOnlyList_T ||
                   iFaceSpecial == SpecialType.System_Collections_Generic_IReadOnlyCollection_T ||
                   TypeSymbol.Equals(iFaceOriginal, iroDictSymbol, TypeCompareKind.ConsiderEverything2) ||
                   iFaceSpecial == SpecialType.System_Collections_IEnumerable ||
                   TypeSymbol.Equals(iFaceOriginal, iListSymbol, TypeCompareKind.ConsiderEverything2) ||
                   TypeSymbol.Equals(iFaceOriginal, iCollectionSymbol, TypeCompareKind.ConsiderEverything2) ||
                   TypeSymbol.Equals(iFaceOriginal, inccSymbol, TypeCompareKind.ConsiderEverything2) ||
                   TypeSymbol.Equals(iFaceOriginal, inpcSymbol, TypeCompareKind.ConsiderEverything2);
        }

        // find the nearest symbol in list to the symbol 'type'.  It may be the same symbol if its the only one.
        private static Symbol GetNearestOtherSymbol(ConsList<TypeSymbol> list, TypeSymbol type)
        {
            TypeSymbol other = type;

            for (; list != null && list != ConsList<TypeSymbol>.Empty; list = list.Tail)
            {
                if (TypeSymbol.Equals(list.Head, type.OriginalDefinition, TypeCompareKind.ConsiderEverything2))
                {
                    if (TypeSymbol.Equals(other, type, TypeCompareKind.ConsiderEverything2) && list.Tail != null && list.Tail != ConsList<TypeSymbol>.Empty)
                    {
                        other = list.Tail.Head;
                    }
                    break;
                }
                else
                {
                    other = list.Head;
                }
            }

            return other;
        }

        // Lookup member in interface, and any base interfaces.
        private void LookupMembersInInterfaceOnly(
            LookupResult current,
            NamedTypeSymbol type,
            string name,
            int arity,
            ConsList<TypeSymbol> basesBeingResolved,
            LookupOptions options,
            Binder originalBinder,
            TypeSymbol accessThroughType,
            bool diagnose,
            ref CompoundUseSiteInfo<AssemblySymbol> useSiteInfo)
        {
            Debug.Assert((object)type != null);
            Debug.Assert(type.IsInterface);

            LookupMembersWithoutInheritance(current, type, name, arity, options, originalBinder, accessThroughType, diagnose, ref useSiteInfo, basesBeingResolved);
            if ((options & LookupOptions.NamespaceAliasesOnly) == 0 && !originalBinder.InCrefButNotParameterOrReturnType &&
                ((options & LookupOptions.NamespacesOrTypesOnly) == 0 || !(current.IsSingleViable && TypeSymbol.Equals(current.SingleSymbolOrDefault.ContainingType, type, TypeCompareKind.AllIgnoreOptions)))) // The nested type will shadow everything from bases
            {
                LookupMembersInInterfacesWithoutInheritance(current, GetBaseInterfaces(type, basesBeingResolved, ref useSiteInfo),
                    name, arity, basesBeingResolved, options, originalBinder, accessThroughType, diagnose, ref useSiteInfo);
            }
        }

        private static ImmutableArray<NamedTypeSymbol> GetBaseInterfaces(NamedTypeSymbol type, ConsList<TypeSymbol> basesBeingResolved, ref CompoundUseSiteInfo<AssemblySymbol> useSiteInfo)
        {
            if (basesBeingResolved?.Any() != true)
            {
                return type.AllInterfacesWithDefinitionUseSiteDiagnostics(ref useSiteInfo);
            }

            if (basesBeingResolved.ContainsReference(type.OriginalDefinition))
            {
                return ImmutableArray<NamedTypeSymbol>.Empty;
            }

            var interfaces = type.GetDeclaredInterfaces(basesBeingResolved);

            if (interfaces.IsEmpty)
            {
                return ImmutableArray<NamedTypeSymbol>.Empty;
            }

            // The C# language specification forbids an interface from extending another interface that depends on it.
            // That prevents a legal program from having an infinite inheritance chain.  We protect most of the
            // compiler from having to deal with infinite inheritance chains arising in such illegal programs by
            // removing the dependent base interfaces from the interface list.  This is accomplished by calling
            // `BaseTypeAnalysis.TypeDependsOn` in `SourceNamedTypeSymbol.MakeAcyclicInterfaces`.  With the addition
            // of support for types nested within interfaces in C# 8.0, type lookup within an interface needs to
            // traverse base interfaces.  We cannot depend on the interfaces having been previously bound and cleaned
            // of these cycles because such cycles might arise while we are binding a base clause.  The following
            // code is specifically used in that case: to get the list of base interfaces for use in name lookup
            // while some base clause is being bound.  To prevent infinite recursion in the case of (erroneous)
            // infinite inheritance, we stop enumerating base interfaces when we encounter an interface type that
            // inherits from an instantiation of the same interface.  We therefore track, in `cycleGuard`, the
            // current set of interfaces whose base interfaces we are enumerating.
            var cycleGuard = ConsList<NamedTypeSymbol>.Empty.Prepend(type.OriginalDefinition);

            // Consumers of the result depend on the sorting performed by AllInterfacesWithDefinitionUseSiteDiagnostics.
            // Let's use similar sort algorithm.
            var result = ArrayBuilder<NamedTypeSymbol>.GetInstance();
            var visited = new HashSet<NamedTypeSymbol>(Symbols.SymbolEqualityComparer.ConsiderEverything);

            for (int i = interfaces.Length - 1; i >= 0; i--)
            {
                addAllInterfaces(interfaces[i], visited, result, basesBeingResolved, cycleGuard);
            }

            result.ReverseContents();

            foreach (var candidate in result)
            {
                candidate.OriginalDefinition.AddUseSiteInfo(ref useSiteInfo);
            }

            return result.ToImmutableAndFree();

            static void addAllInterfaces(NamedTypeSymbol @interface, HashSet<NamedTypeSymbol> visited, ArrayBuilder<NamedTypeSymbol> result, ConsList<TypeSymbol> basesBeingResolved, ConsList<NamedTypeSymbol> cycleGuard)
            {
                NamedTypeSymbol originalDefinition;

                if (@interface.IsInterface && !cycleGuard.ContainsReference(originalDefinition = @interface.OriginalDefinition) && visited.Add(@interface))
                {
                    if (!basesBeingResolved.ContainsReference(originalDefinition))
                    {
                        ImmutableArray<NamedTypeSymbol> baseInterfaces = @interface.GetDeclaredInterfaces(basesBeingResolved);

                        if (!baseInterfaces.IsEmpty)
                        {
                            cycleGuard = cycleGuard.Prepend(originalDefinition);
                            for (int i = baseInterfaces.Length - 1; i >= 0; i--)
                            {
                                var baseInterface = baseInterfaces[i];
                                addAllInterfaces(baseInterface, visited, result, basesBeingResolved, cycleGuard);
                            }
                        }
                    }

                    result.Add(@interface);
                }
            }
        }

        private void LookupMembersInInterfacesWithoutInheritance(
            LookupResult current,
            ImmutableArray<NamedTypeSymbol> interfaces,
            string name,
            int arity,
            ConsList<TypeSymbol> basesBeingResolved,
            LookupOptions options,
            Binder originalBinder,
            TypeSymbol accessThroughType,
            bool diagnose,
            ref CompoundUseSiteInfo<AssemblySymbol> useSiteInfo)
        {
            if (interfaces.Length > 0)
            {
                var tmp = LookupResult.GetInstance();
                HashSet<NamedTypeSymbol> seenInterfaces = null;
                if (interfaces.Length > 1)
                {
                    seenInterfaces = new HashSet<NamedTypeSymbol>(Symbols.SymbolEqualityComparer.IgnoringNullable);
                }

                foreach (NamedTypeSymbol baseInterface in interfaces)
                {
                    if (seenInterfaces is null || seenInterfaces.Add(baseInterface))
                    {
                        LookupMembersWithoutInheritance(tmp, baseInterface, name, arity, options, originalBinder, accessThroughType, diagnose, ref useSiteInfo, basesBeingResolved);
                        MergeHidingLookupResults(current, tmp, basesBeingResolved, ref useSiteInfo);
                        tmp.Clear();
                    }
                }
                tmp.Free();
            }
        }

        // Lookup member in interface, and any base interfaces, and System.Object.
        private void LookupMembersInInterface(LookupResult current, NamedTypeSymbol type, string name, int arity, ConsList<TypeSymbol> basesBeingResolved, LookupOptions options, Binder originalBinder, bool diagnose, ref CompoundUseSiteInfo<AssemblySymbol> useSiteInfo)
        {
            Debug.Assert((object)type != null);
            Debug.Assert(type.IsInterface);

            LookupMembersInInterfaceOnly(current, type, name, arity, basesBeingResolved, options, originalBinder, type, diagnose, ref useSiteInfo);

            if (!originalBinder.InCrefButNotParameterOrReturnType)
            {
                var tmp = LookupResult.GetInstance();
                // NB: we assume use-site-errors on System.Object, if any, have been reported earlier.
                this.LookupMembersInClass(tmp, this.Compilation.GetSpecialType(SpecialType.System_Object), name, arity, basesBeingResolved, options, originalBinder, type, diagnose, ref useSiteInfo);
                MergeHidingLookupResults(current, tmp, basesBeingResolved, ref useSiteInfo);
                tmp.Free();
            }
        }

        // Lookup member in type parameter
        private void LookupMembersInTypeParameter(LookupResult current, TypeParameterSymbol typeParameter, string name, int arity, ConsList<TypeSymbol> basesBeingResolved, LookupOptions options, Binder originalBinder, bool diagnose, ref CompoundUseSiteInfo<AssemblySymbol> useSiteInfo)
        {
            Debug.Assert((object)typeParameter != null);

            if ((options & (LookupOptions.NamespaceAliasesOnly | LookupOptions.NamespacesOrTypesOnly)) != 0)
            {
                return;
            }

            // If this ever happens, just return immediately since cref lookup ignores inherited members.
            Debug.Assert(!originalBinder.InCref, "Can't dot into type parameters, so how can this happen?");

            // The result is the accessible members from the effective base class and
            // effective interfaces. AllEffectiveInterfaces is used rather than AllInterfaces
            // to avoid including explicit implementations from the effective base class.
            LookupMembersInClass(current, typeParameter.EffectiveBaseClass(ref useSiteInfo), name, arity, basesBeingResolved, options, originalBinder, diagnose, ref useSiteInfo);
            LookupMembersInInterfacesWithoutInheritance(current, typeParameter.AllEffectiveInterfacesWithDefinitionUseSiteDiagnostics(ref useSiteInfo), name, arity, basesBeingResolved: null, options, originalBinder, typeParameter, diagnose, ref useSiteInfo);
        }

        private static bool IsDerivedType(NamedTypeSymbol baseType, NamedTypeSymbol derivedType, ConsList<TypeSymbol> basesBeingResolved, CSharpCompilation compilation, ref CompoundUseSiteInfo<AssemblySymbol> useSiteInfo)
        {
            Debug.Assert(!TypeSymbol.Equals(baseType, derivedType, TypeCompareKind.ConsiderEverything2));

            if (basesBeingResolved?.Any() != true)
            {
                for (NamedTypeSymbol b = derivedType.BaseTypeWithDefinitionUseSiteDiagnostics(ref useSiteInfo); (object)b != null; b = b.BaseTypeWithDefinitionUseSiteDiagnostics(ref useSiteInfo))
                {
                    if (TypeSymbol.Equals(b, baseType, TypeCompareKind.ConsiderEverything2)) return true;
                }
            }
            else
            {
                PooledHashSet<NamedTypeSymbol> visited = null;

                for (var b = (NamedTypeSymbol)derivedType.GetNextBaseTypeNoUseSiteDiagnostics(basesBeingResolved, compilation, ref visited);
                     (object)b != null;
                     b = (NamedTypeSymbol)b.GetNextBaseTypeNoUseSiteDiagnostics(basesBeingResolved, compilation, ref visited))
                {
                    b.OriginalDefinition.AddUseSiteInfo(ref useSiteInfo);

                    if (TypeSymbol.Equals(b, baseType, TypeCompareKind.ConsiderEverything2))
                    {
                        visited?.Free();
                        return true;
                    }
                }

                visited?.Free();
            }

            return baseType.IsInterface && GetBaseInterfaces(derivedType, basesBeingResolved, ref useSiteInfo).Contains(baseType);
        }

        // Merge resultHidden into resultHiding, whereby viable results in resultHiding should hide results
        // in resultHidden if the owner of the symbol in resultHiding is a subtype of the owner of the symbol
        // in resultHidden. We merge together methods [indexers], but non-methods [non-indexers] hide everything and methods [indexers] hide non-methods [non-indexers].
        private void MergeHidingLookupResults(LookupResult resultHiding, LookupResult resultHidden, ConsList<TypeSymbol> basesBeingResolved, ref CompoundUseSiteInfo<AssemblySymbol> useSiteInfo)
        {
            // Methods hide non-methods, non-methods hide everything.

            if (resultHiding.IsMultiViable && resultHidden.IsMultiViable)
            {
                // Check if resultHiding has any non-methods. If so, it hides everything in resultHidden.
                var hidingSymbols = resultHiding.Symbols;
                var hidingCount = hidingSymbols.Count;
                var hiddenSymbols = resultHidden.Symbols;
                var hiddenCount = hiddenSymbols.Count;
                for (int i = 0; i < hiddenCount; i++)
                {
                    var sym = hiddenSymbols[i];
                    var hiddenContainer = sym.ContainingType;

                    // see if sym is hidden
                    for (int j = 0; j < hidingCount; j++)
                    {
                        var hidingSym = hidingSymbols[j];
                        var hidingContainer = hidingSym.ContainingType;
                        var hidingContainerIsInterface = hidingContainer.IsInterface;

                        if (hidingContainerIsInterface)
                        {
                            // SPEC: For the purposes of member lookup [...] if T is an
                            // SPEC: interface type, the base types of T are the base interfaces
                            // SPEC: of T and the class type object. 

                            if (!IsDerivedType(baseType: hiddenContainer, derivedType: hidingSym.ContainingType, basesBeingResolved, this.Compilation, useSiteInfo: ref useSiteInfo) &&
                                hiddenContainer.SpecialType != SpecialType.System_Object)
                            {
                                continue; // not in inheritance relationship, so it cannot hide
                            }
                        }

                        if (!IsMethodOrIndexer(hidingSym) || !IsMethodOrIndexer(sym))
                        {
                            // any non-method [non-indexer] hides everything in the hiding scope
                            // any method [indexer] hides non-methods [non-indexers].
                            goto symIsHidden;
                        }

                        // Note: We do not implement hiding by signature in non-interfaces here; that is handled later in overload lookup.
                    }

                    hidingSymbols.Add(sym); // not hidden
symIsHidden:;
                }
            }
            else
            {
                resultHiding.MergePrioritized(resultHidden);
            }
        }

        /// <summary>
        /// This helper is used to determine whether this symbol hides / is hidden
        /// based on its signature, as opposed to its name.
        /// </summary>
        /// <remarks>
        /// CONSIDER: It might be nice to generalize this - maybe an extension method
        /// on Symbol (e.g. IsOverloadable or HidesByName).
        /// </remarks>
        private static bool IsMethodOrIndexer(Symbol symbol)
        {
            return symbol.Kind == SymbolKind.Method || symbol.IsIndexer();
        }

        internal static ImmutableArray<Symbol> GetCandidateMembers(NamespaceOrTypeSymbol nsOrType, string name, LookupOptions options, Binder originalBinder)
        {
            if ((options & LookupOptions.NamespacesOrTypesOnly) != 0 && nsOrType is TypeSymbol)
            {
                return nsOrType.GetTypeMembers(name).Cast<NamedTypeSymbol, Symbol>();
            }
            else if (nsOrType.Kind == SymbolKind.NamedType && originalBinder.IsEarlyAttributeBinder)
            {
                return ((NamedTypeSymbol)nsOrType).GetEarlyAttributeDecodingMembers(name);
            }
            else if ((options & LookupOptions.LabelsOnly) != 0)
            {
                return ImmutableArray<Symbol>.Empty;
            }
            else if (nsOrType is SourceMemberContainerTypeSymbol { HasPrimaryConstructor: true } sourceMemberContainerTypeSymbol)
            {
                return sourceMemberContainerTypeSymbol.GetCandidateMembersForLookup(name);
            }
            else
            {
                return nsOrType.GetMembers(name);
            }
        }

        internal static ImmutableArray<Symbol> GetCandidateMembers(NamespaceOrTypeSymbol nsOrType, LookupOptions options, Binder originalBinder)
        {
            if ((options & LookupOptions.NamespacesOrTypesOnly) != 0 && nsOrType is TypeSymbol)
            {
                return StaticCast<Symbol>.From(nsOrType.GetTypeMembersUnordered());
            }
            else if (nsOrType.Kind == SymbolKind.NamedType && originalBinder.IsEarlyAttributeBinder)
            {
                return ((NamedTypeSymbol)nsOrType).GetEarlyAttributeDecodingMembers();
            }
            else if ((options & LookupOptions.LabelsOnly) != 0)
            {
                return ImmutableArray<Symbol>.Empty;
            }
            else
            {
                return nsOrType.GetMembersUnordered();
            }
        }

        private bool IsInScopeOfAssociatedSyntaxTree(Symbol symbol)
        {
            while (symbol is not null and not NamedTypeSymbol { IsFileLocal: true })
            {
                symbol = symbol.ContainingType;
            }

            if (symbol is null)
            {
                // the passed-in symbol was not contained in a file-local type.
                return true;
            }

            if ((object)symbol.DeclaringCompilation != this.Compilation
                && (this.Flags & BinderFlags.InEEMethodBinder) == 0)
            {
                return false;
            }

            var symbolFileIdentifier = ((NamedTypeSymbol)symbol).AssociatedFileIdentifier;
            if (symbolFileIdentifier is null || symbolFileIdentifier.FilePathChecksumOpt.IsDefault)
            {
                // the containing file of the file-local type has an ill-formed path.
                return false;
            }

            var binderFileIdentifier = getFileIdentifierForFileTypes();
            return !binderFileIdentifier.FilePathChecksumOpt.IsDefault
                && binderFileIdentifier.FilePathChecksumOpt.SequenceEqual(symbolFileIdentifier.FilePathChecksumOpt);

            FileIdentifier getFileIdentifierForFileTypes()
            {
                for (var binder = this; binder != null; binder = binder.Next)
                {
                    if (binder is BuckStopsHereBinder lastBinder)
                    {
                        // we never expect to bind a file type in a context where the BuckStopsHereBinder lacks an AssociatedFileIdentifier
                        return lastBinder.AssociatedFileIdentifier ?? throw ExceptionUtilities.Unreachable();
                    }
                }

                throw ExceptionUtilities.Unreachable();
            }
        }

        /// <remarks>
        /// Distinguish from <see cref="CanAddLookupSymbolInfo"/>, which performs an analogous task for Add*LookupSymbolsInfo*.
        /// </remarks>
        internal SingleLookupResult CheckViability(Symbol symbol, int arity, LookupOptions options, TypeSymbol accessThroughType, bool diagnose, ref CompoundUseSiteInfo<AssemblySymbol> useSiteInfo, ConsList<TypeSymbol> basesBeingResolved = null)
        {
            Debug.Assert((options & LookupOptions.MustBeAbstractOrVirtual) == 0 || (options & LookupOptions.MustNotBeInstance) != 0);
            bool inaccessibleViaQualifier;
            DiagnosticInfo diagInfo;

            // General pattern: checks and diagnostics refer to unwrapped symbol,
            // but lookup results refer to symbol.

            var unwrappedSymbol = symbol.Kind == SymbolKind.Alias
                ? ((AliasSymbol)symbol).GetAliasTarget(basesBeingResolved)
                : symbol;

            if ((options & LookupOptions.MustNotBeParameter) != 0 && unwrappedSymbol is ParameterSymbol)
            {
                return LookupResult.Empty();
            }
            else if (!IsInScopeOfAssociatedSyntaxTree(unwrappedSymbol))
            {
                return LookupResult.Empty();
            }
            // Check for symbols marked with 'Microsoft.CodeAnalysis.Embedded' attribute
            else if (!this.Compilation.SourceModule.Equals(unwrappedSymbol.ContainingModule) && unwrappedSymbol.IsHiddenByCodeAnalysisEmbeddedAttribute())
            {
                return LookupResult.Empty();
            }
            else if ((options & (LookupOptions.MustNotBeInstance | LookupOptions.MustBeAbstractOrVirtual)) == (LookupOptions.MustNotBeInstance | LookupOptions.MustBeAbstractOrVirtual) &&
                (unwrappedSymbol is not TypeSymbol && IsInstance(unwrappedSymbol) || !(unwrappedSymbol.IsAbstract || unwrappedSymbol.IsVirtual)))
            {
                return LookupResult.Empty();
            }
            else if (WrongArity(symbol, arity, diagnose, options, out diagInfo))
            {
                return LookupResult.WrongArity(symbol, diagInfo);
            }
            else if (!InCref && !unwrappedSymbol.CanBeReferencedByNameIgnoringIllegalCharacters)
            {
                // Strictly speaking, this test should actually check CanBeReferencedByName.
                // However, we don't want to pay that cost in cases where the lookup is based
                // on a provided name.  As a result, we skip the character check here and let
                // SemanticModel.LookupNames filter out invalid names before returning.

                diagInfo = diagnose ? new CSDiagnosticInfo(ErrorCode.ERR_CantCallSpecialMethod, unwrappedSymbol) : null;
                return LookupResult.NotReferencable(symbol, diagInfo);
            }
            else if ((options & LookupOptions.NamespacesOrTypesOnly) != 0 && !(unwrappedSymbol is NamespaceOrTypeSymbol))
            {
                return LookupResult.NotTypeOrNamespace(unwrappedSymbol, symbol, diagnose);
            }
            else if ((options & LookupOptions.MustBeInvocableIfMember) != 0
                && IsNonInvocableMember(unwrappedSymbol))
            {
                return LookupResult.NotInvocable(unwrappedSymbol, symbol, diagnose);
            }
            else if (InCref && !this.IsCrefAccessible(unwrappedSymbol))
            {
                var unwrappedSymbols = ImmutableArray.Create<Symbol>(unwrappedSymbol);
                diagInfo = diagnose ? new CSDiagnosticInfo(ErrorCode.ERR_BadAccess, new[] { unwrappedSymbol }, unwrappedSymbols, additionalLocations: ImmutableArray<Location>.Empty) : null;
                return LookupResult.Inaccessible(symbol, diagInfo);
            }
            else if (!InCref &&
                     !this.IsAccessible(unwrappedSymbol,
                                        RefineAccessThroughType(options, accessThroughType),
                                        out inaccessibleViaQualifier,
                                        ref useSiteInfo,
                                        basesBeingResolved))
            {
                if (!diagnose)
                {
                    diagInfo = null;
                }
                else if (inaccessibleViaQualifier)
                {
                    diagInfo = new CSDiagnosticInfo(ErrorCode.ERR_BadProtectedAccess, unwrappedSymbol, accessThroughType, this.ContainingType);
                }
                else if (IsBadIvtSpecification())
                {
                    diagInfo = new CSDiagnosticInfo(ErrorCode.ERR_FriendRefNotEqualToThis, unwrappedSymbol.ContainingAssembly.Identity.ToString(), AssemblyIdentity.PublicKeyToString(this.Compilation.Assembly.PublicKey));
                }
                else
                {
                    diagInfo = new CSDiagnosticInfo(ErrorCode.ERR_BadAccess, new[] { unwrappedSymbol }, ImmutableArray.Create<Symbol>(unwrappedSymbol), additionalLocations: ImmutableArray<Location>.Empty);
                }

                return LookupResult.Inaccessible(symbol, diagInfo);
            }
            else if (!InCref && unwrappedSymbol.MustCallMethodsDirectly())
            {
                diagInfo = diagnose ? MakeCallMethodsDirectlyDiagnostic(unwrappedSymbol) : null;
                return LookupResult.NotReferencable(symbol, diagInfo);
            }
            else if ((options & LookupOptions.MustBeInstance) != 0 && !IsInstance(unwrappedSymbol))
            {
                diagInfo = diagnose ? new CSDiagnosticInfo(ErrorCode.ERR_ObjectRequired, unwrappedSymbol) : null;
                return LookupResult.StaticInstanceMismatch(symbol, diagInfo);
            }
            else if ((options & LookupOptions.MustNotBeInstance) != 0 && IsInstance(unwrappedSymbol))
            {
                diagInfo = diagnose ? new CSDiagnosticInfo(ErrorCode.ERR_ObjectProhibited, unwrappedSymbol) : null;
                return LookupResult.StaticInstanceMismatch(symbol, diagInfo);
            }
            else if ((options & LookupOptions.MustNotBeNamespace) != 0 && unwrappedSymbol.Kind == SymbolKind.Namespace)
            {
                diagInfo = diagnose ? new CSDiagnosticInfo(ErrorCode.ERR_BadSKunknown, unwrappedSymbol, unwrappedSymbol.GetKindText()) : null;
                return LookupResult.NotTypeOrNamespace(symbol, diagInfo);
            }
            else if ((options & LookupOptions.LabelsOnly) != 0 && unwrappedSymbol.Kind != SymbolKind.Label)
            {
                diagInfo = diagnose ? new CSDiagnosticInfo(ErrorCode.ERR_LabelNotFound, unwrappedSymbol.Name) : null;
                return LookupResult.NotLabel(symbol, diagInfo);
            }
            else
            {
                return LookupResult.Good(symbol);
            }

            bool IsBadIvtSpecification()
            {
                // Ensures that during binding we don't ask for public key which results in attribute binding and stack overflow.
                // If looking up attributes, don't ask for public key.
                if ((unwrappedSymbol.DeclaredAccessibility == Accessibility.Internal ||
                    unwrappedSymbol.DeclaredAccessibility == Accessibility.ProtectedAndInternal ||
                    unwrappedSymbol.DeclaredAccessibility == Accessibility.ProtectedOrInternal)
                    && !options.IsAttributeTypeLookup())
                {
                    var assemblyName = this.Compilation.AssemblyName;
                    if (assemblyName == null)
                    {
                        return false;
                    }
                    var keys = unwrappedSymbol.ContainingAssembly.GetInternalsVisibleToPublicKeys(assemblyName);
                    if (!keys.Any())
                    {
                        return false;
                    }

                    ImmutableArray<byte> publicKey = this.Compilation.Assembly.PublicKey;

                    if (!publicKey.IsDefault)
                    {
                        foreach (ImmutableArray<byte> key in keys)
                        {
                            if (key.SequenceEqual(publicKey))
                            {
                                return false;
                            }
                        }
                    }

                    return true;
                }
                return false;
            }
        }

        private CSDiagnosticInfo MakeCallMethodsDirectlyDiagnostic(Symbol symbol)
        {
            Debug.Assert(symbol.MustCallMethodsDirectly());

            MethodSymbol method1;
            MethodSymbol method2;

            switch (symbol.Kind)
            {
                case SymbolKind.Property:
                    {
                        var property = ((PropertySymbol)symbol).GetLeastOverriddenProperty(this.ContainingType);
                        method1 = property.GetMethod;
                        method2 = property.SetMethod;
                    }
                    break;
                case SymbolKind.Event:
                    {
                        var @event = ((EventSymbol)symbol).GetLeastOverriddenEvent(this.ContainingType);
                        method1 = @event.AddMethod;
                        method2 = @event.RemoveMethod;
                    }
                    break;
                default:
                    throw ExceptionUtilities.UnexpectedValue(symbol.Kind);
            }

            return (((object)method1 != null) && ((object)method2 != null)) ?
                new CSDiagnosticInfo(ErrorCode.ERR_BindToBogusProp2, symbol, method1, method2) :
                new CSDiagnosticInfo(ErrorCode.ERR_BindToBogusProp1, symbol, method1 ?? method2);
        }

        /// <summary>
        /// Used by Add*LookupSymbolsInfo* to determine whether the symbol is of interest.
        /// Distinguish from <see cref="CheckViability"/>, which performs an analogous task for LookupSymbols*.
        /// </summary>
        /// <remarks>
        /// Does not consider <see cref="Symbol.CanBeReferencedByName"/> - that is left to the caller.
        /// </remarks>
        internal bool CanAddLookupSymbolInfo(Symbol symbol, LookupOptions options, LookupSymbolsInfo info, TypeSymbol accessThroughType, AliasSymbol aliasSymbol = null)
        {
            Debug.Assert(symbol.Kind != SymbolKind.Alias, "It is the caller's responsibility to unwrap aliased symbols.");
            Debug.Assert(aliasSymbol == null || aliasSymbol.GetAliasTarget(basesBeingResolved: null) == symbol);
            Debug.Assert(options.AreValid());
            var discardedUseSiteInfo = CompoundUseSiteInfo<AssemblySymbol>.Discarded;

            var name = aliasSymbol != null ? aliasSymbol.Name : symbol.Name;
            if (!info.CanBeAdded(name))
            {
                return false;
            }

            if ((options & LookupOptions.NamespacesOrTypesOnly) != 0 && !(symbol is NamespaceOrTypeSymbol))
            {
                return false;
            }
            else if ((options & LookupOptions.MustBeInvocableIfMember) != 0
                && IsNonInvocableMember(symbol))
            {
                return false;
            }
            else if (InCref ? !this.IsCrefAccessible(symbol)
                            : !this.IsAccessible(symbol, ref discardedUseSiteInfo, RefineAccessThroughType(options, accessThroughType)))
            {
                return false;
            }
            else if (!IsInScopeOfAssociatedSyntaxTree(symbol))
            {
                return false;
            }
            else if ((options & LookupOptions.MustBeInstance) != 0 && !IsInstance(symbol))
            {
                return false;
            }
            else if ((options & LookupOptions.MustNotBeInstance) != 0 && IsInstance(symbol))
            {
                return false;
            }
            else if ((options & LookupOptions.MustNotBeNamespace) != 0 && (symbol.Kind == SymbolKind.Namespace))
            {
                return false;
            }
            else
            {
                // This viability check is only used by SemanticModel.LookupSymbols, which does its own
                // filtering of not-referenceable symbols.  Hence, we do not check CanBeReferencedByName
                // here.
                return true;
            }
        }

        private static TypeSymbol RefineAccessThroughType(LookupOptions options, TypeSymbol accessThroughType)
        {
            // Normally, when we access a protected instance member, we need to know the type of the receiver so we
            // can determine whether the member is actually accessible in the containing type.  There is one exception:
            // If the receiver is "base", then it's okay if the receiver type isn't derived from the containing type.
            return ((options & LookupOptions.UseBaseReferenceAccessibility) != 0)
                ? null
                : accessThroughType;
        }

        /// <summary>
        /// A symbol is accessible for referencing in a cref if it is in the same assembly as the reference
        /// or the symbols's effective visibility is not private.
        /// </summary>
        private bool IsCrefAccessible(Symbol symbol)
        {
            return !IsEffectivelyPrivate(symbol) || symbol.ContainingAssembly == this.Compilation.Assembly;
        }

        private static bool IsEffectivelyPrivate(Symbol symbol)
        {
            for (Symbol s = symbol; (object)s != null; s = s.ContainingSymbol)
            {
                if (s.DeclaredAccessibility == Accessibility.Private)
                {
                    return true;
                }
            }

            return false;
        }

        /// <summary>
        /// Check whether "symbol" is accessible from this binder.
        /// Also checks protected access via "accessThroughType".
        /// </summary>
        internal bool IsAccessible(Symbol symbol, ref CompoundUseSiteInfo<AssemblySymbol> useSiteInfo, TypeSymbol accessThroughType = null, ConsList<TypeSymbol> basesBeingResolved = null)
        {
            bool failedThroughTypeCheck;
            return IsAccessible(symbol, accessThroughType, out failedThroughTypeCheck, ref useSiteInfo, basesBeingResolved);
        }

        internal bool IsAccessible(Symbol symbol, SyntaxNode syntax, BindingDiagnosticBag diagnostics)
        {
            var useSiteInfo = GetNewCompoundUseSiteInfo(diagnostics);
            var result = IsAccessible(symbol, ref useSiteInfo);
            diagnostics.Add(syntax, useSiteInfo);
            return result;
        }

        /// <summary>
        /// Check whether "symbol" is accessible from this binder.
        /// Also checks protected access via "accessThroughType", and sets "failedThroughTypeCheck" if fails
        /// the protected access check.
        /// </summary>
        internal bool IsAccessible(Symbol symbol, TypeSymbol accessThroughType, out bool failedThroughTypeCheck, ref CompoundUseSiteInfo<AssemblySymbol> useSiteInfo, ConsList<TypeSymbol> basesBeingResolved = null)
        {
            if (this.Flags.Includes(BinderFlags.IgnoreAccessibility))
            {
                failedThroughTypeCheck = false;
                return true;
            }

            return IsAccessibleHelper(symbol, accessThroughType, out failedThroughTypeCheck, ref useSiteInfo, basesBeingResolved);
        }

        /// <remarks>
        /// Should only be called by <see cref="IsAccessible(Symbol, TypeSymbol, out bool, ref CompoundUseSiteInfo{AssemblySymbol}, ConsList{TypeSymbol})"/>,
        /// which will already have checked for <see cref="BinderFlags.IgnoreAccessibility"/>.
        /// </remarks>
        internal virtual bool IsAccessibleHelper(Symbol symbol, TypeSymbol accessThroughType, out bool failedThroughTypeCheck, ref CompoundUseSiteInfo<AssemblySymbol> useSiteInfo, ConsList<TypeSymbol> basesBeingResolved)
        {
            // By default, just delegate to containing binder.
            return Next.IsAccessibleHelper(symbol, accessThroughType, out failedThroughTypeCheck, ref useSiteInfo, basesBeingResolved);
        }

        internal bool IsNonInvocableMember(Symbol symbol)
        {
            switch (symbol.Kind)
            {
                case SymbolKind.Method:
                case SymbolKind.Field:
                case SymbolKind.Property:
                case SymbolKind.NamedType:
                case SymbolKind.Event:
                    return !IsInvocableMember(symbol);

                default:
                    return false;
            }
        }

        private bool IsInvocableMember(Symbol symbol)
        {
            // If a member is a method or event, or if it is a constant, field or property of 
            // either a delegate type or the type dynamic, then the member is said to be invocable.

            TypeSymbol type = null;

            switch (symbol.Kind)
            {
                case SymbolKind.Method:
                case SymbolKind.Event: // Spec says it doesn't matter whether it is field-like
                    return true;

                case SymbolKind.Field:
                    type = ((FieldSymbol)symbol).GetFieldType(this.FieldsBeingBound).Type;
                    break;

                case SymbolKind.Property:
                    type = ((PropertySymbol)symbol).Type;
                    break;
            }

            return (object)type != null && (type.IsDelegateType() || type.IsDynamic() || type.IsFunctionPointer());
        }

        private static bool IsInstance(Symbol symbol)
        {
            switch (symbol.Kind)
            {
                case SymbolKind.Field:
                case SymbolKind.Property:
                case SymbolKind.Method:
                case SymbolKind.Event:
                    return symbol.RequiresInstanceReceiver();
                default:
                    return false;
            }
        }

        // Check if the given symbol can be accessed with the given arity. If OK, return false.
        // If not OK, return true and return a diagnosticinfo. Note that methods with type arguments
        // can be accesses with arity zero due to type inference (but non types).
        private static bool WrongArity(Symbol symbol, int arity, bool diagnose, LookupOptions options, out DiagnosticInfo diagInfo)
        {
            switch (symbol.Kind)
            {
                case SymbolKind.NamedType:
                    if (arity != 0 || (options & LookupOptions.AllNamedTypesOnArityZero) == 0)
                    {
                        NamedTypeSymbol namedType = (NamedTypeSymbol)symbol;
                        // non-declared types only appear as using aliases (aliases are arity 0)
                        Debug.Assert(object.ReferenceEquals(namedType.ConstructedFrom, namedType));
                        if (namedType.Arity != arity)
                        {
                            if (namedType.Arity == 0)
                            {
                                // The non-generic {1} '{0}' cannot be used with type arguments
                                diagInfo = diagnose ? new CSDiagnosticInfo(ErrorCode.ERR_HasNoTypeVars, namedType, MessageID.IDS_SK_TYPE.Localize()) : null;
                            }
                            else
                            {
                                // Using the generic {1} '{0}' requires {2} type arguments
                                diagInfo = diagnose ? new CSDiagnosticInfo(ErrorCode.ERR_BadArity, namedType, MessageID.IDS_SK_TYPE.Localize(), namedType.Arity) : null;
                            }
                            return true;
                        }
                    }
                    break;

                case SymbolKind.Method:
                    if (arity != 0 || (options & LookupOptions.AllMethodsOnArityZero) == 0)
                    {
                        MethodSymbol method = (MethodSymbol)symbol;
                        if (method.GetMemberArityIncludingExtension() != arity)
                        {
                            if (method.Arity == 0)
                            {
                                // The non-generic {1} '{0}' cannot be used with type arguments
                                diagInfo = diagnose ? new CSDiagnosticInfo(ErrorCode.ERR_HasNoTypeVars, method, MessageID.IDS_SK_METHOD.Localize()) : null;
                            }
                            else
                            {
                                // Using the generic {1} '{0}' requires {2} type arguments
                                diagInfo = diagnose ? new CSDiagnosticInfo(ErrorCode.ERR_BadArity, method, MessageID.IDS_SK_METHOD.Localize(), method.Arity) : null;
                            }
                            return true;
                        }
                    }
                    break;

                default:
                    if (arity != 0)
                    {
                        diagInfo = diagnose ? new CSDiagnosticInfo(ErrorCode.ERR_TypeArgsNotAllowed, symbol, symbol.Kind.Localize()) : null;
                        return true;
                    }
                    break;
            }

            diagInfo = null;
            return false;
        }

        /// <summary>
        /// Look for names in scope
        /// </summary>
        internal void AddLookupSymbolsInfo(LookupSymbolsInfo result, LookupOptions options = LookupOptions.Default)
        {
            for (var scope = this; scope != null; scope = scope.Next)
            {
                scope.AddLookupSymbolsInfoInSingleBinder(result, options, originalBinder: this);

                if ((options & LookupOptions.LabelsOnly) != 0 && scope.IsLastBinderWithinMember())
                {
                    // Labels declared outside of a member are not visible inside.
                    break;
                }
            }
        }

        internal virtual void AddLookupSymbolsInfoInSingleBinder(LookupSymbolsInfo info, LookupOptions options, Binder originalBinder)
        {
            // overridden in other binders
        }

        /// <summary>
        /// Look for names of members
        /// </summary>
        internal void AddMemberLookupSymbolsInfo(LookupSymbolsInfo result, NamespaceOrTypeSymbol nsOrType, LookupOptions options, Binder originalBinder)
        {
            if (nsOrType.IsNamespace)
            {
                AddMemberLookupSymbolsInfoInNamespace(result, (NamespaceSymbol)nsOrType, options, originalBinder);
            }
            else
            {
                this.AddMemberLookupSymbolsInfoInType(result, (TypeSymbol)nsOrType, options, originalBinder);
            }
        }

        private void AddMemberLookupSymbolsInfoInType(LookupSymbolsInfo result, TypeSymbol type, LookupOptions options, Binder originalBinder)
        {
            switch (type.TypeKind)
            {
                case TypeKind.TypeParameter:
                    this.AddMemberLookupSymbolsInfoInTypeParameter(result, (TypeParameterSymbol)type, options, originalBinder);
                    break;

                case TypeKind.Interface:
                    this.AddMemberLookupSymbolsInfoInInterface(result, type, options, originalBinder, type);
                    break;

                case TypeKind.Class:
                case TypeKind.Struct:
                case TypeKind.Enum:
                case TypeKind.Delegate:
                case TypeKind.Array:
                case TypeKind.Dynamic:
                case TypeKind.Submission:
                    this.AddMemberLookupSymbolsInfoInClass(result, type, options, originalBinder, type);
                    break;
            }
        }

        protected void AddMemberLookupSymbolsInfoInSubmissions(LookupSymbolsInfo result, TypeSymbol scriptClass, bool inUsings, LookupOptions options, Binder originalBinder)
        {
            // TODO: we need tests
            // TODO: optimize lookup (there might be many interactions in the chain)
            for (CSharpCompilation submission = Compilation; submission != null; submission = submission.PreviousSubmission)
            {
                if ((object)submission.ScriptClass != null)
                {
                    AddMemberLookupSymbolsInfoWithoutInheritance(result, submission.ScriptClass, options, originalBinder, scriptClass);
                }

                bool isCurrentSubmission = submission == Compilation;

                // If we are looking only for labels we do not need to search through the imports.
                if ((options & LookupOptions.LabelsOnly) == 0 && !(isCurrentSubmission && inUsings))
                {
                    var submissionImports = submission.GetSubmissionImports();
                    if (!isCurrentSubmission)
                    {
                        submissionImports = Imports.ExpandPreviousSubmissionImports(submissionImports, Compilation);
                    }

                    // NB: Here we only look in aliases.
                    // In submissions, regular usings are bubbled up to the outermost scope.
                    AddLookupSymbolsInfoInAliases(submissionImports.UsingAliases, submissionImports.ExternAliases, result, options, originalBinder);
                }
            }
        }

        protected void AddLookupSymbolsInfoInAliases(
            ImmutableDictionary<string, AliasAndUsingDirective> usingAliases,
            ImmutableArray<AliasAndExternAliasDirective> externAliases,
            LookupSymbolsInfo result, LookupOptions options, Binder originalBinder)
        {
            // If we are looking only for labels we do not need to search through the imports.
            if ((options & LookupOptions.LabelsOnly) == 0)
            {
                foreach (var pair in usingAliases)
                {
                    addAliasSymbolToResult(result, pair.Value.Alias, options, originalBinder);
                }

                foreach (var externAlias in externAliases)
                {
                    if (!externAlias.SkipInLookup)
                    {
                        addAliasSymbolToResult(result, externAlias.Alias, options, originalBinder);
                    }
                }
            }

            static void addAliasSymbolToResult(LookupSymbolsInfo result, AliasSymbol aliasSymbol, LookupOptions options, Binder originalBinder)
            {
                var targetSymbol = aliasSymbol.GetAliasTarget(basesBeingResolved: null);
                if (originalBinder.CanAddLookupSymbolInfo(targetSymbol, options, result, accessThroughType: null, aliasSymbol: aliasSymbol))
                {
                    result.AddSymbol(aliasSymbol, aliasSymbol.Name, 0);
                }
            }
        }

        private static void AddMemberLookupSymbolsInfoInNamespace(LookupSymbolsInfo result, NamespaceSymbol ns, LookupOptions options, Binder originalBinder)
        {
            var candidateMembers = result.FilterName != null ? GetCandidateMembers(ns, result.FilterName, options, originalBinder) : GetCandidateMembers(ns, options, originalBinder);
            foreach (var symbol in candidateMembers)
            {
                if (originalBinder.CanAddLookupSymbolInfo(symbol, options, result, null))
                {
                    result.AddSymbol(symbol, symbol.Name, symbol.GetArity());
                }
            }
        }

        private static void AddMemberLookupSymbolsInfoWithoutInheritance(LookupSymbolsInfo result, TypeSymbol type, LookupOptions options, Binder originalBinder, TypeSymbol accessThroughType)
        {
            var candidateMembers = result.FilterName != null ? GetCandidateMembers(type, result.FilterName, options, originalBinder) : GetCandidateMembers(type, options, originalBinder);
            foreach (var symbol in candidateMembers)
            {
                if (originalBinder.CanAddLookupSymbolInfo(symbol, options, result, accessThroughType))
                {
                    result.AddSymbol(symbol, symbol.Name, symbol.GetArity());
                }
            }
        }

        private void AddWinRTMembersLookupSymbolsInfo(LookupSymbolsInfo result, NamedTypeSymbol type, LookupOptions options, Binder originalBinder, TypeSymbol accessThroughType)
        {
            NamedTypeSymbol idictSymbol, iroDictSymbol, iListSymbol, iCollectionSymbol, inccSymbol, inpcSymbol;
            GetWellKnownWinRTMemberInterfaces(out idictSymbol, out iroDictSymbol, out iListSymbol, out iCollectionSymbol, out inccSymbol, out inpcSymbol);

            // Dev11 searches all declared and undeclared base interfaces
            foreach (var iface in type.AllInterfacesNoUseSiteDiagnostics)
            {
                if (ShouldAddWinRTMembersForInterface(iface, idictSymbol, iroDictSymbol, iListSymbol, iCollectionSymbol, inccSymbol, inpcSymbol))
                {
                    AddMemberLookupSymbolsInfoWithoutInheritance(result, iface, options, originalBinder, accessThroughType);
                }
            }
        }

        private void AddMemberLookupSymbolsInfoInClass(LookupSymbolsInfo result, TypeSymbol type, LookupOptions options, Binder originalBinder, TypeSymbol accessThroughType)
        {
            PooledHashSet<NamedTypeSymbol> visited = null;
            // We need a check for SpecialType.System_Void as its base type is
            // ValueType but we don't wish to return any members for void type
            while ((object)type != null && !type.IsVoidType())
            {
                AddMemberLookupSymbolsInfoWithoutInheritance(result, type, options, originalBinder, accessThroughType);

                // If the type is from a winmd and implements any of the special WinRT collection
                // projections then we may need to add underlying interface members. 
                NamedTypeSymbol namedType = type as NamedTypeSymbol;
                if ((object)namedType != null && namedType.ShouldAddWinRTMembers)
                {
                    AddWinRTMembersLookupSymbolsInfo(result, namedType, options, originalBinder, accessThroughType);
                }

                // As in dev11, we don't consider inherited members within crefs.
                // CAVEAT: dev11 appears to ignore this rule within parameter types and return types,
                // so we're checking Cref, rather than Cref and CrefParameterOrReturnType.
                if (originalBinder.InCrefButNotParameterOrReturnType)
                {
                    break;
                }

                type = type.GetNextBaseTypeNoUseSiteDiagnostics(null, this.Compilation, ref visited);
            }

            visited?.Free();
        }

        private void AddMemberLookupSymbolsInfoInInterface(LookupSymbolsInfo result, TypeSymbol type, LookupOptions options, Binder originalBinder, TypeSymbol accessThroughType)
        {
            AddMemberLookupSymbolsInfoWithoutInheritance(result, type, options, originalBinder, accessThroughType);

            if (!originalBinder.InCrefButNotParameterOrReturnType)
            {
                foreach (var baseInterface in type.AllInterfacesNoUseSiteDiagnostics)
                {
                    AddMemberLookupSymbolsInfoWithoutInheritance(result, baseInterface, options, originalBinder, accessThroughType);
                }

                this.AddMemberLookupSymbolsInfoInClass(result, Compilation.GetSpecialType(SpecialType.System_Object), options, originalBinder, accessThroughType);
            }
        }

        private void AddMemberLookupSymbolsInfoInTypeParameter(LookupSymbolsInfo result, TypeParameterSymbol type, LookupOptions options, Binder originalBinder)
        {
            if (type.TypeParameterKind == TypeParameterKind.Cref)
            {
                return;
            }

            NamedTypeSymbol effectiveBaseClass = type.EffectiveBaseClassNoUseSiteDiagnostics;
            this.AddMemberLookupSymbolsInfoInClass(result, effectiveBaseClass, options, originalBinder, effectiveBaseClass);

            foreach (var baseInterface in type.AllEffectiveInterfacesNoUseSiteDiagnostics)
            {
                // accessThroughType matches LookupMembersInTypeParameter.
                AddMemberLookupSymbolsInfoWithoutInheritance(result, baseInterface, options, originalBinder, accessThroughType: type);
            }
        }
    }
}<|MERGE_RESOLUTION|>--- conflicted
+++ resolved
@@ -52,13 +52,8 @@
             foreach (var scope in new ExtensionScopes(this))
             {
                 scope.Binder.LookupAllExtensionMembersInSingleBinder(
-<<<<<<< HEAD
-                  result, receiverType, name, arity: 0,
-                  options: options, originalBinder: this, classicExtensionUseSiteInfo: ref discardedUseSiteInfo);
-=======
                     result, name, arity: 0, options: options,
                     originalBinder: this, useSiteInfo: ref discardedUseSiteInfo, classicExtensionUseSiteInfo: ref discardedUseSiteInfo);
->>>>>>> 14d407d9
             }
         }
 #nullable disable
@@ -188,14 +183,8 @@
         }
 
 #nullable enable
-<<<<<<< HEAD
-        private void LookupAllExtensionMembersInSingleBinder(LookupResult result, TypeSymbol receiverType,
-            string? name, int arity, LookupOptions options, Binder originalBinder,
-            ref CompoundUseSiteInfo<AssemblySymbol> classicExtensionUseSiteInfo)
-=======
         private void LookupAllExtensionMembersInSingleBinder(LookupResult result, string? name,
             int arity, LookupOptions options, Binder originalBinder, ref CompoundUseSiteInfo<AssemblySymbol> useSiteInfo, ref CompoundUseSiteInfo<AssemblySymbol> classicExtensionUseSiteInfo)
->>>>>>> 14d407d9
         {
             var singleLookupResults = ArrayBuilder<SingleLookupResult>.GetInstance();
             EnumerateAllExtensionMembersInSingleBinder(singleLookupResults, name, arity, options, originalBinder, ref useSiteInfo, ref classicExtensionUseSiteInfo);
@@ -210,19 +199,7 @@
         internal void EnumerateAllExtensionMembersInSingleBinder(ArrayBuilder<SingleLookupResult> result,
             string? name, int arity, LookupOptions options, Binder originalBinder, ref CompoundUseSiteInfo<AssemblySymbol> useSiteInfo, ref CompoundUseSiteInfo<AssemblySymbol> classicExtensionUseSiteInfo)
         {
-<<<<<<< HEAD
-            if (receiverType.IsErrorType() || receiverType.IsDynamic())
-            {
-                return;
-            }
-
             // 1. Collect new extension members
-            var extensionDeclarations = ArrayBuilder<NamedTypeSymbol>.GetInstance();
-            this.GetExtensionDeclarations(extensionDeclarations, originalBinder);
-
-=======
-            // 1. Collect new extension members
->>>>>>> 14d407d9
             PooledHashSet<MethodSymbol>? implementationsToShadow = null;
             var extensionDeclarations = ArrayBuilder<NamedTypeSymbol>.GetInstance();
             this.GetExtensionDeclarations(extensionDeclarations, originalBinder);
