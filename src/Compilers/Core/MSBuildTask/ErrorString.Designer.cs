﻿//------------------------------------------------------------------------------
// <auto-generated>
//     This code was generated by a tool.
//     Runtime Version:4.0.30319.42000
//
//     Changes to this file may cause incorrect behavior and will be lost if
//     the code is regenerated.
// </auto-generated>
//------------------------------------------------------------------------------

namespace Microsoft.CodeAnalysis.BuildTasks {
    using System;
    
    
    /// <summary>
    ///   A strongly-typed resource class, for looking up localized strings, etc.
    /// </summary>
    // This class was auto-generated by the StronglyTypedResourceBuilder
    // class via a tool like ResGen or Visual Studio.
    // To add or remove a member, edit your .ResX file then rerun ResGen
    // with the /str option, or rebuild your VS project.
    [global::System.CodeDom.Compiler.GeneratedCodeAttribute("System.Resources.Tools.StronglyTypedResourceBuilder", "15.0.0.0")]
    [global::System.Diagnostics.DebuggerNonUserCodeAttribute()]
    [global::System.Runtime.CompilerServices.CompilerGeneratedAttribute()]
    internal class ErrorString {
        
        private static global::System.Resources.ResourceManager resourceMan;
        
        private static global::System.Globalization.CultureInfo resourceCulture;
        
        [global::System.Diagnostics.CodeAnalysis.SuppressMessageAttribute("Microsoft.Performance", "CA1811:AvoidUncalledPrivateCode")]
        internal ErrorString() {
        }
        
        /// <summary>
        ///   Returns the cached ResourceManager instance used by this class.
        /// </summary>
        [global::System.ComponentModel.EditorBrowsableAttribute(global::System.ComponentModel.EditorBrowsableState.Advanced)]
        internal static global::System.Resources.ResourceManager ResourceManager {
            get {
                if (object.ReferenceEquals(resourceMan, null)) {
                    global::System.Resources.ResourceManager temp = new global::System.Resources.ResourceManager("Microsoft.CodeAnalysis.BuildTasks.ErrorString", typeof(ErrorString).Assembly);
                    resourceMan = temp;
                }
                return resourceMan;
            }
        }
        
        /// <summary>
        ///   Overrides the current thread's CurrentUICulture property for all
        ///   resource lookups using this strongly typed resource class.
        /// </summary>
        [global::System.ComponentModel.EditorBrowsableAttribute(global::System.ComponentModel.EditorBrowsableState.Advanced)]
        internal static global::System.Globalization.CultureInfo Culture {
            get {
                return resourceCulture;
            }
            set {
                resourceCulture = value;
            }
        }
        
        /// <summary>
        ///   Looks up a localized string similar to MSB3883: Unexpected exception: .
        /// </summary>
        internal static string Compiler_UnexpectedException {
            get {
                return ResourceManager.GetString("Compiler_UnexpectedException", resourceCulture);
            }
        }
        
        /// <summary>
        ///   Looks up a localized string similar to Failed to check the content hash of the destination ref assembly &apos;{0}&apos;. It will be overwritten..
        /// </summary>
        internal static string CopyRefAssembly_BadDestination1 {
            get {
                return ResourceManager.GetString("CopyRefAssembly_BadDestination1", resourceCulture);
            }
        }
        
        /// <summary>
        ///   Looks up a localized string similar to Failed to check the content hash of the source ref assembly &apos;{0}&apos;: {1}
        ///{2}.
        /// </summary>
        internal static string CopyRefAssembly_BadSource3 {
            get {
                return ResourceManager.GetString("CopyRefAssembly_BadSource3", resourceCulture);
            }
        }
        
        /// <summary>
        ///   Looks up a localized string similar to Reference assembly &quot;{0}&quot; already has latest information. Leaving it untouched..
        /// </summary>
        internal static string CopyRefAssembly_SkippingCopy1 {
            get {
                return ResourceManager.GetString("CopyRefAssembly_SkippingCopy1", resourceCulture);
            }
        }
        
        /// <summary>
        ///   Looks up a localized string similar to Could not extract the MVID from &quot;{0}&quot;. Are you sure it is a reference assembly?.
        /// </summary>
        internal static string CopyRefAssembly_SourceNotRef1 {
            get {
                return ResourceManager.GetString("CopyRefAssembly_SourceNotRef1", resourceCulture);
            }
        }
        
        /// <summary>
        ///   Looks up a localized string similar to MSB3053: The assembly alias &quot;{1}&quot; on reference &quot;{0}&quot; contains illegal characters..
        /// </summary>
        internal static string Csc_AssemblyAliasContainsIllegalCharacters {
            get {
                return ResourceManager.GetString("Csc_AssemblyAliasContainsIllegalCharacters", resourceCulture);
            }
        }
        
        /// <summary>
        ///   Looks up a localized string similar to MSB3051: The parameter to the compiler is invalid.  {0}.
        /// </summary>
        internal static string Csc_InvalidParameter {
            get {
                return ResourceManager.GetString("Csc_InvalidParameter", resourceCulture);
            }
        }
        
        /// <summary>
        ///   Looks up a localized string similar to MSB3052: The parameter to the compiler is invalid, &apos;{0}{1}&apos; will be ignored..
        /// </summary>
        internal static string Csc_InvalidParameterWarning {
            get {
                return ResourceManager.GetString("Csc_InvalidParameterWarning", resourceCulture);
            }
        }
        
        /// <summary>
        ///   Looks up a localized string similar to The string &quot;{0}&quot; cannot be converted to a boolean (true/false) value..
        /// </summary>
        internal static string General_CannotConvertStringToBool {
            get {
                return ResourceManager.GetString("General_CannotConvertStringToBool", resourceCulture);
            }
        }
        
        /// <summary>
        ///   Looks up a localized string similar to MSB3081: A problem occurred while trying to set the &quot;{0}&quot; parameter for the IDE&apos;s in-process compiler. {1}.
        /// </summary>
        internal static string General_CouldNotSetHostObjectParameter {
            get {
                return ResourceManager.GetString("General_CouldNotSetHostObjectParameter", resourceCulture);
            }
        }
        
        /// <summary>
        ///   Looks up a localized string similar to MSB3105: The item &quot;{0}&quot; was specified more than once in the &quot;{1}&quot; parameter.  Duplicate items are not supported by the &quot;{1}&quot; parameter..
        /// </summary>
        internal static string General_DuplicateItemsNotSupported {
            get {
                return ResourceManager.GetString("General_DuplicateItemsNotSupported", resourceCulture);
            }
        }
        
        /// <summary>
        ///   Looks up a localized string similar to MSB3083: The item &quot;{0}&quot; was specified more than once in the &quot;{1}&quot; parameter and both items had the same value &quot;{2}&quot; for the &quot;{3}&quot; metadata.  Duplicate items are not supported by the &quot;{1}&quot; parameter unless they have different values for the &quot;{3}&quot; metadata..
        /// </summary>
        internal static string General_DuplicateItemsNotSupportedWithMetadata {
            get {
                return ResourceManager.GetString("General_DuplicateItemsNotSupportedWithMetadata", resourceCulture);
            }
        }
        
        /// <summary>
        ///   Looks up a localized string similar to Expected file &quot;{0}&quot; does not exist..
        /// </summary>
        internal static string General_ExpectedFileMissing {
            get {
                return ResourceManager.GetString("General_ExpectedFileMissing", resourceCulture);
            }
        }
        
        /// <summary>
        ///   Looks up a localized string similar to MSB3087: An incompatible host object was passed into the &quot;{0}&quot; task.  The host object for this task must implement the &quot;{1}&quot; interface..
        /// </summary>
        internal static string General_IncorrectHostObject {
            get {
                return ResourceManager.GetString("General_IncorrectHostObject", resourceCulture);
            }
        }
        
        /// <summary>
        ///   Looks up a localized string similar to Item &quot;{0}&quot; has attribute &quot;{1}&quot; with value &quot;{2}&quot; that could not be converted to &quot;{3}&quot;..
        /// </summary>
        internal static string General_InvalidAttributeMetadata {
            get {
                return ResourceManager.GetString("General_InvalidAttributeMetadata", resourceCulture);
            }
        }
        
        /// <summary>
        ///   Looks up a localized string similar to The IDE&apos;s in-process compiler does not support the specified values for the &quot;{0}&quot; parameter.  Therefore, this task will fallback to using the command-line compiler..
        /// </summary>
        internal static string General_ParameterUnsupportedOnHostCompiler {
            get {
                return ResourceManager.GetString("General_ParameterUnsupportedOnHostCompiler", resourceCulture);
            }
        }
        
        /// <summary>
        ///   Looks up a localized string similar to MSB3104: The referenced assembly &quot;{0}&quot; was not found. If this assembly is produced by another one of your projects, please make sure to build that project before building this one..
        /// </summary>
        internal static string General_ReferenceDoesNotExist {
            get {
                return ResourceManager.GetString("General_ReferenceDoesNotExist", resourceCulture);
            }
        }
        
        /// <summary>
        ///   Looks up a localized string similar to MSB3082: Task failed because &quot;{0}&quot; was not found..
        /// </summary>
        internal static string General_ToolFileNotFound {
            get {
                return ResourceManager.GetString("General_ToolFileNotFound", resourceCulture);
            }
        }
        
        /// <summary>
<<<<<<< HEAD
        ///   Looks up a localized string similar to {0} contains duplicate items &apos;{1}&apos; with conflicting metadata &apos;{2}&apos;: &apos;{3}&apos; and &apos;{4}&apos;.
        /// </summary>
        internal static string MapSourceRoots_ContainsDuplicate {
            get {
                return ResourceManager.GetString("MapSourceRoots.ContainsDuplicate", resourceCulture);
            }
        }
        
        /// <summary>
        ///   Looks up a localized string similar to The value of {0} not found in {1} items, or the corresponding item is not a top-level source root: &apos;{2}&apos;.
        /// </summary>
        internal static string MapSourceRoots_NoSuchTopLevelSourceRoot {
            get {
                return ResourceManager.GetString("MapSourceRoots.NoSuchTopLevelSourceRoot", resourceCulture);
            }
        }
        
        /// <summary>
        ///   Looks up a localized string similar to {0} items must include at least one top-level (not nested) item when {1} is true.
        /// </summary>
        internal static string MapSourceRoots_NoTopLevelSourceRoot {
            get {
                return ResourceManager.GetString("MapSourceRoots.NoTopLevelSourceRoot", resourceCulture);
            }
        }
        
        /// <summary>
        ///   Looks up a localized string similar to {0} paths are required to end with a slash or backslash: &apos;{1}&apos;.
        /// </summary>
        internal static string MapSourceRoots_PathMustEndWithSlashOrBackslash {
            get {
                return ResourceManager.GetString("MapSourceRoots.PathMustEndWithSlashOrBackslash", resourceCulture);
=======
        ///   Looks up a localized string similar to File &quot;{0}&quot; could not be read: {1}.
        /// </summary>
        internal static string General_UnableToReadFile {
            get {
                return ResourceManager.GetString("General_UnableToReadFile", resourceCulture);
>>>>>>> c183b8de
            }
        }
        
        /// <summary>
        ///   Looks up a localized string similar to Shared compilation failed; falling back to tool: {0}.
        /// </summary>
        internal static string SharedCompilationFallback {
            get {
                return ResourceManager.GetString("SharedCompilationFallback", resourceCulture);
            }
        }
        
        /// <summary>
        ///   Looks up a localized string similar to Using shared compilation with compiler from directory: {0}.
        /// </summary>
        internal static string UsingSharedCompilation {
            get {
                return ResourceManager.GetString("UsingSharedCompilation", resourceCulture);
            }
        }
        
        /// <summary>
        ///   Looks up a localized string similar to MSB3401: &quot;{1}&quot; is an invalid value for the &quot;{0}&quot; parameter.  The valid values are: {2}.
        /// </summary>
        internal static string Vbc_EnumParameterHasInvalidValue {
            get {
                return ResourceManager.GetString("Vbc_EnumParameterHasInvalidValue", resourceCulture);
            }
        }
        
        /// <summary>
        ///   Looks up a localized string similar to &quot;{1}&quot; is an invalid value for the &quot;{0}&quot; parameter..
        /// </summary>
        internal static string Vbc_ParameterHasInvalidValue {
            get {
                return ResourceManager.GetString("Vbc_ParameterHasInvalidValue", resourceCulture);
            }
        }
        
        /// <summary>
        ///   Looks up a localized string similar to MSB3402: There was an error creating the pdb file &quot;{0}&quot;. {1}.
        /// </summary>
        internal static string Vbc_RenamePDB {
            get {
                return ResourceManager.GetString("Vbc_RenamePDB", resourceCulture);
            }
        }
    }
}<|MERGE_RESOLUTION|>--- conflicted
+++ resolved
@@ -224,7 +224,15 @@
         }
         
         /// <summary>
-<<<<<<< HEAD
+        ///   Looks up a localized string similar to File &quot;{0}&quot; could not be read: {1}.
+        /// </summary>
+        internal static string General_UnableToReadFile {
+            get {
+                return ResourceManager.GetString("General_UnableToReadFile", resourceCulture);
+            }
+        }
+        
+        /// <summary>
         ///   Looks up a localized string similar to {0} contains duplicate items &apos;{1}&apos; with conflicting metadata &apos;{2}&apos;: &apos;{3}&apos; and &apos;{4}&apos;.
         /// </summary>
         internal static string MapSourceRoots_ContainsDuplicate {
@@ -257,13 +265,6 @@
         internal static string MapSourceRoots_PathMustEndWithSlashOrBackslash {
             get {
                 return ResourceManager.GetString("MapSourceRoots.PathMustEndWithSlashOrBackslash", resourceCulture);
-=======
-        ///   Looks up a localized string similar to File &quot;{0}&quot; could not be read: {1}.
-        /// </summary>
-        internal static string General_UnableToReadFile {
-            get {
-                return ResourceManager.GetString("General_UnableToReadFile", resourceCulture);
->>>>>>> c183b8de
             }
         }
         
