﻿// Licensed to the .NET Foundation under one or more agreements.
// The .NET Foundation licenses this file to you under the MIT license.
// See the LICENSE file in the project root for more information.

#nullable enable

using System;
using System.Collections.Generic;
using System.Collections.Immutable;
using System.Diagnostics;
using System.Reflection;
using System.Runtime.CompilerServices;
using System.Runtime.InteropServices;
using Microsoft.CodeAnalysis.Symbols;
using Roslyn.Utilities;

namespace Microsoft.CodeAnalysis
{
    public abstract class AttributeData
    {
        protected AttributeData()
        {
        }

        // Use MemberNotNull when available https://github.com/dotnet/roslyn/issues/41964
        /// <summary>
        /// The attribute class.
        /// </summary>
        public INamedTypeSymbol? AttributeClass { get { return CommonAttributeClass; } }
        protected abstract INamedTypeSymbol? CommonAttributeClass { get; }

        /// <summary>
        /// The constructor on the attribute class.
        /// </summary>
        public IMethodSymbol? AttributeConstructor { get { return CommonAttributeConstructor; } }
        protected abstract IMethodSymbol? CommonAttributeConstructor { get; }

        public SyntaxReference? ApplicationSyntaxReference { get { return CommonApplicationSyntaxReference; } }
        protected abstract SyntaxReference? CommonApplicationSyntaxReference { get; }

        /// <summary>
        /// Constructor arguments on the attribute.
        /// </summary>
        public ImmutableArray<TypedConstant> ConstructorArguments { get { return CommonConstructorArguments; } }
        internal protected abstract ImmutableArray<TypedConstant> CommonConstructorArguments { get; }

        /// <summary>
        /// Named (property value) arguments on the attribute. 
        /// </summary>
        public ImmutableArray<KeyValuePair<string, TypedConstant>> NamedArguments { get { return CommonNamedArguments; } }
        internal protected abstract ImmutableArray<KeyValuePair<string, TypedConstant>> CommonNamedArguments { get; }

        /// <summary>
        /// Attribute is conditionally omitted if it is a source attribute and both the following are true:
        /// (a) It has at least one applied conditional attribute AND
        /// (b) None of conditional symbols are true at the attribute source location.
        /// </summary>
        internal virtual bool IsConditionallyOmitted
        {
            get { return false; }
        }

        internal virtual bool HasErrors
        {
            get { return false; }
        }

        /// <summary>
        /// Checks if an applied attribute with the given attributeType matches the namespace name and type name of the given early attribute's description
        /// and the attribute description has a signature with parameter count equal to the given attributeArgCount.
        /// NOTE: We don't allow early decoded attributes to have optional parameters.
        /// </summary>
        internal static bool IsTargetEarlyAttribute(INamedTypeSymbolInternal attributeType, int attributeArgCount, AttributeDescription description)
        {
            if (attributeType.ContainingSymbol?.Kind != SymbolKind.Namespace)
            {
                return false;
            }

            int attributeCtorsCount = description.Signatures.Length;
            for (int i = 0; i < attributeCtorsCount; i++)
            {
                int parameterCount = description.GetParameterCount(signatureIndex: i);

                // NOTE: Below assumption disallows early decoding well-known attributes with optional parameters.
                if (attributeArgCount == parameterCount)
                {
                    StringComparison options = description.MatchIgnoringCase ? StringComparison.OrdinalIgnoreCase : StringComparison.Ordinal;
                    return attributeType.Name.Equals(description.Name, options) && namespaceMatch(attributeType.ContainingNamespace, description.Namespace, options);
                }
            }

            return false;

            static bool namespaceMatch(INamespaceSymbolInternal container, string namespaceName, StringComparison options)
            {
                int index = namespaceName.Length;
                bool expectDot = false;

                while (true)
                {
                    if (container.IsGlobalNamespace)
                    {
                        return index == 0;
                    }

                    if (expectDot)
                    {
                        index--;

                        if (index < 0 || namespaceName[index] != '.')
                        {
                            return false;
                        }
                    }
                    else
                    {
                        expectDot = true;
                    }

                    string name = container.Name;
                    int nameLength = name.Length;
                    index -= nameLength;
                    if (index < 0 || string.Compare(namespaceName, index, name, 0, nameLength, options) != 0)
                    {
                        return false;
                    }

                    container = container.ContainingNamespace;

                    if (container is null)
                    {
                        return false;
                    }
                }
            }
        }

        /// <summary>
        /// Returns the value of a constructor argument as type <typeparamref name="T"/>.
        /// Throws if no constructor argument exists or the argument cannot be converted to the type.
        /// </summary>
        internal T? GetConstructorArgument<T>(int i, SpecialType specialType)
        {
            var constructorArgs = this.CommonConstructorArguments;
            return constructorArgs[i].DecodeValue<T>(specialType);
        }

        /// <summary>
        /// Returns named attribute argument with the given <paramref name="name"/> as type <typeparamref name="T"/>.
        /// If there is more than one named argument with this name, it returns the last one.
        /// If no named argument is found then the <paramref name="defaultValue"/> is returned.
        /// </summary>
        /// <param name="name">The metadata property or field name. This name is case sensitive (both VB and C#).</param>
        /// <param name="specialType">SpecialType of the named argument.</param>
        /// <param name="defaultValue">Default value for the named argument.</param>
        /// <remarks>
        /// For user defined attributes VB allows duplicate named arguments and uses the last value.
        /// Dev11 reports an error for pseudo-custom attributes when emitting metadata. We don't.
        /// </remarks>
<<<<<<< HEAD
        internal T? DecodeNamedArgument<T>(string name, SpecialType specialType, T defaultValue = default)
=======
        internal T? DecodeNamedArgument<T>(string name, SpecialType specialType, T? defaultValue = default)
>>>>>>> 3115ff84
        {
            return DecodeNamedArgument<T>(CommonNamedArguments, name, specialType, defaultValue);
        }

<<<<<<< HEAD
        private static T? DecodeNamedArgument<T>(ImmutableArray<KeyValuePair<string, TypedConstant>> namedArguments, string name, SpecialType specialType, T defaultValue = default)
=======
        private static T? DecodeNamedArgument<T>(ImmutableArray<KeyValuePair<string, TypedConstant>> namedArguments, string name, SpecialType specialType, T? defaultValue = default)
>>>>>>> 3115ff84
        {
            int index = IndexOfNamedArgument(namedArguments, name);
            return index >= 0 ? namedArguments[index].Value.DecodeValue<T>(specialType) : defaultValue;
        }

        private static int IndexOfNamedArgument(ImmutableArray<KeyValuePair<string, TypedConstant>> namedArguments, string name)
        {
            // For user defined attributes VB allows duplicate named arguments and uses the last value.
            // Dev11 reports an error for pseudo-custom attributes when emitting metadata. We don't.
            for (int i = namedArguments.Length - 1; i >= 0; i--)
            {
                // even for VB this is case sensitive comparison:
                if (string.Equals(namedArguments[i].Key, name, StringComparison.Ordinal))
                {
                    return i;
                }
            }

            return -1;
        }

        #region Decimal and DateTime Constant Decoding

        internal ConstantValue DecodeDecimalConstantValue()
        {
            // There are two decimal constant attribute ctors:
            // (byte scale, byte sign, uint high, uint mid, uint low) and
            // (byte scale, byte sign, int high, int mid, int low) 
            // The dev10 compiler only honors the first; Roslyn honours both.

            // We should not end up in this code path unless we know we have one of them.

            Debug.Assert(AttributeConstructor is object);
            var parameters = AttributeConstructor.Parameters;
            ImmutableArray<TypedConstant> args = this.CommonConstructorArguments;

            Debug.Assert(parameters.Length == 5);
            Debug.Assert(parameters[0].Type.SpecialType == SpecialType.System_Byte);
            Debug.Assert(parameters[1].Type.SpecialType == SpecialType.System_Byte);

            int low, mid, high;

            byte scale = args[0].DecodeValue<byte>(SpecialType.System_Byte);
            bool isNegative = args[1].DecodeValue<byte>(SpecialType.System_Byte) != 0;

            if (parameters[2].Type.SpecialType == SpecialType.System_Int32)
            {
                Debug.Assert(parameters[2].Type.SpecialType == SpecialType.System_Int32);
                Debug.Assert(parameters[3].Type.SpecialType == SpecialType.System_Int32);
                Debug.Assert(parameters[4].Type.SpecialType == SpecialType.System_Int32);

                high = args[2].DecodeValue<int>(SpecialType.System_Int32);
                mid = args[3].DecodeValue<int>(SpecialType.System_Int32);
                low = args[4].DecodeValue<int>(SpecialType.System_Int32);
            }
            else
            {
                Debug.Assert(parameters[2].Type.SpecialType == SpecialType.System_UInt32);
                Debug.Assert(parameters[3].Type.SpecialType == SpecialType.System_UInt32);
                Debug.Assert(parameters[4].Type.SpecialType == SpecialType.System_UInt32);

                high = unchecked((int)args[2].DecodeValue<uint>(SpecialType.System_UInt32));
                mid = unchecked((int)args[3].DecodeValue<uint>(SpecialType.System_UInt32));
                low = unchecked((int)args[4].DecodeValue<uint>(SpecialType.System_UInt32));
            }

            return ConstantValue.Create(new decimal(low, mid, high, isNegative, scale));
        }

        internal ConstantValue DecodeDateTimeConstantValue()
        {
            long value = this.CommonConstructorArguments[0].DecodeValue<long>(SpecialType.System_Int64);

            // if value is outside this range, DateTime would throw when constructed
            if (value < DateTime.MinValue.Ticks || value > DateTime.MaxValue.Ticks)
            {
                return ConstantValue.Bad;
            }

            return ConstantValue.Create(new DateTime(value));
        }

        #endregion

        internal ObsoleteAttributeData DecodeObsoleteAttribute(ObsoleteAttributeKind kind)
        {
            switch (kind)
            {
                case ObsoleteAttributeKind.Obsolete:
                    return DecodeObsoleteAttribute();
                case ObsoleteAttributeKind.Deprecated:
                    return DecodeDeprecatedAttribute();
                case ObsoleteAttributeKind.Experimental:
                    return DecodeExperimentalAttribute();
                default:
                    throw ExceptionUtilities.UnexpectedValue(kind);
            }
        }

        /// <summary>
        /// Decode the arguments to ObsoleteAttribute. ObsoleteAttribute can have 0, 1 or 2 arguments.
        /// </summary>
        private ObsoleteAttributeData DecodeObsoleteAttribute()
        {
            ImmutableArray<TypedConstant> args = this.CommonConstructorArguments;

            // ObsoleteAttribute() 
            string? message = null;
            bool isError = false;

            if (args.Length > 0)
            {
                // ObsoleteAttribute(string) 
                // ObsoleteAttribute(string, bool)

                Debug.Assert(args.Length <= 2);
                message = (string?)args[0].ValueInternal;

                if (args.Length == 2)
                {
                    Debug.Assert(args[1].ValueInternal is object);
                    isError = (bool)args[1].ValueInternal!;
                }
            }

            string? diagnosticId = null;
            string? urlFormat = null;
            foreach (var (name, value) in this.CommonNamedArguments)
            {
                if (diagnosticId is null && name == ObsoleteAttributeData.DiagnosticIdPropertyName && IsStringProperty(ObsoleteAttributeData.DiagnosticIdPropertyName))
                {
                    diagnosticId = value.ValueInternal as string;
                }
                else if (urlFormat is null && name == ObsoleteAttributeData.UrlFormatPropertyName && IsStringProperty(ObsoleteAttributeData.UrlFormatPropertyName))
                {
                    urlFormat = value.ValueInternal as string;
                }

                if (diagnosticId is object && urlFormat is object)
                {
                    break;
                }
            }

            return new ObsoleteAttributeData(ObsoleteAttributeKind.Obsolete, message, isError, diagnosticId, urlFormat);
        }

        // Note: it is disallowed to declare a property and a field
        // with the same name in C# or VB source, even if it is allowed in IL.
        //
        // We use a virtual method and override to prevent having to realize the public symbols just to decode obsolete attributes.
        // Ideally we would use an abstract method, but that would require making the method visible to
        // public consumers who inherit from this class, which we don't want to do.
        // Therefore we just make it a 'private protected virtual' method instead.
        private protected virtual bool IsStringProperty(string memberName) => throw ExceptionUtilities.Unreachable;

        /// <summary>
        /// Decode the arguments to DeprecatedAttribute. DeprecatedAttribute can have 3 or 4 arguments.
        /// </summary>
        private ObsoleteAttributeData DecodeDeprecatedAttribute()
        {
            var args = this.CommonConstructorArguments;

            // DeprecatedAttribute() 
            string? message = null;
            bool isError = false;

            if (args.Length == 3 || args.Length == 4)
            {
                // DeprecatedAttribute(String, DeprecationType, UInt32) 
                // DeprecatedAttribute(String, DeprecationType, UInt32, Platform) 
                // DeprecatedAttribute(String, DeprecationType, UInt32, String) 

                Debug.Assert(args[1].ValueInternal is object);
                message = (string?)args[0].ValueInternal;
                isError = ((int)args[1].ValueInternal! == 1);
            }

            return new ObsoleteAttributeData(ObsoleteAttributeKind.Deprecated, message, isError, diagnosticId: null, urlFormat: null);
        }

        /// <summary>
        /// Decode the arguments to ExperimentalAttribute. ExperimentalAttribute has 0 arguments.
        /// </summary>
        private ObsoleteAttributeData DecodeExperimentalAttribute()
        {
            // ExperimentalAttribute() 
            Debug.Assert(this.CommonConstructorArguments.Length == 0);
            return ObsoleteAttributeData.Experimental;
        }

        internal static void DecodeMethodImplAttribute<T, TAttributeSyntaxNode, TAttributeData, TAttributeLocation>(
            ref DecodeWellKnownAttributeArguments<TAttributeSyntaxNode, TAttributeData, TAttributeLocation> arguments,
            CommonMessageProvider messageProvider)
            where T : CommonMethodWellKnownAttributeData, new()
            where TAttributeSyntaxNode : SyntaxNode
            where TAttributeData : AttributeData
        {
            Debug.Assert(arguments.AttributeSyntaxOpt is object);

            MethodImplOptions options;
            var attribute = arguments.Attribute;
            if (attribute.CommonConstructorArguments.Length == 1)
            {
                Debug.Assert(attribute.AttributeConstructor is object);
                if (attribute.AttributeConstructor.Parameters[0].Type.SpecialType == SpecialType.System_Int16)
                {
                    options = (MethodImplOptions)attribute.CommonConstructorArguments[0].DecodeValue<short>(SpecialType.System_Int16);
                }
                else
                {
                    options = attribute.CommonConstructorArguments[0].DecodeValue<MethodImplOptions>(SpecialType.System_Enum);
                }

                // low two bits should only be set via MethodCodeType property
                if (((int)options & 3) != 0)
                {
                    messageProvider.ReportInvalidAttributeArgument(arguments.Diagnostics, arguments.AttributeSyntaxOpt, 0, attribute);
                    options = options & ~(MethodImplOptions)3;
                }
            }
            else
            {
                options = default;
            }

            MethodImplAttributes codeType = MethodImplAttributes.IL;
            int position = 1;
            foreach (var namedArg in attribute.CommonNamedArguments)
            {
                if (namedArg.Key == "MethodCodeType")
                {
                    var value = (MethodImplAttributes)namedArg.Value.DecodeValue<int>(SpecialType.System_Enum);
                    if (value < 0 || value > MethodImplAttributes.Runtime)
                    {
                        Debug.Assert(attribute.AttributeClass is object);
                        messageProvider.ReportInvalidNamedArgument(arguments.Diagnostics, arguments.AttributeSyntaxOpt, position, attribute.AttributeClass, "MethodCodeType");
                    }
                    else
                    {
                        codeType = value;
                    }
                }

                position++;
            }

            arguments.GetOrCreateData<T>().SetMethodImplementation(arguments.Index, (MethodImplAttributes)options | codeType);
        }

        internal static void DecodeStructLayoutAttribute<TTypeWellKnownAttributeData, TAttributeSyntaxNode, TAttributeData, TAttributeLocation>(
            ref DecodeWellKnownAttributeArguments<TAttributeSyntaxNode, TAttributeData, TAttributeLocation> arguments,
            CharSet defaultCharSet,
            int defaultAutoLayoutSize,
            CommonMessageProvider messageProvider)
            where TTypeWellKnownAttributeData : CommonTypeWellKnownAttributeData, new()
            where TAttributeSyntaxNode : SyntaxNode
            where TAttributeData : AttributeData
        {
            Debug.Assert(arguments.AttributeSyntaxOpt is object);

            var attribute = arguments.Attribute;
            Debug.Assert(attribute.AttributeClass is object);

            CharSet charSet = (defaultCharSet != Cci.Constants.CharSet_None) ? defaultCharSet : CharSet.Ansi;
            int? size = null;
            int? alignment = null;
            bool hasErrors = false;

            LayoutKind kind = attribute.CommonConstructorArguments[0].DecodeValue<LayoutKind>(SpecialType.System_Enum);
            switch (kind)
            {
                case LayoutKind.Auto:
                case LayoutKind.Explicit:
                case LayoutKind.Sequential:
                    break;

                default:
                    messageProvider.ReportInvalidAttributeArgument(arguments.Diagnostics, arguments.AttributeSyntaxOpt, 0, attribute);
                    hasErrors = true;
                    break;
            }

            int position = 1;
            foreach (var namedArg in attribute.CommonNamedArguments)
            {
                switch (namedArg.Key)
                {
                    case "CharSet":
                        charSet = namedArg.Value.DecodeValue<CharSet>(SpecialType.System_Enum);
                        switch (charSet)
                        {
                            case Cci.Constants.CharSet_None:
                                charSet = CharSet.Ansi;
                                break;

                            case CharSet.Ansi:
                            case Cci.Constants.CharSet_Auto:
                            case CharSet.Unicode:
                                break;

                            default:
                                messageProvider.ReportInvalidNamedArgument(arguments.Diagnostics, arguments.AttributeSyntaxOpt, position, attribute.AttributeClass, namedArg.Key);
                                hasErrors = true;
                                break;
                        }

                        break;

                    case "Pack":
                        alignment = namedArg.Value.DecodeValue<int>(SpecialType.System_Int32);

                        // only powers of 2 less or equal to 128 are allowed:
                        if (alignment > 128 || (alignment & (alignment - 1)) != 0)
                        {
                            messageProvider.ReportInvalidNamedArgument(arguments.Diagnostics, arguments.AttributeSyntaxOpt, position, attribute.AttributeClass, namedArg.Key);
                            hasErrors = true;
                        }

                        break;

                    case "Size":
                        size = namedArg.Value.DecodeValue<int>(Microsoft.CodeAnalysis.SpecialType.System_Int32);
                        if (size < 0)
                        {
                            messageProvider.ReportInvalidNamedArgument(arguments.Diagnostics, arguments.AttributeSyntaxOpt, position, attribute.AttributeClass, namedArg.Key);
                            hasErrors = true;
                        }

                        break;
                }

                position++;
            }

            if (!hasErrors)
            {
                if (kind == LayoutKind.Auto && size == null && alignment != null)
                {
                    // If size is unspecified
                    //   C# emits size=0
                    //   VB emits size=1 if the type is a struct, auto-layout and has alignment specified; 0 otherwise
                    size = defaultAutoLayoutSize;
                }

                arguments.GetOrCreateData<TTypeWellKnownAttributeData>().SetStructLayout(new TypeLayout(kind, size ?? 0, (byte)(alignment ?? 0)), charSet);
            }
        }

        internal AttributeUsageInfo DecodeAttributeUsageAttribute()
        {
            return DecodeAttributeUsageAttribute(this.CommonConstructorArguments[0], this.CommonNamedArguments);
        }

        internal static AttributeUsageInfo DecodeAttributeUsageAttribute(TypedConstant positionalArg, ImmutableArray<KeyValuePair<string, TypedConstant>> namedArgs)
        {
            // BREAKING CHANGE (C#):
            //   If the well known attribute class System.AttributeUsage is overridden in source,
            //   we will use the overriding AttributeUsage type for attribute usage validation,
            //   i.e. we try to find a constructor in that type with signature AttributeUsage(AttributeTargets)
            //   and public bool properties Inherited and AllowMultiple.
            //   If we are unable to find any of these, we use their default values.
            //   
            //   This behavior matches the approach chosen by native VB and Roslyn VB compilers,
            //   but breaks compatibility with native C# compiler.
            //   Native C# compiler preloads all the well known attribute types from mscorlib prior to binding,
            //   hence it uses the AttributeUsage type defined in mscorlib for attribute usage validation.
            //   
            //   See Roslyn Bug 8603: ETA crashes with InvalidOperationException on duplicate attributes for details.

            Debug.Assert(positionalArg.ValueInternal is object);
            var validOn = (AttributeTargets)positionalArg.ValueInternal;
            bool allowMultiple = DecodeNamedArgument(namedArgs, "AllowMultiple", SpecialType.System_Boolean, false);
            bool inherited = DecodeNamedArgument(namedArgs, "Inherited", SpecialType.System_Boolean, true);

            return new AttributeUsageInfo(validOn, allowMultiple, inherited);
        }
    }
}<|MERGE_RESOLUTION|>--- conflicted
+++ resolved
@@ -158,20 +158,12 @@
         /// For user defined attributes VB allows duplicate named arguments and uses the last value.
         /// Dev11 reports an error for pseudo-custom attributes when emitting metadata. We don't.
         /// </remarks>
-<<<<<<< HEAD
-        internal T? DecodeNamedArgument<T>(string name, SpecialType specialType, T defaultValue = default)
-=======
         internal T? DecodeNamedArgument<T>(string name, SpecialType specialType, T? defaultValue = default)
->>>>>>> 3115ff84
         {
             return DecodeNamedArgument<T>(CommonNamedArguments, name, specialType, defaultValue);
         }
 
-<<<<<<< HEAD
-        private static T? DecodeNamedArgument<T>(ImmutableArray<KeyValuePair<string, TypedConstant>> namedArguments, string name, SpecialType specialType, T defaultValue = default)
-=======
         private static T? DecodeNamedArgument<T>(ImmutableArray<KeyValuePair<string, TypedConstant>> namedArguments, string name, SpecialType specialType, T? defaultValue = default)
->>>>>>> 3115ff84
         {
             int index = IndexOfNamedArgument(namedArguments, name);
             return index >= 0 ? namedArguments[index].Value.DecodeValue<T>(specialType) : defaultValue;
