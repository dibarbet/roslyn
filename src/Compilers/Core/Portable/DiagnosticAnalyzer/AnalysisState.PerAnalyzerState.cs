--- conflicted
+++ resolved
@@ -103,11 +103,7 @@
                 ObjectPool<TAnalyzerStateData> pool,
                 [NotNullWhen(returnValue: true)] out TAnalyzerStateData? newState)
                 where TAnalyzerStateData : AnalyzerStateData, new()
-<<<<<<< HEAD
-                where TAnalysisEntity : class
-=======
                 where TAnalysisEntity : notnull
->>>>>>> 4320650d
             {
                 lock (_gate)
                 {
@@ -121,11 +117,7 @@
                 ObjectPool<TAnalyzerStateData> pool,
                 [NotNullWhen(returnValue: true)] out TAnalyzerStateData? state)
                 where TAnalyzerStateData : AnalyzerStateData
-<<<<<<< HEAD
-                where TAnalysisEntity : class
-=======
                 where TAnalysisEntity : notnull
->>>>>>> 4320650d
             {
                 if (pendingEntities.TryGetValue(analysisEntity, out state) &&
                     (state == null || state.StateKind == StateKind.ReadyToProcess))
@@ -150,11 +142,7 @@
                 Dictionary<TAnalysisEntity, TAnalyzerStateData?> pendingEntities,
                 ObjectPool<TAnalyzerStateData> pool)
                 where TAnalyzerStateData : AnalyzerStateData
-<<<<<<< HEAD
-                where TAnalysisEntity : class
-=======
                 where TAnalysisEntity : notnull
->>>>>>> 4320650d
             {
                 lock (_gate)
                 {
@@ -167,11 +155,7 @@
                 Dictionary<TAnalysisEntity, TAnalyzerStateData?> pendingEntities,
                 ObjectPool<TAnalyzerStateData> pool)
                 where TAnalyzerStateData : AnalyzerStateData
-<<<<<<< HEAD
-                where TAnalysisEntity : class
-=======
                 where TAnalysisEntity : notnull
->>>>>>> 4320650d
             {
                 if (pendingEntities.TryGetValue(analysisEntity, out var state))
                 {
@@ -344,11 +328,7 @@
 
             private bool IsEntityFullyProcessed<TAnalysisEntity, TAnalyzerStateData>(TAnalysisEntity analysisEntity, Dictionary<TAnalysisEntity, TAnalyzerStateData?> pendingEntities)
                 where TAnalyzerStateData : AnalyzerStateData
-<<<<<<< HEAD
-                where TAnalysisEntity : class
-=======
                 where TAnalysisEntity : notnull
->>>>>>> 4320650d
             {
                 lock (_gate)
                 {
@@ -358,11 +338,7 @@
 
             private static bool IsEntityFullyProcessed_NoLock<TAnalysisEntity, TAnalyzerStateData>(TAnalysisEntity analysisEntity, Dictionary<TAnalysisEntity, TAnalyzerStateData?> pendingEntities)
                 where TAnalyzerStateData : AnalyzerStateData
-<<<<<<< HEAD
-                where TAnalysisEntity : class
-=======
                 where TAnalysisEntity : notnull
->>>>>>> 4320650d
             {
                 return !pendingEntities.TryGetValue(analysisEntity, out var state) ||
                     state?.StateKind == StateKind.FullyProcessed;
