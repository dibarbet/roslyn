--- conflicted
+++ resolved
@@ -42,13 +42,8 @@
         private readonly Func<SyntaxTree, SemanticModel> _getSemanticModel;
         private readonly Func<DiagnosticAnalyzer, bool> _shouldSkipAnalysisOnGeneratedCode;
         private readonly Func<Diagnostic, DiagnosticAnalyzer, Compilation, CancellationToken, bool> _shouldSuppressGeneratedCodeDiagnostic;
-<<<<<<< HEAD
-        private readonly Func<SyntaxTree, TextSpan, bool> _isGeneratedCodeLocation;
-        private readonly Func<DiagnosticAnalyzer, SyntaxTree, SyntaxTreeOptionsProvider?, bool> _isAnalyzerSuppressedForTree;
-=======
         private readonly Func<SyntaxTree, TextSpan, CancellationToken, bool> _isGeneratedCodeLocation;
-        private readonly Func<DiagnosticAnalyzer, SyntaxTree, SyntaxTreeOptionsProvider?, CancellationToken, bool>? _isAnalyzerSuppressedForTree;
->>>>>>> 0368609e
+        private readonly Func<DiagnosticAnalyzer, SyntaxTree, SyntaxTreeCancellationToken, bool> _isAnalyzerSuppressedForTree;
 
         /// <summary>
         /// The values in this map convert to <see cref="TimeSpan"/> using <see cref="TimeSpan.FromTicks(long)"/>.
@@ -65,12 +60,7 @@
 
         private bool IsAnalyzerSuppressedForTree(DiagnosticAnalyzer analyzer, SyntaxTree tree, CancellationToken cancellationToken)
         {
-<<<<<<< HEAD
-            return _isAnalyzerSuppressedForTree(analyzer, tree, Compilation.Options.SyntaxTreeOptionsProvider);
-=======
-            Debug.Assert(_isAnalyzerSuppressedForTree != null);
             return _isAnalyzerSuppressedForTree(analyzer, tree, Compilation.Options.SyntaxTreeOptionsProvider, cancellationToken);
->>>>>>> 0368609e
         }
 
         /// <summary>
@@ -135,42 +125,6 @@
                 addSuppression);
         }
 
-<<<<<<< HEAD
-=======
-        /// <summary>
-        /// Creates <see cref="AnalyzerExecutor"/> to fetch <see cref="DiagnosticAnalyzer.SupportedDiagnostics"/>.
-        /// </summary>
-        /// <param name="onAnalyzerException">
-        /// Optional delegate which is invoked when an analyzer throws an exception.
-        /// Delegate can do custom tasks such as report the given analyzer exception diagnostic, report a non-fatal watson for the exception, etc.
-        /// </param>
-        /// <param name="analyzerManager">Analyzer manager to fetch supported diagnostics.</param>
-        public static AnalyzerExecutor CreateForSupportedDiagnostics(
-            Action<Exception, DiagnosticAnalyzer, Diagnostic, CancellationToken>? onAnalyzerException,
-            AnalyzerManager analyzerManager)
-        {
-            onAnalyzerException ??= (ex, analyzer, diagnostic, cancellationToken) => { };
-            return new AnalyzerExecutor(
-                compilation: null,
-                analyzerOptions: null,
-                addNonCategorizedDiagnosticOpt: null,
-                isCompilerAnalyzer: null,
-                shouldSkipAnalysisOnGeneratedCode: _ => false,
-                shouldSuppressGeneratedCodeDiagnostic: (diagnostic, analyzer, compilation, ct) => false,
-                isGeneratedCodeLocation: (_1, _2, _3) => false,
-                isAnalyzerSuppressedForTree: null,
-                getAnalyzerGate: null,
-                getSemanticModel: null,
-                onAnalyzerException: onAnalyzerException,
-                analyzerExceptionFilter: null,
-                analyzerManager: analyzerManager,
-                analyzerExecutionTimeMap: null,
-                addCategorizedLocalDiagnostic: null,
-                addCategorizedNonLocalDiagnostic: null,
-                addSuppression: null);
-        }
-
->>>>>>> 0368609e
         private AnalyzerExecutor(
             Compilation compilation,
             AnalyzerOptions analyzerOptions,
@@ -181,17 +135,10 @@
             AnalyzerManager analyzerManager,
             Func<DiagnosticAnalyzer, bool> shouldSkipAnalysisOnGeneratedCode,
             Func<Diagnostic, DiagnosticAnalyzer, Compilation, CancellationToken, bool> shouldSuppressGeneratedCodeDiagnostic,
-<<<<<<< HEAD
-            Func<SyntaxTree, TextSpan, bool> isGeneratedCodeLocation,
-            Func<DiagnosticAnalyzer, SyntaxTree, SyntaxTreeOptionsProvider?, bool> isAnalyzerSuppressedForTree,
+            Func<SyntaxTree, TextSpan, CancellationToken, bool> isGeneratedCodeLocation,
+            Func<DiagnosticAnalyzer, SyntaxTree, SyntaxTreeOptionsProvider?, CancellationToken, bool> isAnalyzerSuppressedForTree,
             Func<DiagnosticAnalyzer, object?> getAnalyzerGate,
             Func<SyntaxTree, SemanticModel> getSemanticModel,
-=======
-            Func<SyntaxTree, TextSpan, CancellationToken, bool> isGeneratedCodeLocation,
-            Func<DiagnosticAnalyzer, SyntaxTree, SyntaxTreeOptionsProvider?, CancellationToken, bool>? isAnalyzerSuppressedForTree,
-            Func<DiagnosticAnalyzer, object?>? getAnalyzerGate,
-            Func<SyntaxTree, SemanticModel>? getSemanticModel,
->>>>>>> 0368609e
             ConcurrentDictionary<DiagnosticAnalyzer, StrongBox<long>>? analyzerExecutionTimeMap,
             Action<Diagnostic, DiagnosticAnalyzer, bool, CancellationToken>? addCategorizedLocalDiagnostic,
             Action<Diagnostic, DiagnosticAnalyzer, CancellationToken>? addCategorizedNonLocalDiagnostic,
@@ -214,58 +161,15 @@
             _addCategorizedLocalDiagnostic = addCategorizedLocalDiagnostic;
             _addCategorizedNonLocalDiagnostic = addCategorizedNonLocalDiagnostic;
             _addSuppression = addSuppression;
-<<<<<<< HEAD
-            CancellationToken = cancellationToken;
-=======
->>>>>>> 0368609e
 
             _compilationAnalysisValueProviderFactory = new CompilationAnalysisValueProviderFactory();
         }
 
-<<<<<<< HEAD
-        // TODO: Remove this method. Tracked by https://github.com/dotnet/roslyn/issues/67670.
-        public AnalyzerExecutor WithCancellationToken(CancellationToken cancellationToken)
-        {
-            if (cancellationToken == CancellationToken)
-            {
-                return this;
-            }
-
-            return new AnalyzerExecutor(Compilation, AnalyzerOptions, _addNonCategorizedDiagnostic, OnAnalyzerException, _analyzerExceptionFilter,
-                _isCompilerAnalyzer, _analyzerManager, _shouldSkipAnalysisOnGeneratedCode, _shouldSuppressGeneratedCodeDiagnostic, _isGeneratedCodeLocation,
-                _isAnalyzerSuppressedForTree, _getAnalyzerGate, _getSemanticModel, _analyzerExecutionTimeMap, _addCategorizedLocalDiagnostic, _addCategorizedNonLocalDiagnostic,
-                _addSuppression, cancellationToken);
-        }
-
         internal Compilation Compilation { get; }
-=======
-        internal bool TryGetCompilationAndAnalyzerOptions(
-            [NotNullWhen(true)] out Compilation? compilation,
-            [NotNullWhen(true)] out AnalyzerOptions? analyzerOptions)
-        {
-            (compilation, analyzerOptions) = (_compilation, _analyzerOptions);
-            return compilation != null && analyzerOptions != null;
-        }
-
-        internal Compilation Compilation
-        {
-            get
-            {
-                Debug.Assert(_compilation != null);
-                return _compilation;
-            }
-        }
->>>>>>> 0368609e
 
         internal AnalyzerOptions AnalyzerOptions { get; }
 
-<<<<<<< HEAD
-        // TODO: Remove this property. Tracked by https://github.com/dotnet/roslyn/issues/67670.
-        internal CancellationToken CancellationToken { get; }
         internal Action<Exception, DiagnosticAnalyzer, Diagnostic, CancellationToken> OnAnalyzerException { get; }
-=======
-        internal Action<Exception, DiagnosticAnalyzer, Diagnostic, CancellationToken> OnAnalyzerException => _onAnalyzerException;
->>>>>>> 0368609e
         internal ImmutableDictionary<DiagnosticAnalyzer, TimeSpan> AnalyzerExecutionTimes
         {
             get
@@ -309,17 +213,10 @@
         {
             foreach (var startAction in actions)
             {
-<<<<<<< HEAD
-                CancellationToken.ThrowIfCancellationRequested();
-
-                var context = new AnalyzerCompilationStartAnalysisContext(startAction.Analyzer, compilationScope,
-                    Compilation, AnalyzerOptions, _compilationAnalysisValueProviderFactory, CancellationToken);
-=======
                 cancellationToken.ThrowIfCancellationRequested();
 
                 var context = new AnalyzerCompilationStartAnalysisContext(startAction.Analyzer, compilationScope,
                     Compilation, AnalyzerOptions, _compilationAnalysisValueProviderFactory, cancellationToken);
->>>>>>> 0368609e
 
                 ExecuteAndCatchIfThrows(
                     startAction.Analyzer,
@@ -356,17 +253,10 @@
             foreach (var startAction in actions)
             {
                 Debug.Assert(startAction.Analyzer == analyzer);
-<<<<<<< HEAD
-                CancellationToken.ThrowIfCancellationRequested();
-
-                var context = new AnalyzerSymbolStartAnalysisContext(startAction.Analyzer, symbolScope,
-                    symbol, Compilation, AnalyzerOptions, isGeneratedCodeSymbol, CancellationToken);
-=======
                 cancellationToken.ThrowIfCancellationRequested();
 
                 var context = new AnalyzerSymbolStartAnalysisContext(startAction.Analyzer, symbolScope,
                     symbol, Compilation, AnalyzerOptions, isGeneratedCodeSymbol, cancellationToken);
->>>>>>> 0368609e
 
                 ExecuteAndCatchIfThrows(
                     startAction.Analyzer,
@@ -392,21 +282,13 @@
                 return;
             }
 
-<<<<<<< HEAD
-            CancellationToken.ThrowIfCancellationRequested();
-=======
             cancellationToken.ThrowIfCancellationRequested();
->>>>>>> 0368609e
 
             var supportedSuppressions = _analyzerManager.GetSupportedSuppressionDescriptors(suppressor, this, cancellationToken);
             Func<SuppressionDescriptor, bool> isSupportedSuppression = supportedSuppressions.Contains;
             Action<SuppressionAnalysisContext> action = suppressor.ReportSuppressions;
             var context = new SuppressionAnalysisContext(Compilation, AnalyzerOptions,
-<<<<<<< HEAD
-                reportedDiagnostics, _addSuppression, isSupportedSuppression, _getSemanticModel, CancellationToken);
-=======
                 reportedDiagnostics, _addSuppression, isSupportedSuppression, _getSemanticModel, cancellationToken);
->>>>>>> 0368609e
 
             ExecuteAndCatchIfThrows(
                 suppressor,
@@ -437,19 +319,11 @@
 
             foreach (var endAction in compilationActions)
             {
-<<<<<<< HEAD
-                CancellationToken.ThrowIfCancellationRequested();
-
-                var context = new CompilationAnalysisContext(
-                        Compilation, AnalyzerOptions, addDiagnostic,
-                        isSupportedDiagnostic, _compilationAnalysisValueProviderFactory, CancellationToken);
-=======
                 cancellationToken.ThrowIfCancellationRequested();
 
                 var context = new CompilationAnalysisContext(
                         Compilation, AnalyzerOptions, addDiagnostic,
                         isSupportedDiagnostic, _compilationAnalysisValueProviderFactory, cancellationToken);
->>>>>>> 0368609e
 
                 ExecuteAndCatchIfThrows(
                     endAction.Analyzer,
@@ -497,17 +371,10 @@
 
                 if (kinds.Contains(symbol.Kind))
                 {
-<<<<<<< HEAD
-                    CancellationToken.ThrowIfCancellationRequested();
-
-                    var context = new SymbolAnalysisContext(symbol, Compilation, AnalyzerOptions, addDiagnostic,
-                        isSupportedDiagnostic, isGeneratedCodeSymbol, CancellationToken);
-=======
                     cancellationToken.ThrowIfCancellationRequested();
 
                     var context = new SymbolAnalysisContext(symbol, Compilation, AnalyzerOptions, addDiagnostic,
                         isSupportedDiagnostic, isGeneratedCodeSymbol, cancellationToken);
->>>>>>> 0368609e
 
                     ExecuteAndCatchIfThrows(
                         symbolAction.Analyzer,
@@ -597,17 +464,10 @@
             {
                 var action = symbolAction.Action;
 
-<<<<<<< HEAD
-                CancellationToken.ThrowIfCancellationRequested();
-
-                var context = new SymbolAnalysisContext(symbol, Compilation, AnalyzerOptions, addDiagnostic,
-                    isSupportedDiagnostic, isGeneratedCode, CancellationToken);
-=======
                 cancellationToken.ThrowIfCancellationRequested();
 
                 var context = new SymbolAnalysisContext(symbol, Compilation, AnalyzerOptions, addDiagnostic,
                     isSupportedDiagnostic, isGeneratedCode, cancellationToken);
->>>>>>> 0368609e
 
                 ExecuteAndCatchIfThrows(
                     symbolAction.Analyzer,
@@ -649,17 +509,10 @@
 
             foreach (var semanticModelAction in semanticModelActions)
             {
-<<<<<<< HEAD
-                CancellationToken.ThrowIfCancellationRequested();
-
-                var context = new SemanticModelAnalysisContext(semanticModel, AnalyzerOptions, diagReporter.AddDiagnosticAction,
-                    isSupportedDiagnostic, analysisScope.FilterSpanOpt, isGeneratedCode, CancellationToken);
-=======
                 cancellationToken.ThrowIfCancellationRequested();
 
                 var context = new SemanticModelAnalysisContext(semanticModel, AnalyzerOptions, diagReporter.AddDiagnosticAction,
                     isSupportedDiagnostic, analysisScope.FilterSpanOpt, isGeneratedCode, cancellationToken);
->>>>>>> 0368609e
 
                 // Catch Exception from action.
                 ExecuteAndCatchIfThrows(
@@ -703,15 +556,9 @@
 
             foreach (var syntaxTreeAction in syntaxTreeActions)
             {
-<<<<<<< HEAD
-                CancellationToken.ThrowIfCancellationRequested();
-
-                var context = new SyntaxTreeAnalysisContext(tree, AnalyzerOptions, diagReporter.AddDiagnosticAction, isSupportedDiagnostic, Compilation, isGeneratedCode, CancellationToken);
-=======
                 cancellationToken.ThrowIfCancellationRequested();
 
                 var context = new SyntaxTreeAnalysisContext(tree, AnalyzerOptions, diagReporter.AddDiagnosticAction, isSupportedDiagnostic, Compilation, isGeneratedCode, cancellationToken);
->>>>>>> 0368609e
 
                 // Catch Exception from action.
                 ExecuteAndCatchIfThrows(
@@ -746,15 +593,9 @@
             using var _ = PooledDelegates.GetPooledFunction((d, ct, arg) => arg.self.IsSupportedDiagnostic(arg.analyzer, d, ct), (self: this, analyzer), out Func<Diagnostic, CancellationToken, bool> isSupportedDiagnostic);
             foreach (var additionalFileAction in additionalFileActions)
             {
-<<<<<<< HEAD
-                CancellationToken.ThrowIfCancellationRequested();
-
-                var context = new AdditionalFileAnalysisContext(additionalFile, AnalyzerOptions, diagReporter.AddDiagnosticAction, isSupportedDiagnostic, Compilation, CancellationToken);
-=======
                 cancellationToken.ThrowIfCancellationRequested();
 
                 var context = new AdditionalFileAnalysisContext(additionalFile, AnalyzerOptions, diagReporter.AddDiagnosticAction, isSupportedDiagnostic, Compilation, cancellationToken);
->>>>>>> 0368609e
 
                 // Catch Exception from action.
                 ExecuteAndCatchIfThrows(
@@ -783,11 +624,7 @@
             Debug.Assert(!IsAnalyzerSuppressedForTree(syntaxNodeAction.Analyzer, node.SyntaxTree, cancellationToken));
 
             var syntaxNodeContext = new SyntaxNodeAnalysisContext(node, containingSymbol, semanticModel, AnalyzerOptions, addDiagnostic,
-<<<<<<< HEAD
-                    isSupportedDiagnostic, isGeneratedCode, CancellationToken);
-=======
                     isSupportedDiagnostic, isGeneratedCode, cancellationToken);
->>>>>>> 0368609e
 
             ExecuteAndCatchIfThrows(
                 syntaxNodeAction.Analyzer,
@@ -811,11 +648,7 @@
             Debug.Assert(!IsAnalyzerSuppressedForTree(operationAction.Analyzer, semanticModel.SyntaxTree, cancellationToken));
 
             var operationContext = new OperationAnalysisContext(operation, containingSymbol, semanticModel.Compilation,
-<<<<<<< HEAD
-                    AnalyzerOptions, addDiagnostic, isSupportedDiagnostic, GetControlFlowGraph, isGeneratedCode, CancellationToken);
-=======
                     AnalyzerOptions, addDiagnostic, isSupportedDiagnostic, GetControlFlowGraph, isGeneratedCode, cancellationToken);
->>>>>>> 0368609e
             ExecuteAndCatchIfThrows(
                 operationAction.Analyzer,
                 data => data.action(data.context),
@@ -937,11 +770,7 @@
                     var codeBlockEndActions = blockEndActions as PooledHashSet<CodeBlockAnalyzerAction>;
                     var codeBlockScope = new HostCodeBlockStartAnalysisScope<TLanguageKindEnum>();
                     var blockStartContext = new AnalyzerCodeBlockStartAnalysisContext<TLanguageKindEnum>(startAction.Analyzer,
-<<<<<<< HEAD
-                        codeBlockScope, declaredNode, declaredSymbol, semanticModel, AnalyzerOptions, isGeneratedCode, CancellationToken);
-=======
                         codeBlockScope, declaredNode, declaredSymbol, semanticModel, AnalyzerOptions, isGeneratedCode, cancellationToken);
->>>>>>> 0368609e
 
                     // Catch Exception from the start action.
                     ExecuteAndCatchIfThrows(
@@ -964,11 +793,7 @@
                         var operationBlockScope = new HostOperationBlockStartAnalysisScope();
                         var operationStartContext = new AnalyzerOperationBlockStartAnalysisContext(startAction.Analyzer,
                             operationBlockScope, operationBlocks, declaredSymbol, semanticModel.Compilation, AnalyzerOptions,
-<<<<<<< HEAD
-                            GetControlFlowGraph, isGeneratedCode, CancellationToken);
-=======
                             GetControlFlowGraph, isGeneratedCode, cancellationToken);
->>>>>>> 0368609e
 
                         // Catch Exception from the start action.
                         ExecuteAndCatchIfThrows(
@@ -1036,11 +861,7 @@
                 var codeBlockAction = blockAction as CodeBlockAnalyzerAction;
                 if (codeBlockAction != null)
                 {
-<<<<<<< HEAD
-                    var context = new CodeBlockAnalysisContext(declaredNode, declaredSymbol, semanticModel, AnalyzerOptions, addDiagnostic, isSupportedDiagnostic, isGeneratedCode, CancellationToken);
-=======
-                    var context = new CodeBlockAnalysisContext(declaredNode, declaredSymbol, semanticModel, AnalyzerOptions, addDiagnostic, isSupportedDiagnostic, isGeneratedCode, cancellationToken);
->>>>>>> 0368609e
+                    var context = new CodeBlockAnalysisContext(declaredNode, declaredSymbol, semanticModel, AnalyzerOptions, addDiagnostic, isSupportedDiagnostic, isGeneratedCode, _cancellationToken);
 
                     ExecuteAndCatchIfThrows(
                         codeBlockAction.Analyzer,
@@ -1055,11 +876,7 @@
                     if (operationBlockAction != null)
                     {
                         var context = new OperationBlockAnalysisContext(operationBlocks, declaredSymbol, semanticModel.Compilation,
-<<<<<<< HEAD
-                            AnalyzerOptions, addDiagnostic, isSupportedDiagnostic, GetControlFlowGraph, isGeneratedCode, CancellationToken);
-=======
                             AnalyzerOptions, addDiagnostic, isSupportedDiagnostic, GetControlFlowGraph, isGeneratedCode, cancellationToken);
->>>>>>> 0368609e
 
                         ExecuteAndCatchIfThrows(
                             operationBlockAction.Analyzer,
@@ -1327,11 +1144,7 @@
         {
             try
             {
-<<<<<<< HEAD
-                CancellationToken.ThrowIfCancellationRequested();
-=======
                 cancellationToken.ThrowIfCancellationRequested();
->>>>>>> 0368609e
                 analyze(argument);
             }
             catch (Exception e) when (ExceptionFilter(e, cancellationToken))
@@ -1340,11 +1153,7 @@
                 var diagnostic = CreateAnalyzerExceptionDiagnostic(analyzer, e, info);
                 try
                 {
-<<<<<<< HEAD
-                    OnAnalyzerException(e, analyzer, diagnostic, CancellationToken);
-=======
-                    _onAnalyzerException(e, analyzer, diagnostic, cancellationToken);
->>>>>>> 0368609e
+                    OnAnalyzerException(e, analyzer, diagnostic, cancellationToken);
                 }
                 catch (Exception)
                 {
@@ -1355,11 +1164,7 @@
 
         internal bool ExceptionFilter(Exception ex, CancellationToken cancellationToken)
         {
-<<<<<<< HEAD
-            if ((ex as OperationCanceledException)?.CancellationToken == CancellationToken)
-=======
             if ((ex as OperationCanceledException)?.CancellationToken == cancellationToken)
->>>>>>> 0368609e
             {
                 return false;
             }
@@ -1504,11 +1309,7 @@
         private Action<Diagnostic> GetAddDiagnostic(ISymbol contextSymbol, ImmutableArray<SyntaxReference> cachedDeclaringReferences, DiagnosticAnalyzer analyzer, Func<ISymbol, SyntaxReference, Compilation, CancellationToken, SyntaxNode> getTopMostNodeForAnalysis, CancellationToken cancellationToken)
         {
             return GetAddDiagnostic(contextSymbol, cachedDeclaringReferences, Compilation, analyzer, _addNonCategorizedDiagnostic,
-<<<<<<< HEAD
-                 _addCategorizedLocalDiagnostic, _addCategorizedNonLocalDiagnostic, getTopMostNodeForAnalysis, _shouldSuppressGeneratedCodeDiagnostic, CancellationToken);
-=======
                  _addCategorizedLocalDiagnostic, _addCategorizedNonLocalDiagnostic, getTopMostNodeForAnalysis, _shouldSuppressGeneratedCodeDiagnostic, cancellationToken);
->>>>>>> 0368609e
         }
 
         private static Action<Diagnostic> GetAddDiagnostic(
@@ -1564,11 +1365,7 @@
         {
             return diagnostic =>
             {
-<<<<<<< HEAD
-                if (_shouldSuppressGeneratedCodeDiagnostic(diagnostic, analyzer, Compilation, CancellationToken))
-=======
                 if (_shouldSuppressGeneratedCodeDiagnostic(diagnostic, analyzer, Compilation, cancellationToken))
->>>>>>> 0368609e
                 {
                     return;
                 }
@@ -1576,19 +1373,11 @@
                 if (_addCategorizedNonLocalDiagnostic == null)
                 {
                     Debug.Assert(_addNonCategorizedDiagnostic != null);
-<<<<<<< HEAD
-                    _addNonCategorizedDiagnostic(diagnostic, CancellationToken);
-                    return;
-                }
-
-                _addCategorizedNonLocalDiagnostic(diagnostic, analyzer, CancellationToken);
-=======
                     _addNonCategorizedDiagnostic(diagnostic, cancellationToken);
                     return;
                 }
 
                 _addCategorizedNonLocalDiagnostic(diagnostic, analyzer, cancellationToken);
->>>>>>> 0368609e
             };
         }
 
@@ -1596,33 +1385,21 @@
         {
             return AnalyzerDiagnosticReporter.GetInstance(new SourceOrAdditionalFile(tree), span: null, Compilation, analyzer, isSyntaxDiagnostic: false,
                 _addNonCategorizedDiagnostic, _addCategorizedLocalDiagnostic, _addCategorizedNonLocalDiagnostic,
-<<<<<<< HEAD
-                _shouldSuppressGeneratedCodeDiagnostic, CancellationToken);
-=======
                 _shouldSuppressGeneratedCodeDiagnostic, cancellationToken);
->>>>>>> 0368609e
         }
 
         private AnalyzerDiagnosticReporter GetAddSemanticDiagnostic(SyntaxTree tree, TextSpan? span, DiagnosticAnalyzer analyzer, CancellationToken cancellationToken)
         {
             return AnalyzerDiagnosticReporter.GetInstance(new SourceOrAdditionalFile(tree), span, Compilation, analyzer, isSyntaxDiagnostic: false,
                 _addNonCategorizedDiagnostic, _addCategorizedLocalDiagnostic, _addCategorizedNonLocalDiagnostic,
-<<<<<<< HEAD
-                _shouldSuppressGeneratedCodeDiagnostic, CancellationToken);
-=======
                 _shouldSuppressGeneratedCodeDiagnostic, cancellationToken);
->>>>>>> 0368609e
         }
 
         private AnalyzerDiagnosticReporter GetAddSyntaxDiagnostic(SourceOrAdditionalFile file, DiagnosticAnalyzer analyzer, CancellationToken cancellationToken)
         {
             return AnalyzerDiagnosticReporter.GetInstance(file, span: null, Compilation, analyzer, isSyntaxDiagnostic: true,
                 _addNonCategorizedDiagnostic, _addCategorizedLocalDiagnostic, _addCategorizedNonLocalDiagnostic,
-<<<<<<< HEAD
-                _shouldSuppressGeneratedCodeDiagnostic, CancellationToken);
-=======
                 _shouldSuppressGeneratedCodeDiagnostic, cancellationToken);
->>>>>>> 0368609e
         }
 
         private bool ShouldExecuteNode(SyntaxNode node, DiagnosticAnalyzer analyzer, CancellationToken cancellationToken)
