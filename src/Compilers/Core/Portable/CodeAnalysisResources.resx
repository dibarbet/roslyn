--- conflicted
+++ resolved
@@ -609,18 +609,16 @@
   <data name="Stream_contains_invalid_data" xml:space="preserve">
     <value>Stream contains invalid data</value>
   </data>
-<<<<<<< HEAD
   <data name="InvalidDiagnosticSpanReported" xml:space="preserve">
     <value>Reported diagnostic '{0}' has a source location '{1}' in file '{2}', which is outside of the given file.</value>
   </data>
   <data name="ExceptionEnablingMulticoreJit" xml:space="preserve">
     <value>Warning: Could not enable multicore JIT due to exception: {0}.</value>
-=======
+  </data>
   <data name="A_language_name_cannot_be_specified_for_this_option" xml:space="preserve">
     <value>A language name cannot be specified for this option.</value>
   </data>
   <data name="A_language_name_must_be_specified_for_this_option" xml:space="preserve">
     <value>A language name must be specified for this option.</value>
->>>>>>> 7f9a8e08
   </data>
 </root>