--- conflicted
+++ resolved
@@ -312,40 +312,27 @@
         public void ISet_Generic_NullEnumerableArgument(int count)
         {
             ISet<T> set = GenericISetFactory(count);
-<<<<<<< HEAD
-            Assert.Throws<ArgumentNullException>(() => set.ExceptWith(null!));
-            Assert.Throws<ArgumentNullException>(() => set.IntersectWith(null!));
             Assert.Throws<ArgumentNullException>(() => set.IsProperSubsetOf(null!));
             Assert.Throws<ArgumentNullException>(() => set.IsProperSupersetOf(null!));
             Assert.Throws<ArgumentNullException>(() => set.IsSubsetOf(null!));
             Assert.Throws<ArgumentNullException>(() => set.IsSupersetOf(null!));
             Assert.Throws<ArgumentNullException>(() => set.Overlaps(null!));
             Assert.Throws<ArgumentNullException>(() => set.SetEquals(null!));
-            Assert.Throws<ArgumentNullException>(() => set.SymmetricExceptWith(null!));
-            Assert.Throws<ArgumentNullException>(() => set.UnionWith(null!));
-=======
-            Assert.Throws<ArgumentNullException>(() => set.IsProperSubsetOf(null));
-            Assert.Throws<ArgumentNullException>(() => set.IsProperSupersetOf(null));
-            Assert.Throws<ArgumentNullException>(() => set.IsSubsetOf(null));
-            Assert.Throws<ArgumentNullException>(() => set.IsSupersetOf(null));
-            Assert.Throws<ArgumentNullException>(() => set.Overlaps(null));
-            Assert.Throws<ArgumentNullException>(() => set.SetEquals(null));
-            if (!IsReadOnly)
-            {
-                Assert.Throws<ArgumentNullException>(() => set.ExceptWith(null));
-                Assert.Throws<ArgumentNullException>(() => set.IntersectWith(null));
-                Assert.Throws<ArgumentNullException>(() => set.SymmetricExceptWith(null));
-                Assert.Throws<ArgumentNullException>(() => set.UnionWith(null));
+            if (!IsReadOnly)
+            {
+                Assert.Throws<ArgumentNullException>(() => set.ExceptWith(null!));
+                Assert.Throws<ArgumentNullException>(() => set.IntersectWith(null!));
+                Assert.Throws<ArgumentNullException>(() => set.SymmetricExceptWith(null!));
+                Assert.Throws<ArgumentNullException>(() => set.UnionWith(null!));
             }
             else
             {
                 Assert.Throws<NotSupportedException>(() => set.Add(CreateT(0)));
-                Assert.Throws<NotSupportedException>(() => set.ExceptWith(null));
-                Assert.Throws<NotSupportedException>(() => set.IntersectWith(null));
-                Assert.Throws<NotSupportedException>(() => set.SymmetricExceptWith(null));
-                Assert.Throws<NotSupportedException>(() => set.UnionWith(null));
-            }
->>>>>>> 13bb0345
+                Assert.Throws<NotSupportedException>(() => set.ExceptWith(null!));
+                Assert.Throws<NotSupportedException>(() => set.IntersectWith(null!));
+                Assert.Throws<NotSupportedException>(() => set.SymmetricExceptWith(null!));
+                Assert.Throws<NotSupportedException>(() => set.UnionWith(null!));
+            }
         }
 
         public static IEnumerable<object[]> SetTestData() =>
@@ -653,24 +640,14 @@
         [MemberData(nameof(EnumerableTestData))]
         public void ISet_Generic_SymmetricExceptWith_AfterRemovingElements(EnumerableType enumerableType, int setLength, int enumerableLength, int numberOfMatchingElements, int numberOfDuplicateElements)
         {
-<<<<<<< HEAD
-            ISet<T> set = GenericISetFactory(setLength);
-            T value = CreateT(532);
-            set.Add(value);
-            set.Remove(value);
-            IEnumerable<T> enumerable = CreateEnumerable(enumerableType, set, enumerableLength, numberOfMatchingElements, numberOfDuplicateElements);
-            Debug.Assert(enumerable != null);
-=======
             if (!IsReadOnly)
             {
                 ISet<T> set = GenericISetFactory(setLength);
                 T value = CreateT(532);
-                if (!set.Contains(value))
-                    set.Add(value);
+                set.Add(value);
                 set.Remove(value);
                 IEnumerable<T> enumerable = CreateEnumerable(enumerableType, set, enumerableLength, numberOfMatchingElements, numberOfDuplicateElements);
                 Debug.Assert(enumerable != null);
->>>>>>> 13bb0345
 
                 IEqualityComparer<T> comparer = GetIEqualityComparer();
                 HashSet<T> expected = new HashSet<T>(comparer);
