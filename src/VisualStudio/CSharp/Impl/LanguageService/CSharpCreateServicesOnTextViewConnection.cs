--- conflicted
+++ resolved
@@ -53,11 +53,7 @@
         protected override Task InitializeServiceForOpenedDocumentAsync(Document document)
         {
             // Only pre-populate cache if import completion is enabled
-<<<<<<< HEAD
-            if (this.Workspace.Options.GetOption(CompletionOptions.ShowItemsFromUnimportedNamespaces, LanguageNames.CSharp) != true)
-=======
             if (this.Workspace.Options.GetOption(CompletionOptions.Metadata.ShowItemsFromUnimportedNamespaces, LanguageNames.CSharp) != true)
->>>>>>> 67d940c4
                 return Task.CompletedTask;
 
             lock (_gate)
