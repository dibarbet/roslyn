﻿' Licensed to the .NET Foundation under one or more agreements.
' The .NET Foundation licenses this file to you under the MIT license.
' See the LICENSE file in the project root for more information.

Imports System.Windows
Imports Microsoft.CodeAnalysis
Imports Microsoft.CodeAnalysis.AddImportOnPaste
Imports Microsoft.CodeAnalysis.Classification
Imports Microsoft.CodeAnalysis.CodeStyle
Imports Microsoft.CodeAnalysis.ColorSchemes
Imports Microsoft.CodeAnalysis.Completion
Imports Microsoft.CodeAnalysis.Diagnostics
Imports Microsoft.CodeAnalysis.DocumentationComments
Imports Microsoft.CodeAnalysis.DocumentHighlighting
Imports Microsoft.CodeAnalysis.Editing
Imports Microsoft.CodeAnalysis.Editor.Implementation.RenameTracking
Imports Microsoft.CodeAnalysis.Editor.Implementation.SplitComment
Imports Microsoft.CodeAnalysis.Editor.Implementation.Suggestions
Imports Microsoft.CodeAnalysis.Editor.InlineDiagnostics
Imports Microsoft.CodeAnalysis.Editor.InlineHints
Imports Microsoft.CodeAnalysis.Editor.InlineRename
Imports Microsoft.CodeAnalysis.Editor.Shared.Options
Imports Microsoft.CodeAnalysis.Editor.[Shared].Utilities
Imports Microsoft.CodeAnalysis.Editor.VisualBasic.EndConstructGeneration
Imports Microsoft.CodeAnalysis.Editor.VisualBasic.LineCommit
Imports Microsoft.CodeAnalysis.ExtractMethod
Imports Microsoft.CodeAnalysis.Features.EmbeddedLanguages.RegularExpressions.LanguageServices
Imports Microsoft.CodeAnalysis.Features.EmbeddedLanguages.Json.LanguageServices
Imports Microsoft.CodeAnalysis.Host
Imports Microsoft.CodeAnalysis.ImplementType
Imports Microsoft.CodeAnalysis.InheritanceMargin
Imports Microsoft.CodeAnalysis.InlineHints
Imports Microsoft.CodeAnalysis.InlineRename
Imports Microsoft.CodeAnalysis.KeywordHighlighting
Imports Microsoft.CodeAnalysis.LineSeparators
Imports Microsoft.CodeAnalysis.QuickInfo
Imports Microsoft.CodeAnalysis.ReferenceHighlighting
Imports Microsoft.CodeAnalysis.Remote
Imports Microsoft.CodeAnalysis.SolutionCrawler
Imports Microsoft.CodeAnalysis.Structure
Imports Microsoft.CodeAnalysis.SymbolSearch
Imports Microsoft.CodeAnalysis.ValidateFormatString
Imports Microsoft.CodeAnalysis.VisualBasic.AutomaticInsertionOfAbstractOrInterfaceMembers
Imports Microsoft.VisualStudio.LanguageServices.DocumentOutline
Imports Microsoft.VisualStudio.LanguageServices.Implementation
Imports Microsoft.VisualStudio.LanguageServices.Implementation.Options

Namespace Microsoft.VisualStudio.LanguageServices.VisualBasic.Options
    Friend Class AdvancedOptionPageControl
        Public Sub New(optionStore As OptionStore)
            MyBase.New(optionStore)

            InitializeComponent()

            ' Keep this code in sync with the actual order options appear in Tools | Options

            ' Analysis
            BindToOption(Run_background_code_analysis_for, SolutionCrawlerOptionsStorage.BackgroundAnalysisScopeOption, LanguageNames.VisualBasic, label:=Run_background_code_analysis_for_label)

            BindToOption(Show_compiler_errors_and_warnings_for, SolutionCrawlerOptionsStorage.CompilerDiagnosticsScopeOption, LanguageNames.VisualBasic)
            BindToOption(DisplayDiagnosticsInline, InlineDiagnosticsOptionsStorage.EnableInlineDiagnostics, LanguageNames.VisualBasic)
            BindToOption(at_the_end_of_the_line_of_code, InlineDiagnosticsOptionsStorage.Location, InlineDiagnosticsLocations.PlacedAtEndOfCode, LanguageNames.VisualBasic)
            BindToOption(on_the_right_edge_of_the_editor_window, InlineDiagnosticsOptionsStorage.Location, InlineDiagnosticsLocations.PlacedAtEndOfEditor, LanguageNames.VisualBasic)

            BindToOption(Run_code_analysis_in_separate_process, RemoteHostOptionsStorage.OOP64Bit)
            BindToOption(Automatically_reload_updated_analyzers_and_generators, WorkspaceConfigurationOptionsStorage.ReloadChangedAnalyzerReferences,
                         Function()
                             ' If the option has not been set by the user, check if the option is enabled from
                             ' experimentation. If so, default to that.
                             Return optionStore.GetOption(WorkspaceConfigurationOptionsStorage.ReloadChangedAnalyzerReferencesFeatureFlag)
                         End Function)

            BindToOption(Enable_file_logging_for_diagnostics, VisualStudioLoggingOptionsStorage.EnableFileLoggingForDiagnostics)
            BindToOption(Skip_analyzers_for_implicitly_triggered_builds, FeatureOnOffOptions.SkipAnalyzersForImplicitlyTriggeredBuilds)
            BindToOption(Show_Remove_Unused_References_command_in_Solution_Explorer, FeatureOnOffOptions.OfferRemoveUnusedReferences,
                         Function()
                             Return True
                         End Function)

            ' Source Generators
            BindToOption(Automatic_Run_generators_after_any_change, WorkspaceConfigurationOptionsStorage.SourceGeneratorExecution, SourceGeneratorExecutionPreference.Automatic)
            BindToOption(Balanced_Run_generators_after_saving_or_building, WorkspaceConfigurationOptionsStorage.SourceGeneratorExecution, SourceGeneratorExecutionPreference.Balanced)

<<<<<<< HEAD
            BindToOption(Balanced_Run_generators_after_saving_or_building, WorkspaceConfigurationOptionsStorage.SourceGeneratorExecution, SourceGeneratorExecutionPreference.Balanced,
                         Function()
                             ' If the option hasn't been set by the user, then check the feature flag.  If the feature flag has set
                             ' us to only run when builds complete, then we're in `Balanced_Run_generators_after_saving_or_building` mode and directly return it.
                             Return optionStore.GetOption(WorkspaceConfigurationOptionsStorage.SourceGeneratorExecutionBalancedFeatureFlag)
                         End Function)
            BindToOption(Analyze_source_generated_files, SolutionCrawlerOptionsStorage.EnableDiagnosticsInSourceGeneratedFiles)
=======
            BindToOption(Analyze_source_generated_files, SolutionCrawlerOptionsStorage.EnableDiagnosticsInSourceGeneratedFiles,
                         Function()
                             ' If the option has not been set by the user, check if the option is enabled from experimentation.
                             Return optionStore.GetOption(SolutionCrawlerOptionsStorage.EnableDiagnosticsInSourceGeneratedFilesFeatureFlag)
                         End Function)
>>>>>>> 97701a7c

            ' Rename
            BindToOption(Rename_asynchronously_exerimental, InlineRenameSessionOptionsStorage.CommitRenameAsynchronously)
            BindToOption(Rename_UI_setting, InlineRenameUIOptionsStorage.UseInlineAdornment, label:=Rename_UI_setting_label)

            ' Import directives
            BindToOption(PlaceSystemNamespaceFirst, GenerationOptions.PlaceSystemNamespaceFirst, LanguageNames.VisualBasic)
            BindToOption(SeparateImportGroups, GenerationOptions.SeparateImportDirectiveGroups, LanguageNames.VisualBasic)
            BindToOption(SuggestForTypesInReferenceAssemblies, SymbolSearchOptionsStorage.SearchReferenceAssemblies, LanguageNames.VisualBasic)
            BindToOption(SuggestForTypesInNuGetPackages, SymbolSearchOptionsStorage.SearchNuGetPackages, LanguageNames.VisualBasic)
            BindToOption(AddMissingImportsOnPaste, AddImportOnPasteOptionsStorage.AddImportsOnPaste, LanguageNames.VisualBasic)

            ' Highlighting
            BindToOption(EnableHighlightReferences, ReferenceHighlightingOptionsStorage.ReferenceHighlighting, LanguageNames.VisualBasic)
            BindToOption(EnableHighlightKeywords, KeywordHighlightingOptionsStorage.KeywordHighlighting, LanguageNames.VisualBasic)

            ' Outlining
            BindToOption(EnableOutlining, OutliningOptionsStorage.Outlining, LanguageNames.VisualBasic)
            BindToOption(Collapse_regions_on_file_open, BlockStructureOptionsStorage.CollapseRegionsWhenFirstOpened, LanguageNames.VisualBasic)
            BindToOption(Collapse_imports_on_file_open, BlockStructureOptionsStorage.CollapseImportsWhenFirstOpened, LanguageNames.VisualBasic)
            BindToOption(Collapse_sourcelink_embedded_decompiled_files_on_open, BlockStructureOptionsStorage.CollapseSourceLinkEmbeddedDecompiledFilesWhenFirstOpened, LanguageNames.VisualBasic)
            BindToOption(Collapse_metadata_signature_files_on_open, BlockStructureOptionsStorage.CollapseMetadataSignatureFilesWhenFirstOpened, LanguageNames.VisualBasic)
            BindToOption(DisplayLineSeparators, LineSeparatorsOptionsStorage.LineSeparator, LanguageNames.VisualBasic)
            BindToOption(Show_outlining_for_declaration_level_constructs, BlockStructureOptionsStorage.ShowOutliningForDeclarationLevelConstructs, LanguageNames.VisualBasic)
            BindToOption(Show_outlining_for_code_level_constructs, BlockStructureOptionsStorage.ShowOutliningForCodeLevelConstructs, LanguageNames.VisualBasic)
            BindToOption(Show_outlining_for_comments_and_preprocessor_regions, BlockStructureOptionsStorage.ShowOutliningForCommentsAndPreprocessorRegions, LanguageNames.VisualBasic)
            BindToOption(Collapse_regions_when_collapsing_to_definitions, BlockStructureOptionsStorage.CollapseRegionsWhenCollapsingToDefinitions, LanguageNames.VisualBasic)

            ' Fading
            BindToOption(Fade_out_unused_imports, FadingOptions.FadeOutUnusedImports, LanguageNames.VisualBasic)
            BindToOption(Fade_out_unused_members, FadingOptions.FadeOutUnusedMembers, LanguageNames.VisualBasic)

            ' Block structure guides
            BindToOption(Show_guides_for_declaration_level_constructs, BlockStructureOptionsStorage.ShowBlockStructureGuidesForDeclarationLevelConstructs, LanguageNames.VisualBasic)
            BindToOption(Show_guides_for_code_level_constructs, BlockStructureOptionsStorage.ShowBlockStructureGuidesForCodeLevelConstructs, LanguageNames.VisualBasic)
            BindToOption(Show_guides_for_comments_and_preprocessor_regions, BlockStructureOptionsStorage.ShowBlockStructureGuidesForCommentsAndPreprocessorRegions, LanguageNames.VisualBasic)

            ' Comments
            BindToOption(GenerateXmlDocCommentsForTripleApostrophes, DocumentationCommentOptionsStorage.AutoXmlDocCommentGeneration, LanguageNames.VisualBasic)
            BindToOption(InsertApostropheAtTheStartOfNewLinesWhenWritingApostropheComments, SplitCommentOptionsStorage.Enabled, LanguageNames.VisualBasic)

            ' Editor help
            BindToOption(EnableEndConstruct, EndConstructGenerationOptionsStorage.EndConstruct, LanguageNames.VisualBasic)
            BindToOption(EnableLineCommit, LineCommitOptionsStorage.PrettyListing, LanguageNames.VisualBasic)
            BindToOption(AutomaticInsertionOfInterfaceAndMustOverrideMembers, AutomaticInsertionOfAbstractOrInterfaceMembersOptionsStorage.AutomaticInsertionOfAbstractOrInterfaceMembers, LanguageNames.VisualBasic)
            BindToOption(RenameTrackingPreview, RenameTrackingOptionsStorage.RenameTrackingPreview, LanguageNames.VisualBasic)
            BindToOption(ShowRemarksInQuickInfo, QuickInfoOptionsStorage.ShowRemarksInQuickInfo, LanguageNames.VisualBasic)
            BindToOption(Report_invalid_placeholders_in_string_dot_format_calls, FormatStringValidationOptionStorage.ReportInvalidPlaceholdersInStringDotFormatCalls, LanguageNames.VisualBasic)
            BindToOption(Underline_reassigned_variables, ClassificationOptionsStorage.ClassifyReassignedVariables, LanguageNames.VisualBasic)
            BindToOption(Strike_out_obsolete_symbols, ClassificationOptionsStorage.ClassifyObsoleteSymbols, LanguageNames.VisualBasic)

            ' Go To Definition
            BindToOption(NavigateToObjectBrowser, VisualStudioNavigationOptionsStorage.NavigateToObjectBrowser, LanguageNames.VisualBasic)

            ' Regular expressions
            BindToOption(Colorize_regular_expressions, ClassificationOptionsStorage.ColorizeRegexPatterns, LanguageNames.VisualBasic)
            BindToOption(Report_invalid_regular_expressions, RegexOptionsStorage.ReportInvalidRegexPatterns, LanguageNames.VisualBasic)
            BindToOption(Highlight_related_regular_expression_components_under_cursor, HighlightingOptionsStorage.HighlightRelatedRegexComponentsUnderCursor, LanguageNames.VisualBasic)
            BindToOption(Show_completion_list, CompletionOptionsStorage.ProvideRegexCompletions, LanguageNames.VisualBasic)

            BindToOption(Colorize_JSON_strings, ClassificationOptionsStorage.ColorizeJsonPatterns, LanguageNames.VisualBasic)
            BindToOption(Report_invalid_JSON_strings, JsonDetectionOptionsStorage.ReportInvalidJsonPatterns, LanguageNames.VisualBasic)
            BindToOption(Highlight_related_JSON_components_under_cursor, HighlightingOptionsStorage.HighlightRelatedJsonComponentsUnderCursor, LanguageNames.VisualBasic)

            ' Editor color scheme
            BindToOption(Editor_color_scheme, ColorSchemeOptionsStorage.ColorScheme)

            ' Implement Interface or Abstract Class
            BindToOption(with_other_members_of_the_same_kind, ImplementTypeOptionsStorage.InsertionBehavior, ImplementTypeInsertionBehavior.WithOtherMembersOfTheSameKind, LanguageNames.VisualBasic)
            BindToOption(at_the_end, ImplementTypeOptionsStorage.InsertionBehavior, ImplementTypeInsertionBehavior.AtTheEnd, LanguageNames.VisualBasic)

            BindToOption(prefer_throwing_properties, ImplementTypeOptionsStorage.PropertyGenerationBehavior, ImplementTypePropertyGenerationBehavior.PreferThrowingProperties, LanguageNames.VisualBasic)
            BindToOption(prefer_auto_properties, ImplementTypeOptionsStorage.PropertyGenerationBehavior, ImplementTypePropertyGenerationBehavior.PreferAutoProperties, LanguageNames.VisualBasic)

            ' Inline hints
            BindToOption(DisplayAllHintsWhilePressingAltF1, InlineHintsViewOptionsStorage.DisplayAllHintsWhilePressingAltF1)
            BindToOption(ColorHints, InlineHintsViewOptionsStorage.ColorHints, LanguageNames.VisualBasic)

            BindToOption(DisplayInlineParameterNameHints, InlineHintsOptionsStorage.EnabledForParameters, LanguageNames.VisualBasic)
            BindToOption(ShowHintsForLiterals, InlineHintsOptionsStorage.ForLiteralParameters, LanguageNames.VisualBasic)
            BindToOption(ShowHintsForNewExpressions, InlineHintsOptionsStorage.ForObjectCreationParameters, LanguageNames.VisualBasic)
            BindToOption(ShowHintsForEverythingElse, InlineHintsOptionsStorage.ForOtherParameters, LanguageNames.VisualBasic)
            BindToOption(ShowHintsForIndexers, InlineHintsOptionsStorage.ForIndexerParameters, LanguageNames.VisualBasic)
            BindToOption(SuppressHintsWhenParameterNameMatchesTheMethodsIntent, InlineHintsOptionsStorage.SuppressForParametersThatMatchMethodIntent, LanguageNames.VisualBasic)
            BindToOption(SuppressHintsWhenParameterNamesDifferOnlyBySuffix, InlineHintsOptionsStorage.SuppressForParametersThatDifferOnlyBySuffix, LanguageNames.VisualBasic)
            BindToOption(SuppressHintsWhenParameterNamesMatchArgumentNames, InlineHintsOptionsStorage.SuppressForParametersThatMatchArgumentName, LanguageNames.VisualBasic)

            ' Leave the null converter here to make sure if the option value is get from the storage (if it is null), the feature will be enabled
            BindToOption(ShowInheritanceMargin, InheritanceMarginOptionsStorage.ShowInheritanceMargin, LanguageNames.VisualBasic, Function() True)
            BindToOption(InheritanceMarginCombinedWithIndicatorMargin, InheritanceMarginOptionsStorage.InheritanceMarginCombinedWithIndicatorMargin)
            BindToOption(IncludeGlobalImports, InheritanceMarginOptionsStorage.InheritanceMarginIncludeGlobalImports, LanguageNames.VisualBasic)

            ' Document Outline
            BindToOption(EnableDocumentOutline, DocumentOutlineOptionsStorage.EnableDocumentOutline)
        End Sub

        ' Since this dialog is constructed once for the lifetime of the application and VS Theme can be changed after the application has started,
        ' we need to update the visibility of our combobox and warnings based on the current VS theme before being rendered.
        Friend Overrides Sub OnLoad()
            UpdateInlineHintsOptions()

            MyBase.OnLoad()
        End Sub

        Private Sub UpdateInlineHintsOptions()
            Dim enabledForParameters = Me.OptionStore.GetOption(InlineHintsOptionsStorage.EnabledForParameters, LanguageNames.VisualBasic) <> False
            ShowHintsForLiterals.IsEnabled = enabledForParameters
            ShowHintsForNewExpressions.IsEnabled = enabledForParameters
            ShowHintsForEverythingElse.IsEnabled = enabledForParameters
            ShowHintsForIndexers.IsEnabled = enabledForParameters
            SuppressHintsWhenParameterNameMatchesTheMethodsIntent.IsEnabled = enabledForParameters
            SuppressHintsWhenParameterNamesDifferOnlyBySuffix.IsEnabled = enabledForParameters
            SuppressHintsWhenParameterNamesMatchArgumentNames.IsEnabled = enabledForParameters
        End Sub

        Private Sub DisplayInlineParameterNameHints_Checked()
            Me.OptionStore.SetOption(InlineHintsOptionsStorage.EnabledForParameters, LanguageNames.VisualBasic, True)
            UpdateInlineHintsOptions()
        End Sub

        Private Sub DisplayInlineParameterNameHints_Unchecked()
            Me.OptionStore.SetOption(InlineHintsOptionsStorage.EnabledForParameters, LanguageNames.VisualBasic, False)
            UpdateInlineHintsOptions()
        End Sub

        Private Sub EnableOutlining_Checked(sender As Object, e As RoutedEventArgs)
            Collapse_regions_on_file_open.IsEnabled = True
            Collapse_imports_on_file_open.IsEnabled = True
            Collapse_sourcelink_embedded_decompiled_files_on_open.IsEnabled = True
            Collapse_metadata_signature_files_on_open.IsEnabled = True
        End Sub

        Private Sub EnableOutlining_Unchecked(sender As Object, e As RoutedEventArgs)
            Collapse_regions_on_file_open.IsEnabled = False
            Collapse_imports_on_file_open.IsEnabled = False
            Collapse_sourcelink_embedded_decompiled_files_on_open.IsEnabled = False
            Collapse_metadata_signature_files_on_open.IsEnabled = False
        End Sub

        Private Sub RunCodeAnalysisInSeparateProcess_Checked(sender As Object, e As RoutedEventArgs)
            Automatically_reload_updated_analyzers_and_generators.IsEnabled = True
        End Sub

        Private Sub RunCodeAnalysisInSeparateProcess_Unchecked(sender As Object, e As RoutedEventArgs)
            Automatically_reload_updated_analyzers_and_generators.IsEnabled = False
        End Sub
    End Class
End Namespace<|MERGE_RESOLUTION|>--- conflicted
+++ resolved
@@ -81,21 +81,7 @@
             BindToOption(Automatic_Run_generators_after_any_change, WorkspaceConfigurationOptionsStorage.SourceGeneratorExecution, SourceGeneratorExecutionPreference.Automatic)
             BindToOption(Balanced_Run_generators_after_saving_or_building, WorkspaceConfigurationOptionsStorage.SourceGeneratorExecution, SourceGeneratorExecutionPreference.Balanced)
 
-<<<<<<< HEAD
-            BindToOption(Balanced_Run_generators_after_saving_or_building, WorkspaceConfigurationOptionsStorage.SourceGeneratorExecution, SourceGeneratorExecutionPreference.Balanced,
-                         Function()
-                             ' If the option hasn't been set by the user, then check the feature flag.  If the feature flag has set
-                             ' us to only run when builds complete, then we're in `Balanced_Run_generators_after_saving_or_building` mode and directly return it.
-                             Return optionStore.GetOption(WorkspaceConfigurationOptionsStorage.SourceGeneratorExecutionBalancedFeatureFlag)
-                         End Function)
             BindToOption(Analyze_source_generated_files, SolutionCrawlerOptionsStorage.EnableDiagnosticsInSourceGeneratedFiles)
-=======
-            BindToOption(Analyze_source_generated_files, SolutionCrawlerOptionsStorage.EnableDiagnosticsInSourceGeneratedFiles,
-                         Function()
-                             ' If the option has not been set by the user, check if the option is enabled from experimentation.
-                             Return optionStore.GetOption(SolutionCrawlerOptionsStorage.EnableDiagnosticsInSourceGeneratedFilesFeatureFlag)
-                         End Function)
->>>>>>> 97701a7c
 
             ' Rename
             BindToOption(Rename_asynchronously_exerimental, InlineRenameSessionOptionsStorage.CommitRenameAsynchronously)
