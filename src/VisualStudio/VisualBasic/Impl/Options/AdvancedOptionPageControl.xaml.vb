﻿' Licensed to the .NET Foundation under one or more agreements.
' The .NET Foundation licenses this file to you under the MIT license.
' See the LICENSE file in the project root for more information.

Imports System.Windows
Imports Microsoft.CodeAnalysis
Imports Microsoft.CodeAnalysis.Diagnostics
Imports Microsoft.CodeAnalysis.DocumentationComments
Imports Microsoft.CodeAnalysis.Editing
Imports Microsoft.CodeAnalysis.Editor.Implementation.SplitComment
Imports Microsoft.CodeAnalysis.Editor.Options
Imports Microsoft.CodeAnalysis.Editor.Shared.Options
Imports Microsoft.CodeAnalysis.EmbeddedLanguages.RegularExpressions
Imports Microsoft.CodeAnalysis.Experiments
Imports Microsoft.CodeAnalysis.ExtractMethod
Imports Microsoft.CodeAnalysis.Fading
Imports Microsoft.CodeAnalysis.ImplementType
Imports Microsoft.CodeAnalysis.InlineHints
Imports Microsoft.CodeAnalysis.QuickInfo
Imports Microsoft.CodeAnalysis.ReassignedVariable
Imports Microsoft.CodeAnalysis.Remote
Imports Microsoft.CodeAnalysis.SolutionCrawler
Imports Microsoft.CodeAnalysis.Structure
Imports Microsoft.CodeAnalysis.SymbolSearch
Imports Microsoft.CodeAnalysis.ValidateFormatString
Imports Microsoft.VisualStudio.ComponentModelHost
Imports Microsoft.VisualStudio.LanguageServices.ColorSchemes
Imports Microsoft.VisualStudio.LanguageServices.Implementation
Imports Microsoft.VisualStudio.LanguageServices.Implementation.Options

Namespace Microsoft.VisualStudio.LanguageServices.VisualBasic.Options
    Friend Class AdvancedOptionPageControl
        Private ReadOnly _colorSchemeApplier As ColorSchemeApplier

        Public Sub New(optionStore As OptionStore, componentModel As IComponentModel, experimentationService As IExperimentationService)
            MyBase.New(optionStore)

            _colorSchemeApplier = componentModel.GetService(Of ColorSchemeApplier)()

            InitializeComponent()

            ' Keep this code in sync with the actual order options appear in Tools | Options

            ' Analysis
            BindToOption(Background_analysis_scope_active_file, SolutionCrawlerOptions.BackgroundAnalysisScopeOption, BackgroundAnalysisScope.ActiveFile, LanguageNames.VisualBasic)
            BindToOption(Background_analysis_scope_open_files, SolutionCrawlerOptions.BackgroundAnalysisScopeOption, BackgroundAnalysisScope.OpenFilesAndProjects, LanguageNames.VisualBasic)
            BindToOption(Background_analysis_scope_full_solution, SolutionCrawlerOptions.BackgroundAnalysisScopeOption, BackgroundAnalysisScope.FullSolution, LanguageNames.VisualBasic)
            BindToOption(Use_64bit_analysis_process, RemoteHostOptions.OOP64Bit)
<<<<<<< HEAD
=======
            BindToOption(Enable_file_logging_for_diagnostics, InternalDiagnosticsOptions.EnableFileLoggingForDiagnostics)
>>>>>>> 1a84dcf5
            BindToOption(Show_Remove_Unused_References_command_in_Solution_Explorer_experimental, FeatureOnOffOptions.OfferRemoveUnusedReferences,
                         Function()
                             ' If the option has Not been set by the user, check if the option to remove unused references
                             ' Is enabled from experimentation. If so, default to that. Otherwise default to disabled
                             If experimentationService Is Nothing Then
                                 Return False
                             End If

                             Return experimentationService.IsExperimentEnabled(WellKnownExperimentNames.RemoveUnusedReferences)
                         End Function)

<<<<<<< HEAD
            ' Import directives
=======
>>>>>>> 1a84dcf5
            BindToOption(PlaceSystemNamespaceFirst, GenerationOptions.PlaceSystemNamespaceFirst, LanguageNames.VisualBasic)
            BindToOption(SeparateImportGroups, GenerationOptions.SeparateImportDirectiveGroups, LanguageNames.VisualBasic)
            BindToOption(SuggestForTypesInReferenceAssemblies, SymbolSearchOptions.SuggestForTypesInReferenceAssemblies, LanguageNames.VisualBasic)
            BindToOption(SuggestForTypesInNuGetPackages, SymbolSearchOptions.SuggestForTypesInNuGetPackages, LanguageNames.VisualBasic)
            BindToOption(AddMissingImportsOnPaste, FeatureOnOffOptions.AddImportsOnPaste, LanguageNames.VisualBasic,
                         Function()
                             ' If the option has Not been set by the user, check if the option to enable imports on paste
                             ' Is enabled from experimentation. If so, default to that. Otherwise default to disabled
                             If experimentationService Is Nothing Then
                                 Return False
                             End If

                             Return experimentationService.IsExperimentEnabled(WellKnownExperimentNames.ImportsOnPasteDefaultEnabled)
                         End Function)
<<<<<<< HEAD

            ' Highlighting
            BindToOption(EnableHighlightReferences, FeatureOnOffOptions.ReferenceHighlighting, LanguageNames.VisualBasic)
            BindToOption(EnableHighlightKeywords, FeatureOnOffOptions.KeywordHighlighting, LanguageNames.VisualBasic)
=======
>>>>>>> 1a84dcf5

            ' Outlining
            BindToOption(EnableOutlining, FeatureOnOffOptions.Outlining, LanguageNames.VisualBasic)
            BindToOption(DisplayLineSeparators, FeatureOnOffOptions.LineSeparator, LanguageNames.VisualBasic)
            BindToOption(Show_outlining_for_declaration_level_constructs, BlockStructureOptions.ShowOutliningForDeclarationLevelConstructs, LanguageNames.VisualBasic)
            BindToOption(Show_outlining_for_code_level_constructs, BlockStructureOptions.ShowOutliningForCodeLevelConstructs, LanguageNames.VisualBasic)
            BindToOption(Show_outlining_for_comments_and_preprocessor_regions, BlockStructureOptions.ShowOutliningForCommentsAndPreprocessorRegions, LanguageNames.VisualBasic)
            BindToOption(Collapse_regions_when_collapsing_to_definitions, BlockStructureOptions.CollapseRegionsWhenCollapsingToDefinitions, LanguageNames.VisualBasic)

            ' Fading
            BindToOption(Fade_out_unused_imports, FadingOptions.FadeOutUnusedImports, LanguageNames.VisualBasic)

            ' Block structure guides
            BindToOption(Show_guides_for_declaration_level_constructs, BlockStructureOptions.ShowBlockStructureGuidesForDeclarationLevelConstructs, LanguageNames.VisualBasic)
            BindToOption(Show_guides_for_code_level_constructs, BlockStructureOptions.ShowBlockStructureGuidesForCodeLevelConstructs, LanguageNames.VisualBasic)

            ' Comments
            BindToOption(GenerateXmlDocCommentsForTripleApostrophes, DocumentationCommentOptions.AutoXmlDocCommentGeneration, LanguageNames.VisualBasic)
            BindToOption(InsertApostropheAtTheStartOfNewLinesWhenWritingApostropheComments, SplitCommentOptions.Enabled, LanguageNames.VisualBasic)

            ' Editor help
            BindToOption(EnableEndConstruct, FeatureOnOffOptions.EndConstruct, LanguageNames.VisualBasic)
            BindToOption(EnableLineCommit, FeatureOnOffOptions.PrettyListing, LanguageNames.VisualBasic)
            BindToOption(AutomaticInsertionOfInterfaceAndMustOverrideMembers, FeatureOnOffOptions.AutomaticInsertionOfAbstractOrInterfaceMembers, LanguageNames.VisualBasic)
            BindToOption(RenameTrackingPreview, FeatureOnOffOptions.RenameTrackingPreview, LanguageNames.VisualBasic)
            BindToOption(ShowRemarksInQuickInfo, QuickInfoOptions.ShowRemarksInQuickInfo, LanguageNames.VisualBasic)
            BindToOption(Report_invalid_placeholders_in_string_dot_format_calls, ValidateFormatStringOption.ReportInvalidPlaceholdersInStringDotFormatCalls, LanguageNames.VisualBasic)
            BindToOption(Underline_reassigned_variables, ReassignedVariableOptions.Underline, LanguageNames.VisualBasic)

            ' Go To Definition
            BindToOption(NavigateToObjectBrowser, VisualStudioNavigationOptions.NavigateToObjectBrowser, LanguageNames.VisualBasic)
            BindToOption(Enable_all_features_in_opened_files_from_source_generators, SourceGeneratedFileManager.EnableOpeningInWorkspace,
                         Function()
                             ' If the option has not been set by the user, check if the option Is enabled from experimentation.
                             ' If so, default to that. Otherwise default to disabled
                             Return If(experimentationService?.IsExperimentEnabled(WellKnownExperimentNames.SourceGeneratorsEnableOpeningInWorkspace), False)
                         End Function)

            ' Regular expressions
            BindToOption(Colorize_regular_expressions, RegularExpressionsOptions.ColorizeRegexPatterns, LanguageNames.VisualBasic)
            BindToOption(Report_invalid_regular_expressions, RegularExpressionsOptions.ReportInvalidRegexPatterns, LanguageNames.VisualBasic)
            BindToOption(Highlight_related_components_under_cursor, RegularExpressionsOptions.HighlightRelatedRegexComponentsUnderCursor, LanguageNames.VisualBasic)
            BindToOption(Show_completion_list, RegularExpressionsOptions.ProvideRegexCompletions, LanguageNames.VisualBasic)

            ' Editor color scheme
            BindToOption(Editor_color_scheme, ColorSchemeOptions.ColorScheme)

            ' Extract method
            BindToOption(DontPutOutOrRefOnStruct, ExtractMethodOptions.DontPutOutOrRefOnStruct, LanguageNames.VisualBasic)

            ' Implement Interface or Abstract Class
            BindToOption(with_other_members_of_the_same_kind, ImplementTypeOptions.InsertionBehavior, ImplementTypeInsertionBehavior.WithOtherMembersOfTheSameKind, LanguageNames.VisualBasic)
            BindToOption(at_the_end, ImplementTypeOptions.InsertionBehavior, ImplementTypeInsertionBehavior.AtTheEnd, LanguageNames.VisualBasic)

            BindToOption(prefer_throwing_properties, ImplementTypeOptions.PropertyGenerationBehavior, ImplementTypePropertyGenerationBehavior.PreferThrowingProperties, LanguageNames.VisualBasic)
            BindToOption(prefer_auto_properties, ImplementTypeOptions.PropertyGenerationBehavior, ImplementTypePropertyGenerationBehavior.PreferAutoProperties, LanguageNames.VisualBasic)

            ' Inline hints
            BindToOption(DisplayAllHintsWhilePressingAltF1, InlineHintsOptions.DisplayAllHintsWhilePressingAltF1)
            BindToOption(ColorHints, InlineHintsOptions.ColorHints, LanguageNames.VisualBasic)

            BindToOption(DisplayInlineParameterNameHints, InlineHintsOptions.EnabledForParameters, LanguageNames.VisualBasic)
            BindToOption(ShowHintsForLiterals, InlineHintsOptions.ForLiteralParameters, LanguageNames.VisualBasic)
            BindToOption(ShowHintsForNewExpressions, InlineHintsOptions.ForObjectCreationParameters, LanguageNames.VisualBasic)
            BindToOption(ShowHintsForEverythingElse, InlineHintsOptions.ForOtherParameters, LanguageNames.VisualBasic)
            BindToOption(SuppressHintsWhenParameterNameMatchesTheMethodsIntent, InlineHintsOptions.SuppressForParametersThatMatchMethodIntent, LanguageNames.VisualBasic)
            BindToOption(SuppressHintsWhenParameterNamesDifferOnlyBySuffix, InlineHintsOptions.SuppressForParametersThatDifferOnlyBySuffix, LanguageNames.VisualBasic)
        End Sub

        ' Since this dialog is constructed once for the lifetime of the application and VS Theme can be changed after the application has started,
        ' we need to update the visibility of our combobox and warnings based on the current VS theme before being rendered.
        Friend Overrides Sub OnLoad()
            Dim isSupportedTheme = _colorSchemeApplier.IsSupportedTheme()
            Dim isCustomized = _colorSchemeApplier.IsThemeCustomized()

            Editor_color_scheme.Visibility = If(isSupportedTheme, Visibility.Visible, Visibility.Collapsed)
            Customized_Theme_Warning.Visibility = If(isSupportedTheme AndAlso isCustomized, Visibility.Visible, Visibility.Collapsed)
            Custom_VS_Theme_Warning.Visibility = If(isSupportedTheme, Visibility.Collapsed, Visibility.Visible)

            UpdateInlineHintsOptions()

            MyBase.OnLoad()
        End Sub

        Private Sub UpdateInlineHintsOptions()
            Dim enabledForParameters = Me.OptionStore.GetOption(InlineHintsOptions.EnabledForParameters, LanguageNames.VisualBasic) <> False
            ShowHintsForLiterals.IsEnabled = enabledForParameters
            ShowHintsForNewExpressions.IsEnabled = enabledForParameters
            ShowHintsForEverythingElse.IsEnabled = enabledForParameters
            SuppressHintsWhenParameterNameMatchesTheMethodsIntent.IsEnabled = enabledForParameters
            SuppressHintsWhenParameterNamesDifferOnlyBySuffix.IsEnabled = enabledForParameters
        End Sub

        Private Sub DisplayInlineParameterNameHints_Checked()
            Me.OptionStore.SetOption(InlineHintsOptions.EnabledForParameters, LanguageNames.VisualBasic, True)
            UpdateInlineHintsOptions()
        End Sub

        Private Sub DisplayInlineParameterNameHints_Unchecked()
            Me.OptionStore.SetOption(InlineHintsOptions.EnabledForParameters, LanguageNames.VisualBasic, False)
            UpdateInlineHintsOptions()
        End Sub
    End Class
End Namespace<|MERGE_RESOLUTION|>--- conflicted
+++ resolved
@@ -46,10 +46,7 @@
             BindToOption(Background_analysis_scope_open_files, SolutionCrawlerOptions.BackgroundAnalysisScopeOption, BackgroundAnalysisScope.OpenFilesAndProjects, LanguageNames.VisualBasic)
             BindToOption(Background_analysis_scope_full_solution, SolutionCrawlerOptions.BackgroundAnalysisScopeOption, BackgroundAnalysisScope.FullSolution, LanguageNames.VisualBasic)
             BindToOption(Use_64bit_analysis_process, RemoteHostOptions.OOP64Bit)
-<<<<<<< HEAD
-=======
             BindToOption(Enable_file_logging_for_diagnostics, InternalDiagnosticsOptions.EnableFileLoggingForDiagnostics)
->>>>>>> 1a84dcf5
             BindToOption(Show_Remove_Unused_References_command_in_Solution_Explorer_experimental, FeatureOnOffOptions.OfferRemoveUnusedReferences,
                          Function()
                              ' If the option has Not been set by the user, check if the option to remove unused references
@@ -61,10 +58,7 @@
                              Return experimentationService.IsExperimentEnabled(WellKnownExperimentNames.RemoveUnusedReferences)
                          End Function)
 
-<<<<<<< HEAD
             ' Import directives
-=======
->>>>>>> 1a84dcf5
             BindToOption(PlaceSystemNamespaceFirst, GenerationOptions.PlaceSystemNamespaceFirst, LanguageNames.VisualBasic)
             BindToOption(SeparateImportGroups, GenerationOptions.SeparateImportDirectiveGroups, LanguageNames.VisualBasic)
             BindToOption(SuggestForTypesInReferenceAssemblies, SymbolSearchOptions.SuggestForTypesInReferenceAssemblies, LanguageNames.VisualBasic)
@@ -79,13 +73,10 @@
 
                              Return experimentationService.IsExperimentEnabled(WellKnownExperimentNames.ImportsOnPasteDefaultEnabled)
                          End Function)
-<<<<<<< HEAD
 
             ' Highlighting
             BindToOption(EnableHighlightReferences, FeatureOnOffOptions.ReferenceHighlighting, LanguageNames.VisualBasic)
             BindToOption(EnableHighlightKeywords, FeatureOnOffOptions.KeywordHighlighting, LanguageNames.VisualBasic)
-=======
->>>>>>> 1a84dcf5
 
             ' Outlining
             BindToOption(EnableOutlining, FeatureOnOffOptions.Outlining, LanguageNames.VisualBasic)
