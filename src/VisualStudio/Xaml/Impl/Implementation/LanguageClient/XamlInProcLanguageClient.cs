--- conflicted
+++ resolved
@@ -31,14 +31,9 @@
             VisualStudioWorkspace workspace,
             IDiagnosticService diagnosticService,
             IAsynchronousOperationListenerProvider listenerProvider,
-<<<<<<< HEAD
             ILspWorkspaceRegistrationService lspWorkspaceRegistrationService,
             [Import(typeof(SAsyncServiceProvider))] VSShell.IAsyncServiceProvider asyncServiceProvider)
-            : base(xamlDispatcherFactory, workspace, diagnosticService, listenerProvider, lspWorkspaceRegistrationService, asyncServiceProvider, diagnosticsClientName: null)
-=======
-            ILspWorkspaceRegistrationService lspWorkspaceRegistrationService)
-            : base(languageServerProtocol, workspace, diagnosticService, listenerProvider, lspWorkspaceRegistrationService, diagnosticsClientName: null)
->>>>>>> dfc8d7f1
+            : base(languageServerProtocol, workspace, diagnosticService, listenerProvider, lspWorkspaceRegistrationService, asyncServiceProvider, diagnosticsClientName: null)
         {
         }
 
