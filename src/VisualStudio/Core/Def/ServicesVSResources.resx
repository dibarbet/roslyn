﻿<?xml version="1.0" encoding="utf-8"?>
<root>
  <!-- 
    Microsoft ResX Schema 
    
    Version 2.0
    
    The primary goals of this format is to allow a simple XML format 
    that is mostly human readable. The generation and parsing of the 
    various data types are done through the TypeConverter classes 
    associated with the data types.
    
    Example:
    
    ... ado.net/XML headers & schema ...
    <resheader name="resmimetype">text/microsoft-resx</resheader>
    <resheader name="version">2.0</resheader>
    <resheader name="reader">System.Resources.ResXResourceReader, System.Windows.Forms, ...</resheader>
    <resheader name="writer">System.Resources.ResXResourceWriter, System.Windows.Forms, ...</resheader>
    <data name="Name1"><value>this is my long string</value><comment>this is a comment</comment></data>
    <data name="Color1" type="System.Drawing.Color, System.Drawing">Blue</data>
    <data name="Bitmap1" mimetype="application/x-microsoft.net.object.binary.base64">
        <value>[base64 mime encoded serialized .NET Framework object]</value>
    </data>
    <data name="Icon1" type="System.Drawing.Icon, System.Drawing" mimetype="application/x-microsoft.net.object.bytearray.base64">
        <value>[base64 mime encoded string representing a byte array form of the .NET Framework object]</value>
        <comment>This is a comment</comment>
    </data>
                
    There are any number of "resheader" rows that contain simple 
    name/value pairs.
    
    Each data row contains a name, and value. The row also contains a 
    type or mimetype. Type corresponds to a .NET class that support 
    text/value conversion through the TypeConverter architecture. 
    Classes that don't support this are serialized and stored with the 
    mimetype set.
    
    The mimetype is used for serialized objects, and tells the 
    ResXResourceReader how to depersist the object. This is currently not 
    extensible. For a given mimetype the value must be set accordingly:
    
    Note - application/x-microsoft.net.object.binary.base64 is the format 
    that the ResXResourceWriter will generate, however the reader can 
    read any of the formats listed below.
    
    mimetype: application/x-microsoft.net.object.binary.base64
    value   : The object must be serialized with 
            : System.Runtime.Serialization.Formatters.Binary.BinaryFormatter
            : and then encoded with base64 encoding.
    
    mimetype: application/x-microsoft.net.object.soap.base64
    value   : The object must be serialized with 
            : System.Runtime.Serialization.Formatters.Soap.SoapFormatter
            : and then encoded with base64 encoding.

    mimetype: application/x-microsoft.net.object.bytearray.base64
    value   : The object must be serialized into a byte array 
            : using a System.ComponentModel.TypeConverter
            : and then encoded with base64 encoding.
    -->
  <xsd:schema id="root" xmlns="" xmlns:xsd="http://www.w3.org/2001/XMLSchema" xmlns:msdata="urn:schemas-microsoft-com:xml-msdata">
    <xsd:import namespace="http://www.w3.org/XML/1998/namespace" />
    <xsd:element name="root" msdata:IsDataSet="true">
      <xsd:complexType>
        <xsd:choice maxOccurs="unbounded">
          <xsd:element name="metadata">
            <xsd:complexType>
              <xsd:sequence>
                <xsd:element name="value" type="xsd:string" minOccurs="0" />
              </xsd:sequence>
              <xsd:attribute name="name" use="required" type="xsd:string" />
              <xsd:attribute name="type" type="xsd:string" />
              <xsd:attribute name="mimetype" type="xsd:string" />
              <xsd:attribute ref="xml:space" />
            </xsd:complexType>
          </xsd:element>
          <xsd:element name="assembly">
            <xsd:complexType>
              <xsd:attribute name="alias" type="xsd:string" />
              <xsd:attribute name="name" type="xsd:string" />
            </xsd:complexType>
          </xsd:element>
          <xsd:element name="data">
            <xsd:complexType>
              <xsd:sequence>
                <xsd:element name="value" type="xsd:string" minOccurs="0" msdata:Ordinal="1" />
                <xsd:element name="comment" type="xsd:string" minOccurs="0" msdata:Ordinal="2" />
              </xsd:sequence>
              <xsd:attribute name="name" type="xsd:string" use="required" msdata:Ordinal="1" />
              <xsd:attribute name="type" type="xsd:string" msdata:Ordinal="3" />
              <xsd:attribute name="mimetype" type="xsd:string" msdata:Ordinal="4" />
              <xsd:attribute ref="xml:space" />
            </xsd:complexType>
          </xsd:element>
          <xsd:element name="resheader">
            <xsd:complexType>
              <xsd:sequence>
                <xsd:element name="value" type="xsd:string" minOccurs="0" msdata:Ordinal="1" />
              </xsd:sequence>
              <xsd:attribute name="name" type="xsd:string" use="required" />
            </xsd:complexType>
          </xsd:element>
        </xsd:choice>
      </xsd:complexType>
    </xsd:element>
  </xsd:schema>
  <resheader name="resmimetype">
    <value>text/microsoft-resx</value>
  </resheader>
  <resheader name="version">
    <value>2.0</value>
  </resheader>
  <resheader name="reader">
    <value>System.Resources.ResXResourceReader, System.Windows.Forms, Version=4.0.0.0, Culture=neutral, PublicKeyToken=b77a5c561934e089</value>
  </resheader>
  <resheader name="writer">
    <value>System.Resources.ResXResourceWriter, System.Windows.Forms, Version=4.0.0.0, Culture=neutral, PublicKeyToken=b77a5c561934e089</value>
  </resheader>
  <data name="Element_is_not_valid" xml:space="preserve">
    <value>Element is not valid.</value>
  </data>
  <data name="You_must_select_at_least_one_member" xml:space="preserve">
    <value>You must select at least one member.</value>
  </data>
  <data name="Interface_name_conflicts_with_an_existing_type_name" xml:space="preserve">
    <value>Interface name conflicts with an existing type name.</value>
  </data>
  <data name="Interface_name_is_not_a_valid_0_identifier" xml:space="preserve">
    <value>Interface name is not a valid {0} identifier.</value>
  </data>
  <data name="Illegal_characters_in_path" xml:space="preserve">
    <value>Illegal characters in path.</value>
  </data>
  <data name="File_name_must_have_the_0_extension" xml:space="preserve">
    <value>File name must have the "{0}" extension.</value>
  </data>
  <data name="Debugger" xml:space="preserve">
    <value>Debugger</value>
  </data>
  <data name="Determining_breakpoint_location" xml:space="preserve">
    <value>Determining breakpoint location...</value>
  </data>
  <data name="Determining_autos" xml:space="preserve">
    <value>Determining autos...</value>
  </data>
  <data name="Resolving_breakpoint_location" xml:space="preserve">
    <value>Resolving breakpoint location...</value>
  </data>
  <data name="Validating_breakpoint_location" xml:space="preserve">
    <value>Validating breakpoint location...</value>
  </data>
  <data name="Getting_DataTip_text" xml:space="preserve">
    <value>Getting DataTip text...</value>
  </data>
  <data name="Preview_unavailable" xml:space="preserve">
    <value>Preview unavailable</value>
  </data>
  <data name="Overrides_" xml:space="preserve">
    <value>Overrides</value>
  </data>
  <data name="Overridden_By" xml:space="preserve">
    <value>Overridden By</value>
  </data>
  <data name="Inherits_" xml:space="preserve">
    <value>Inherits</value>
  </data>
  <data name="Inherited_By" xml:space="preserve">
    <value>Inherited By</value>
  </data>
  <data name="Implements_" xml:space="preserve">
    <value>Implements</value>
  </data>
  <data name="Implemented_By" xml:space="preserve">
    <value>Implemented By</value>
  </data>
  <data name="Maximum_number_of_documents_are_open" xml:space="preserve">
    <value>Maximum number of documents are open.</value>
  </data>
  <data name="Failed_to_create_document_in_miscellaneous_files_project" xml:space="preserve">
    <value>Failed to create document in miscellaneous files project.</value>
  </data>
  <data name="Invalid_access" xml:space="preserve">
    <value>Invalid access.</value>
  </data>
  <data name="The_following_references_were_not_found_0_Please_locate_and_add_them_manually" xml:space="preserve">
    <value>The following references were not found. {0}Please locate and add them manually.</value>
  </data>
  <data name="End_position_must_be_start_position" xml:space="preserve">
    <value>End position must be &gt;= start position</value>
  </data>
  <data name="Not_a_valid_value" xml:space="preserve">
    <value>Not a valid value</value>
  </data>
  <data name="given_workspace_doesn_t_support_undo" xml:space="preserve">
    <value>given workspace doesn't support undo</value>
  </data>
  <data name="Add_a_reference_to_0" xml:space="preserve">
    <value>Add a reference to '{0}'</value>
  </data>
  <data name="Event_type_is_invalid" xml:space="preserve">
    <value>Event type is invalid</value>
  </data>
  <data name="Can_t_find_where_to_insert_member" xml:space="preserve">
    <value>Can't find where to insert member</value>
  </data>
  <data name="Can_t_rename_other_elements" xml:space="preserve">
    <value>Can't rename 'other' elements</value>
  </data>
  <data name="Unknown_rename_type" xml:space="preserve">
    <value>Unknown rename type</value>
  </data>
  <data name="IDs_are_not_supported_for_this_symbol_type" xml:space="preserve">
    <value>IDs are not supported for this symbol type.</value>
  </data>
  <data name="Can_t_create_a_node_id_for_this_symbol_kind_colon_0" xml:space="preserve">
    <value>Can't create a node id for this symbol kind: '{0}'</value>
  </data>
  <data name="Project_References" xml:space="preserve">
    <value>Project References</value>
  </data>
  <data name="Base_Types" xml:space="preserve">
    <value>Base Types</value>
  </data>
  <data name="Miscellaneous_Files" xml:space="preserve">
    <value>Miscellaneous Files</value>
  </data>
  <data name="Could_not_find_project_0" xml:space="preserve">
    <value>Could not find project '{0}'</value>
  </data>
  <data name="Could_not_find_location_of_folder_on_disk" xml:space="preserve">
    <value>Could not find location of folder on disk</value>
  </data>
  <data name="Error_while_reading_0_colon_1" xml:space="preserve">
    <value>Error while reading '{0}': {1}</value>
  </data>
  <data name="Assembly" xml:space="preserve">
    <value>Assembly </value>
  </data>
  <data name="Exceptions_colon" xml:space="preserve">
    <value>Exceptions:</value>
  </data>
  <data name="Member_of_0" xml:space="preserve">
    <value>Member of {0}</value>
  </data>
  <data name="Parameters_colon1" xml:space="preserve">
    <value>Parameters:</value>
  </data>
  <data name="Project" xml:space="preserve">
    <value>Project </value>
  </data>
  <data name="Remarks_colon" xml:space="preserve">
    <value>Remarks:</value>
  </data>
  <data name="Returns_colon" xml:space="preserve">
    <value>Returns:</value>
  </data>
  <data name="Summary_colon" xml:space="preserve">
    <value>Summary:</value>
  </data>
  <data name="Type_Parameters_colon" xml:space="preserve">
    <value>Type Parameters:</value>
  </data>
  <data name="File_already_exists" xml:space="preserve">
    <value>File already exists</value>
  </data>
  <data name="File_path_cannot_use_reserved_keywords" xml:space="preserve">
    <value>File path cannot use reserved keywords</value>
  </data>
  <data name="DocumentPath_is_illegal" xml:space="preserve">
    <value>DocumentPath is illegal</value>
  </data>
  <data name="Project_Path_is_illegal" xml:space="preserve">
    <value>Project Path is illegal</value>
  </data>
  <data name="Path_cannot_have_empty_filename" xml:space="preserve">
    <value>Path cannot have empty filename</value>
  </data>
  <data name="The_given_DocumentId_did_not_come_from_the_Visual_Studio_workspace" xml:space="preserve">
    <value>The given DocumentId did not come from the Visual Studio workspace.</value>
  </data>
  <data name="Project_colon_0_1_Use_the_dropdown_to_view_and_switch_to_other_projects_this_file_may_belong_to" xml:space="preserve">
    <value>Project: {0} ({1})

Use the dropdown to view and switch to other projects this file may belong to.</value>
  </data>
  <data name="_0_Use_the_dropdown_to_view_and_navigate_to_other_items_in_this_file" xml:space="preserve">
    <value>{0}

Use the dropdown to view and navigate to other items in this file.</value>
  </data>
  <data name="Project_colon_0_Use_the_dropdown_to_view_and_switch_to_other_projects_this_file_may_belong_to" xml:space="preserve">
    <value>Project: {0}

Use the dropdown to view and switch to other projects this file may belong to.</value>
  </data>
  <data name="ErrorReadingRuleset" xml:space="preserve">
    <value>ErrorReadingRuleset</value>
  </data>
  <data name="Error_reading_ruleset_file_0_1" xml:space="preserve">
    <value>Error reading ruleset file {0} - {1}</value>
  </data>
  <data name="AnalyzerChangedOnDisk" xml:space="preserve">
    <value>AnalyzerChangedOnDisk</value>
  </data>
  <data name="The_analyzer_assembly_0_has_changed_Diagnostics_may_be_incorrect_until_Visual_Studio_is_restarted" xml:space="preserve">
    <value>The analyzer assembly '{0}' has changed. Diagnostics may be incorrect until Visual Studio is restarted.</value>
  </data>
  <data name="CSharp_VB_Diagnostics_Table_Data_Source" xml:space="preserve">
    <value>C#/VB Diagnostics Table Data Source</value>
  </data>
  <data name="CSharp_VB_Todo_List_Table_Data_Source" xml:space="preserve">
    <value>C#/VB Todo List Table Data Source</value>
  </data>
  <data name="Cancel" xml:space="preserve">
    <value>Cancel</value>
  </data>
  <data name="Deselect_All" xml:space="preserve">
    <value>_Deselect All</value>
  </data>
  <data name="Extract_Interface" xml:space="preserve">
    <value>Extract Interface</value>
  </data>
  <data name="Generated_name_colon" xml:space="preserve">
    <value>Generated name:</value>
  </data>
  <data name="New_file_name_colon" xml:space="preserve">
    <value>New _file name:</value>
  </data>
  <data name="New_interface_name_colon" xml:space="preserve">
    <value>New _interface name:</value>
  </data>
  <data name="OK" xml:space="preserve">
    <value>OK</value>
  </data>
  <data name="Select_All" xml:space="preserve">
    <value>_Select All</value>
  </data>
  <data name="Select_public_members_to_form_interface" xml:space="preserve">
    <value>Select public _members to form interface</value>
  </data>
  <data name="Access_colon" xml:space="preserve">
    <value>_Access:</value>
  </data>
  <data name="Add_to_existing_file" xml:space="preserve">
    <value>Add to _existing file</value>
  </data>
  <data name="Change_Signature" xml:space="preserve">
    <value>Change Signature</value>
  </data>
  <data name="Create_new_file" xml:space="preserve">
    <value>_Create new file</value>
  </data>
  <data name="Default_" xml:space="preserve">
    <value>Default</value>
  </data>
  <data name="File_Name_colon" xml:space="preserve">
    <value>File Name:</value>
  </data>
  <data name="Generate_Type" xml:space="preserve">
    <value>Generate Type</value>
  </data>
  <data name="Kind_colon" xml:space="preserve">
    <value>_Kind:</value>
  </data>
  <data name="Location_colon" xml:space="preserve">
    <value>Location:</value>
  </data>
  <data name="Modifier" xml:space="preserve">
    <value>Modifier</value>
  </data>
  <data name="Name_colon1" xml:space="preserve">
    <value>Name:</value>
  </data>
  <data name="Parameter" xml:space="preserve">
    <value>Parameter</value>
  </data>
  <data name="Parameters_colon2" xml:space="preserve">
    <value>Parameters:</value>
  </data>
  <data name="Preview_method_signature_colon" xml:space="preserve">
    <value>Preview method signature:</value>
  </data>
  <data name="Preview_reference_changes" xml:space="preserve">
    <value>Preview reference changes</value>
  </data>
  <data name="Project_colon" xml:space="preserve">
    <value>_Project:</value>
  </data>
  <data name="Type" xml:space="preserve">
    <value>Type</value>
  </data>
  <data name="Type_Details_colon" xml:space="preserve">
    <value>Type Details:</value>
  </data>
  <data name="Re_move" xml:space="preserve">
    <value>Re_move</value>
  </data>
  <data name="Restore" xml:space="preserve">
    <value>_Restore</value>
  </data>
  <data name="More_about_0" xml:space="preserve">
    <value>More about {0}</value>
  </data>
  <data name="Navigation_must_be_performed_on_the_foreground_thread" xml:space="preserve">
    <value>Navigation must be performed on the foreground thread.</value>
  </data>
  <data name="bracket_plus_bracket" xml:space="preserve">
    <value>[+] </value>
  </data>
  <data name="bracket_bracket" xml:space="preserve">
    <value>[-] </value>
  </data>
  <data name="Reference_to_0_in_project_1" xml:space="preserve">
    <value>Reference to '{0}' in project '{1}'</value>
  </data>
  <data name="Unknown1" xml:space="preserve">
    <value>&lt;Unknown&gt;</value>
  </data>
  <data name="Analyzer_reference_to_0_in_project_1" xml:space="preserve">
    <value>Analyzer reference to '{0}' in project '{1}'</value>
  </data>
  <data name="Project_reference_to_0_in_project_1" xml:space="preserve">
    <value>Project reference to '{0}' in project '{1}'</value>
  </data>
  <data name="AnalyzerDependencyConflict" xml:space="preserve">
    <value>AnalyzerDependencyConflict</value>
  </data>
  <data name="Analyzer_assemblies_0_and_1_both_have_identity_2_but_different_contents_Only_one_will_be_loaded_and_analyzers_using_these_assemblies_may_not_run_correctly" xml:space="preserve">
    <value>Analyzer assemblies '{0}' and '{1}' both have identity '{2}' but different contents. Only one will be loaded and analyzers using these assemblies may not run correctly.</value>
  </data>
  <data name="_0_references" xml:space="preserve">
    <value>{0} references</value>
  </data>
  <data name="_1_reference" xml:space="preserve">
    <value>1 reference</value>
  </data>
  <data name="_0_encountered_an_error_and_has_been_disabled" xml:space="preserve">
    <value>'{0}' encountered an error and has been disabled.</value>
  </data>
  <data name="Enable" xml:space="preserve">
    <value>Enable</value>
  </data>
  <data name="Enable_and_ignore_future_errors" xml:space="preserve">
    <value>Enable and ignore future errors</value>
  </data>
  <data name="No_Changes" xml:space="preserve">
    <value>No Changes</value>
  </data>
  <data name="Current_block" xml:space="preserve">
    <value>Current block</value>
  </data>
  <data name="Determining_current_block" xml:space="preserve">
    <value>Determining current block.</value>
  </data>
  <data name="IntelliSense" xml:space="preserve">
    <value>IntelliSense</value>
  </data>
  <data name="CSharp_VB_Build_Table_Data_Source" xml:space="preserve">
    <value>C#/VB Build Table Data Source</value>
  </data>
  <data name="MissingAnalyzerReference" xml:space="preserve">
    <value>MissingAnalyzerReference</value>
  </data>
  <data name="Analyzer_assembly_0_depends_on_1_but_it_was_not_found_Analyzers_may_not_run_correctly_unless_the_missing_assembly_is_added_as_an_analyzer_reference_as_well" xml:space="preserve">
    <value>Analyzer assembly '{0}' depends on '{1}' but it was not found. Analyzers may not run correctly unless the missing assembly is added as an analyzer reference as well.</value>
  </data>
  <data name="Suppression_State" xml:space="preserve">
    <value>Suppression State</value>
  </data>
  <data name="Active" xml:space="preserve">
    <value>Active</value>
  </data>
  <data name="Suppressed" xml:space="preserve">
    <value>Suppressed</value>
  </data>
  <data name="NotApplicable" xml:space="preserve">
    <value>N/A</value>
  </data>
  <data name="SuppressionNotSupportedToolTip" xml:space="preserve">
    <value>Suppression state is supported only for intellisense diagnostics, which are for the current solution snapshot. Switch to 'Intellisense' diagnostics for suppression.</value>
  </data>
  <data name="Suppress_diagnostics" xml:space="preserve">
    <value>Suppress diagnostics</value>
  </data>
  <data name="Computing_suppressions_fix" xml:space="preserve">
    <value>Computing suppressions fix...</value>
  </data>
  <data name="Applying_suppressions_fix" xml:space="preserve">
    <value>Applying suppressions fix...</value>
  </data>
  <data name="Remove_suppressions" xml:space="preserve">
    <value>Remove suppressions</value>
  </data>
  <data name="Computing_remove_suppressions_fix" xml:space="preserve">
    <value>Computing remove suppressions fix...</value>
  </data>
  <data name="Applying_remove_suppressions_fix" xml:space="preserve">
    <value>Applying remove suppressions fix...</value>
  </data>
  <data name="This_workspace_only_supports_opening_documents_on_the_UI_thread" xml:space="preserve">
    <value>This workspace only supports opening documents on the UI thread.</value>
  </data>
  <data name="This_workspace_does_not_support_updating_Visual_Basic_parse_options" xml:space="preserve">
    <value>This workspace does not support updating Visual Basic parse options.</value>
  </data>
  <data name="Synchronize_0" xml:space="preserve">
    <value>Synchronize {0}</value>
  </data>
  <data name="Synchronizing_with_0" xml:space="preserve">
    <value>Synchronizing with {0}...</value>
  </data>
  <data name="Visual_Studio_has_suspended_some_advanced_features_to_improve_performance" xml:space="preserve">
    <value>Visual Studio has suspended some advanced features to improve performance.</value>
  </data>
  <data name="Installing_0" xml:space="preserve">
    <value>Installing '{0}'</value>
  </data>
  <data name="Installing_0_completed" xml:space="preserve">
    <value>Installing '{0}' completed</value>
  </data>
  <data name="Package_install_failed_colon_0" xml:space="preserve">
    <value>Package install failed: {0}</value>
  </data>
  <data name="Unknown2" xml:space="preserve">
    <value>&lt;Unknown&gt;</value>
  </data>
  <data name="No" xml:space="preserve">
    <value>No</value>
  </data>
  <data name="Yes" xml:space="preserve">
    <value>Yes</value>
  </data>
  <data name="Choose_a_Symbol_Specification_and_a_Naming_Style" xml:space="preserve">
    <value>Choose a Symbol Specification and a Naming Style.</value>
  </data>
  <data name="Enter_a_title_for_this_Naming_Rule" xml:space="preserve">
    <value>Enter a title for this Naming Rule.</value>
  </data>
  <data name="Enter_a_title_for_this_Naming_Style" xml:space="preserve">
    <value>Enter a title for this Naming Style.</value>
  </data>
  <data name="Enter_a_title_for_this_Symbol_Specification" xml:space="preserve">
    <value>Enter a title for this Symbol Specification.</value>
  </data>
  <data name="Accessibilities_can_match_any" xml:space="preserve">
    <value>Accessibilities (can match any)</value>
  </data>
  <data name="Capitalization_colon" xml:space="preserve">
    <value>Capitalization:</value>
  </data>
  <data name="all_lower" xml:space="preserve">
    <value>all lower</value>
  </data>
  <data name="ALL_UPPER" xml:space="preserve">
    <value>ALL UPPER</value>
  </data>
  <data name="camel_Case_Name" xml:space="preserve">
    <value>camel Case Name</value>
  </data>
  <data name="First_word_upper" xml:space="preserve">
    <value>First word upper</value>
  </data>
  <data name="Pascal_Case_Name" xml:space="preserve">
    <value>Pascal Case Name</value>
  </data>
  <data name="Severity_colon" xml:space="preserve">
    <value>Severity:</value>
  </data>
  <data name="Modifiers_must_match_all" xml:space="preserve">
    <value>Modifiers (must match all)</value>
  </data>
  <data name="Name_colon2" xml:space="preserve">
    <value>Name:</value>
  </data>
  <data name="Naming_Rule" xml:space="preserve">
    <value>Naming Rule</value>
  </data>
  <data name="Naming_Style" xml:space="preserve">
    <value>Naming Style</value>
  </data>
  <data name="Naming_Style_colon" xml:space="preserve">
    <value>Naming Style:</value>
  </data>
  <data name="Naming_Rules_allow_you_to_define_how_particular_sets_of_symbols_should_be_named_and_how_incorrectly_named_symbols_should_be_handled" xml:space="preserve">
    <value>Naming Rules allow you to define how particular sets of symbols should be named and how incorrectly-named symbols should be handled.</value>
  </data>
  <data name="The_first_matching_top_level_Naming_Rule_is_used_by_default_when_naming_a_symbol_while_any_special_cases_are_handled_by_a_matching_child_rule" xml:space="preserve">
    <value>The first matching top-level Naming Rule is used by default when naming a symbol, while any special cases are handled by a matching child rule.</value>
  </data>
  <data name="Naming_Style_Title_colon" xml:space="preserve">
    <value>Naming Style Title:</value>
  </data>
  <data name="Parent_Rule_colon" xml:space="preserve">
    <value>Parent Rule:</value>
  </data>
  <data name="Required_Prefix_colon" xml:space="preserve">
    <value>Required Prefix:</value>
  </data>
  <data name="Required_Suffix_colon" xml:space="preserve">
    <value>Required Suffix:</value>
  </data>
  <data name="Sample_Identifier_colon" xml:space="preserve">
    <value>Sample Identifier:</value>
  </data>
  <data name="Symbol_Kinds_can_match_any" xml:space="preserve">
    <value>Symbol Kinds (can match any)</value>
  </data>
  <data name="Symbol_Specification" xml:space="preserve">
    <value>Symbol Specification</value>
  </data>
  <data name="Symbol_Specification_colon" xml:space="preserve">
    <value>Symbol Specification:</value>
  </data>
  <data name="Symbol_Specification_Title_colon" xml:space="preserve">
    <value>Symbol Specification Title:</value>
  </data>
  <data name="Word_Separator_colon" xml:space="preserve">
    <value>Word Separator:</value>
  </data>
  <data name="example" xml:space="preserve">
    <value>example</value>
    <comment>IdentifierWord_Example and IdentifierWord_Identifier are combined (with prefixes, suffixes, and word separators) into an example identifier name in the NamingStyle UI.</comment>
  </data>
  <data name="identifier" xml:space="preserve">
    <value>identifier</value>
    <comment>IdentifierWord_Example and IdentifierWord_Identifier are combined (with prefixes, suffixes, and word separators) into an example identifier name in the NamingStyle UI.</comment>
  </data>
  <data name="Install_0" xml:space="preserve">
    <value>Install '{0}'</value>
  </data>
  <data name="Uninstalling_0" xml:space="preserve">
    <value>Uninstalling '{0}'</value>
  </data>
  <data name="Uninstalling_0_completed" xml:space="preserve">
    <value>Uninstalling '{0}' completed</value>
  </data>
  <data name="Uninstall_0" xml:space="preserve">
    <value>Uninstall '{0}'</value>
  </data>
  <data name="Package_uninstall_failed_colon_0" xml:space="preserve">
    <value>Package uninstall failed: {0}</value>
  </data>
  <data name="Error_encountered_while_loading_the_project_Some_project_features_such_as_full_solution_analysis_for_the_failed_project_and_projects_that_depend_on_it_have_been_disabled" xml:space="preserve">
    <value>Error encountered while loading the project. Some project features, such as full solution analysis for the failed project and projects that depend on it, have been disabled.</value>
  </data>
  <data name="Project_loading_failed" xml:space="preserve">
    <value>Project loading failed.</value>
  </data>
  <data name="To_see_what_caused_the_issue_please_try_below_1_Close_Visual_Studio_long_paragraph_follows" xml:space="preserve">
    <value>To see what caused the issue, please try below.

1. Close Visual Studio
2. Open a Visual Studio Developer Command Prompt
3. Set environment variable “TraceDesignTime” to true (set TraceDesignTime=true)
4. Delete .vs directory/.suo file
5. Restart VS from the command prompt you set the environment varaible (devenv)
6. Open the solution
7. Check '{0}' and look for the failed tasks (FAILED)</value>
  </data>
  <data name="Additional_information_colon" xml:space="preserve">
    <value>Additional information:</value>
  </data>
  <data name="Installing_0_failed_Additional_information_colon_1" xml:space="preserve">
    <value>Installing '{0}' failed.

Additional information: {1}</value>
  </data>
  <data name="Uninstalling_0_failed_Additional_information_colon_1" xml:space="preserve">
    <value>Uninstalling '{0}' failed.

Additional information: {1}</value>
  </data>
  <data name="Move_0_below_1" xml:space="preserve">
    <value>Move {0} below {1}</value>
    <comment>{0} and {1} are parameter descriptions</comment>
  </data>
  <data name="Move_0_above_1" xml:space="preserve">
    <value>Move {0} above {1}</value>
    <comment>{0} and {1} are parameter descriptions</comment>
  </data>
  <data name="Remove_0" xml:space="preserve">
    <value>Remove {0}</value>
    <comment>{0} is a parameter description</comment>
  </data>
  <data name="Restore_0" xml:space="preserve">
    <value>Restore {0}</value>
    <comment>{0} is a parameter description</comment>
  </data>
  <data name="Re_enable" xml:space="preserve">
    <value>Re-enable</value>
  </data>
  <data name="Learn_more" xml:space="preserve">
    <value>Learn more</value>
  </data>
  <data name="Prefer_framework_type" xml:space="preserve">
    <value>Prefer framework type</value>
  </data>
  <data name="Prefer_predefined_type" xml:space="preserve">
    <value>Prefer predefined type</value>
  </data>
  <data name="Copy_to_Clipboard" xml:space="preserve">
    <value>Copy to Clipboard</value>
  </data>
  <data name="Close" xml:space="preserve">
    <value>Close</value>
  </data>
  <data name="Unknown_parameters" xml:space="preserve">
    <value>&lt;Unknown Parameters&gt;</value>
  </data>
  <data name="End_of_inner_exception_stack" xml:space="preserve">
    <value>--- End of inner exception stack trace ---</value>
  </data>
  <data name="For_locals_parameters_and_members" xml:space="preserve">
    <value>For locals, parameters and members</value>
  </data>
  <data name="For_member_access_expressions" xml:space="preserve">
    <value>For member access expressions</value>
  </data>
  <data name="Prefer_object_initializer" xml:space="preserve">
    <value>Prefer object initializer</value>
  </data>
  <data name="Expression_preferences_colon" xml:space="preserve">
    <value>Expression preferences:</value>
  </data>
  <data name="Block_Structure_Guides" xml:space="preserve">
    <value>Block Structure Guides</value>
  </data>
  <data name="Outlining" xml:space="preserve">
    <value>Outlining</value>
  </data>
  <data name="Show_guides_for_code_level_constructs" xml:space="preserve">
    <value>Show guides for code level constructs</value>
  </data>
  <data name="Show_guides_for_comments_and_preprocessor_regions" xml:space="preserve">
    <value>Show guides for comments and preprocessor regions</value>
  </data>
  <data name="Show_guides_for_declaration_level_constructs" xml:space="preserve">
    <value>Show guides for declaration level constructs</value>
  </data>
  <data name="Show_outlining_for_code_level_constructs" xml:space="preserve">
    <value>Show outlining for code level constructs</value>
  </data>
  <data name="Show_outlining_for_comments_and_preprocessor_regions" xml:space="preserve">
    <value>Show outlining for comments and preprocessor regions</value>
  </data>
  <data name="Show_outlining_for_declaration_level_constructs" xml:space="preserve">
    <value>Show outlining for declaration level constructs</value>
  </data>
  <data name="Variable_preferences_colon" xml:space="preserve">
    <value>Variable preferences:</value>
  </data>
  <data name="Prefer_inlined_variable_declaration" xml:space="preserve">
    <value>Prefer inlined variable declaration</value>
  </data>
  <data name="Use_expression_body_for_methods" xml:space="preserve">
    <value>Use expression body for methods</value>
  </data>
  <data name="Code_block_preferences_colon" xml:space="preserve">
    <value>Code block preferences:</value>
  </data>
  <data name="Use_expression_body_for_accessors" xml:space="preserve">
    <value>Use expression body for accessors</value>
  </data>
  <data name="Use_expression_body_for_constructors" xml:space="preserve">
    <value>Use expression body for constructors</value>
  </data>
  <data name="Use_expression_body_for_indexers" xml:space="preserve">
    <value>Use expression body for indexers</value>
  </data>
  <data name="Use_expression_body_for_operators" xml:space="preserve">
    <value>Use expression body for operators</value>
  </data>
  <data name="Use_expression_body_for_properties" xml:space="preserve">
    <value>Use expression body for properties</value>
  </data>
  <data name="Some_naming_rules_are_incomplete_Please_complete_or_remove_them" xml:space="preserve">
    <value>Some naming rules are incomplete. Please complete or remove them.</value>
  </data>
  <data name="Manage_specifications" xml:space="preserve">
    <value>Manage specifications</value>
  </data>
  <data name="Manage_styles" xml:space="preserve">
    <value>Manage styles</value>
  </data>
  <data name="Reorder" xml:space="preserve">
    <value>Reorder</value>
  </data>
  <data name="Severity" xml:space="preserve">
    <value>Severity</value>
  </data>
  <data name="Specification" xml:space="preserve">
    <value>Specification</value>
  </data>
  <data name="Required_Style" xml:space="preserve">
    <value>Required Style</value>
  </data>
  <data name="This_item_cannot_be_deleted_because_it_is_used_by_an_existing_Naming_Rule" xml:space="preserve">
    <value>This item cannot be deleted because it is used by an existing Naming Rule.</value>
  </data>
  <data name="Prefer_collection_initializer" xml:space="preserve">
    <value>Prefer collection initializer</value>
  </data>
  <data name="Prefer_coalesce_expression" xml:space="preserve">
    <value>Prefer coalesce expression</value>
  </data>
  <data name="Collapse_regions_when_collapsing_to_definitions" xml:space="preserve">
    <value>Collapse #regions when collapsing to definitions</value>
  </data>
  <data name="Prefer_null_propagation" xml:space="preserve">
    <value>Prefer null propagation</value>
  </data>
  <data name="Prefer_explicit_tuple_name" xml:space="preserve">
    <value>Prefer explicit tuple name</value>
  </data>
  <data name="Description" xml:space="preserve">
    <value>Description</value>
  </data>
  <data name="Preference" xml:space="preserve">
    <value>Preference</value>
  </data>
  <data name="Implement_Interface_or_Abstract_Class" xml:space="preserve">
    <value>Implement Interface or Abstract Class</value>
  </data>
  <data name="For_a_given_symbol_only_the_topmost_rule_with_a_matching_Specification_will_be_applied_Violation_of_that_rules_Required_Style_will_be_reported_at_the_chosen_Severity_level" xml:space="preserve">
    <value>For a given symbol, only the topmost rule with a matching 'Specification' will be applied. Violation of that rule's 'Required Style' will be reported at the chosen 'Severity' level.</value>
  </data>
  <data name="at_the_end" xml:space="preserve">
    <value>at the end</value>
  </data>
  <data name="When_inserting_properties_events_and_methods_place_them" xml:space="preserve">
    <value>When inserting properties, events and methods, place them:</value>
  </data>
  <data name="with_other_members_of_the_same_kind" xml:space="preserve">
    <value>with other members of the same kind</value>
  </data>
  <data name="Prefer_braces" xml:space="preserve">
    <value>Prefer braces</value>
  </data>
  <data name="Over_colon" xml:space="preserve">
    <value>Over:</value>
  </data>
  <data name="Prefer_colon" xml:space="preserve">
    <value>Prefer:</value>
  </data>
  <data name="or" xml:space="preserve">
    <value>or</value>
  </data>
  <data name="built_in_types" xml:space="preserve">
    <value>built-in types</value>
  </data>
  <data name="everywhere_else" xml:space="preserve">
    <value>everywhere else</value>
  </data>
  <data name="type_is_apparent_from_assignment_expression" xml:space="preserve">
    <value>type is apparent from assignment expression</value>
  </data>
  <data name="Get_help_for_0" xml:space="preserve">
    <value>Get help for '{0}'</value>
  </data>
  <data name="Get_help_for_0_from_Bing" xml:space="preserve">
    <value>Get help for '{0}' from Bing</value>
  </data>
  <data name="Move_down" xml:space="preserve">
    <value>Move down</value>
  </data>
  <data name="Move_up" xml:space="preserve">
    <value>Move up</value>
  </data>
  <data name="Remove" xml:space="preserve">
    <value>Remove</value>
  </data>
  <data name="Pick_members" xml:space="preserve">
    <value>Pick members</value>
  </data>
  <data name="Unfortunately_a_process_used_by_Visual_Studio_has_encountered_an_unrecoverable_error_We_recommend_saving_your_work_and_then_closing_and_restarting_Visual_Studio" xml:space="preserve">
    <value>Unfortunately, a process used by Visual Studio has encountered an unrecoverable error.  We recommend saving your work, and then closing and restarting Visual Studio.</value>
  </data>
  <data name="Add_a_symbol_specification" xml:space="preserve">
    <value>Add a symbol specification</value>
  </data>
  <data name="Remove_symbol_specification" xml:space="preserve">
    <value>Remove symbol specification</value>
  </data>
  <data name="Add_item" xml:space="preserve">
    <value>Add item</value>
  </data>
  <data name="Edit_item" xml:space="preserve">
    <value>Edit item</value>
  </data>
  <data name="Remove_item" xml:space="preserve">
    <value>Remove item</value>
  </data>
  <data name="Add_a_naming_rule" xml:space="preserve">
    <value>Add a naming rule</value>
  </data>
  <data name="Remove_naming_rule" xml:space="preserve">
    <value>Remove naming rule</value>
  </data>
  <data name="VisualStudioWorkspace_TryApplyChanges_cannot_be_called_from_a_background_thread" xml:space="preserve">
    <value>VisualStudioWorkspace.TryApplyChanges cannot be called from a background thread.</value>
  </data>
<<<<<<< HEAD
  <data name="prefer_auto_properties" xml:space="preserve">
    <value>prefer auto properties</value>
  </data>
  <data name="prefer_throwing_properties" xml:space="preserve">
    <value>prefer throwing properties</value>
  </data>
  <data name="When_generating_properties" xml:space="preserve">
    <value>When generating properties:</value>
=======
  <data name="Options" xml:space="preserve">
    <value>Options</value>
>>>>>>> d6d33272
  </data>
</root><|MERGE_RESOLUTION|>--- conflicted
+++ resolved
@@ -900,18 +900,16 @@
   <data name="VisualStudioWorkspace_TryApplyChanges_cannot_be_called_from_a_background_thread" xml:space="preserve">
     <value>VisualStudioWorkspace.TryApplyChanges cannot be called from a background thread.</value>
   </data>
-<<<<<<< HEAD
   <data name="prefer_auto_properties" xml:space="preserve">
     <value>prefer auto properties</value>
   </data>
   <data name="prefer_throwing_properties" xml:space="preserve">
     <value>prefer throwing properties</value>
   </data>
-  <data name="When_generating_properties" xml:space="preserve">
+    <data name="When_generating_properties" xml:space="preserve">
     <value>When generating properties:</value>
-=======
+    </data>
   <data name="Options" xml:space="preserve">
     <value>Options</value>
->>>>>>> d6d33272
   </data>
 </root>