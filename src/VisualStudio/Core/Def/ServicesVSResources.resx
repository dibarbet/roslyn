--- conflicted
+++ resolved
@@ -1767,15 +1767,13 @@
   <data name="Select_an_appropriate_symbol_to_start_value_tracking" xml:space="preserve">
     <value>Select an appropriate symbol to start value tracking</value>
   </data>
-<<<<<<< HEAD
   <data name="Namespace_declarations" xml:space="preserve">
     <value>Namespace declarations</value>
-=======
+  </data>
   <data name="Error_updating_suppressions_0" xml:space="preserve">
     <value>Error updating suppressions: {0}</value>
   </data>
   <data name="Underline_reassigned_variables" xml:space="preserve">
     <value>Underline reassigned variables</value>
->>>>>>> c7952164
   </data>
 </root>