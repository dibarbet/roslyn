﻿// Licensed to the .NET Foundation under one or more agreements.
// The .NET Foundation licenses this file to you under the MIT license.
// See the LICENSE file in the project root for more information.

using System;
using System.Collections.Generic;
using System.Collections.Immutable;
using System.Diagnostics;
using System.Linq;
using System.Threading;
using System.Threading.Tasks;
using Microsoft.CodeAnalysis;
using Microsoft.CodeAnalysis.Classification;
using Microsoft.CodeAnalysis.DocumentHighlighting;
using Microsoft.CodeAnalysis.Editor.Host;
using Microsoft.CodeAnalysis.FindSymbols.Finders;
using Microsoft.CodeAnalysis.FindUsages;
using Microsoft.CodeAnalysis.Host;
using Microsoft.CodeAnalysis.PooledObjects;
using Microsoft.CodeAnalysis.Text;
using Microsoft.VisualStudio.Shell.FindAllReferences;
using Microsoft.VisualStudio.Shell.TableControl;
using Microsoft.VisualStudio.Shell.TableManager;
using Roslyn.Utilities;

namespace Microsoft.VisualStudio.LanguageServices.FindUsages
{
    internal partial class StreamingFindUsagesPresenter
    {
        private abstract class AbstractTableDataSourceFindUsagesContext :
            FindUsagesContext, ITableDataSource, ITableEntriesSnapshotFactory
        {
<<<<<<< HEAD
            public CancellationTokenSource? CancellationTokenSource { get; private set; }
=======
            /// <summary>
            /// Cancellation token we own that we will trigger if the presenter for this particular
            /// search is either closed, or repurposed to show results from another search.  Clients
            /// using the <see cref="IStreamingFindUsagesPresenter"/> should use this token if they 
            /// are populating the presenter in a fire-and-forget manner.  In other words if they kick
            /// off work to compute the results that they themselves are not waiting on.  If they are
            /// *not* kickign off work in a fire-and-forget manner, and are instead populating the 
            /// presenter on their own thread, they should have their own cancellation token (for example
            /// backed by a threaded-wait-dialog or CommandExecutionContext) that controls their scenario
            /// which a client can use to cancel that work.
            /// </summary>
            /// <remarks>
            /// Importantly, no code in this context or the presenter should actually examine this token
            /// to see if their work is cancelled.  Instead, any cancellable work should have a cancellation
            /// token passed in from the caller that should be used instead.
            /// </remarks>
            public readonly CancellationTokenSource CancellationTokenSource = new();
>>>>>>> d3814c1a

            private ITableDataSink _tableDataSink;

            public readonly StreamingFindUsagesPresenter Presenter;
            private readonly IFindAllReferencesWindow _findReferencesWindow;
            protected readonly IWpfTableControl2 TableControl;

            private readonly AsyncBatchingWorkQueue<(int current, int maximum)> _progressQueue;

            protected readonly object Gate = new();

            #region Fields that should be locked by _gate

            /// <summary>
            /// If we've been cleared or not.  If we're cleared we'll just return an empty
            /// list of results whenever queried for the current snapshot.
            /// </summary>
            private bool _cleared;

            /// <summary>
            /// The list of all definitions we've heard about.  This may be a superset of the
            /// keys in <see cref="_definitionToBucket"/> because we may encounter definitions
            /// we don't create definition buckets for.  For example, if the definition asks
            /// us to not display it if it has no references, and we don't run into any 
            /// references for it (common with implicitly declared symbols).
            /// </summary>
            protected readonly List<DefinitionItem> Definitions = new();

            /// <summary>
            /// We will hear about the same definition over and over again.  i.e. for each reference 
            /// to a definition, we will be told about the same definition.  However, we only want to
            /// create a single actual <see cref="DefinitionBucket"/> for the definition. To accomplish
            /// this we keep a map from the definition to the task that we're using to create the 
            /// bucket for it.  The first time we hear about a definition we'll make a single task
            /// and then always return that for all future references found.
            /// </summary>
            private readonly Dictionary<DefinitionItem, RoslynDefinitionBucket> _definitionToBucket =
                new();

            /// <summary>
            /// We want to hide declarations of a symbol if the user is grouping by definition.
            /// With such grouping on, having both the definition group and the declaration item
            /// is just redundant.  To make life easier we keep around two groups of entries.
            /// One group for when we are grouping by definition, and one when we're not.
            /// </summary>
            private bool _currentlyGroupingByDefinition;

            protected ImmutableList<Entry> EntriesWhenNotGroupingByDefinition = ImmutableList<Entry>.Empty;
            protected ImmutableList<Entry> EntriesWhenGroupingByDefinition = ImmutableList<Entry>.Empty;

            private TableEntriesSnapshot? _lastSnapshot;
            public int CurrentVersionNumber { get; protected set; }

            #endregion

            protected AbstractTableDataSourceFindUsagesContext(
                 StreamingFindUsagesPresenter presenter,
                 IFindAllReferencesWindow findReferencesWindow,
                 ImmutableArray<ITableColumnDefinition> customColumns,
                 bool includeContainingTypeAndMemberColumns,
                 bool includeKindColumn)
            {
                presenter.AssertIsForeground();

<<<<<<< HEAD
                CancellationTokenSource = new CancellationTokenSource();

=======
>>>>>>> d3814c1a
                Presenter = presenter;
                _findReferencesWindow = findReferencesWindow;
                TableControl = (IWpfTableControl2)findReferencesWindow.TableControl;
                TableControl.GroupingsChanged += OnTableControlGroupingsChanged;

                // If the window is closed, cancel any work we're doing.
                _findReferencesWindow.Closed += OnFindReferencesWindowClosed;

                DetermineCurrentGroupingByDefinitionState();

                Debug.Assert(_findReferencesWindow.Manager.Sources.Count == 0);

                // Add ourselves as the source of results for the window.
                // Additionally, add applicable custom columns to display custom reference information
                _findReferencesWindow.Manager.AddSource(
                    this,
                    SelectCustomColumnsToInclude(customColumns, includeContainingTypeAndMemberColumns, includeKindColumn));

                // After adding us as the source, the manager should immediately call into us to
                // tell us what the data sink is.
                RoslynDebug.Assert(_tableDataSink != null);

                // https://devdiv.visualstudio.com/web/wi.aspx?pcguid=011b8bdf-6d56-4f87-be0d-0092136884d9&id=359162
                // VS actually responds to each SetProgess call by queuing a UI task to do the
                // progress bar update.  This can made FindReferences feel extremely slow when
                // thousands of SetProgress calls are made.
                //
                // To ensure a reasonable experience, we instead add the progress into a queue and
                // only update the UI a few times a second so as to not overload it.
                _progressQueue = new AsyncBatchingWorkQueue<(int current, int maximum)>(
                    TimeSpan.FromMilliseconds(250),
                    this.UpdateTableProgressAsync,
                    CancellationTokenSource.Token);
            }

            private static ImmutableArray<string> SelectCustomColumnsToInclude(ImmutableArray<ITableColumnDefinition> customColumns, bool includeContainingTypeAndMemberColumns, bool includeKindColumn)
            {
                var customColumnsToInclude = ArrayBuilder<string>.GetInstance();

                foreach (var column in customColumns)
                {
                    switch (column.Name)
                    {
                        case AbstractReferenceFinder.ContainingMemberInfoPropertyName:
                        case AbstractReferenceFinder.ContainingTypeInfoPropertyName:
                            if (includeContainingTypeAndMemberColumns)
                            {
                                customColumnsToInclude.Add(column.Name);
                            }

                            break;

                        case StandardTableColumnDefinitions2.SymbolKind:
                            if (includeKindColumn)
                            {
                                customColumnsToInclude.Add(column.Name);
                            }

                            break;
                    }
                }

                customColumnsToInclude.Add(StandardTableKeyNames.Repository);
                customColumnsToInclude.Add(StandardTableKeyNames.ItemOrigin);

                return customColumnsToInclude.ToImmutableAndFree();
            }

            protected void NotifyChange()
                => _tableDataSink.FactorySnapshotChanged(this);

            private void OnFindReferencesWindowClosed(object sender, EventArgs e)
            {
                Presenter.AssertIsForeground();
                CancelSearch();

                _findReferencesWindow.Closed -= OnFindReferencesWindowClosed;
                TableControl.GroupingsChanged -= OnTableControlGroupingsChanged;
            }

            private void OnTableControlGroupingsChanged(object sender, EventArgs e)
            {
                Presenter.AssertIsForeground();
                UpdateGroupingByDefinition();
            }

            private void UpdateGroupingByDefinition()
            {
                Presenter.AssertIsForeground();
                var changed = DetermineCurrentGroupingByDefinitionState();

                if (changed)
                {
                    // We changed from grouping-by-definition to not (or vice versa).
                    // Change which list we show the user.
                    lock (Gate)
                    {
                        CurrentVersionNumber++;
                    }

                    // Let all our subscriptions know that we've updated.  That way they'll refresh
                    // and we'll show/hide declarations as appropriate.
                    NotifyChange();
                }
            }

            private bool DetermineCurrentGroupingByDefinitionState()
            {
                Presenter.AssertIsForeground();

                var definitionColumn = _findReferencesWindow.GetDefinitionColumn();

                lock (Gate)
                {
                    var oldGroupingByDefinition = _currentlyGroupingByDefinition;
                    _currentlyGroupingByDefinition = definitionColumn?.GroupingPriority > 0;

                    return oldGroupingByDefinition != _currentlyGroupingByDefinition;
                }
            }

            private void CancelSearch()
            {
                Presenter.AssertIsForeground();

<<<<<<< HEAD
                // Cancel any in flight find work that is going on.
                if (CancellationTokenSource != null)
                {
                    CancellationTokenSource.Cancel();
                    CancellationTokenSource.Dispose();
                    CancellationTokenSource = null;
                }
=======
                // Cancel any in flight find work that is going on. Note: disposal happens in our own
                // implementation of IDisposable.Dispose.
                CancellationTokenSource.Cancel();
>>>>>>> d3814c1a
            }

            public void Clear()
            {
                this.Presenter.AssertIsForeground();

                // Stop all existing work.
                this.CancelSearch();

                // Clear the title of the window.  It will go back to the default editor title.
                this._findReferencesWindow.Title = null;

                lock (Gate)
                {
                    // Mark ourselves as clear so that no further changes are made.
                    // Note: we don't actually mutate any of our entry-lists.  Instead, 
                    // GetCurrentSnapshot will simply ignore them if it sees that _cleared
                    // is true.  This way we don't have to do anything complicated if we
                    // keep hearing about definitions/references on the background.
                    _cleared = true;
                    CurrentVersionNumber++;
                }

                // Let all our subscriptions know that we've updated.  That way they'll refresh
                // and remove all the data.
                NotifyChange();
            }

            #region ITableDataSource

            public string DisplayName => "Roslyn Data Source";

            public string Identifier
                => StreamingFindUsagesPresenter.RoslynFindUsagesTableDataSourceIdentifier;

            public string SourceTypeIdentifier
                => StreamingFindUsagesPresenter.RoslynFindUsagesTableDataSourceSourceTypeIdentifier;

            public IDisposable Subscribe(ITableDataSink sink)
            {
                Presenter.AssertIsForeground();

                Debug.Assert(_tableDataSink == null);
                _tableDataSink = sink;

                _tableDataSink.AddFactory(this, removeAllFactories: true);
                _tableDataSink.IsStable = false;

                return this;
            }

            #endregion

            #region FindUsagesContext overrides.

            public sealed override ValueTask SetSearchTitleAsync(string title, CancellationToken cancellationToken)
            {
                // Note: IFindAllReferenceWindow.Title is safe to set from any thread.
                _findReferencesWindow.Title = title;
                return default;
            }

            public sealed override async ValueTask OnCompletedAsync(CancellationToken cancellationToken)
            {
                await OnCompletedAsyncWorkerAsync(cancellationToken).ConfigureAwait(false);

                _tableDataSink.IsStable = true;
            }

            protected abstract Task OnCompletedAsyncWorkerAsync(CancellationToken cancellationToken);

            public sealed override ValueTask OnDefinitionFoundAsync(DefinitionItem definition, CancellationToken cancellationToken)
            {
                lock (Gate)
                {
                    Definitions.Add(definition);
                }

                return OnDefinitionFoundWorkerAsync(definition, cancellationToken);
            }

            protected abstract ValueTask OnDefinitionFoundWorkerAsync(DefinitionItem definition, CancellationToken cancellationToken);

            protected async Task<Entry?> TryCreateDocumentSpanEntryAsync(
                RoslynDefinitionBucket definitionBucket,
                DocumentSpan documentSpan,
                HighlightSpanKind spanKind,
                SymbolUsageInfo symbolUsageInfo,
                ImmutableDictionary<string, string> additionalProperties,
                CancellationToken cancellationToken)
            {
                var sourceText = await documentSpan.Document.GetTextAsync(cancellationToken).ConfigureAwait(false);
                var (excerptResult, lineText) = await ExcerptAsync(sourceText, documentSpan, cancellationToken).ConfigureAwait(false);

                var mappedDocumentSpan = await AbstractDocumentSpanEntry.TryMapAndGetFirstAsync(documentSpan, sourceText, cancellationToken).ConfigureAwait(false);
                if (mappedDocumentSpan == null)
                {
                    // this will be removed from the result
                    return null;
                }

                return DocumentSpanEntry.TryCreate(
                    this,
                    definitionBucket,
                    documentSpan,
                    spanKind,
                    mappedDocumentSpan.Value,
                    excerptResult,
                    lineText,
                    symbolUsageInfo,
                    additionalProperties);
            }

            private async Task<(ExcerptResult, SourceText)> ExcerptAsync(
                SourceText sourceText, DocumentSpan documentSpan, CancellationToken cancellationToken)
            {
                var excerptService = documentSpan.Document.Services.GetService<IDocumentExcerptService>();
                if (excerptService != null)
                {
                    var result = await excerptService.TryExcerptAsync(documentSpan.Document, documentSpan.SourceSpan, ExcerptMode.SingleLine, cancellationToken).ConfigureAwait(false);
                    if (result != null)
                    {
                        return (result.Value, AbstractDocumentSpanEntry.GetLineContainingPosition(result.Value.Content, result.Value.MappedSpan.Start));
                    }
                }

                var classificationResult = await ClassifiedSpansAndHighlightSpanFactory.ClassifyAsync(documentSpan, cancellationToken).ConfigureAwait(false);

                // need to fix the span issue tracking here - https://github.com/dotnet/roslyn/issues/31001
                var excerptResult = new ExcerptResult(
                    sourceText,
                    classificationResult.HighlightSpan,
                    classificationResult.ClassifiedSpans,
                    documentSpan.Document,
                    documentSpan.SourceSpan);

                return (excerptResult, AbstractDocumentSpanEntry.GetLineContainingPosition(sourceText, documentSpan.SourceSpan.Start));
            }

            public sealed override ValueTask OnReferenceFoundAsync(SourceReferenceItem reference, CancellationToken cancellationToken)
                => OnReferenceFoundWorkerAsync(reference, cancellationToken);

            protected abstract ValueTask OnReferenceFoundWorkerAsync(SourceReferenceItem reference, CancellationToken cancellationToken);

            protected RoslynDefinitionBucket GetOrCreateDefinitionBucket(DefinitionItem definition, bool expandedByDefault)
            {
                lock (Gate)
                {
                    if (!_definitionToBucket.TryGetValue(definition, out var bucket))
                    {
                        bucket = RoslynDefinitionBucket.Create(Presenter, this, definition, expandedByDefault);
                        _definitionToBucket.Add(definition, bucket);
                    }

                    return bucket;
                }
            }

            public sealed override ValueTask ReportMessageAsync(string message, CancellationToken cancellationToken)
                => throw new InvalidOperationException("This should never be called in the streaming case.");

            protected sealed override ValueTask ReportProgressAsync(int current, int maximum, CancellationToken cancellationToken)
            {
                _progressQueue.AddWork((current, maximum));
                return default;
            }

            private Task UpdateTableProgressAsync(ImmutableArray<(int current, int maximum)> nextBatch, CancellationToken _)
            {
                if (!nextBatch.IsEmpty)
                {
                    var (current, maximum) = nextBatch.Last();

                    // Do not update the UI if the current progress is zero.  It will switch us from the indeterminate
                    // progress bar (which conveys to the user that we're working) to showing effectively nothing (which
                    // makes it appear as if the search is complete).  So the user sees:
                    //
                    //      indeterminate->complete->progress
                    //
                    // instead of:
                    //
                    //      indeterminate->progress

                    if (current > 0)
                        _findReferencesWindow.SetProgress(current, maximum);
                }

                return Task.CompletedTask;
            }

            #endregion

            #region ITableEntriesSnapshotFactory

            public ITableEntriesSnapshot GetCurrentSnapshot()
            {
                lock (Gate)
                {
                    // If our last cached snapshot matches our current version number, then we
                    // can just return it.  Otherwise, we need to make a snapshot that matches
                    // our version.
                    if (_lastSnapshot?.VersionNumber != CurrentVersionNumber)
                    {
                        // If we've been cleared, then just return an empty list of entries.
                        // Otherwise return the appropriate list based on how we're currently
                        // grouping.
                        var entries = _cleared
                            ? ImmutableList<Entry>.Empty
                            : _currentlyGroupingByDefinition
                                ? EntriesWhenGroupingByDefinition
                                : EntriesWhenNotGroupingByDefinition;

                        _lastSnapshot = new TableEntriesSnapshot(entries, CurrentVersionNumber);
                    }

                    return _lastSnapshot;
                }
            }

            public ITableEntriesSnapshot? GetSnapshot(int versionNumber)
            {
                lock (Gate)
                {
                    if (_lastSnapshot?.VersionNumber == versionNumber)
                    {
                        return _lastSnapshot;
                    }

                    if (versionNumber == CurrentVersionNumber)
                    {
                        return GetCurrentSnapshot();
                    }
                }

                // We didn't have this version.  Notify the sinks that something must have changed
                // so that they call back into us with the latest version.
                NotifyChange();
                return null;
            }

            void IDisposable.Dispose()
            {
                this.Presenter.AssertIsForeground();

                // VS is letting go of us.  i.e. because a new FAR call is happening, or because
                // of some other event (like the solution being closed).  Remove us from the set
                // of sources for the window so that the existing data is cleared out.
                Debug.Assert(_findReferencesWindow.Manager.Sources.Count == 1);
                Debug.Assert(_findReferencesWindow.Manager.Sources[0] == this);

                _findReferencesWindow.Manager.RemoveSource(this);

                // Remove ourselves from the list of contexts that are currently active.
                Presenter._currentContexts.Remove(this);

                CancelSearch();
                CancellationTokenSource.Dispose();
            }

            #endregion
        }
    }
}<|MERGE_RESOLUTION|>--- conflicted
+++ resolved
@@ -30,9 +30,6 @@
         private abstract class AbstractTableDataSourceFindUsagesContext :
             FindUsagesContext, ITableDataSource, ITableEntriesSnapshotFactory
         {
-<<<<<<< HEAD
-            public CancellationTokenSource? CancellationTokenSource { get; private set; }
-=======
             /// <summary>
             /// Cancellation token we own that we will trigger if the presenter for this particular
             /// search is either closed, or repurposed to show results from another search.  Clients
@@ -50,7 +47,6 @@
             /// token passed in from the caller that should be used instead.
             /// </remarks>
             public readonly CancellationTokenSource CancellationTokenSource = new();
->>>>>>> d3814c1a
 
             private ITableDataSink _tableDataSink;
 
@@ -115,11 +111,6 @@
             {
                 presenter.AssertIsForeground();
 
-<<<<<<< HEAD
-                CancellationTokenSource = new CancellationTokenSource();
-
-=======
->>>>>>> d3814c1a
                 Presenter = presenter;
                 _findReferencesWindow = findReferencesWindow;
                 TableControl = (IWpfTableControl2)findReferencesWindow.TableControl;
@@ -245,19 +236,9 @@
             {
                 Presenter.AssertIsForeground();
 
-<<<<<<< HEAD
-                // Cancel any in flight find work that is going on.
-                if (CancellationTokenSource != null)
-                {
-                    CancellationTokenSource.Cancel();
-                    CancellationTokenSource.Dispose();
-                    CancellationTokenSource = null;
-                }
-=======
                 // Cancel any in flight find work that is going on. Note: disposal happens in our own
                 // implementation of IDisposable.Dispose.
                 CancellationTokenSource.Cancel();
->>>>>>> d3814c1a
             }
 
             public void Clear()
