--- conflicted
+++ resolved
@@ -221,18 +221,11 @@
                 var documentId = document.Id;
                 _notificationService.RegisterNotification(() =>
                 {
-<<<<<<< HEAD
-                    return;
-                }
-
-                var itemId = hierarchy.TryGetItemId(document.FilePath);
-=======
                     var hierarchy = workspace.GetHierarchy(documentId.ProjectId);
                     if (hierarchy == null)
                     {
                         return;
                     }
->>>>>>> a2ee4379
 
                     var itemId = hierarchy.TryGetItemId(document.FilePath);
 
