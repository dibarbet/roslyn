--- conflicted
+++ resolved
@@ -147,21 +147,7 @@
 
         internal class MemberSymbolViewModel : SymbolViewModel<ISymbol>
         {
-<<<<<<< HEAD
-            private readonly IGlyphService _glyphService;
-
-            public ISymbol MemberSymbol { get; }
-
-            private static readonly SymbolDisplayFormat s_memberDisplayFormat = new SymbolDisplayFormat(
-                genericsOptions: SymbolDisplayGenericsOptions.IncludeTypeParameters,
-                memberOptions: SymbolDisplayMemberOptions.IncludeParameters,
-                parameterOptions: SymbolDisplayParameterOptions.IncludeType | SymbolDisplayParameterOptions.IncludeParamsRefOut | SymbolDisplayParameterOptions.IncludeOptionalBrackets,
-                miscellaneousOptions: SymbolDisplayMiscellaneousOptions.EscapeKeywordIdentifiers | SymbolDisplayMiscellaneousOptions.UseSpecialTypes);
-
-            public MemberSymbolViewModel(ISymbol symbol, IGlyphService glyphService)
-=======
             public MemberSymbolViewModel(ISymbol symbol, IGlyphService glyphService) : base(symbol, glyphService)
->>>>>>> 661d5e7e
             {
             }
         }
