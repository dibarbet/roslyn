﻿// Licensed to the .NET Foundation under one or more agreements.
// The .NET Foundation licenses this file to you under the MIT license.
// See the LICENSE file in the project root for more information.

#nullable enable

using System.Diagnostics;
using System.Linq;
using System.Threading.Tasks;
using Microsoft.CodeAnalysis;
using Microsoft.CodeAnalysis.Editor;
using Microsoft.CodeAnalysis.Editor.Options;
using Microsoft.CodeAnalysis.Editor.Shared.Utilities;
using Microsoft.CodeAnalysis.Options;
using Microsoft.CodeAnalysis.Shared.Extensions;
using Microsoft.CodeAnalysis.Shared.TestHooks;
using Microsoft.CodeAnalysis.Text;
using Microsoft.CodeAnalysis;
using Microsoft.VisualStudio.LanguageServices.Implementation.NavigationBar;
using Microsoft.VisualStudio.TextManager.Interop;
using Microsoft.VisualStudio.Threading;
using Roslyn.Utilities;
using Microsoft.CodeAnalysis.Editor.Shared.Utilities;
using System.Runtime.InteropServices;

namespace Microsoft.VisualStudio.LanguageServices.Implementation.LanguageService
{
    internal abstract partial class AbstractLanguageService<TPackage, TLanguageService>
    {
        internal class VsCodeWindowManager : IVsCodeWindowManager, IVsCodeWindowEvents
        {
            private readonly TLanguageService _languageService;
            private readonly IVsCodeWindow _codeWindow;
            private readonly ComEventSink _sink;
<<<<<<< HEAD
            private readonly IOptionService _optionService;
            private readonly IThreadingContext _threadingContext;

            private INavigationBarController? _navigationBarController;
            private IVsDropdownBarClient? _dropdownBarClient;
            private WorkspaceRegistration _workspaceRegistration;
=======
            private readonly IThreadingContext _threadingContext;
            private readonly IAsynchronousOperationListener _asynchronousOperationListener;

            private INavigationBarController? _navigationBarController;
            private IVsDropdownBarClient? _dropdownBarClient;
            private IOptionService? _optionService;
            private WorkspaceRegistration? _workspaceRegistration;
>>>>>>> deafbee2

            public VsCodeWindowManager(TLanguageService languageService, IVsCodeWindow codeWindow)
            {
                _languageService = languageService;
                _codeWindow = codeWindow;

<<<<<<< HEAD
                var workspace = languageService.Package.ComponentModel.GetService<VisualStudioWorkspace>();
                _optionService = workspace.Services.GetRequiredService<IOptionService>();

                _threadingContext = languageService.Package.ComponentModel.GetService<IThreadingContext>();

                _sink = ComEventSink.Advise<IVsCodeWindowEvents>(codeWindow, this);
                _optionService.OptionChanged += OnOptionChanged;

                _workspaceRegistration = GetWorkspaceRegistration();
                _workspaceRegistration.WorkspaceChanged += OnWorkspaceRegistrationChanged;
=======
                _threadingContext = languageService.Package.ComponentModel.GetService<IThreadingContext>();

                var listenerProvider = languageService.Package.ComponentModel.GetService<IAsynchronousOperationListenerProvider>();
                _asynchronousOperationListener = listenerProvider.GetListener(FeatureAttribute.NavigationBar);

                _sink = ComEventSink.Advise<IVsCodeWindowEvents>(codeWindow, this);
>>>>>>> deafbee2
            }

            private void OnWorkspaceRegistrationChanged(object sender, System.EventArgs e)
            {
<<<<<<< HEAD
                _threadingContext.JoinableTaskFactory.Run(async () =>
                {
                    // This event may not be triggered on the main thread, but adding and removing the navbar
                    // must be done from the main thread.
                    await _threadingContext.JoinableTaskFactory.SwitchToMainThreadAsync();

                    _navigationBarController?.SetWorkspace(_workspaceRegistration.Workspace);

                    // Trigger a check to see if the dropdown should be added / removed now that the buffer is in a different workspace.
                    var enabled = _optionService.GetOption(NavigationBarOptions.ShowNavigationBar, _languageService.RoslynLanguageName);
                    AddOrRemoveDropdown(enabled);
                });
=======
                var token = _asynchronousOperationListener.BeginAsyncOperation(nameof(OnWorkspaceRegistrationChanged));

                // Fire and forget to update the navbar based on the workspace registration
                // to avoid blocking the caller and possible deadlocks workspace registration changed events under lock.
                UpdateWorkspace().CompletesAsyncOperation(token).Forget();
            }

            private async Task UpdateWorkspace()
            {
                // This event may not be triggered on the main thread, but adding and removing the navbar
                // must be done from the main thread.
                await _threadingContext.JoinableTaskFactory.SwitchToMainThreadAsync();

                // If the workspace registration is missing, addornments have been removed.
                if (_workspaceRegistration == null)
                {
                    return;
                }

                // There's a new workspace, so make sure we unsubscribe from the old workspace option changes and subscribe to new.
                UpdateOptionChangedSource(_workspaceRegistration.Workspace);

                _navigationBarController?.SetWorkspace(_workspaceRegistration.Workspace);

                // Trigger a check to see if the dropdown should be added / removed now that the buffer is in a different workspace.
                AddOrRemoveDropdown();
            }

            private void UpdateOptionChangedSource(Workspace? newWorkspace)
            {
                if (_optionService != null)
                {
                    _optionService.OptionChanged -= OnOptionChanged;
                    _optionService = null;
                }

                var optionService = newWorkspace?.Services.GetService<IOptionService>();
                if (optionService != null)
                {
                    _optionService = optionService;
                    _optionService.OptionChanged += OnOptionChanged;
                }
>>>>>>> deafbee2
            }

            private void SetupView(IVsTextView view)
            {
                _languageService.SetupNewTextView(view);
            }

            private void TeardownView(IVsTextView view)
            {
            }

            private void OnOptionChanged(object sender, OptionChangedEventArgs e)
            {
                // If the workspace registration is missing, addornments have been removed.
                if (_workspaceRegistration == null)
                {
                    return;
                }

                if (e.Language != _languageService.RoslynLanguageName ||
                    e.Option != NavigationBarOptions.ShowNavigationBar)
                {
                    return;
                }

                AddOrRemoveDropdown();
            }

<<<<<<< HEAD
            private WorkspaceRegistration GetWorkspaceRegistration()
            {
                ErrorHandler.ThrowOnFailure(_codeWindow.GetBuffer(out var buffer));

                var textContainer = _languageService.EditorAdaptersFactoryService.GetDataBuffer(buffer).AsTextContainer();
                return CodeAnalysis.Workspace.GetWorkspaceRegistration(textContainer);
            }

            private void AddOrRemoveDropdown(bool enabled)
=======
            private void AddOrRemoveDropdown()
>>>>>>> deafbee2
            {
                if (!(_codeWindow is IVsDropdownBarManager dropdownManager))
                {
                    return;
                }

                if (ErrorHandler.Failed(_codeWindow.GetBuffer(out var buffer)))
                {
                    return;
                }

                // Temporary solution until the editor provides a proper way to resolve the correct navbar.
                // Tracked in https://github.com/dotnet/roslyn/issues/40989
                var document = _languageService.EditorAdaptersFactoryService.GetDataBuffer(buffer)?.AsTextContainer().GetRelatedDocuments().FirstOrDefault();
                if (document?.GetLanguageService<INavigationBarItemService>() == null)
                {
<<<<<<< HEAD
                    RemoveDropdownBar(dropdownManager);
=======
                    // Remove the existing dropdown bar if it is ours.
                    if (IsOurDropdownBar(dropdownManager, out var _))
                    {
                        RemoveDropdownBar(dropdownManager);
                    }

>>>>>>> deafbee2
                    return;
                }

                var enabled = _optionService?.GetOption(NavigationBarOptions.ShowNavigationBar, _languageService.RoslynLanguageName);
                if (enabled == true)
                {
                    if (IsOurDropdownBar(dropdownManager, out var existingDropdownBar))
                    {
                        // The dropdown bar is already one of ours, do nothing.
                        return;
                    }

                    if (existingDropdownBar != null)
                    {
                        // Not ours, so remove the old one so that we can add ours.
                        RemoveDropdownBar(dropdownManager);
                    }
                    else
                    {
                        Contract.ThrowIfFalse(_navigationBarController == null, "We shouldn't have a controller manager if there isn't a dropdown");
                        Contract.ThrowIfFalse(_dropdownBarClient == null, "We shouldn't have a dropdown client if there isn't a dropdown");
                    }

                    AdddropdownBar(dropdownManager);
                }
                else
                {
                    RemoveDropdownBar(dropdownManager);
                }

                bool IsOurDropdownBar(IVsDropdownBarManager dropdownBarManager, out IVsDropdownBar? existingDropdownBar)
                {
                    existingDropdownBar = GetDropdownBar(dropdownBarManager);
                    if (existingDropdownBar != null)
                    {
                        if (_dropdownBarClient != null &&
                            _dropdownBarClient == GetDropdownBarClient(existingDropdownBar))
                        {
                            return true;
                        }
                    }

                    return false;
                }
            }

            private static IVsDropdownBar GetDropdownBar(IVsDropdownBarManager dropdownManager)
            {
                ErrorHandler.ThrowOnFailure(dropdownManager.GetDropdownBar(out var existingDropdownBar));
                return existingDropdownBar;
            }

            private static IVsDropdownBarClient GetDropdownBarClient(IVsDropdownBar dropdownBar)
            {
                ErrorHandler.ThrowOnFailure(dropdownBar.GetClient(out var dropdownBarClient));
                return dropdownBarClient;
            }

            private void AdddropdownBar(IVsDropdownBarManager dropdownManager)
            {
                if (ErrorHandler.Failed(_codeWindow.GetBuffer(out var buffer)))
                {
                    return;
                }

                var navigationBarClient = new NavigationBarClient(dropdownManager, _codeWindow, _languageService.SystemServiceProvider, _languageService.Workspace);
                var textBuffer = _languageService.EditorAdaptersFactoryService.GetDataBuffer(buffer);
                var controllerFactoryService = _languageService.Package.ComponentModel.GetService<INavigationBarControllerFactoryService>();
                var newController = controllerFactoryService.CreateController(navigationBarClient, textBuffer);
<<<<<<< HEAD
                newController.SetWorkspace(_workspaceRegistration.Workspace);
=======
                newController.SetWorkspace(_workspaceRegistration?.Workspace);
>>>>>>> deafbee2
                var hr = dropdownManager.AddDropdownBar(cCombos: 3, pClient: navigationBarClient);

                if (ErrorHandler.Failed(hr))
                {
                    newController.Disconnect();
                    ErrorHandler.ThrowOnFailure(hr);
                }

                _navigationBarController = newController;
                _dropdownBarClient = navigationBarClient;
                return;
            }

            private void RemoveDropdownBar(IVsDropdownBarManager dropdownManager)
            {
                if (ErrorHandler.Succeeded(dropdownManager.RemoveDropdownBar()))
                {
                    if (_navigationBarController != null)
                    {
                        _navigationBarController.Disconnect();
                        _navigationBarController = null;
                    }

                    _dropdownBarClient = null;
                }
            }

            public int AddAdornments()
            {
                int hr;
                if (ErrorHandler.Failed(hr = _codeWindow.GetPrimaryView(out var primaryView)))
                {
                    Debug.Fail("GetPrimaryView failed in IVsCodeWindowManager.AddAdornments");
                    return hr;
                }

                SetupView(primaryView);
                if (ErrorHandler.Succeeded(_codeWindow.GetSecondaryView(out var secondaryView)))
                {
                    SetupView(secondaryView);
                }

                ErrorHandler.ThrowOnFailure(_codeWindow.GetBuffer(out var buffer));
                var textContainer = _languageService.EditorAdaptersFactoryService.GetDataBuffer(buffer).AsTextContainer();
                _workspaceRegistration = CodeAnalysis.Workspace.GetWorkspaceRegistration(textContainer);
                _workspaceRegistration.WorkspaceChanged += OnWorkspaceRegistrationChanged;

                UpdateOptionChangedSource(_workspaceRegistration.Workspace);

                AddOrRemoveDropdown();

                return VSConstants.S_OK;
            }

            public int OnCloseView(IVsTextView view)
            {
                TeardownView(view);

                return VSConstants.S_OK;
            }

            public int OnNewView(IVsTextView view)
            {
                SetupView(view);

                return VSConstants.S_OK;
            }

            public int RemoveAdornments()
            {
                _sink.Unadvise();
<<<<<<< HEAD
                _optionService.OptionChanged -= OnOptionChanged;
                _workspaceRegistration.WorkspaceChanged -= OnWorkspaceRegistrationChanged;
=======
>>>>>>> deafbee2

                if (_optionService != null)
                {
                    _optionService.OptionChanged -= OnOptionChanged;
                    _optionService = null;
                }

                if (_workspaceRegistration != null)
                {
                    _workspaceRegistration.WorkspaceChanged -= OnWorkspaceRegistrationChanged;
                    _workspaceRegistration = null;
                }

                if (_codeWindow is IVsDropdownBarManager dropdownManager)
                {
                    RemoveDropdownBar(dropdownManager);
                }

                return VSConstants.S_OK;
            }
        }
    }
}<|MERGE_RESOLUTION|>--- conflicted
+++ resolved
@@ -15,13 +15,10 @@
 using Microsoft.CodeAnalysis.Shared.Extensions;
 using Microsoft.CodeAnalysis.Shared.TestHooks;
 using Microsoft.CodeAnalysis.Text;
-using Microsoft.CodeAnalysis;
 using Microsoft.VisualStudio.LanguageServices.Implementation.NavigationBar;
 using Microsoft.VisualStudio.TextManager.Interop;
 using Microsoft.VisualStudio.Threading;
 using Roslyn.Utilities;
-using Microsoft.CodeAnalysis.Editor.Shared.Utilities;
-using System.Runtime.InteropServices;
 
 namespace Microsoft.VisualStudio.LanguageServices.Implementation.LanguageService
 {
@@ -32,14 +29,6 @@
             private readonly TLanguageService _languageService;
             private readonly IVsCodeWindow _codeWindow;
             private readonly ComEventSink _sink;
-<<<<<<< HEAD
-            private readonly IOptionService _optionService;
-            private readonly IThreadingContext _threadingContext;
-
-            private INavigationBarController? _navigationBarController;
-            private IVsDropdownBarClient? _dropdownBarClient;
-            private WorkspaceRegistration _workspaceRegistration;
-=======
             private readonly IThreadingContext _threadingContext;
             private readonly IAsynchronousOperationListener _asynchronousOperationListener;
 
@@ -47,50 +36,22 @@
             private IVsDropdownBarClient? _dropdownBarClient;
             private IOptionService? _optionService;
             private WorkspaceRegistration? _workspaceRegistration;
->>>>>>> deafbee2
 
             public VsCodeWindowManager(TLanguageService languageService, IVsCodeWindow codeWindow)
             {
                 _languageService = languageService;
                 _codeWindow = codeWindow;
 
-<<<<<<< HEAD
-                var workspace = languageService.Package.ComponentModel.GetService<VisualStudioWorkspace>();
-                _optionService = workspace.Services.GetRequiredService<IOptionService>();
-
-                _threadingContext = languageService.Package.ComponentModel.GetService<IThreadingContext>();
-
-                _sink = ComEventSink.Advise<IVsCodeWindowEvents>(codeWindow, this);
-                _optionService.OptionChanged += OnOptionChanged;
-
-                _workspaceRegistration = GetWorkspaceRegistration();
-                _workspaceRegistration.WorkspaceChanged += OnWorkspaceRegistrationChanged;
-=======
                 _threadingContext = languageService.Package.ComponentModel.GetService<IThreadingContext>();
 
                 var listenerProvider = languageService.Package.ComponentModel.GetService<IAsynchronousOperationListenerProvider>();
                 _asynchronousOperationListener = listenerProvider.GetListener(FeatureAttribute.NavigationBar);
 
                 _sink = ComEventSink.Advise<IVsCodeWindowEvents>(codeWindow, this);
->>>>>>> deafbee2
             }
 
             private void OnWorkspaceRegistrationChanged(object sender, System.EventArgs e)
             {
-<<<<<<< HEAD
-                _threadingContext.JoinableTaskFactory.Run(async () =>
-                {
-                    // This event may not be triggered on the main thread, but adding and removing the navbar
-                    // must be done from the main thread.
-                    await _threadingContext.JoinableTaskFactory.SwitchToMainThreadAsync();
-
-                    _navigationBarController?.SetWorkspace(_workspaceRegistration.Workspace);
-
-                    // Trigger a check to see if the dropdown should be added / removed now that the buffer is in a different workspace.
-                    var enabled = _optionService.GetOption(NavigationBarOptions.ShowNavigationBar, _languageService.RoslynLanguageName);
-                    AddOrRemoveDropdown(enabled);
-                });
-=======
                 var token = _asynchronousOperationListener.BeginAsyncOperation(nameof(OnWorkspaceRegistrationChanged));
 
                 // Fire and forget to update the navbar based on the workspace registration
@@ -133,7 +94,6 @@
                     _optionService = optionService;
                     _optionService.OptionChanged += OnOptionChanged;
                 }
->>>>>>> deafbee2
             }
 
             private void SetupView(IVsTextView view)
@@ -162,19 +122,7 @@
                 AddOrRemoveDropdown();
             }
 
-<<<<<<< HEAD
-            private WorkspaceRegistration GetWorkspaceRegistration()
-            {
-                ErrorHandler.ThrowOnFailure(_codeWindow.GetBuffer(out var buffer));
-
-                var textContainer = _languageService.EditorAdaptersFactoryService.GetDataBuffer(buffer).AsTextContainer();
-                return CodeAnalysis.Workspace.GetWorkspaceRegistration(textContainer);
-            }
-
-            private void AddOrRemoveDropdown(bool enabled)
-=======
             private void AddOrRemoveDropdown()
->>>>>>> deafbee2
             {
                 if (!(_codeWindow is IVsDropdownBarManager dropdownManager))
                 {
@@ -191,16 +139,12 @@
                 var document = _languageService.EditorAdaptersFactoryService.GetDataBuffer(buffer)?.AsTextContainer().GetRelatedDocuments().FirstOrDefault();
                 if (document?.GetLanguageService<INavigationBarItemService>() == null)
                 {
-<<<<<<< HEAD
-                    RemoveDropdownBar(dropdownManager);
-=======
                     // Remove the existing dropdown bar if it is ours.
                     if (IsOurDropdownBar(dropdownManager, out var _))
                     {
                         RemoveDropdownBar(dropdownManager);
                     }
 
->>>>>>> deafbee2
                     return;
                 }
 
@@ -270,11 +214,7 @@
                 var textBuffer = _languageService.EditorAdaptersFactoryService.GetDataBuffer(buffer);
                 var controllerFactoryService = _languageService.Package.ComponentModel.GetService<INavigationBarControllerFactoryService>();
                 var newController = controllerFactoryService.CreateController(navigationBarClient, textBuffer);
-<<<<<<< HEAD
-                newController.SetWorkspace(_workspaceRegistration.Workspace);
-=======
                 newController.SetWorkspace(_workspaceRegistration?.Workspace);
->>>>>>> deafbee2
                 var hr = dropdownManager.AddDropdownBar(cCombos: 3, pClient: navigationBarClient);
 
                 if (ErrorHandler.Failed(hr))
@@ -346,11 +286,6 @@
             public int RemoveAdornments()
             {
                 _sink.Unadvise();
-<<<<<<< HEAD
-                _optionService.OptionChanged -= OnOptionChanged;
-                _workspaceRegistration.WorkspaceChanged -= OnWorkspaceRegistrationChanged;
-=======
->>>>>>> deafbee2
 
                 if (_optionService != null)
                 {
