﻿' Licensed to the .NET Foundation under one or more agreements.
' The .NET Foundation licenses this file to you under the MIT license.
' See the LICENSE file in the project root for more information.

Imports System.Collections.Immutable
Imports System.Threading
Imports Microsoft.CodeAnalysis
Imports Microsoft.CodeAnalysis.CodeActions
Imports Microsoft.CodeAnalysis.CommonDiagnosticAnalyzers
Imports Microsoft.CodeAnalysis.Diagnostics
Imports Microsoft.CodeAnalysis.Editor.[Shared].Utilities
Imports Microsoft.CodeAnalysis.Editor.UnitTests
Imports Microsoft.CodeAnalysis.Options
Imports Microsoft.CodeAnalysis.Shared.TestHooks
Imports Microsoft.CodeAnalysis.Test.Utilities
Imports Microsoft.CodeAnalysis.Text
Imports Microsoft.VisualStudio.LanguageServices.Implementation.CodeModel
Imports Microsoft.VisualStudio.LanguageServices.Implementation.TaskList
Imports Microsoft.VisualStudio.LanguageServices.UnitTests.CodeModel.Mocks
Imports Microsoft.VisualStudio.RpcContracts.DiagnosticManagement
Imports Roslyn.Test.Utilities
Imports Roslyn.Utilities

Namespace Microsoft.VisualStudio.LanguageServices.UnitTests.Diagnostics
    <[UseExportProvider]>
    Public Class ExternalDiagnosticUpdateSourceTests
        Private Shared ReadOnly s_composition As TestComposition = VisualStudioTestCompositions.LanguageServices.AddParts(
            GetType(MockServiceBroker),
            GetType(MockServiceProvider),
            GetType(StubVsServiceExporter(Of )),
            GetType(StubVsServiceExporter(Of ,)),
            GetType(MockVisualStudioWorkspace),
            GetType(ProjectCodeModelFactory))

        Private Shared ReadOnly s_projectGuid As Guid = Guid.NewGuid()

        <WpfFact>
        Public Async Function TestExternalDiagnostics_SupportedId() As Task
            Using workspace = EditorTestWorkspace.CreateCSharp(String.Empty, composition:=s_composition)
                Dim waiter = workspace.GetService(Of AsynchronousOperationListenerProvider)().GetWaiter(FeatureAttribute.ErrorList)
                Dim analyzer = New AnalyzerForErrorLogTest()

                Dim analyzerReference = New TestAnalyzerReferenceByLanguage(
                    ImmutableDictionary(Of String, ImmutableArray(Of DiagnosticAnalyzer)).Empty.Add(LanguageNames.CSharp, ImmutableArray.Create(Of DiagnosticAnalyzer)(analyzer)))

                workspace.TryApplyChanges(workspace.CurrentSolution.WithAnalyzerReferences({analyzerReference}))

                Dim threadingContext = workspace.ExportProvider.GetExport(Of IThreadingContext).Value

                Dim vsWorkspace = workspace.ExportProvider.GetExportedValue(Of MockVisualStudioWorkspace)()
                vsWorkspace.SetWorkspace(workspace)
                Using source = workspace.ExportProvider.GetExportedValue(Of ExternalErrorDiagnosticUpdateSource)()

                    Dim project = workspace.CurrentSolution.Projects.First()
                    source.OnSolutionBuildStarted()
                    Await waiter.ExpeditedWaitAsync()

                    Assert.True(source.IsSupportedDiagnosticId(project.Id, "ID1"))
                    Assert.False(source.IsSupportedDiagnosticId(project.Id, "CA1002"))
                End Using
            End Using
        End Function

        <WpfFact>
        Public Async Function TestExternalDiagnostics_SupportedDiagnosticId_Concurrent() As Task
            Using workspace = EditorTestWorkspace.CreateCSharp(String.Empty, composition:=s_composition)
                Dim waiter = workspace.GetService(Of AsynchronousOperationListenerProvider)().GetWaiter(FeatureAttribute.ErrorList)
                Dim vsWorkspace = workspace.ExportProvider.GetExportedValue(Of MockVisualStudioWorkspace)()
                vsWorkspace.SetWorkspace(workspace)
                Using source = workspace.ExportProvider.GetExportedValue(Of ExternalErrorDiagnosticUpdateSource)()

                    Dim project = workspace.CurrentSolution.Projects.First()
                    source.OnSolutionBuildStarted()
                    Await waiter.ExpeditedWaitAsync()

                    Parallel.For(0, 100, Sub(i As Integer) source.IsSupportedDiagnosticId(project.Id, "CS1002"))
                End Using
            End Using
        End Function

        <WpfFact>
        Public Sub TestExternalDiagnostics_SupportedIdFalseIfBuildNotStarted()
            Using workspace = EditorTestWorkspace.CreateCSharp(String.Empty, composition:=s_composition)
                Dim waiter = workspace.GetService(Of AsynchronousOperationListenerProvider)().GetWaiter(FeatureAttribute.ErrorList)
                Dim analyzer = New AnalyzerForErrorLogTest()

                Dim analyzerReference = New TestAnalyzerReferenceByLanguage(
                    ImmutableDictionary(Of String, ImmutableArray(Of DiagnosticAnalyzer)).Empty.Add(LanguageNames.CSharp, ImmutableArray.Create(Of DiagnosticAnalyzer)(analyzer)))

                workspace.TryApplyChanges(workspace.CurrentSolution.WithAnalyzerReferences({analyzerReference}))

                Dim threadingContext = workspace.ExportProvider.GetExport(Of IThreadingContext).Value

                Dim vsWorkspace = workspace.ExportProvider.GetExportedValue(Of MockVisualStudioWorkspace)()
                vsWorkspace.SetWorkspace(workspace)
                Using source = workspace.ExportProvider.GetExportedValue(Of ExternalErrorDiagnosticUpdateSource)()

                    Dim project = workspace.CurrentSolution.Projects.First()

                    Assert.False(source.IsSupportedDiagnosticId(project.Id, "ID1"))
                    Assert.False(source.IsSupportedDiagnosticId(project.Id, "CA1002"))
                End Using
            End Using
        End Sub

        <WpfFact>
        Public Async Function TestExternalDiagnosticsReported() As Task
            Using workspace = EditorTestWorkspace.CreateCSharp(String.Empty, composition:=s_composition)
                Dim diagnosticManagerService = New DiagnosticManagerService()
                workspace.GetService(Of MockServiceBroker)().RegisterService(Of IDiagnosticManagerService)(diagnosticManagerService)

                Dim waiter = workspace.GetService(Of AsynchronousOperationListenerProvider)().GetWaiter(FeatureAttribute.ErrorList)

                Dim project = workspace.CurrentSolution.Projects.First()
                Dim diagnostic = GetDiagnosticData(project.Id)

                Dim threadingContext = workspace.ExportProvider.GetExportedValue(Of IThreadingContext)
                Dim vsWorkspace = workspace.ExportProvider.GetExportedValue(Of MockVisualStudioWorkspace)()
                vsWorkspace.SetWorkspace(workspace)
                Using source = workspace.ExportProvider.GetExportedValue(Of ExternalErrorDiagnosticUpdateSource)()

                    source.OnSolutionBuildStarted()
                    Await waiter.ExpeditedWaitAsync()
                    Assert.True(diagnosticManagerService.AllDiagnosticsCleared)

                    Dim diagnostics = {diagnostic, GetDiagnosticData(project.Id)}.ToImmutableArray()

                    source.AddNewErrors(project.Id, s_projectGuid, diagnostics)
                    source.OnSolutionBuildCompleted()
                    Await waiter.ExpeditedWaitAsync()

                    Assert.Equal(2, diagnosticManagerService.AllDiagnostics.Count)
                End Using
            End Using
        End Function

        <WpfFact>
        Public Async Function TestOnlySupportsBuildErrors() As Task
            Assert.Equal(1, DiagnosticData.PropertiesForBuildDiagnostic.Count)

            Dim value As String = Nothing
            Assert.True(DiagnosticData.PropertiesForBuildDiagnostic.TryGetValue(WellKnownDiagnosticPropertyNames.Origin, value))
            Assert.Equal(WellKnownDiagnosticTags.Build, value)

            Using workspace = EditorTestWorkspace.CreateCSharp(String.Empty, composition:=s_composition)
                Dim diagnosticManagerService = New DiagnosticManagerService()
                workspace.GetService(Of MockServiceBroker)().RegisterService(Of IDiagnosticManagerService)(diagnosticManagerService)

                Dim waiter = workspace.GetService(Of AsynchronousOperationListenerProvider)().GetWaiter(FeatureAttribute.ErrorList)

                Dim project = workspace.CurrentSolution.Projects.First()

                Dim threadingContext = workspace.ExportProvider.GetExportedValue(Of IThreadingContext)
                Dim vsWorkspace = workspace.ExportProvider.GetExportedValue(Of MockVisualStudioWorkspace)()
                vsWorkspace.SetWorkspace(workspace)
                Using source = workspace.ExportProvider.GetExportedValue(Of ExternalErrorDiagnosticUpdateSource)()

                    source.OnSolutionBuildStarted()
                    Await waiter.ExpeditedWaitAsync()
                    Assert.True(diagnosticManagerService.AllDiagnosticsCleared)

                    Dim diagnostic = New DiagnosticData(
                        "id",
                        category:="Test",
                        message:="Test Message",
                        severity:=Microsoft.CodeAnalysis.DiagnosticSeverity.Error,
                        defaultSeverity:=Microsoft.CodeAnalysis.DiagnosticSeverity.Error,
                        isEnabledByDefault:=True,
                        warningLevel:=0,
                        projectId:=project.Id,
                        location:=New DiagnosticDataLocation(New FileLinePositionSpan("C:\DocumentDiagnostic", Nothing)),
                        customTags:=ImmutableArray(Of String).Empty,
                        properties:=ImmutableDictionary(Of String, String).Empty,
                        language:=LanguageNames.VisualBasic)
                    Assert.False(diagnostic.IsBuildDiagnostic())
#If DEBUG Then
                    Assert.Throws(Of InvalidOperationException)(Sub() source.AddNewErrors(project.Id, s_projectGuid, {diagnostic}.ToImmutableArray()))
#End If
                End Using
            End Using
        End Function

        <WpfFact>
        Public Async Function TestExternalDiagnostics_AddDuplicatedErrors() As Task
            Using workspace = EditorTestWorkspace.CreateCSharp(String.Empty, composition:=s_composition)
                Dim diagnosticManagerService = New DiagnosticManagerService()
                workspace.GetService(Of MockServiceBroker)().RegisterService(Of IDiagnosticManagerService)(diagnosticManagerService)

                Dim globalOptions = workspace.GetService(Of IGlobalOptionService)
                Dim waiter = workspace.GetService(Of AsynchronousOperationListenerProvider)().GetWaiter(FeatureAttribute.ErrorList)

                Dim project = workspace.CurrentSolution.Projects.First()
                Dim diagnostic = GetDiagnosticData(project.Id)

                Dim threadingContext = workspace.ExportProvider.GetExportedValue(Of IThreadingContext)
                Dim vsWorkspace = workspace.ExportProvider.GetExportedValue(Of MockVisualStudioWorkspace)()
                vsWorkspace.SetWorkspace(workspace)
                Using source = workspace.ExportProvider.GetExportedValue(Of ExternalErrorDiagnosticUpdateSource)()

                    source.OnSolutionBuildStarted()
                    Await waiter.ExpeditedWaitAsync()
                    Assert.True(diagnosticManagerService.AllDiagnosticsCleared)

                    ' we shouldn't crash here
                    source.AddNewErrors(project.Id, s_projectGuid, {diagnostic}.ToImmutableArray())
                    source.AddNewErrors(project.Id, s_projectGuid, {diagnostic}.ToImmutableArray())

                    source.OnSolutionBuildCompleted()
                    Await waiter.ExpeditedWaitAsync()

                    Assert.Equal(2, diagnosticManagerService.AllDiagnostics.Count)
                End Using
            End Using
        End Function

        <WpfFact>
        Public Async Function TestCompilerDiagnosticWithoutDocumentId() As Task
            Using workspace = EditorTestWorkspace.CreateCSharp(String.Empty, composition:=s_composition)
                Dim diagnosticManagerService = New DiagnosticManagerService()
                workspace.GetService(Of MockServiceBroker)().RegisterService(Of IDiagnosticManagerService)(diagnosticManagerService)

                Dim globalOptions = workspace.GetService(Of IGlobalOptionService)
                Dim analyzer = New CompilationAnalyzer()
                Dim compiler = DiagnosticExtensions.GetCompilerDiagnosticAnalyzer(LanguageNames.CSharp)

                Dim analyzerReference = New AnalyzerImageReference(New DiagnosticAnalyzer() {compiler, analyzer}.ToImmutableArray())
                workspace.TryApplyChanges(workspace.CurrentSolution.WithAnalyzerReferences({analyzerReference}))

                Dim listenerProvider = workspace.ExportProvider.GetExportedValue(Of IAsynchronousOperationListenerProvider)()
                Dim waiter = TryCast(listenerProvider.GetListener(FeatureAttribute.ErrorList), AsynchronousOperationListener)

                Dim project = workspace.CurrentSolution.Projects.First()

                Dim service = workspace.Services.GetRequiredService(Of IDiagnosticAnalyzerService)()
                Dim threadingContext = workspace.ExportProvider.GetExportedValue(Of IThreadingContext)
                Dim vsWorkspace = workspace.ExportProvider.GetExportedValue(Of MockVisualStudioWorkspace)()
                vsWorkspace.SetWorkspace(workspace)
                Using source = workspace.ExportProvider.GetExportedValue(Of ExternalErrorDiagnosticUpdateSource)()

                    Dim diagnostic = New DiagnosticData(
                        id:="CS1002",
                        category:="Test",
                        message:="Test Message",
                        severity:=Microsoft.CodeAnalysis.DiagnosticSeverity.Error,
                        defaultSeverity:=Microsoft.CodeAnalysis.DiagnosticSeverity.Error,
                        isEnabledByDefault:=True,
                        warningLevel:=0,
                        customTags:=ImmutableArray(Of String).Empty,
                        properties:=DiagnosticData.PropertiesForBuildDiagnostic,
                        project.Id,
                        location:=New DiagnosticDataLocation(New FileLinePositionSpan("C:\ProjectDiagnostic", New LinePosition(4, 4), New LinePosition(4, 4)), documentId:=Nothing),
                        language:=project.Language)

                    source.AddNewErrors(project.Id, s_projectGuid, {diagnostic}.ToImmutableArray())
                    source.OnSolutionBuildCompleted()
                    Await waiter.ExpeditedWaitAsync()
                End Using
            End Using
        End Function

        Private Class CompilationAnalyzer
            Inherits DiagnosticAnalyzer

            Public Overrides ReadOnly Property SupportedDiagnostics As ImmutableArray(Of DiagnosticDescriptor)
                Get
                    Return ImmutableArray.Create(DescriptorFactory.CreateSimpleDescriptor("CompilationAnalyzer"))
                End Get
            End Property

            Public Overrides Sub Initialize(context As AnalysisContext)
                context.RegisterCompilationAction(
                    Sub(compilationContext)
                        ' do nothing
                    End Sub)
            End Sub
        End Class

        Private Shared Function GetDiagnosticData(projectId As ProjectId, Optional id As String = "id") As DiagnosticData
            Return New DiagnosticData(
                id,
                category:="Test",
                message:="Test Message",
                severity:=Microsoft.CodeAnalysis.DiagnosticSeverity.Error,
                defaultSeverity:=Microsoft.CodeAnalysis.DiagnosticSeverity.Error,
                isEnabledByDefault:=True,
                warningLevel:=0,
                projectId:=projectId,
                location:=New DiagnosticDataLocation(New FileLinePositionSpan("C:\DocumentDiagnostic", Nothing)),
                customTags:=ImmutableArray(Of String).Empty,
                properties:=DiagnosticData.PropertiesForBuildDiagnostic,
                language:=LanguageNames.VisualBasic)
        End Function

<<<<<<< HEAD
        Private Class TestDiagnosticAnalyzerService
            Implements IDiagnosticAnalyzerService

            Public Sub RequestDiagnosticRefresh() Implements IDiagnosticAnalyzerService.RequestDiagnosticRefresh
            End Sub

            Public Function GetDiagnosticsForSpanAsync(document As TextDocument, range As TextSpan?, shouldIncludeDiagnostic As Func(Of String, Boolean), priority As ICodeActionRequestPriorityProvider, diagnosticKinds As DiagnosticKind, cancellationToken As CancellationToken) As Task(Of ImmutableArray(Of DiagnosticData)) Implements IDiagnosticAnalyzerService.GetDiagnosticsForSpanAsync
                Return SpecializedTasks.EmptyImmutableArray(Of DiagnosticData)
            End Function

            Public Function GetDiagnosticsForIdsAsync(project As Project, documentId As DocumentId, diagnosticIds As ImmutableHashSet(Of String), shouldIncludeAnalyzer As Func(Of DiagnosticAnalyzer, Boolean), includeLocalDocumentDiagnostics As Boolean, includeNonLocalDocumentDiagnostics As Boolean, cancellationToken As CancellationToken) As Task(Of ImmutableArray(Of DiagnosticData)) Implements IDiagnosticAnalyzerService.GetDiagnosticsForIdsAsync
                Return SpecializedTasks.EmptyImmutableArray(Of DiagnosticData)()
            End Function

            Public Function GetProjectDiagnosticsForIdsAsync(project As Project, diagnosticIds As ImmutableHashSet(Of String), shouldIncludeAnalyzer As Func(Of DiagnosticAnalyzer, Boolean), includeNonLocalDocumentDiagnostics As Boolean, cancellationToken As CancellationToken) As Task(Of ImmutableArray(Of DiagnosticData)) Implements IDiagnosticAnalyzerService.GetProjectDiagnosticsForIdsAsync
                Return SpecializedTasks.EmptyImmutableArray(Of DiagnosticData)()
            End Function

            Public Function ForceAnalyzeProjectAsync(project As Project, cancellationToken As CancellationToken) As Task(Of ImmutableArray(Of DiagnosticData)) Implements IDiagnosticAnalyzerService.ForceAnalyzeProjectAsync
                Throw New NotImplementedException()
            End Function

            Public Function GetDiagnosticDescriptors(solution As Solution, analyzerReference As AnalyzerReference, language As String) As ImmutableArray(Of DiagnosticDescriptor) Implements IDiagnosticAnalyzerService.GetDiagnosticDescriptors
                Throw New NotImplementedException()
            End Function

            Public Function GetDiagnosticDescriptors(solution As Solution, analyzerReference As AnalyzerReference) As ImmutableDictionary(Of ImmutableArray(Of String), ImmutableArray(Of DiagnosticDescriptor)) Implements IDiagnosticAnalyzerService.GetDiagnosticDescriptors
                Throw New NotImplementedException()
            End Function

            Public Function TryGetDiagnosticDescriptors(solution As Solution, diagnosticIds As ImmutableArray(Of String)) As ImmutableDictionary(Of String, DiagnosticDescriptor) Implements IDiagnosticAnalyzerService.TryGetDiagnosticDescriptors
                Throw New NotImplementedException()
            End Function

            Public Function GetDiagnosticDescriptorsPerReference(solution As Solution) As ImmutableDictionary(Of String, ImmutableArray(Of DiagnosticDescriptor)) Implements IDiagnosticAnalyzerService.GetDiagnosticDescriptorsPerReference
                Throw New NotImplementedException()
            End Function

            Public Function GetDiagnosticDescriptorsPerReference(project As Project) As ImmutableDictionary(Of String, ImmutableArray(Of DiagnosticDescriptor)) Implements IDiagnosticAnalyzerService.GetDiagnosticDescriptorsPerReference
                Throw New NotImplementedException()
            End Function
        End Class

=======
>>>>>>> eaf5c79a
        Private Class DiagnosticManagerService
            Implements IDiagnosticManagerService

            Friend DiagnosticsCleared As Boolean = False
            Friend AllDiagnosticsCleared As Boolean = False
            Friend AllDiagnostics As List(Of RpcContracts.DiagnosticManagement.Diagnostic) = New List(Of RpcContracts.DiagnosticManagement.Diagnostic)()

            Public Sub Dispose() Implements IDisposable.Dispose
            End Sub

            Public Function SetDiagnosticsAsync(generatorId As String, diagnostics As IReadOnlyList(Of DiagnosticCollection), cancellationToken As CancellationToken) As Task Implements IDiagnosticManagerService.SetDiagnosticsAsync
                Throw New NotImplementedException()
            End Function

            Public Function AppendDiagnosticsAsync(generatorId As String, diagnostics As IReadOnlyList(Of DiagnosticCollection), cancellationToken As CancellationToken) As Task Implements IDiagnosticManagerService.AppendDiagnosticsAsync
                For Each collection In diagnostics
                    For Each diagnostic In collection.Diagnostics
                        AllDiagnostics.Add(diagnostic)
                    Next
                Next
                Return Task.CompletedTask
            End Function

            Public Function ClearDiagnosticsAsync(generatorId As String, cancellationToken As CancellationToken) As Task Implements IDiagnosticManagerService.ClearDiagnosticsAsync
                If (DiagnosticsCleared) Then
                    Throw New InvalidOperationException()
                End If
                DiagnosticsCleared = True
                Return Task.CompletedTask
            End Function

            Public Function ClearAllDiagnosticsAsync(cancellationToken As CancellationToken) As Task Implements IDiagnosticManagerService.ClearAllDiagnosticsAsync
                If (AllDiagnosticsCleared) Then
                    Throw New InvalidOperationException()
                End If
                AllDiagnosticsCleared = True
                Return Task.CompletedTask
            End Function

            Public Function AddBuildOnlyDiagnosticCodesAsync(diagnosticCodes As IReadOnlyList(Of String), cancellationToken As CancellationToken) As Task Implements IDiagnosticManagerService.AddBuildOnlyDiagnosticCodesAsync
                Throw New NotImplementedException()
            End Function
        End Class

    End Class
End Namespace<|MERGE_RESOLUTION|>--- conflicted
+++ resolved
@@ -291,52 +291,6 @@
                 language:=LanguageNames.VisualBasic)
         End Function
 
-<<<<<<< HEAD
-        Private Class TestDiagnosticAnalyzerService
-            Implements IDiagnosticAnalyzerService
-
-            Public Sub RequestDiagnosticRefresh() Implements IDiagnosticAnalyzerService.RequestDiagnosticRefresh
-            End Sub
-
-            Public Function GetDiagnosticsForSpanAsync(document As TextDocument, range As TextSpan?, shouldIncludeDiagnostic As Func(Of String, Boolean), priority As ICodeActionRequestPriorityProvider, diagnosticKinds As DiagnosticKind, cancellationToken As CancellationToken) As Task(Of ImmutableArray(Of DiagnosticData)) Implements IDiagnosticAnalyzerService.GetDiagnosticsForSpanAsync
-                Return SpecializedTasks.EmptyImmutableArray(Of DiagnosticData)
-            End Function
-
-            Public Function GetDiagnosticsForIdsAsync(project As Project, documentId As DocumentId, diagnosticIds As ImmutableHashSet(Of String), shouldIncludeAnalyzer As Func(Of DiagnosticAnalyzer, Boolean), includeLocalDocumentDiagnostics As Boolean, includeNonLocalDocumentDiagnostics As Boolean, cancellationToken As CancellationToken) As Task(Of ImmutableArray(Of DiagnosticData)) Implements IDiagnosticAnalyzerService.GetDiagnosticsForIdsAsync
-                Return SpecializedTasks.EmptyImmutableArray(Of DiagnosticData)()
-            End Function
-
-            Public Function GetProjectDiagnosticsForIdsAsync(project As Project, diagnosticIds As ImmutableHashSet(Of String), shouldIncludeAnalyzer As Func(Of DiagnosticAnalyzer, Boolean), includeNonLocalDocumentDiagnostics As Boolean, cancellationToken As CancellationToken) As Task(Of ImmutableArray(Of DiagnosticData)) Implements IDiagnosticAnalyzerService.GetProjectDiagnosticsForIdsAsync
-                Return SpecializedTasks.EmptyImmutableArray(Of DiagnosticData)()
-            End Function
-
-            Public Function ForceAnalyzeProjectAsync(project As Project, cancellationToken As CancellationToken) As Task(Of ImmutableArray(Of DiagnosticData)) Implements IDiagnosticAnalyzerService.ForceAnalyzeProjectAsync
-                Throw New NotImplementedException()
-            End Function
-
-            Public Function GetDiagnosticDescriptors(solution As Solution, analyzerReference As AnalyzerReference, language As String) As ImmutableArray(Of DiagnosticDescriptor) Implements IDiagnosticAnalyzerService.GetDiagnosticDescriptors
-                Throw New NotImplementedException()
-            End Function
-
-            Public Function GetDiagnosticDescriptors(solution As Solution, analyzerReference As AnalyzerReference) As ImmutableDictionary(Of ImmutableArray(Of String), ImmutableArray(Of DiagnosticDescriptor)) Implements IDiagnosticAnalyzerService.GetDiagnosticDescriptors
-                Throw New NotImplementedException()
-            End Function
-
-            Public Function TryGetDiagnosticDescriptors(solution As Solution, diagnosticIds As ImmutableArray(Of String)) As ImmutableDictionary(Of String, DiagnosticDescriptor) Implements IDiagnosticAnalyzerService.TryGetDiagnosticDescriptors
-                Throw New NotImplementedException()
-            End Function
-
-            Public Function GetDiagnosticDescriptorsPerReference(solution As Solution) As ImmutableDictionary(Of String, ImmutableArray(Of DiagnosticDescriptor)) Implements IDiagnosticAnalyzerService.GetDiagnosticDescriptorsPerReference
-                Throw New NotImplementedException()
-            End Function
-
-            Public Function GetDiagnosticDescriptorsPerReference(project As Project) As ImmutableDictionary(Of String, ImmutableArray(Of DiagnosticDescriptor)) Implements IDiagnosticAnalyzerService.GetDiagnosticDescriptorsPerReference
-                Throw New NotImplementedException()
-            End Function
-        End Class
-
-=======
->>>>>>> eaf5c79a
         Private Class DiagnosticManagerService
             Implements IDiagnosticManagerService
 
