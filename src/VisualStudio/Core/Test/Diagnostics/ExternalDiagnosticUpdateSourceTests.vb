--- conflicted
+++ resolved
@@ -404,11 +404,7 @@
                     customTags:=ImmutableArray(Of String).Empty,
                     properties:=ImmutableDictionary(Of String, String).Empty,
                     project.Id,
-<<<<<<< HEAD
-                    location:=New DiagnosticDataLocation(documentId:=Nothing, sourceSpan:=Nothing, New FileLinePositionSpan("Test.txt", New LinePosition(4, 4), New LinePosition(4, 4))),
-=======
-                    location:=New DiagnosticDataLocation("Test.txt", documentId:=Nothing, sourceSpan:=Nothing, 4, 4),
->>>>>>> e1a5ec3a
+                    location:=New DiagnosticDataLocation(New FileLinePositionSpan("Test.txt", New LinePosition(4, 4), New LinePosition(4, 4)), documentId:=Nothing, sourceSpan:=Nothing),
                     language:=project.Language)
 
                     AddHandler service.DiagnosticsUpdated, Sub(o, args)
@@ -484,7 +480,7 @@
                 isEnabledByDefault:=True,
                 warningLevel:=0,
                 projectId:=projectId,
-                location:=New DiagnosticDataLocation(""),
+                location:=New DiagnosticDataLocation(New FileLinePositionSpan("", Nothing)),
                 customTags:=ImmutableArray(Of String).Empty,
                 properties:=properties,
                 language:=LanguageNames.VisualBasic)
