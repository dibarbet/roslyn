﻿// Licensed to the .NET Foundation under one or more agreements.
// The .NET Foundation licenses this file to you under the MIT license.
// See the LICENSE file in the project root for more information.

#nullable enable

using System;
using System.Collections.Generic;
using System.ComponentModel.Composition;
using System.Linq;
using System.Threading;
using System.Threading.Tasks;
using Microsoft.CodeAnalysis;
using Microsoft.CodeAnalysis.Completion;
using Microsoft.CodeAnalysis.Completion.Providers;
using Microsoft.CodeAnalysis.Editor;
using Microsoft.CodeAnalysis.Editor.FindUsages;
using Microsoft.CodeAnalysis.Editor.Shared.Utilities;
using Microsoft.CodeAnalysis.Host.Mef;
using Microsoft.CodeAnalysis.LanguageServer.Handler;
using Microsoft.CodeAnalysis.SignatureHelp;
using Microsoft.CodeAnalysis.Text;
using Microsoft.VisualStudio.LanguageServer.Protocol;
using Microsoft.VisualStudio.LanguageServices.Implementation.LanguageService;
using Microsoft.VisualStudio.LanguageServices.LiveShare.CustomProtocol;
using Microsoft.VisualStudio.LanguageServices.LiveShare.Protocol;
using Microsoft.VisualStudio.LiveShare.LanguageServices;
using Newtonsoft.Json.Linq;

namespace Microsoft.VisualStudio.LanguageServices.LiveShare
{
    [ExportLspRequestHandler(LiveShareConstants.TypeScriptContractName, Methods.TextDocumentCompletionName)]
    internal class TypeScriptCompletionHandlerShim : CompletionHandler, ILspRequestHandler<object, object?, Solution>
    {
        [ImportingConstructor]
<<<<<<< HEAD
        [Obsolete(MefConstruction.ImportingConstructorMessage, error: true)]
        public TypeScriptCompletionHandlerShim([ImportMany] IEnumerable<Lazy<IRequestHandler, IRequestHandlerMetadata>> requestHandlers)
            : base(requestHandlers, Methods.TextDocumentCompletionName)
=======
        public TypeScriptCompletionHandlerShim()
>>>>>>> c9f2423c
        {
        }

        public async Task<object?> HandleAsync(object input, RequestContext<Solution> requestContext, CancellationToken cancellationToken)
        {
            // The VS LSP client supports streaming using IProgress<T> on various requests.
            // However, this is not yet supported through Live Share, so deserialization fails on the IProgress<T> property.
            // https://devdiv.visualstudio.com/DevDiv/_workitems/edit/1043376 tracks Live Share support for this (committed for 16.6).
            var request = ((JObject)input).ToObject<CompletionParams>(InProcLanguageServer.JsonSerializer);
            // The return definition for TextDocumentCompletionName is SumType<CompletionItem[], CompletionList>.
            // However Live Share is unable to handle a SumType return when using ILspRequestHandler.
            // So instead we just return the actual value from the SumType.
            // https://devdiv.visualstudio.com/DevDiv/_workitems/edit/1059193 tracks the fix.
            var result = await base.HandleRequestAsync(requestContext.Context, request, requestContext.GetClientCapabilities(), cancellationToken).ConfigureAwait(false);
            return result?.Value;
        }
    }

    [ExportLspRequestHandler(LiveShareConstants.TypeScriptContractName, Methods.TextDocumentCompletionResolveName)]
    internal class TypeScriptCompletionResolverHandlerShim : CompletionResolveHandler, ILspRequestHandler<LanguageServer.Protocol.CompletionItem, LanguageServer.Protocol.CompletionItem, Solution>
    {
        [ImportingConstructor]
<<<<<<< HEAD
        [Obsolete(MefConstruction.ImportingConstructorMessage, error: true)]
        public TypeScriptCompletionResolverHandlerShim([ImportMany] IEnumerable<Lazy<IRequestHandler, IRequestHandlerMetadata>> requestHandlers)
            : base(requestHandlers, Methods.TextDocumentCompletionResolveName)
=======
        public TypeScriptCompletionResolverHandlerShim()
>>>>>>> c9f2423c
        {
        }

        public Task<LanguageServer.Protocol.CompletionItem> HandleAsync(LanguageServer.Protocol.CompletionItem param, RequestContext<Solution> requestContext, CancellationToken cancellationToken)
            => base.HandleRequestAsync(requestContext.Context, param, requestContext.GetClientCapabilities(), cancellationToken);
    }

    [ExportLspRequestHandler(LiveShareConstants.TypeScriptContractName, Methods.TextDocumentDocumentHighlightName)]
    internal class TypeScriptDocumentHighlightHandlerShim : DocumentHighlightsHandler, ILspRequestHandler<TextDocumentPositionParams, DocumentHighlight[], Solution>
    {
        [ImportingConstructor]
<<<<<<< HEAD
        [Obsolete(MefConstruction.ImportingConstructorMessage, error: true)]
        public TypeScriptDocumentHighlightHandlerShim([ImportMany] IEnumerable<Lazy<IRequestHandler, IRequestHandlerMetadata>> requestHandlers)
            : base(requestHandlers, Methods.TextDocumentDocumentHighlightName)
=======
        public TypeScriptDocumentHighlightHandlerShim()
>>>>>>> c9f2423c
        {
        }

        public Task<DocumentHighlight[]> HandleAsync(TextDocumentPositionParams param, RequestContext<Solution> requestContext, CancellationToken cancellationToken)
            => base.HandleRequestAsync(requestContext.Context, param, requestContext.GetClientCapabilities(), cancellationToken);
    }

    [ExportLspRequestHandler(LiveShareConstants.TypeScriptContractName, Methods.TextDocumentDocumentSymbolName)]
    internal class TypeScriptDocumentSymbolsHandlerShim : DocumentSymbolsHandler, ILspRequestHandler<DocumentSymbolParams, SymbolInformation[], Solution>
    {
        [ImportingConstructor]
<<<<<<< HEAD
        [Obsolete(MefConstruction.ImportingConstructorMessage, error: true)]
        public TypeScriptDocumentSymbolsHandlerShim([ImportMany] IEnumerable<Lazy<IRequestHandler, IRequestHandlerMetadata>> requestHandlers)
            : base(requestHandlers, Methods.TextDocumentDocumentSymbolName)
=======
        public TypeScriptDocumentSymbolsHandlerShim()
>>>>>>> c9f2423c
        {
        }

        public async Task<SymbolInformation[]> HandleAsync(DocumentSymbolParams param, RequestContext<Solution> requestContext, CancellationToken cancellationToken)
        {
            var clientCapabilities = requestContext.GetClientCapabilities();
            if (clientCapabilities.TextDocument?.DocumentSymbol?.HierarchicalDocumentSymbolSupport == true)
            {
                // If the value is true, set it to false.  Liveshare does not support hierarchical document symbols.
                clientCapabilities.TextDocument.DocumentSymbol.HierarchicalDocumentSymbolSupport = false;
            }

            var response = await base.HandleRequestAsync(requestContext.Context, param, clientCapabilities, cancellationToken).ConfigureAwait(false);

            // Since hierarchicalSupport will never be true, it is safe to cast the response to SymbolInformation[]
            return response.Cast<SymbolInformation>().ToArray();
        }
    }

    [ExportLspRequestHandler(LiveShareConstants.TypeScriptContractName, Methods.TextDocumentFormattingName)]
    internal class TypeScriptFormatDocumentHandlerShim : FormatDocumentHandler, ILspRequestHandler<DocumentFormattingParams, TextEdit[], Solution>
    {
        private readonly IThreadingContext _threadingContext;

        [ImportingConstructor]
        [Obsolete(MefConstruction.ImportingConstructorMessage, error: true)]
        public TypeScriptFormatDocumentHandlerShim(IThreadingContext threadingContext)
        {
            _threadingContext = threadingContext;
        }

        public Task<TextEdit[]> HandleAsync(DocumentFormattingParams request, RequestContext<Solution> requestContext, CancellationToken cancellationToken)
            => base.HandleRequestAsync(requestContext.Context, request, requestContext.GetClientCapabilities(), cancellationToken);

        protected override async Task<IList<TextChange>> GetFormattingChangesAsync(IEditorFormattingService formattingService, Document document, TextSpan? textSpan, CancellationToken cancellationToken)
        {
            // TypeScript expects to be called on the UI thread to get the formatting options.
            await _threadingContext.JoinableTaskFactory.SwitchToMainThreadAsync(cancellationToken);
            return await base.GetFormattingChangesAsync(formattingService, document, textSpan, cancellationToken).ConfigureAwait(false);
        }
    }

    [ExportLspRequestHandler(LiveShareConstants.TypeScriptContractName, Methods.TextDocumentRangeFormattingName)]
    internal class TypeScriptFormatDocumentRangeHandlerShim : FormatDocumentRangeHandler, ILspRequestHandler<DocumentRangeFormattingParams, TextEdit[], Solution>
    {
        private readonly IThreadingContext _threadingContext;

        [ImportingConstructor]
        [Obsolete(MefConstruction.ImportingConstructorMessage, error: true)]
        public TypeScriptFormatDocumentRangeHandlerShim(IThreadingContext threadingContext)
        {
            _threadingContext = threadingContext;
        }

        public Task<TextEdit[]> HandleAsync(DocumentRangeFormattingParams request, RequestContext<Solution> requestContext, CancellationToken cancellationToken)
            => base.HandleRequestAsync(requestContext.Context, request, requestContext.GetClientCapabilities(), cancellationToken);

        protected override async Task<IList<TextChange>> GetFormattingChangesAsync(IEditorFormattingService formattingService, Document document, TextSpan? textSpan, CancellationToken cancellationToken)
        {
            // TypeScript expects to be called on the UI thread to get the formatting options.
            await _threadingContext.JoinableTaskFactory.SwitchToMainThreadAsync(cancellationToken);
            return await base.GetFormattingChangesAsync(formattingService, document, textSpan, cancellationToken).ConfigureAwait(false);
        }
    }

    [ExportLspRequestHandler(LiveShareConstants.TypeScriptContractName, Methods.TextDocumentOnTypeFormattingName)]
    internal class TypeScriptFormatDocumentOnTypeHandlerShim : FormatDocumentOnTypeHandler, ILspRequestHandler<DocumentOnTypeFormattingParams, TextEdit[], Solution>
    {
        private readonly IThreadingContext _threadingContext;

        [ImportingConstructor]
        [Obsolete(MefConstruction.ImportingConstructorMessage, error: true)]
        public TypeScriptFormatDocumentOnTypeHandlerShim(IThreadingContext threadingContext)
        {
            _threadingContext = threadingContext;
        }

        public Task<TextEdit[]> HandleAsync(DocumentOnTypeFormattingParams request, RequestContext<Solution> requestContext, CancellationToken cancellationToken)
            => base.HandleRequestAsync(requestContext.Context, request, requestContext?.ClientCapabilities?.ToObject<ClientCapabilities>(), cancellationToken);

        protected override async Task<IList<TextChange>?> GetFormattingChangesAsync(IEditorFormattingService formattingService, Document document, char typedChar, int position, CancellationToken cancellationToken)
        {
            // TypeScript expects to be called on the UI thread to get the formatting options.
            await _threadingContext.JoinableTaskFactory.SwitchToMainThreadAsync(cancellationToken);
            return await base.GetFormattingChangesAsync(formattingService, document, typedChar, position, cancellationToken).ConfigureAwait(false);
        }

        protected override async Task<IList<TextChange>?> GetFormattingChangesOnReturnAsync(IEditorFormattingService formattingService, Document document, int position, CancellationToken cancellationToken)
        {
            // TypeScript expects to be called on the UI thread to get the formatting options.
            await _threadingContext.JoinableTaskFactory.SwitchToMainThreadAsync(cancellationToken);
            return await base.GetFormattingChangesOnReturnAsync(formattingService, document, position, cancellationToken).ConfigureAwait(false);
        }
    }

    [ExportLspRequestHandler(LiveShareConstants.TypeScriptContractName, Methods.TextDocumentImplementationName)]
    internal class TypeScriptFindImplementationsHandlerShim : FindImplementationsHandler, ILspRequestHandler<TextDocumentPositionParams, object?, Solution>
    {
        private readonly IThreadingContext _threadingContext;

        [ImportingConstructor]
        [Obsolete(MefConstruction.ImportingConstructorMessage, error: true)]
        public TypeScriptFindImplementationsHandlerShim(IThreadingContext threadingContext)
        {
            _threadingContext = threadingContext;
        }

        public async Task<object?> HandleAsync(TextDocumentPositionParams request, RequestContext<Solution> requestContext, CancellationToken cancellationToken)
        {
            // The return definition for TextDocumentImplementationName is SumType<Location, Location[]>.
            // However Live Share is unable to handle a SumType return when using ILspRequestHandler.
            // So instead we just return the actual value from the SumType.
            // https://devdiv.visualstudio.com/DevDiv/_workitems/edit/1059193 tracks the fix.
            var result = await base.HandleRequestAsync(requestContext.Context, request, requestContext.GetClientCapabilities(), cancellationToken).ConfigureAwait(false);
            return result?.Value;
        }

        protected override async Task FindImplementationsAsync(IFindUsagesService findUsagesService, Document document, int position, SimpleFindUsagesContext context)
        {
            // TypeScript expects to be called on the UI to get implementations.
            await _threadingContext.JoinableTaskFactory.SwitchToMainThreadAsync(context.CancellationToken);
            await base.FindImplementationsAsync(findUsagesService, document, position, context).ConfigureAwait(false);
        }
    }

    [ExportLspRequestHandler(LiveShareConstants.TypeScriptContractName, Methods.InitializeName)]
    internal class TypeScriptInitializeHandlerShim : InitializeHandler, ILspRequestHandler<InitializeParams, InitializeResult, Solution>
    {
        [ImportingConstructor]
<<<<<<< HEAD
        [Obsolete(MefConstruction.ImportingConstructorMessage, error: true)]
        public TypeScriptInitializeHandlerShim([ImportMany] IEnumerable<Lazy<IRequestHandler, IRequestHandlerMetadata>> requestHandlers)
            : base(requestHandlers, Methods.InitializeName)
=======
        public TypeScriptInitializeHandlerShim([ImportMany] IEnumerable<Lazy<CompletionProvider, CompletionProviderMetadata>> completionProviders) : base(completionProviders)
>>>>>>> c9f2423c
        {
        }

        public async Task<InitializeResult> HandleAsync(InitializeParams param, RequestContext<Solution> requestContext, CancellationToken cancellationToken)
        {
            var initializeResult = await base.HandleRequestAsync(requestContext.Context, param, requestContext.GetClientCapabilities(), cancellationToken).ConfigureAwait(false);
            initializeResult.Capabilities.Experimental = new RoslynExperimentalCapabilities { SyntacticLspProvider = true };
            return initializeResult;
        }
    }

    [ExportLspRequestHandler(LiveShareConstants.TypeScriptContractName, Methods.TextDocumentSignatureHelpName)]
    internal class TypeScriptSignatureHelpHandlerShim : SignatureHelpHandler, ILspRequestHandler<TextDocumentPositionParams, SignatureHelp, Solution>
    {
        [ImportingConstructor]
<<<<<<< HEAD
        [Obsolete(MefConstruction.ImportingConstructorMessage, error: true)]
        public TypeScriptSignatureHelpHandlerShim([ImportMany] IEnumerable<Lazy<IRequestHandler, IRequestHandlerMetadata>> requestHandlers)
            : base(requestHandlers, Methods.TextDocumentSignatureHelpName)
=======
        public TypeScriptSignatureHelpHandlerShim([ImportMany] IEnumerable<Lazy<ISignatureHelpProvider, OrderableLanguageMetadata>> allProviders) : base(allProviders)
>>>>>>> c9f2423c
        {
        }

        public Task<SignatureHelp> HandleAsync(TextDocumentPositionParams param, RequestContext<Solution> requestContext, CancellationToken cancellationToken)
            => base.HandleRequestAsync(requestContext.Context, param, requestContext.GetClientCapabilities(), cancellationToken);
    }

    [ExportLspRequestHandler(LiveShareConstants.TypeScriptContractName, Methods.TextDocumentRenameName)]
    internal class TypeScriptRenameHandlerShim : RenameHandler, ILspRequestHandler<RenameParams, WorkspaceEdit, Solution>
    {
        [ImportingConstructor]
        [Obsolete(MefConstruction.ImportingConstructorMessage, error: true)]
<<<<<<< HEAD
        public TypeScriptRenameHandlerShim([ImportMany] IEnumerable<Lazy<IRequestHandler, IRequestHandlerMetadata>> requestHandlers)
            : base(requestHandlers, Methods.TextDocumentRenameName)
=======
        public TypeScriptRenameHandlerShim()
>>>>>>> c9f2423c
        {
        }

        public Task<WorkspaceEdit> HandleAsync(RenameParams param, RequestContext<Solution> requestContext, CancellationToken cancellationToken)
            => base.HandleRequestAsync(requestContext.Context, param, requestContext.GetClientCapabilities(), cancellationToken);
    }

    [ExportLspRequestHandler(LiveShareConstants.TypeScriptContractName, Methods.WorkspaceSymbolName)]
    internal class TypeScriptWorkspaceSymbolsHandlerShim : WorkspaceSymbolsHandler, ILspRequestHandler<object, SymbolInformation[], Solution>
    {
        [ImportingConstructor]
<<<<<<< HEAD
        [Obsolete(MefConstruction.ImportingConstructorMessage, error: true)]
        public TypeScriptWorkspaceSymbolsHandlerShim([ImportMany] IEnumerable<Lazy<IRequestHandler, IRequestHandlerMetadata>> requestHandlers)
            : base(requestHandlers, Methods.WorkspaceSymbolName)
=======
        public TypeScriptWorkspaceSymbolsHandlerShim()
        {
        }

        public Task<SymbolInformation[]> HandleAsync(object input, RequestContext<Solution> requestContext, CancellationToken cancellationToken)
>>>>>>> c9f2423c
        {
            // The VS LSP client supports streaming using IProgress<T> on various requests.
            // However, this is not yet supported through Live Share, so deserialization fails on the IProgress<T> property.
            // https://devdiv.visualstudio.com/DevDiv/_workitems/edit/1043376 tracks Live Share support for this (committed for 16.6).
            var request = ((JObject)input).ToObject<WorkspaceSymbolParams>(InProcLanguageServer.JsonSerializer);
            return base.HandleRequestAsync(requestContext.Context, request, requestContext.GetClientCapabilities(), cancellationToken);
        }
    }
}<|MERGE_RESOLUTION|>--- conflicted
+++ resolved
@@ -33,13 +33,8 @@
     internal class TypeScriptCompletionHandlerShim : CompletionHandler, ILspRequestHandler<object, object?, Solution>
     {
         [ImportingConstructor]
-<<<<<<< HEAD
-        [Obsolete(MefConstruction.ImportingConstructorMessage, error: true)]
-        public TypeScriptCompletionHandlerShim([ImportMany] IEnumerable<Lazy<IRequestHandler, IRequestHandlerMetadata>> requestHandlers)
-            : base(requestHandlers, Methods.TextDocumentCompletionName)
-=======
+        [Obsolete(MefConstruction.ImportingConstructorMessage, error: true)]
         public TypeScriptCompletionHandlerShim()
->>>>>>> c9f2423c
         {
         }
 
@@ -62,13 +57,8 @@
     internal class TypeScriptCompletionResolverHandlerShim : CompletionResolveHandler, ILspRequestHandler<LanguageServer.Protocol.CompletionItem, LanguageServer.Protocol.CompletionItem, Solution>
     {
         [ImportingConstructor]
-<<<<<<< HEAD
-        [Obsolete(MefConstruction.ImportingConstructorMessage, error: true)]
-        public TypeScriptCompletionResolverHandlerShim([ImportMany] IEnumerable<Lazy<IRequestHandler, IRequestHandlerMetadata>> requestHandlers)
-            : base(requestHandlers, Methods.TextDocumentCompletionResolveName)
-=======
+        [Obsolete(MefConstruction.ImportingConstructorMessage, error: true)]
         public TypeScriptCompletionResolverHandlerShim()
->>>>>>> c9f2423c
         {
         }
 
@@ -80,13 +70,8 @@
     internal class TypeScriptDocumentHighlightHandlerShim : DocumentHighlightsHandler, ILspRequestHandler<TextDocumentPositionParams, DocumentHighlight[], Solution>
     {
         [ImportingConstructor]
-<<<<<<< HEAD
-        [Obsolete(MefConstruction.ImportingConstructorMessage, error: true)]
-        public TypeScriptDocumentHighlightHandlerShim([ImportMany] IEnumerable<Lazy<IRequestHandler, IRequestHandlerMetadata>> requestHandlers)
-            : base(requestHandlers, Methods.TextDocumentDocumentHighlightName)
-=======
+        [Obsolete(MefConstruction.ImportingConstructorMessage, error: true)]
         public TypeScriptDocumentHighlightHandlerShim()
->>>>>>> c9f2423c
         {
         }
 
@@ -98,13 +83,8 @@
     internal class TypeScriptDocumentSymbolsHandlerShim : DocumentSymbolsHandler, ILspRequestHandler<DocumentSymbolParams, SymbolInformation[], Solution>
     {
         [ImportingConstructor]
-<<<<<<< HEAD
-        [Obsolete(MefConstruction.ImportingConstructorMessage, error: true)]
-        public TypeScriptDocumentSymbolsHandlerShim([ImportMany] IEnumerable<Lazy<IRequestHandler, IRequestHandlerMetadata>> requestHandlers)
-            : base(requestHandlers, Methods.TextDocumentDocumentSymbolName)
-=======
+        [Obsolete(MefConstruction.ImportingConstructorMessage, error: true)]
         public TypeScriptDocumentSymbolsHandlerShim()
->>>>>>> c9f2423c
         {
         }
 
@@ -234,13 +214,8 @@
     internal class TypeScriptInitializeHandlerShim : InitializeHandler, ILspRequestHandler<InitializeParams, InitializeResult, Solution>
     {
         [ImportingConstructor]
-<<<<<<< HEAD
-        [Obsolete(MefConstruction.ImportingConstructorMessage, error: true)]
-        public TypeScriptInitializeHandlerShim([ImportMany] IEnumerable<Lazy<IRequestHandler, IRequestHandlerMetadata>> requestHandlers)
-            : base(requestHandlers, Methods.InitializeName)
-=======
+        [Obsolete(MefConstruction.ImportingConstructorMessage, error: true)]
         public TypeScriptInitializeHandlerShim([ImportMany] IEnumerable<Lazy<CompletionProvider, CompletionProviderMetadata>> completionProviders) : base(completionProviders)
->>>>>>> c9f2423c
         {
         }
 
@@ -256,13 +231,8 @@
     internal class TypeScriptSignatureHelpHandlerShim : SignatureHelpHandler, ILspRequestHandler<TextDocumentPositionParams, SignatureHelp, Solution>
     {
         [ImportingConstructor]
-<<<<<<< HEAD
-        [Obsolete(MefConstruction.ImportingConstructorMessage, error: true)]
-        public TypeScriptSignatureHelpHandlerShim([ImportMany] IEnumerable<Lazy<IRequestHandler, IRequestHandlerMetadata>> requestHandlers)
-            : base(requestHandlers, Methods.TextDocumentSignatureHelpName)
-=======
+        [Obsolete(MefConstruction.ImportingConstructorMessage, error: true)]
         public TypeScriptSignatureHelpHandlerShim([ImportMany] IEnumerable<Lazy<ISignatureHelpProvider, OrderableLanguageMetadata>> allProviders) : base(allProviders)
->>>>>>> c9f2423c
         {
         }
 
@@ -275,12 +245,7 @@
     {
         [ImportingConstructor]
         [Obsolete(MefConstruction.ImportingConstructorMessage, error: true)]
-<<<<<<< HEAD
-        public TypeScriptRenameHandlerShim([ImportMany] IEnumerable<Lazy<IRequestHandler, IRequestHandlerMetadata>> requestHandlers)
-            : base(requestHandlers, Methods.TextDocumentRenameName)
-=======
         public TypeScriptRenameHandlerShim()
->>>>>>> c9f2423c
         {
         }
 
@@ -292,17 +257,12 @@
     internal class TypeScriptWorkspaceSymbolsHandlerShim : WorkspaceSymbolsHandler, ILspRequestHandler<object, SymbolInformation[], Solution>
     {
         [ImportingConstructor]
-<<<<<<< HEAD
-        [Obsolete(MefConstruction.ImportingConstructorMessage, error: true)]
-        public TypeScriptWorkspaceSymbolsHandlerShim([ImportMany] IEnumerable<Lazy<IRequestHandler, IRequestHandlerMetadata>> requestHandlers)
-            : base(requestHandlers, Methods.WorkspaceSymbolName)
-=======
+        [Obsolete(MefConstruction.ImportingConstructorMessage, error: true)]
         public TypeScriptWorkspaceSymbolsHandlerShim()
         {
         }
 
         public Task<SymbolInformation[]> HandleAsync(object input, RequestContext<Solution> requestContext, CancellationToken cancellationToken)
->>>>>>> c9f2423c
         {
             // The VS LSP client supports streaming using IProgress<T> on various requests.
             // However, this is not yet supported through Live Share, so deserialization fails on the IProgress<T> property.
