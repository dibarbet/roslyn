--- conflicted
+++ resolved
@@ -89,11 +89,6 @@
         {
             _serviceProvider = serviceProvider;
 
-<<<<<<< HEAD
-            _remoteDiagnosticListTable = new RemoteDiagnosticListTable(threadingContext, serviceProvider, this, diagnosticService, tableManagerProvider);
-
-=======
->>>>>>> 8c55b1fc
             _openTextBufferProvider = openTextBufferProvider;
             _openTextBufferProvider.AddListener(this);
             _threadingContext = threadingContext;
