--- conflicted
+++ resolved
@@ -35,9 +35,6 @@
           "lib/net20/Microsoft.DiaSymReader.dll": {}
         }
       },
-<<<<<<< HEAD
-      "Microsoft.DiaSymReader.Native/1.2.0-rc": {},
-=======
       "Microsoft.DiaSymReader.Native/1.3.2": {},
       "Microsoft.NETCore.Portable.Compatibility/1.0.1-beta-23401": {
         "compile": {
@@ -61,7 +58,6 @@
           "lib/net46/System.AppContext.dll": {}
         }
       },
->>>>>>> c4928252
       "System.Collections/4.0.10": {
         "compile": {
           "ref/net46/_._": {}
@@ -88,8 +84,6 @@
           "lib/dotnet/System.Collections.Immutable.dll": {}
         }
       },
-<<<<<<< HEAD
-=======
       "System.Diagnostics.Debug/4.0.10": {
         "compile": {
           "ref/net46/_._": {}
@@ -790,7 +784,6 @@
           "lib/dotnet/System.Collections.Immutable.dll": {}
         }
       },
->>>>>>> c4928252
       "System.Diagnostics.Debug/4.0.10": {
         "compile": {
           "ref/net46/_._": {}
@@ -799,6 +792,29 @@
           "lib/net46/_._": {}
         }
       },
+      "System.Diagnostics.StackTrace/4.0.0": {
+        "dependencies": {
+          "System.Reflection": "[4.0.0, )",
+          "System.Runtime": "[4.0.0, )"
+        },
+        "frameworkAssemblies": [
+          "mscorlib"
+        ],
+        "compile": {
+          "ref/net46/System.Diagnostics.StackTrace.dll": {}
+        },
+        "runtime": {
+          "lib/net46/System.Diagnostics.StackTrace.dll": {}
+        }
+      },
+      "System.Diagnostics.Tools/4.0.0": {
+        "compile": {
+          "ref/net45/_._": {}
+        },
+        "runtime": {
+          "lib/net45/_._": {}
+        }
+      },
       "System.Globalization/4.0.10": {
         "compile": {
           "ref/net46/_._": {}
@@ -807,12 +823,45 @@
           "lib/net46/_._": {}
         }
       },
-      "System.IO/4.0.0": {
-        "compile": {
-          "ref/net45/_._": {}
-        },
-        "runtime": {
-          "lib/net45/_._": {}
+      "System.IO/4.0.10": {
+        "compile": {
+          "ref/net46/_._": {}
+        },
+        "runtime": {
+          "lib/net46/_._": {}
+        }
+      },
+      "System.IO.FileSystem/4.0.0": {
+        "dependencies": {
+          "System.IO": "[4.0.0, )",
+          "System.IO.FileSystem.Primitives": "[4.0.0, )",
+          "System.Runtime": "[4.0.0, )",
+          "System.Runtime.Handles": "[4.0.0, )",
+          "System.Text.Encoding": "[4.0.0, )",
+          "System.Threading.Tasks": "[4.0.0, )"
+        },
+        "frameworkAssemblies": [
+          "mscorlib"
+        ],
+        "compile": {
+          "ref/net46/System.IO.FileSystem.dll": {}
+        },
+        "runtime": {
+          "lib/net46/System.IO.FileSystem.dll": {}
+        }
+      },
+      "System.IO.FileSystem.Primitives/4.0.0": {
+        "dependencies": {
+          "System.Runtime": "[4.0.20, )"
+        },
+        "frameworkAssemblies": [
+          "mscorlib"
+        ],
+        "compile": {
+          "ref/net46/System.IO.FileSystem.Primitives.dll": {}
+        },
+        "runtime": {
+          "lib/net46/System.IO.FileSystem.Primitives.dll": {}
         }
       },
       "System.Linq/4.0.0": {
@@ -823,12 +872,20 @@
           "lib/net45/_._": {}
         }
       },
-      "System.Reflection/4.0.0": {
-        "compile": {
-          "ref/net45/_._": {}
-        },
-        "runtime": {
-          "lib/net45/_._": {}
+      "System.Linq.Expressions/4.0.10": {
+        "compile": {
+          "ref/net46/_._": {}
+        },
+        "runtime": {
+          "lib/net46/_._": {}
+        }
+      },
+      "System.Reflection/4.0.10": {
+        "compile": {
+          "ref/net46/_._": {}
+        },
+        "runtime": {
+          "lib/net46/_._": {}
         }
       },
       "System.Reflection.Extensions/4.0.0": {
@@ -895,12 +952,20 @@
           "lib/net46/_._": {}
         }
       },
-      "System.Runtime.InteropServices/4.0.0": {
-        "compile": {
-          "ref/net45/_._": {}
-        },
-        "runtime": {
-          "lib/net45/_._": {}
+      "System.Runtime.Handles/4.0.0": {
+        "compile": {
+          "ref/net46/_._": {}
+        },
+        "runtime": {
+          "lib/net46/_._": {}
+        }
+      },
+      "System.Runtime.InteropServices/4.0.20": {
+        "compile": {
+          "ref/net46/_._": {}
+        },
+        "runtime": {
+          "lib/net46/_._": {}
         }
       },
       "System.Text.Encoding/4.0.0": {
@@ -920,6 +985,14 @@
         }
       },
       "System.Threading/4.0.10": {
+        "compile": {
+          "ref/net46/_._": {}
+        },
+        "runtime": {
+          "lib/net46/_._": {}
+        }
+      },
+      "System.Threading.Tasks/4.0.10": {
         "compile": {
           "ref/net46/_._": {}
         },
@@ -1042,6 +1115,120 @@
         "runtimes/win8-arm/native/Microsoft.DiaSymReader.Native.arm.dll",
         "runtimes/win-x64/native/Microsoft.DiaSymReader.Native.amd64.dll",
         "runtimes/win-x86/native/Microsoft.DiaSymReader.Native.x86.dll"
+      ]
+    },
+    "Microsoft.NETCore.Portable.Compatibility/1.0.1-beta-23401": {
+      "sha512": "q5wj+WWjvZ/GhT+Q42aub5rIcw45pEE/TvIfFBEgvxK2MTODxsDIKKSBHEdfJablXhfRZfY79YBdTbcfUzZqlA==",
+      "type": "Package",
+      "files": [
+        "[Content_Types].xml",
+        "_rels/.rels",
+        "lib/dnxcore50/System.ComponentModel.DataAnnotations.dll",
+        "lib/dnxcore50/System.Core.dll",
+        "lib/dnxcore50/System.dll",
+        "lib/dnxcore50/System.Net.dll",
+        "lib/dnxcore50/System.Numerics.dll",
+        "lib/dnxcore50/System.Runtime.Serialization.dll",
+        "lib/dnxcore50/System.ServiceModel.dll",
+        "lib/dnxcore50/System.ServiceModel.Web.dll",
+        "lib/dnxcore50/System.Windows.dll",
+        "lib/dnxcore50/System.Xml.dll",
+        "lib/dnxcore50/System.Xml.Linq.dll",
+        "lib/dnxcore50/System.Xml.Serialization.dll",
+        "lib/net45/_._",
+        "lib/netcore50/System.ComponentModel.DataAnnotations.dll",
+        "lib/netcore50/System.Core.dll",
+        "lib/netcore50/System.dll",
+        "lib/netcore50/System.Net.dll",
+        "lib/netcore50/System.Numerics.dll",
+        "lib/netcore50/System.Runtime.Serialization.dll",
+        "lib/netcore50/System.ServiceModel.dll",
+        "lib/netcore50/System.ServiceModel.Web.dll",
+        "lib/netcore50/System.Windows.dll",
+        "lib/netcore50/System.Xml.dll",
+        "lib/netcore50/System.Xml.Linq.dll",
+        "lib/netcore50/System.Xml.Serialization.dll",
+        "lib/win8/_._",
+        "lib/wp80/_._",
+        "lib/wpa81/_._",
+        "Microsoft.NETCore.Portable.Compatibility.nuspec",
+        "package/services/metadata/core-properties/850feb86a46b458c8a8875eb3bbc1591.psmdcp",
+        "ref/dotnet/mscorlib.dll",
+        "ref/dotnet/System.ComponentModel.DataAnnotations.dll",
+        "ref/dotnet/System.Core.dll",
+        "ref/dotnet/System.dll",
+        "ref/dotnet/System.Net.dll",
+        "ref/dotnet/System.Numerics.dll",
+        "ref/dotnet/System.Runtime.Serialization.dll",
+        "ref/dotnet/System.ServiceModel.dll",
+        "ref/dotnet/System.ServiceModel.Web.dll",
+        "ref/dotnet/System.Windows.dll",
+        "ref/dotnet/System.Xml.dll",
+        "ref/dotnet/System.Xml.Linq.dll",
+        "ref/dotnet/System.Xml.Serialization.dll",
+        "ref/net45/_._",
+        "ref/netcore50/mscorlib.dll",
+        "ref/netcore50/System.ComponentModel.DataAnnotations.dll",
+        "ref/netcore50/System.Core.dll",
+        "ref/netcore50/System.dll",
+        "ref/netcore50/System.Net.dll",
+        "ref/netcore50/System.Numerics.dll",
+        "ref/netcore50/System.Runtime.Serialization.dll",
+        "ref/netcore50/System.ServiceModel.dll",
+        "ref/netcore50/System.ServiceModel.Web.dll",
+        "ref/netcore50/System.Windows.dll",
+        "ref/netcore50/System.Xml.dll",
+        "ref/netcore50/System.Xml.Linq.dll",
+        "ref/netcore50/System.Xml.Serialization.dll",
+        "ref/win8/_._",
+        "ref/wp80/_._",
+        "ref/wpa81/_._",
+        "runtimes/aot/lib/netcore50/mscorlib.dll",
+        "runtimes/aot/lib/netcore50/System.ComponentModel.DataAnnotations.dll",
+        "runtimes/aot/lib/netcore50/System.Core.dll",
+        "runtimes/aot/lib/netcore50/System.dll",
+        "runtimes/aot/lib/netcore50/System.Net.dll",
+        "runtimes/aot/lib/netcore50/System.Numerics.dll",
+        "runtimes/aot/lib/netcore50/System.Runtime.Serialization.dll",
+        "runtimes/aot/lib/netcore50/System.ServiceModel.dll",
+        "runtimes/aot/lib/netcore50/System.ServiceModel.Web.dll",
+        "runtimes/aot/lib/netcore50/System.Windows.dll",
+        "runtimes/aot/lib/netcore50/System.Xml.dll",
+        "runtimes/aot/lib/netcore50/System.Xml.Linq.dll",
+        "runtimes/aot/lib/netcore50/System.Xml.Serialization.dll"
+      ]
+    },
+    "System.AppContext/4.0.0": {
+      "sha512": "gUoYgAWDC3+xhKeU5KSLbYDhTdBYk9GssrMSCcWUADzOglW+s0AmwVhOUGt2tL5xUl7ZXoYTPdA88zCgKrlG0A==",
+      "type": "Package",
+      "files": [
+        "[Content_Types].xml",
+        "_rels/.rels",
+        "lib/DNXCore50/System.AppContext.dll",
+        "lib/MonoAndroid10/_._",
+        "lib/MonoTouch10/_._",
+        "lib/net46/System.AppContext.dll",
+        "lib/netcore50/System.AppContext.dll",
+        "lib/xamarinios10/_._",
+        "lib/xamarinmac20/_._",
+        "package/services/metadata/core-properties/3b390478e0cd42eb8818bbab19299738.psmdcp",
+        "ref/dotnet/de/System.AppContext.xml",
+        "ref/dotnet/es/System.AppContext.xml",
+        "ref/dotnet/fr/System.AppContext.xml",
+        "ref/dotnet/it/System.AppContext.xml",
+        "ref/dotnet/ja/System.AppContext.xml",
+        "ref/dotnet/ko/System.AppContext.xml",
+        "ref/dotnet/ru/System.AppContext.xml",
+        "ref/dotnet/System.AppContext.dll",
+        "ref/dotnet/System.AppContext.xml",
+        "ref/dotnet/zh-hans/System.AppContext.xml",
+        "ref/dotnet/zh-hant/System.AppContext.xml",
+        "ref/MonoAndroid10/_._",
+        "ref/MonoTouch10/_._",
+        "ref/net46/System.AppContext.dll",
+        "ref/xamarinios10/_._",
+        "ref/xamarinmac20/_._",
+        "System.AppContext.nuspec"
       ]
     },
     "System.Collections/4.0.10": {
@@ -1126,6 +1313,74 @@
         "System.Diagnostics.Debug.nuspec"
       ]
     },
+    "System.Diagnostics.StackTrace/4.0.0": {
+      "sha512": "PItgenqpRiMqErvQONBlfDwctKpWVrcDSW5pppNZPJ6Bpiyz+KjsWoSiaqs5dt03HEbBTMNCrZb8KCkh7YfXmw==",
+      "type": "Package",
+      "files": [
+        "[Content_Types].xml",
+        "_rels/.rels",
+        "lib/DNXCore50/System.Diagnostics.StackTrace.dll",
+        "lib/MonoAndroid10/_._",
+        "lib/MonoTouch10/_._",
+        "lib/net46/System.Diagnostics.StackTrace.dll",
+        "lib/netcore50/System.Diagnostics.StackTrace.dll",
+        "lib/xamarinios10/_._",
+        "lib/xamarinmac20/_._",
+        "package/services/metadata/core-properties/5c7ca489a36944d895c628fced7e9107.psmdcp",
+        "ref/dotnet/de/System.Diagnostics.StackTrace.xml",
+        "ref/dotnet/es/System.Diagnostics.StackTrace.xml",
+        "ref/dotnet/fr/System.Diagnostics.StackTrace.xml",
+        "ref/dotnet/it/System.Diagnostics.StackTrace.xml",
+        "ref/dotnet/ja/System.Diagnostics.StackTrace.xml",
+        "ref/dotnet/ko/System.Diagnostics.StackTrace.xml",
+        "ref/dotnet/ru/System.Diagnostics.StackTrace.xml",
+        "ref/dotnet/System.Diagnostics.StackTrace.dll",
+        "ref/dotnet/System.Diagnostics.StackTrace.xml",
+        "ref/dotnet/zh-hans/System.Diagnostics.StackTrace.xml",
+        "ref/dotnet/zh-hant/System.Diagnostics.StackTrace.xml",
+        "ref/MonoAndroid10/_._",
+        "ref/MonoTouch10/_._",
+        "ref/net46/System.Diagnostics.StackTrace.dll",
+        "ref/xamarinios10/_._",
+        "ref/xamarinmac20/_._",
+        "runtimes/win8-aot/lib/netcore50/System.Diagnostics.StackTrace.dll",
+        "System.Diagnostics.StackTrace.nuspec"
+      ]
+    },
+    "System.Diagnostics.Tools/4.0.0": {
+      "sha512": "uw5Qi2u5Cgtv4xv3+8DeB63iaprPcaEHfpeJqlJiLjIVy6v0La4ahJ6VW9oPbJNIjcavd24LKq0ctT9ssuQXsw==",
+      "type": "Package",
+      "files": [
+        "[Content_Types].xml",
+        "_rels/.rels",
+        "lib/DNXCore50/System.Diagnostics.Tools.dll",
+        "lib/net45/_._",
+        "lib/netcore50/System.Diagnostics.Tools.dll",
+        "lib/win8/_._",
+        "lib/wp80/_._",
+        "lib/wpa81/_._",
+        "package/services/metadata/core-properties/20f622a1ae5b4e3992fc226d88d36d59.psmdcp",
+        "ref/dotnet/de/System.Diagnostics.Tools.xml",
+        "ref/dotnet/es/System.Diagnostics.Tools.xml",
+        "ref/dotnet/fr/System.Diagnostics.Tools.xml",
+        "ref/dotnet/it/System.Diagnostics.Tools.xml",
+        "ref/dotnet/ja/System.Diagnostics.Tools.xml",
+        "ref/dotnet/ko/System.Diagnostics.Tools.xml",
+        "ref/dotnet/ru/System.Diagnostics.Tools.xml",
+        "ref/dotnet/System.Diagnostics.Tools.dll",
+        "ref/dotnet/System.Diagnostics.Tools.xml",
+        "ref/dotnet/zh-hans/System.Diagnostics.Tools.xml",
+        "ref/dotnet/zh-hant/System.Diagnostics.Tools.xml",
+        "ref/net45/_._",
+        "ref/netcore50/System.Diagnostics.Tools.dll",
+        "ref/netcore50/System.Diagnostics.Tools.xml",
+        "ref/win8/_._",
+        "ref/wp80/_._",
+        "ref/wpa81/_._",
+        "runtimes/win8-aot/lib/netcore50/System.Diagnostics.Tools.dll",
+        "System.Diagnostics.Tools.nuspec"
+      ]
+    },
     "System.Globalization/4.0.10": {
       "sha512": "kzRtbbCNAxdafFBDogcM36ehA3th8c1PGiz8QRkZn8O5yMBorDHSK8/TGJPYOaCS5zdsGk0u9qXHnW91nqy7fw==",
       "type": "Package",
@@ -1160,22 +1415,20 @@
         "System.Globalization.nuspec"
       ]
     },
-    "System.IO/4.0.0": {
-      "sha512": "MoCHQ0u5n0OMwUS8OX4Gl48qKiQziSW5cXvt82d+MmAcsLq9OL90+ihnu/aJ1h6OOYcBswrZAEuApfZha9w2lg==",
-      "type": "Package",
-      "files": [
-        "[Content_Types].xml",
-        "_rels/.rels",
+    "System.IO/4.0.10": {
+      "sha512": "kghf1CeYT+W2lw8a50/GxFz5HR9t6RkL4BvjxtTp1NxtEFWywnMA9W8FH/KYXiDNThcw9u/GOViDON4iJFGXIQ==",
+      "type": "Package",
+      "files": [
+        "[Content_Types].xml",
+        "_rels/.rels",
+        "lib/DNXCore50/System.IO.dll",
         "lib/MonoAndroid10/_._",
         "lib/MonoTouch10/_._",
-        "lib/net45/_._",
-        "lib/win8/_._",
-        "lib/wp80/_._",
-        "lib/wpa81/_._",
+        "lib/net46/_._",
+        "lib/netcore50/System.IO.dll",
         "lib/xamarinios10/_._",
         "lib/xamarinmac20/_._",
-        "License.rtf",
-        "package/services/metadata/core-properties/93bf03c6f6d24eaf9a358a72856daa5f.psmdcp",
+        "package/services/metadata/core-properties/db72fd58a86b4d13a6d2858ebec46705.psmdcp",
         "ref/dotnet/de/System.IO.xml",
         "ref/dotnet/es/System.IO.xml",
         "ref/dotnet/fr/System.IO.xml",
@@ -1189,24 +1442,76 @@
         "ref/dotnet/zh-hant/System.IO.xml",
         "ref/MonoAndroid10/_._",
         "ref/MonoTouch10/_._",
-        "ref/net45/_._",
-        "ref/netcore50/de/System.IO.xml",
-        "ref/netcore50/es/System.IO.xml",
-        "ref/netcore50/fr/System.IO.xml",
-        "ref/netcore50/it/System.IO.xml",
-        "ref/netcore50/ja/System.IO.xml",
-        "ref/netcore50/ko/System.IO.xml",
-        "ref/netcore50/ru/System.IO.xml",
-        "ref/netcore50/System.IO.dll",
-        "ref/netcore50/System.IO.xml",
-        "ref/netcore50/zh-hans/System.IO.xml",
-        "ref/netcore50/zh-hant/System.IO.xml",
-        "ref/win8/_._",
-        "ref/wp80/_._",
-        "ref/wpa81/_._",
+        "ref/net46/_._",
         "ref/xamarinios10/_._",
         "ref/xamarinmac20/_._",
+        "runtimes/win8-aot/lib/netcore50/System.IO.dll",
         "System.IO.nuspec"
+      ]
+    },
+    "System.IO.FileSystem/4.0.0": {
+      "sha512": "eo05SPWfG+54UA0wxgRIYOuOslq+2QrJLXZaJDDsfLXG15OLguaItW39NYZTqUb4DeGOkU4R0wpOLOW4ynMUDQ==",
+      "type": "Package",
+      "files": [
+        "[Content_Types].xml",
+        "_rels/.rels",
+        "lib/DNXCore50/System.IO.FileSystem.dll",
+        "lib/MonoAndroid10/_._",
+        "lib/MonoTouch10/_._",
+        "lib/net46/System.IO.FileSystem.dll",
+        "lib/netcore50/System.IO.FileSystem.dll",
+        "lib/xamarinios10/_._",
+        "lib/xamarinmac20/_._",
+        "package/services/metadata/core-properties/0405bad2bcdd403884f42a0a79534bc1.psmdcp",
+        "ref/dotnet/de/System.IO.FileSystem.xml",
+        "ref/dotnet/es/System.IO.FileSystem.xml",
+        "ref/dotnet/fr/System.IO.FileSystem.xml",
+        "ref/dotnet/it/System.IO.FileSystem.xml",
+        "ref/dotnet/ja/System.IO.FileSystem.xml",
+        "ref/dotnet/ko/System.IO.FileSystem.xml",
+        "ref/dotnet/ru/System.IO.FileSystem.xml",
+        "ref/dotnet/System.IO.FileSystem.dll",
+        "ref/dotnet/System.IO.FileSystem.xml",
+        "ref/dotnet/zh-hans/System.IO.FileSystem.xml",
+        "ref/dotnet/zh-hant/System.IO.FileSystem.xml",
+        "ref/MonoAndroid10/_._",
+        "ref/MonoTouch10/_._",
+        "ref/net46/System.IO.FileSystem.dll",
+        "ref/xamarinios10/_._",
+        "ref/xamarinmac20/_._",
+        "System.IO.FileSystem.nuspec"
+      ]
+    },
+    "System.IO.FileSystem.Primitives/4.0.0": {
+      "sha512": "7pJUvYi/Yq3A5nagqCCiOw3+aJp3xXc/Cjr8dnJDnER3/6kX3LEencfqmXUcPl9+7OvRNyPMNhqsLAcMK6K/KA==",
+      "type": "Package",
+      "files": [
+        "[Content_Types].xml",
+        "_rels/.rels",
+        "lib/dotnet/System.IO.FileSystem.Primitives.dll",
+        "lib/MonoAndroid10/_._",
+        "lib/MonoTouch10/_._",
+        "lib/net46/System.IO.FileSystem.Primitives.dll",
+        "lib/xamarinios10/_._",
+        "lib/xamarinmac20/_._",
+        "package/services/metadata/core-properties/2cf3542156f0426483f92b9e37d8d381.psmdcp",
+        "ref/dotnet/de/System.IO.FileSystem.Primitives.xml",
+        "ref/dotnet/es/System.IO.FileSystem.Primitives.xml",
+        "ref/dotnet/fr/System.IO.FileSystem.Primitives.xml",
+        "ref/dotnet/it/System.IO.FileSystem.Primitives.xml",
+        "ref/dotnet/ja/System.IO.FileSystem.Primitives.xml",
+        "ref/dotnet/ko/System.IO.FileSystem.Primitives.xml",
+        "ref/dotnet/ru/System.IO.FileSystem.Primitives.xml",
+        "ref/dotnet/System.IO.FileSystem.Primitives.dll",
+        "ref/dotnet/System.IO.FileSystem.Primitives.xml",
+        "ref/dotnet/zh-hans/System.IO.FileSystem.Primitives.xml",
+        "ref/dotnet/zh-hant/System.IO.FileSystem.Primitives.xml",
+        "ref/MonoAndroid10/_._",
+        "ref/MonoTouch10/_._",
+        "ref/net46/System.IO.FileSystem.Primitives.dll",
+        "ref/xamarinios10/_._",
+        "ref/xamarinmac20/_._",
+        "System.IO.FileSystem.Primitives.nuspec"
       ]
     },
     "System.Linq/4.0.0": {
@@ -1242,22 +1547,55 @@
         "System.Linq.nuspec"
       ]
     },
-    "System.Reflection/4.0.0": {
-      "sha512": "g96Rn8XuG7y4VfxPj/jnXroRJdQ8L3iN3k3zqsuzk4k3Nq4KMXARYiIO4BLW4GwX06uQpuYwRMcAC/aF117knQ==",
-      "type": "Package",
-      "files": [
-        "[Content_Types].xml",
-        "_rels/.rels",
+    "System.Linq.Expressions/4.0.10": {
+      "sha512": "qhFkPqRsTfXBaacjQhxwwwUoU7TEtwlBIULj7nG7i4qAkvivil31VvOvDKppCSui5yGw0/325ZeNaMYRvTotXw==",
+      "type": "Package",
+      "files": [
+        "[Content_Types].xml",
+        "_rels/.rels",
+        "lib/DNXCore50/System.Linq.Expressions.dll",
         "lib/MonoAndroid10/_._",
         "lib/MonoTouch10/_._",
-        "lib/net45/_._",
-        "lib/win8/_._",
-        "lib/wp80/_._",
-        "lib/wpa81/_._",
+        "lib/net46/_._",
+        "lib/netcore50/System.Linq.Expressions.dll",
         "lib/xamarinios10/_._",
         "lib/xamarinmac20/_._",
-        "License.rtf",
-        "package/services/metadata/core-properties/1e935117d401458384a90c2c69f60bd2.psmdcp",
+        "package/services/metadata/core-properties/4e3c061f7c0a427fa5b65bd3d84e9bc3.psmdcp",
+        "ref/dotnet/de/System.Linq.Expressions.xml",
+        "ref/dotnet/es/System.Linq.Expressions.xml",
+        "ref/dotnet/fr/System.Linq.Expressions.xml",
+        "ref/dotnet/it/System.Linq.Expressions.xml",
+        "ref/dotnet/ja/System.Linq.Expressions.xml",
+        "ref/dotnet/ko/System.Linq.Expressions.xml",
+        "ref/dotnet/ru/System.Linq.Expressions.xml",
+        "ref/dotnet/System.Linq.Expressions.dll",
+        "ref/dotnet/System.Linq.Expressions.xml",
+        "ref/dotnet/zh-hans/System.Linq.Expressions.xml",
+        "ref/dotnet/zh-hant/System.Linq.Expressions.xml",
+        "ref/MonoAndroid10/_._",
+        "ref/MonoTouch10/_._",
+        "ref/net46/_._",
+        "ref/xamarinios10/_._",
+        "ref/xamarinmac20/_._",
+        "runtime.json",
+        "runtimes/win8-aot/lib/netcore50/System.Linq.Expressions.dll",
+        "System.Linq.Expressions.nuspec"
+      ]
+    },
+    "System.Reflection/4.0.10": {
+      "sha512": "WZ+4lEE4gqGx6mrqLhSiW4oi6QLPWwdNjzhhTONmhELOrW8Cw9phlO9tltgvRUuQUqYtBiliFwhO5S5fCJElVw==",
+      "type": "Package",
+      "files": [
+        "[Content_Types].xml",
+        "_rels/.rels",
+        "lib/DNXCore50/System.Reflection.dll",
+        "lib/MonoAndroid10/_._",
+        "lib/MonoTouch10/_._",
+        "lib/net46/_._",
+        "lib/netcore50/System.Reflection.dll",
+        "lib/xamarinios10/_._",
+        "lib/xamarinmac20/_._",
+        "package/services/metadata/core-properties/84d992ce164945bfa10835e447244fb1.psmdcp",
         "ref/dotnet/de/System.Reflection.xml",
         "ref/dotnet/es/System.Reflection.xml",
         "ref/dotnet/fr/System.Reflection.xml",
@@ -1271,23 +1609,10 @@
         "ref/dotnet/zh-hant/System.Reflection.xml",
         "ref/MonoAndroid10/_._",
         "ref/MonoTouch10/_._",
-        "ref/net45/_._",
-        "ref/netcore50/de/System.Reflection.xml",
-        "ref/netcore50/es/System.Reflection.xml",
-        "ref/netcore50/fr/System.Reflection.xml",
-        "ref/netcore50/it/System.Reflection.xml",
-        "ref/netcore50/ja/System.Reflection.xml",
-        "ref/netcore50/ko/System.Reflection.xml",
-        "ref/netcore50/ru/System.Reflection.xml",
-        "ref/netcore50/System.Reflection.dll",
-        "ref/netcore50/System.Reflection.xml",
-        "ref/netcore50/zh-hans/System.Reflection.xml",
-        "ref/netcore50/zh-hant/System.Reflection.xml",
-        "ref/win8/_._",
-        "ref/wp80/_._",
-        "ref/wpa81/_._",
+        "ref/net46/_._",
         "ref/xamarinios10/_._",
         "ref/xamarinmac20/_._",
+        "runtimes/win8-aot/lib/netcore50/System.Reflection.dll",
         "System.Reflection.nuspec"
       ]
     },
@@ -1475,21 +1800,54 @@
         "System.Runtime.Extensions.nuspec"
       ]
     },
-    "System.Runtime.InteropServices/4.0.0": {
-      "sha512": "J8GBB0OsVuKJXR412x6uZdoyNi4y9OMjjJRHPutRHjqujuvthus6Xdxn/i8J1lL2PK+2jWCLpZp72h8x73hkLg==",
-      "type": "Package",
-      "files": [
-        "[Content_Types].xml",
-        "_rels/.rels",
+    "System.Runtime.Handles/4.0.0": {
+      "sha512": "638VhpRq63tVcQ6HDb3um3R/J2BtR1Sa96toHo6PcJGPXEPEsleCuqhBgX2gFCz0y0qkutANwW6VPPY5wQu1XQ==",
+      "type": "Package",
+      "files": [
+        "[Content_Types].xml",
+        "_rels/.rels",
+        "lib/DNXCore50/System.Runtime.Handles.dll",
         "lib/MonoAndroid10/_._",
         "lib/MonoTouch10/_._",
-        "lib/net45/_._",
-        "lib/win8/_._",
-        "lib/wpa81/_._",
+        "lib/net46/_._",
+        "lib/netcore50/System.Runtime.Handles.dll",
         "lib/xamarinios10/_._",
         "lib/xamarinmac20/_._",
-        "License.rtf",
-        "package/services/metadata/core-properties/cb937f04833048a9948507c9ef331a18.psmdcp",
+        "package/services/metadata/core-properties/da57aa32ff2441d1acfe85bee4f101ab.psmdcp",
+        "ref/dotnet/de/System.Runtime.Handles.xml",
+        "ref/dotnet/es/System.Runtime.Handles.xml",
+        "ref/dotnet/fr/System.Runtime.Handles.xml",
+        "ref/dotnet/it/System.Runtime.Handles.xml",
+        "ref/dotnet/ja/System.Runtime.Handles.xml",
+        "ref/dotnet/ko/System.Runtime.Handles.xml",
+        "ref/dotnet/ru/System.Runtime.Handles.xml",
+        "ref/dotnet/System.Runtime.Handles.dll",
+        "ref/dotnet/System.Runtime.Handles.xml",
+        "ref/dotnet/zh-hans/System.Runtime.Handles.xml",
+        "ref/dotnet/zh-hant/System.Runtime.Handles.xml",
+        "ref/MonoAndroid10/_._",
+        "ref/MonoTouch10/_._",
+        "ref/net46/_._",
+        "ref/xamarinios10/_._",
+        "ref/xamarinmac20/_._",
+        "runtimes/win8-aot/lib/netcore50/System.Runtime.Handles.dll",
+        "System.Runtime.Handles.nuspec"
+      ]
+    },
+    "System.Runtime.InteropServices/4.0.20": {
+      "sha512": "ZgDyBYfEnjWoz/viS6VOswA6XOkDSH2DzgbpczbW50RywhnCgTl+w3JEvtAiOGyIh8cyx1NJq80jsNBSUr8Pig==",
+      "type": "Package",
+      "files": [
+        "[Content_Types].xml",
+        "_rels/.rels",
+        "lib/DNXCore50/System.Runtime.InteropServices.dll",
+        "lib/MonoAndroid10/_._",
+        "lib/MonoTouch10/_._",
+        "lib/net46/_._",
+        "lib/netcore50/System.Runtime.InteropServices.dll",
+        "lib/xamarinios10/_._",
+        "lib/xamarinmac20/_._",
+        "package/services/metadata/core-properties/78e7f61876374acba2a95834f272d262.psmdcp",
         "ref/dotnet/de/System.Runtime.InteropServices.xml",
         "ref/dotnet/es/System.Runtime.InteropServices.xml",
         "ref/dotnet/fr/System.Runtime.InteropServices.xml",
@@ -1503,22 +1861,10 @@
         "ref/dotnet/zh-hant/System.Runtime.InteropServices.xml",
         "ref/MonoAndroid10/_._",
         "ref/MonoTouch10/_._",
-        "ref/net45/_._",
-        "ref/netcore50/de/System.Runtime.InteropServices.xml",
-        "ref/netcore50/es/System.Runtime.InteropServices.xml",
-        "ref/netcore50/fr/System.Runtime.InteropServices.xml",
-        "ref/netcore50/it/System.Runtime.InteropServices.xml",
-        "ref/netcore50/ja/System.Runtime.InteropServices.xml",
-        "ref/netcore50/ko/System.Runtime.InteropServices.xml",
-        "ref/netcore50/ru/System.Runtime.InteropServices.xml",
-        "ref/netcore50/System.Runtime.InteropServices.dll",
-        "ref/netcore50/System.Runtime.InteropServices.xml",
-        "ref/netcore50/zh-hans/System.Runtime.InteropServices.xml",
-        "ref/netcore50/zh-hant/System.Runtime.InteropServices.xml",
-        "ref/win8/_._",
-        "ref/wpa81/_._",
+        "ref/net46/_._",
         "ref/xamarinios10/_._",
         "ref/xamarinmac20/_._",
+        "runtimes/win8-aot/lib/netcore50/System.Runtime.InteropServices.dll",
         "System.Runtime.InteropServices.nuspec"
       ]
     },
@@ -1654,6 +2000,40 @@
         "System.Threading.nuspec"
       ]
     },
+    "System.Threading.Tasks/4.0.10": {
+      "sha512": "NOwJGDfk79jR0bnzosbXLVD/PdI8KzBeESoa3CofEM5v9R5EBfcI0Jyf18stx+0IYV9okmDIDxVtxq9TbnR9bQ==",
+      "type": "Package",
+      "files": [
+        "[Content_Types].xml",
+        "_rels/.rels",
+        "lib/DNXCore50/System.Threading.Tasks.dll",
+        "lib/MonoAndroid10/_._",
+        "lib/MonoTouch10/_._",
+        "lib/net46/_._",
+        "lib/netcore50/System.Threading.Tasks.dll",
+        "lib/xamarinios10/_._",
+        "lib/xamarinmac20/_._",
+        "package/services/metadata/core-properties/a4ed35f8764a4b68bb39ec8d13b3e730.psmdcp",
+        "ref/dotnet/de/System.Threading.Tasks.xml",
+        "ref/dotnet/es/System.Threading.Tasks.xml",
+        "ref/dotnet/fr/System.Threading.Tasks.xml",
+        "ref/dotnet/it/System.Threading.Tasks.xml",
+        "ref/dotnet/ja/System.Threading.Tasks.xml",
+        "ref/dotnet/ko/System.Threading.Tasks.xml",
+        "ref/dotnet/ru/System.Threading.Tasks.xml",
+        "ref/dotnet/System.Threading.Tasks.dll",
+        "ref/dotnet/System.Threading.Tasks.xml",
+        "ref/dotnet/zh-hans/System.Threading.Tasks.xml",
+        "ref/dotnet/zh-hant/System.Threading.Tasks.xml",
+        "ref/MonoAndroid10/_._",
+        "ref/MonoTouch10/_._",
+        "ref/net46/_._",
+        "ref/xamarinios10/_._",
+        "ref/xamarinmac20/_._",
+        "runtimes/win8-aot/lib/netcore50/System.Threading.Tasks.dll",
+        "System.Threading.Tasks.nuspec"
+      ]
+    },
     "xunit/2.1.0": {
       "sha512": "u/7VQSOSXa7kSG4iK6Lcn7RqKZQ3hk7cnyMNVMpXHSP0RI5VQEtc44hvkG3LyWOVsx1dhUDD3rPAHAxyOUDQJw==",
       "type": "Package",
