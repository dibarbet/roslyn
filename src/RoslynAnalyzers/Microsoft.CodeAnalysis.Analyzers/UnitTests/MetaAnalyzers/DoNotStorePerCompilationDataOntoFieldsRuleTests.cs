--- conflicted
+++ resolved
@@ -23,18 +23,7 @@
         [Fact, WorkItem(7196, "https://github.com/dotnet/roslyn-analyzers/issues/7196")]
         public async Task CSharp_VerifyDiagnosticAsync()
         {
-            DiagnosticResult[] expected = new[]
-            {
-                GetCSharpExpectedDiagnostic(19, 29, violatingTypeName: typeof(ITypeSymbol).FullName),
-                GetCSharpExpectedDiagnostic(20, 28, violatingTypeName: typeof(CSharpCompilation).FullName),
-                GetCSharpExpectedDiagnostic(21, 27, violatingTypeName: typeof(INamedTypeSymbol).FullName),
-                GetCSharpExpectedDiagnostic(22, 31, violatingTypeName: "MyCompilation"),
-                GetCSharpExpectedDiagnostic(23, 29, violatingTypeName: typeof(IBinaryOperation).FullName),
-                GetCSharpExpectedDiagnostic(24, 29, violatingTypeName: typeof(ISymbol).FullName),
-                GetCSharpExpectedDiagnostic(25, 29, violatingTypeName: typeof(IOperation).FullName)
-            };
-
-            await VerifyCS.VerifyAnalyzerAsync(@"
+            var source = @"
 using System;
 using System.Collections.Generic;
 using System.Collections.Immutable;
@@ -71,9 +60,6 @@
     public override void Initialize(AnalysisContext context)
     {
     }
-<<<<<<< HEAD
-}", expected);
-=======
 }";
             DiagnosticResult[] expected =
             [
@@ -87,24 +73,12 @@
             ];
 
             await VerifyCS.VerifyAnalyzerAsync(source, expected);
->>>>>>> 9af5f431
         }
 
         [Fact, WorkItem(7196, "https://github.com/dotnet/roslyn-analyzers/issues/7196")]
         public async Task VisualBasic_VerifyDiagnosticAsync()
         {
-            DiagnosticResult[] expected = new[]
-            {
-                GetBasicExpectedDiagnostic(19, 35, violatingTypeName: typeof(ITypeSymbol).FullName),
-                GetBasicExpectedDiagnostic(20, 34, violatingTypeName: typeof(VisualBasicCompilation).FullName),
-                GetBasicExpectedDiagnostic(21, 36, violatingTypeName: typeof(INamedTypeSymbol).FullName),
-                GetBasicExpectedDiagnostic(22, 40, violatingTypeName: "MyCompilation"),
-                GetBasicExpectedDiagnostic(23, 35, violatingTypeName: typeof(IBinaryOperation).FullName),
-                GetBasicExpectedDiagnostic(24, 35, violatingTypeName: typeof(ISymbol).FullName),
-                GetBasicExpectedDiagnostic(25, 35, violatingTypeName: typeof(IOperation).FullName)
-            };
-
-            await VerifyVB.VerifyAnalyzerAsync(@"
+            var source = @"
 Imports System
 Imports System.Collections.Generic
 Imports System.Collections.Immutable
@@ -139,9 +113,6 @@
     Public Overrides Sub Initialize(context As AnalysisContext)
     End Sub
 End Class
-<<<<<<< HEAD
-", expected);
-=======
 ";
             DiagnosticResult[] expected =
             [
@@ -155,12 +126,12 @@
             ];
 
             await VerifyVB.VerifyAnalyzerAsync(source, expected);
->>>>>>> 9af5f431
         }
 
         [Fact]
-        public Task CSharp_NoDiagnosticCasesAsync()
-            => VerifyCS.VerifyAnalyzerAsync(@"
+        public async Task CSharp_NoDiagnosticCasesAsync()
+        {
+            var source = @"
 using System;
 using System.Collections.Generic;
 using System.Collections.Immutable;
@@ -232,11 +203,15 @@
     {
         throw new NotImplementedException();
     }
-}");
+}";
+
+            await VerifyCS.VerifyAnalyzerAsync(source);
+        }
 
         [Fact]
-        public Task VisualBasic_NoDiagnosticCasesAsync()
-            => VerifyVB.VerifyAnalyzerAsync(@"
+        public async Task VisualBasic_NoDiagnosticCasesAsync()
+        {
+            var source = @"
 Imports System
 Imports System.Collections.Generic
 Imports System.Collections.Immutable
@@ -300,11 +275,15 @@
         Throw New NotImplementedException()
     End Sub
 End Class
-");
+";
+
+            await VerifyVB.VerifyAnalyzerAsync(source);
+        }
 
         [Fact, WorkItem(4308, "https://github.com/dotnet/roslyn-analyzers/issues/4308")]
-        public Task CSharp_NestedStruct_NoDiagnosticAsync()
-            => VerifyCS.VerifyAnalyzerAsync(@"
+        public async Task CSharp_NestedStruct_NoDiagnosticAsync()
+        {
+            await VerifyCS.VerifyAnalyzerAsync(@"
 using System;
 using System.Collections.Concurrent;
 using System.Collections.Generic;
@@ -363,6 +342,7 @@
         }
     }
 }");
+        }
 
         [Theory]
         [InlineData("Func")]
