﻿// Licensed to the .NET Foundation under one or more agreements.
// The .NET Foundation licenses this file to you under the MIT license.
// See the LICENSE file in the project root for more information.

using System.Threading.Tasks;
using Microsoft.CodeAnalysis.CSharp.Analyzers.MetaAnalyzers;
using Microsoft.CodeAnalysis.Testing;
using Microsoft.CodeAnalysis.VisualBasic.Analyzers.MetaAnalyzers;
using Xunit;
using VerifyCS = Test.Utilities.CSharpCodeFixVerifier<
    Microsoft.CodeAnalysis.CSharp.Analyzers.MetaAnalyzers.CSharpRegisterActionAnalyzer,
    Microsoft.CodeAnalysis.Testing.EmptyCodeFixProvider>;
using VerifyVB = Test.Utilities.VisualBasicCodeFixVerifier<
    Microsoft.CodeAnalysis.VisualBasic.Analyzers.MetaAnalyzers.BasicRegisterActionAnalyzer,
    Microsoft.CodeAnalysis.Testing.EmptyCodeFixProvider>;

namespace Microsoft.CodeAnalysis.Analyzers.UnitTests.MetaAnalyzers
{
    public class UnsupportedSymbolKindArgumentRuleTests
    {
        [Fact]
        public async Task CSharp_VerifyDiagnosticAsync()
        {
            DiagnosticResult[] expected = new[]
            {
                GetCSharpExpectedDiagnostic(21, 13, unsupportedSymbolKind: SymbolKind.Alias),
                GetCSharpExpectedDiagnostic(22, 13, unsupportedSymbolKind: SymbolKind.ArrayType),
                GetCSharpExpectedDiagnostic(23, 13, unsupportedSymbolKind: SymbolKind.Assembly),
                GetCSharpExpectedDiagnostic(24, 13, unsupportedSymbolKind: SymbolKind.Discard),
                GetCSharpExpectedDiagnostic(25, 13, unsupportedSymbolKind: SymbolKind.DynamicType),
                GetCSharpExpectedDiagnostic(26, 13, unsupportedSymbolKind: SymbolKind.ErrorType),
                GetCSharpExpectedDiagnostic(29, 13, unsupportedSymbolKind: SymbolKind.Label),
                GetCSharpExpectedDiagnostic(30, 13, unsupportedSymbolKind: SymbolKind.Local),
                GetCSharpExpectedDiagnostic(32, 13, unsupportedSymbolKind: SymbolKind.NetModule),
                GetCSharpExpectedDiagnostic(36, 13, unsupportedSymbolKind: SymbolKind.PointerType),
                GetCSharpExpectedDiagnostic(38, 13, unsupportedSymbolKind: SymbolKind.Preprocessing),
                GetCSharpExpectedDiagnostic(39, 13, unsupportedSymbolKind: SymbolKind.RangeVariable),
                GetCSharpExpectedDiagnostic(40, 13, unsupportedSymbolKind: SymbolKind.TypeParameter),
            };

            await VerifyCS.VerifyAnalyzerAsync(@"
using System;
using System.Collections.Immutable;
using Microsoft.CodeAnalysis;
using Microsoft.CodeAnalysis.Diagnostics;

[DiagnosticAnalyzer(LanguageNames.CSharp)]
class MyAnalyzer : DiagnosticAnalyzer
{
    public override ImmutableArray<DiagnosticDescriptor> SupportedDiagnostics
    {
        get
        {
            throw new NotImplementedException();
        }
    }

    public override void Initialize(AnalysisContext context)
    {
        context.RegisterSymbolAction(AnalyzeSymbol,
            SymbolKind.Alias,
            SymbolKind.ArrayType,
            SymbolKind.Assembly,
            SymbolKind.Discard,
            SymbolKind.DynamicType,
            SymbolKind.ErrorType,
            SymbolKind.Event,
            SymbolKind.Field,
            SymbolKind.Label,
            SymbolKind.Local,
            SymbolKind.Method,
            SymbolKind.NetModule,
            SymbolKind.NamedType,
            SymbolKind.Namespace,
            SymbolKind.Parameter,
            SymbolKind.PointerType,
            SymbolKind.Property,
            SymbolKind.Preprocessing,
            SymbolKind.RangeVariable,
            SymbolKind.TypeParameter);
    }

    private static void AnalyzeSymbol(SymbolAnalysisContext context)
    {
    }
<<<<<<< HEAD
}", expected);
=======
}";
            DiagnosticResult[] expected =
            [
                GetCSharpExpectedDiagnostic(21, 13, unsupportedSymbolKind: SymbolKind.Alias),
                GetCSharpExpectedDiagnostic(22, 13, unsupportedSymbolKind: SymbolKind.ArrayType),
                GetCSharpExpectedDiagnostic(23, 13, unsupportedSymbolKind: SymbolKind.Assembly),
                GetCSharpExpectedDiagnostic(24, 13, unsupportedSymbolKind: SymbolKind.Discard),
                GetCSharpExpectedDiagnostic(25, 13, unsupportedSymbolKind: SymbolKind.DynamicType),
                GetCSharpExpectedDiagnostic(26, 13, unsupportedSymbolKind: SymbolKind.ErrorType),
                GetCSharpExpectedDiagnostic(29, 13, unsupportedSymbolKind: SymbolKind.Label),
                GetCSharpExpectedDiagnostic(30, 13, unsupportedSymbolKind: SymbolKind.Local),
                GetCSharpExpectedDiagnostic(32, 13, unsupportedSymbolKind: SymbolKind.NetModule),
                GetCSharpExpectedDiagnostic(36, 13, unsupportedSymbolKind: SymbolKind.PointerType),
                GetCSharpExpectedDiagnostic(38, 13, unsupportedSymbolKind: SymbolKind.Preprocessing),
                GetCSharpExpectedDiagnostic(39, 13, unsupportedSymbolKind: SymbolKind.RangeVariable),
                GetCSharpExpectedDiagnostic(40, 13, unsupportedSymbolKind: SymbolKind.TypeParameter),
            ];

            await VerifyCS.VerifyAnalyzerAsync(source, expected);
>>>>>>> 9af5f431
        }

        [Fact]
        public async Task VisualBasic_VerifyRegisterSymbolActionDiagnosticAsync()
        {
            DiagnosticResult[] expected = new[]
            {
                GetBasicExpectedDiagnostic(18, 13, unsupportedSymbolKind: SymbolKind.Alias),
                GetBasicExpectedDiagnostic(19, 13, unsupportedSymbolKind: SymbolKind.ArrayType),
                GetBasicExpectedDiagnostic(20, 13, unsupportedSymbolKind: SymbolKind.Assembly),
                GetBasicExpectedDiagnostic(21, 13, unsupportedSymbolKind: SymbolKind.Discard),
                GetBasicExpectedDiagnostic(22, 13, unsupportedSymbolKind: SymbolKind.DynamicType),
                GetBasicExpectedDiagnostic(23, 13, unsupportedSymbolKind: SymbolKind.ErrorType),
                GetBasicExpectedDiagnostic(26, 13, unsupportedSymbolKind: SymbolKind.Label),
                GetBasicExpectedDiagnostic(27, 13, unsupportedSymbolKind: SymbolKind.Local),
                GetBasicExpectedDiagnostic(29, 13, unsupportedSymbolKind: SymbolKind.NetModule),
                GetBasicExpectedDiagnostic(33, 13, unsupportedSymbolKind: SymbolKind.PointerType),
                GetBasicExpectedDiagnostic(35, 13, unsupportedSymbolKind: SymbolKind.Preprocessing),
                GetBasicExpectedDiagnostic(36, 13, unsupportedSymbolKind: SymbolKind.RangeVariable),
                GetBasicExpectedDiagnostic(37, 13, unsupportedSymbolKind: SymbolKind.TypeParameter),
            };

            await VerifyVB.VerifyAnalyzerAsync(@"
Imports System
Imports System.Collections.Immutable
Imports Microsoft.CodeAnalysis
Imports Microsoft.CodeAnalysis.Diagnostics

<DiagnosticAnalyzer(LanguageNames.CSharp)>
Class MyAnalyzer
    Inherits DiagnosticAnalyzer
    Public Overrides ReadOnly Property SupportedDiagnostics() As ImmutableArray(Of DiagnosticDescriptor)
        Get
            Throw New NotImplementedException()
        End Get
    End Property

    Public Overrides Sub Initialize(context As AnalysisContext)
        context.RegisterSymbolAction(AddressOf AnalyzeSymbol,
            SymbolKind.Alias,
            SymbolKind.ArrayType,
            SymbolKind.Assembly,
            SymbolKind.Discard,
            SymbolKind.DynamicType,
            SymbolKind.ErrorType,
            SymbolKind.Event,
            SymbolKind.Field,
            SymbolKind.Label,
            SymbolKind.Local,
            SymbolKind.Method,
            SymbolKind.NetModule,
            SymbolKind.NamedType,
            SymbolKind.Namespace,
            SymbolKind.Parameter,
            SymbolKind.PointerType,
            SymbolKind.Property,
            SymbolKind.Preprocessing,
            SymbolKind.RangeVariable,
            SymbolKind.TypeParameter)
    End Sub

    Private Shared Sub AnalyzeSymbol(context As SymbolAnalysisContext)
    End Sub
End Class
<<<<<<< HEAD
", expected);
=======
";
            DiagnosticResult[] expected =
            [
                GetBasicExpectedDiagnostic(18, 13, unsupportedSymbolKind: SymbolKind.Alias),
                GetBasicExpectedDiagnostic(19, 13, unsupportedSymbolKind: SymbolKind.ArrayType),
                GetBasicExpectedDiagnostic(20, 13, unsupportedSymbolKind: SymbolKind.Assembly),
                GetBasicExpectedDiagnostic(21, 13, unsupportedSymbolKind: SymbolKind.Discard),
                GetBasicExpectedDiagnostic(22, 13, unsupportedSymbolKind: SymbolKind.DynamicType),
                GetBasicExpectedDiagnostic(23, 13, unsupportedSymbolKind: SymbolKind.ErrorType),
                GetBasicExpectedDiagnostic(26, 13, unsupportedSymbolKind: SymbolKind.Label),
                GetBasicExpectedDiagnostic(27, 13, unsupportedSymbolKind: SymbolKind.Local),
                GetBasicExpectedDiagnostic(29, 13, unsupportedSymbolKind: SymbolKind.NetModule),
                GetBasicExpectedDiagnostic(33, 13, unsupportedSymbolKind: SymbolKind.PointerType),
                GetBasicExpectedDiagnostic(35, 13, unsupportedSymbolKind: SymbolKind.Preprocessing),
                GetBasicExpectedDiagnostic(36, 13, unsupportedSymbolKind: SymbolKind.RangeVariable),
                GetBasicExpectedDiagnostic(37, 13, unsupportedSymbolKind: SymbolKind.TypeParameter),
            ];

            await VerifyVB.VerifyAnalyzerAsync(source, expected);
>>>>>>> 9af5f431
        }

        [Fact]
        public Task CSharp_NoDiagnosticCasesAsync()
            => VerifyCS.VerifyAnalyzerAsync(@"
using System;
using System.Collections.Immutable;
using Microsoft.CodeAnalysis;
using Microsoft.CodeAnalysis.Diagnostics;

[DiagnosticAnalyzer(LanguageNames.CSharp)]
class MyAnalyzer : DiagnosticAnalyzer
{
    public override ImmutableArray<DiagnosticDescriptor> SupportedDiagnostics
    {
        get
        {
            throw new NotImplementedException();
        }
    }

    public override void Initialize(AnalysisContext context)
    {
        // Valid symbol kinds.
        context.RegisterSymbolAction(AnalyzeSymbol,
            SymbolKind.Event,
            SymbolKind.Field,
            SymbolKind.Method,
            SymbolKind.NamedType,
            SymbolKind.Namespace,
            SymbolKind.Property);

        // Overload resolution failure
        context.RegisterSymbolAction({|CS1503:AnalyzeSyntax|},
            SymbolKind.Event,
            SymbolKind.Field,
            SymbolKind.Method,
            SymbolKind.NamedType,
            SymbolKind.Namespace,
            SymbolKind.Property);
    }

    private static void AnalyzeSymbol(SymbolAnalysisContext context)
    {
    }

    private static void AnalyzeSyntax(SyntaxNodeAnalysisContext context)
    {
    }
}");

        [Fact]
        public Task VisualBasic_NoDiagnosticCasesAsync()
            => VerifyVB.VerifyAnalyzerAsync(@"
Imports System
Imports System.Collections.Immutable
Imports Microsoft.CodeAnalysis
Imports Microsoft.CodeAnalysis.Diagnostics

<DiagnosticAnalyzer(LanguageNames.CSharp)>
Class MyAnalyzer
    Inherits DiagnosticAnalyzer
    Public Overrides ReadOnly Property SupportedDiagnostics() As ImmutableArray(Of DiagnosticDescriptor)
        Get
            Throw New NotImplementedException()
        End Get
    End Property

    Public Overrides Sub Initialize(context As AnalysisContext)
        
        ' Valid symbol kinds
        context.RegisterSymbolAction(AddressOf AnalyzeSymbol,
            SymbolKind.Event,
            SymbolKind.Field,
            SymbolKind.Method,
            SymbolKind.NamedType,
            SymbolKind.Namespace,
            SymbolKind.Property)

        ' Overload resolution failure
        context.{|BC30518:RegisterSymbolAction|}(AddressOf AnalyzeSyntax,
            SymbolKind.Alias)
    End Sub

    Private Shared Sub AnalyzeSymbol(context As SymbolAnalysisContext)
    End Sub

    Private Shared Sub AnalyzeSyntax(context As SyntaxNodeAnalysisContext)
    End Sub
End Class
");

        private static DiagnosticResult GetCSharpExpectedDiagnostic(int line, int column, SymbolKind unsupportedSymbolKind) =>
#pragma warning disable RS0030 // Do not use banned APIs
            VerifyCS.Diagnostic(CSharpRegisterActionAnalyzer.UnsupportedSymbolKindArgumentRule)
                .WithLocation(line, column)
#pragma warning restore RS0030 // Do not use banned APIs
                .WithArguments(unsupportedSymbolKind);

        private static DiagnosticResult GetBasicExpectedDiagnostic(int line, int column, SymbolKind unsupportedSymbolKind) =>
#pragma warning disable RS0030 // Do not use banned APIs
            VerifyVB.Diagnostic(BasicRegisterActionAnalyzer.UnsupportedSymbolKindArgumentRule)
                .WithLocation(line, column)
#pragma warning restore RS0030 // Do not use banned APIs
                .WithArguments(unsupportedSymbolKind);
    }
}<|MERGE_RESOLUTION|>--- conflicted
+++ resolved
@@ -21,24 +21,7 @@
         [Fact]
         public async Task CSharp_VerifyDiagnosticAsync()
         {
-            DiagnosticResult[] expected = new[]
-            {
-                GetCSharpExpectedDiagnostic(21, 13, unsupportedSymbolKind: SymbolKind.Alias),
-                GetCSharpExpectedDiagnostic(22, 13, unsupportedSymbolKind: SymbolKind.ArrayType),
-                GetCSharpExpectedDiagnostic(23, 13, unsupportedSymbolKind: SymbolKind.Assembly),
-                GetCSharpExpectedDiagnostic(24, 13, unsupportedSymbolKind: SymbolKind.Discard),
-                GetCSharpExpectedDiagnostic(25, 13, unsupportedSymbolKind: SymbolKind.DynamicType),
-                GetCSharpExpectedDiagnostic(26, 13, unsupportedSymbolKind: SymbolKind.ErrorType),
-                GetCSharpExpectedDiagnostic(29, 13, unsupportedSymbolKind: SymbolKind.Label),
-                GetCSharpExpectedDiagnostic(30, 13, unsupportedSymbolKind: SymbolKind.Local),
-                GetCSharpExpectedDiagnostic(32, 13, unsupportedSymbolKind: SymbolKind.NetModule),
-                GetCSharpExpectedDiagnostic(36, 13, unsupportedSymbolKind: SymbolKind.PointerType),
-                GetCSharpExpectedDiagnostic(38, 13, unsupportedSymbolKind: SymbolKind.Preprocessing),
-                GetCSharpExpectedDiagnostic(39, 13, unsupportedSymbolKind: SymbolKind.RangeVariable),
-                GetCSharpExpectedDiagnostic(40, 13, unsupportedSymbolKind: SymbolKind.TypeParameter),
-            };
-
-            await VerifyCS.VerifyAnalyzerAsync(@"
+            var source = @"
 using System;
 using System.Collections.Immutable;
 using Microsoft.CodeAnalysis;
@@ -83,9 +66,6 @@
     private static void AnalyzeSymbol(SymbolAnalysisContext context)
     {
     }
-<<<<<<< HEAD
-}", expected);
-=======
 }";
             DiagnosticResult[] expected =
             [
@@ -105,30 +85,12 @@
             ];
 
             await VerifyCS.VerifyAnalyzerAsync(source, expected);
->>>>>>> 9af5f431
         }
 
         [Fact]
         public async Task VisualBasic_VerifyRegisterSymbolActionDiagnosticAsync()
         {
-            DiagnosticResult[] expected = new[]
-            {
-                GetBasicExpectedDiagnostic(18, 13, unsupportedSymbolKind: SymbolKind.Alias),
-                GetBasicExpectedDiagnostic(19, 13, unsupportedSymbolKind: SymbolKind.ArrayType),
-                GetBasicExpectedDiagnostic(20, 13, unsupportedSymbolKind: SymbolKind.Assembly),
-                GetBasicExpectedDiagnostic(21, 13, unsupportedSymbolKind: SymbolKind.Discard),
-                GetBasicExpectedDiagnostic(22, 13, unsupportedSymbolKind: SymbolKind.DynamicType),
-                GetBasicExpectedDiagnostic(23, 13, unsupportedSymbolKind: SymbolKind.ErrorType),
-                GetBasicExpectedDiagnostic(26, 13, unsupportedSymbolKind: SymbolKind.Label),
-                GetBasicExpectedDiagnostic(27, 13, unsupportedSymbolKind: SymbolKind.Local),
-                GetBasicExpectedDiagnostic(29, 13, unsupportedSymbolKind: SymbolKind.NetModule),
-                GetBasicExpectedDiagnostic(33, 13, unsupportedSymbolKind: SymbolKind.PointerType),
-                GetBasicExpectedDiagnostic(35, 13, unsupportedSymbolKind: SymbolKind.Preprocessing),
-                GetBasicExpectedDiagnostic(36, 13, unsupportedSymbolKind: SymbolKind.RangeVariable),
-                GetBasicExpectedDiagnostic(37, 13, unsupportedSymbolKind: SymbolKind.TypeParameter),
-            };
-
-            await VerifyVB.VerifyAnalyzerAsync(@"
+            var source = @"
 Imports System
 Imports System.Collections.Immutable
 Imports Microsoft.CodeAnalysis
@@ -170,9 +132,6 @@
     Private Shared Sub AnalyzeSymbol(context As SymbolAnalysisContext)
     End Sub
 End Class
-<<<<<<< HEAD
-", expected);
-=======
 ";
             DiagnosticResult[] expected =
             [
@@ -192,12 +151,12 @@
             ];
 
             await VerifyVB.VerifyAnalyzerAsync(source, expected);
->>>>>>> 9af5f431
-        }
-
-        [Fact]
-        public Task CSharp_NoDiagnosticCasesAsync()
-            => VerifyCS.VerifyAnalyzerAsync(@"
+        }
+
+        [Fact]
+        public async Task CSharp_NoDiagnosticCasesAsync()
+        {
+            var source = @"
 using System;
 using System.Collections.Immutable;
 using Microsoft.CodeAnalysis;
@@ -242,11 +201,15 @@
     private static void AnalyzeSyntax(SyntaxNodeAnalysisContext context)
     {
     }
-}");
-
-        [Fact]
-        public Task VisualBasic_NoDiagnosticCasesAsync()
-            => VerifyVB.VerifyAnalyzerAsync(@"
+}";
+
+            await VerifyCS.VerifyAnalyzerAsync(source);
+        }
+
+        [Fact]
+        public async Task VisualBasic_NoDiagnosticCasesAsync()
+        {
+            var source = @"
 Imports System
 Imports System.Collections.Immutable
 Imports Microsoft.CodeAnalysis
@@ -283,7 +246,10 @@
     Private Shared Sub AnalyzeSyntax(context As SyntaxNodeAnalysisContext)
     End Sub
 End Class
-");
+";
+
+            await VerifyVB.VerifyAnalyzerAsync(source);
+        }
 
         private static DiagnosticResult GetCSharpExpectedDiagnostic(int line, int column, SymbolKind unsupportedSymbolKind) =>
 #pragma warning disable RS0030 // Do not use banned APIs
