--- conflicted
+++ resolved
@@ -80,11 +80,7 @@
             [StringSyntax(PredefinedEmbeddedLanguageNames.CSharpTest)] string source,
             DiagnosticResult expected,
             [StringSyntax(PredefinedEmbeddedLanguageNames.CSharpTest)] string fixedSource)
-<<<<<<< HEAD
-            => VerifyCodeFixAsync(source, new[] { expected }, fixedSource);
-=======
             => VerifyCodeFixAsync(source, [expected], fixedSource);
->>>>>>> 9af5f431
 
         public static async Task VerifyCodeFixAsync(
             [StringSyntax(PredefinedEmbeddedLanguageNames.CSharpTest)] string source,
