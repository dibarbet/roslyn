--- conflicted
+++ resolved
@@ -34,15 +34,9 @@
         private const int DefaultCapacity = 4;
         private const int MaxArrayLength = 0x7FEFFFFF;
 
-<<<<<<< HEAD
         internal SegmentedArray<T> _items;
         internal int _size;
-        private int _version;
-=======
-        internal T[] _items; // Do not rename (binary serialization)
-        internal int _size; // Do not rename (binary serialization)
-        internal int _version; // Do not rename (binary serialization)
->>>>>>> 9de67551
+        internal int _version;
 
         private static readonly SegmentedArray<T> s_emptyArray = new(0);
 
@@ -244,14 +238,9 @@
         [MethodImpl(MethodImplOptions.NoInlining)]
         private void AddWithResize(T item)
         {
-<<<<<<< HEAD
+            Debug.Assert(_size == _items.Length);
             var size = _size;
-            EnsureCapacity(size + 1);
-=======
-            Debug.Assert(_size == _items.Length);
-            int size = _size;
             Grow(size + 1);
->>>>>>> 9de67551
             _size = size + 1;
             _items[size] = item;
         }
@@ -342,11 +331,7 @@
             if (_size - index < count)
                 ThrowHelper.ThrowArgumentException(ExceptionResource.Argument_InvalidOffLen);
 
-<<<<<<< HEAD
-            return SegmentedArray.BinarySearch<T>(_items, index, count, item, comparer);
-=======
-            return Array.BinarySearch(_items, index, count, item, comparer);
->>>>>>> 9de67551
+            return SegmentedArray.BinarySearch(_items, index, count, item, comparer);
         }
 
         public int BinarySearch(T item)
@@ -475,22 +460,11 @@
         {
             if (capacity < 0)
             {
-<<<<<<< HEAD
-                var newCapacity = _items.Length == 0 ? DefaultCapacity : _items.Length * 2;
-                // Allow the list to grow to maximum possible capacity (~2G elements) before encountering overflow.
-                // Note that this check works even when _items.Length overflowed thanks to the (uint) cast
-                if ((uint)newCapacity > MaxArrayLength)
-                    newCapacity = MaxArrayLength;
-                if (newCapacity < min)
-                    newCapacity = min;
-                Capacity = newCapacity;
-=======
                 ThrowHelper.ThrowArgumentOutOfRangeException(ExceptionArgument.capacity, ExceptionResource.ArgumentOutOfRange_NeedNonNegNum);
             }
             if (_items.Length < capacity)
             {
                 Grow(capacity);
->>>>>>> 9de67551
             }
 
             return _items.Length;
@@ -504,15 +478,17 @@
         {
             Debug.Assert(_items.Length < capacity);
 
-            int newCapacity = _items.Length == 0 ? DefaultCapacity : 2 * _items.Length;
+            var newCapacity = _items.Length == 0 ? DefaultCapacity : 2 * _items.Length;
 
             // Allow the list to grow to maximum possible capacity (~2G elements) before encountering overflow.
             // Note that this check works even when _items.Length overflowed thanks to the (uint) cast
-            if ((uint)newCapacity > Array.MaxLength) newCapacity = Array.MaxLength;
+            if ((uint)newCapacity > MaxLength)
+                newCapacity = MaxLength;
 
             // If the computed capacity is still less than specified, set to the original argument.
             // Capacities exceeding Array.MaxLength will be surfaced as OutOfMemoryException by Array.Resize.
-            if (newCapacity < capacity) newCapacity = capacity;
+            if (newCapacity < capacity)
+                newCapacity = capacity;
 
             Capacity = newCapacity;
         }
@@ -678,12 +654,7 @@
         // while an enumeration is in progress, the MoveNext and
         // GetObject methods of the enumerator will throw an exception.
         //
-<<<<<<< HEAD
-        public Enumerator GetEnumerator()
-            => new(this);
-=======
-        public Enumerator GetEnumerator() => new Enumerator(this);
->>>>>>> 9de67551
+        public Enumerator GetEnumerator() => new(this);
 
         IEnumerator<T> IEnumerable<T>.GetEnumerator() =>
             Count == 0 ? SZGenericArrayEnumerator<T>.Empty :
@@ -760,13 +731,8 @@
         public int IndexOf(T item, int index)
         {
             if (index > _size)
-<<<<<<< HEAD
-                ThrowHelper.ThrowArgumentOutOfRange_IndexException();
+                ThrowHelper.ThrowArgumentOutOfRange_IndexMustBeLessOrEqualException();
             return SegmentedArray.IndexOf(_items, item, index, _size - index);
-=======
-                ThrowHelper.ThrowArgumentOutOfRange_IndexMustBeLessOrEqualException();
-            return Array.IndexOf(_items, item, index, _size - index);
->>>>>>> 9de67551
         }
 
         // Returns the index of the first occurrence of a given value in a range of
@@ -811,12 +777,8 @@
             {
                 ThrowHelper.ThrowArgumentOutOfRangeException(ExceptionArgument.index, ExceptionResource.ArgumentOutOfRange_ListInsert);
             }
-<<<<<<< HEAD
             if (_size == _items.Length)
-                EnsureCapacity(_size + 1);
-=======
-            if (_size == _items.Length) Grow(_size + 1);
->>>>>>> 9de67551
+                Grow(_size + 1);
             if (index < _size)
             {
                 SegmentedArray.Copy(_items, index, _items, index + 1, _size - index);
@@ -1203,11 +1165,7 @@
 
             if (count > 1)
             {
-<<<<<<< HEAD
-                SegmentedArray.Sort<T>(_items, index, count, comparer);
-=======
-                Array.Sort(_items, index, count, comparer);
->>>>>>> 9de67551
+                SegmentedArray.Sort(_items, index, count, comparer);
             }
             _version++;
         }
@@ -1277,13 +1235,9 @@
 
         public struct Enumerator : IEnumerator<T>, IEnumerator
         {
-<<<<<<< HEAD
+            internal static IEnumerator<T>? s_emptyEnumerator;
+
             private readonly SegmentedList<T> _list;
-=======
-            internal static IEnumerator<T>? s_emptyEnumerator;
-
-            private readonly List<T> _list;
->>>>>>> 9de67551
             private int _index;
             private readonly int _version;
             private T? _current;
