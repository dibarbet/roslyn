--- conflicted
+++ resolved
@@ -51,11 +51,7 @@
                 token != expression.ArgumentList.CloseParenToken;
         }
 
-<<<<<<< HEAD
-        protected override async Task<SignatureHelpItems?> GetItemsWorkerAsync(Document document, int position, SignatureHelpTriggerInfo triggerInfo, CancellationToken cancellationToken)
-=======
         protected override async Task<SignatureHelpItems?> GetItemsWorkerAsync(Document document, int position, SignatureHelpTriggerInfo triggerInfo, SignatureHelpOptions options, CancellationToken cancellationToken)
->>>>>>> 67d940c4
         {
             var root = await document.GetRequiredSyntaxRootAsync(cancellationToken).ConfigureAwait(false);
             if (!TryGetObjectCreationExpression(root, position, document.GetRequiredLanguageService<ISyntaxFactsService>(), triggerInfo.TriggerReason, cancellationToken, out var objectCreationExpression))
@@ -75,11 +71,7 @@
                 return null;
             }
 
-<<<<<<< HEAD
-            var anonymousTypeDisplayService = document.GetRequiredLanguageService<IAnonymousTypeDisplayService>();
-=======
             var structuralTypeDisplayService = document.GetRequiredLanguageService<IStructuralTypeDisplayService>();
->>>>>>> 67d940c4
             var documentationCommentFormattingService = document.GetRequiredLanguageService<IDocumentationCommentFormattingService>();
             var textSpan = SignatureHelpUtilities.GetSignatureHelpSpan(objectCreationExpression.ArgumentList!);
             var syntaxFacts = document.GetRequiredLanguageService<ISyntaxFactsService>();
