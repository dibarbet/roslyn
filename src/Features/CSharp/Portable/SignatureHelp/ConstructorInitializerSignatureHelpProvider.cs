--- conflicted
+++ resolved
@@ -57,11 +57,7 @@
                 token != expression.ArgumentList.CloseParenToken;
         }
 
-<<<<<<< HEAD
-        protected override async Task<SignatureHelpItems?> GetItemsWorkerAsync(Document document, int position, SignatureHelpTriggerInfo triggerInfo, CancellationToken cancellationToken)
-=======
         protected override async Task<SignatureHelpItems?> GetItemsWorkerAsync(Document document, int position, SignatureHelpTriggerInfo triggerInfo, SignatureHelpOptions options, CancellationToken cancellationToken)
->>>>>>> 67d940c4
         {
             var root = await document.GetRequiredSyntaxRootAsync(cancellationToken).ConfigureAwait(false);
             if (!TryGetConstructorInitializer(root, position, document.GetRequiredLanguageService<ISyntaxFactsService>(), triggerInfo.TriggerReason, cancellationToken, out var constructorInitializer))
@@ -102,11 +98,7 @@
                 return null;
             }
 
-<<<<<<< HEAD
-            var anonymousTypeDisplayService = document.GetRequiredLanguageService<IAnonymousTypeDisplayService>();
-=======
             var structuralTypeDisplayService = document.GetRequiredLanguageService<IStructuralTypeDisplayService>();
->>>>>>> 67d940c4
             var documentationCommentFormattingService = document.GetRequiredLanguageService<IDocumentationCommentFormattingService>();
             var textSpan = SignatureHelpUtilities.GetSignatureHelpSpan(constructorInitializer.ArgumentList);
             var syntaxFacts = document.GetRequiredLanguageService<ISyntaxFactsService>();
