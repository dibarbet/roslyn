﻿// Licensed to the .NET Foundation under one or more agreements.
// The .NET Foundation licenses this file to you under the MIT license.
// See the LICENSE file in the project root for more information.

using System;
using System.Collections.Generic;
using System.Collections.Immutable;
using System.Diagnostics.CodeAnalysis;
using System.Linq;
<<<<<<< HEAD
=======
using Microsoft.CodeAnalysis;
>>>>>>> 801672ff
using Microsoft.CodeAnalysis.CSharp.Syntax;
using Microsoft.CodeAnalysis.Operations;
using Microsoft.CodeAnalysis.PooledObjects;
using Microsoft.CodeAnalysis.Shared.Extensions;
using Microsoft.CodeAnalysis.Shared.Utilities;
using Roslyn.Utilities;

namespace Microsoft.CodeAnalysis.CSharp.CodeRefactorings.ConvertToRecord
{
    internal static class ConvertToRecordHelpers
    {
        public static bool IsSimpleEqualsMethod(
            Compilation compilation,
            IMethodSymbol methodSymbol,
            IMethodBodyOperation methodBodyOperation,
            ImmutableArray<IFieldSymbol> expectedComparedFields)
        {
            if (methodSymbol.Name == nameof(Equals) &&
                methodSymbol.ReturnType.SpecialType == SpecialType.System_Boolean &&
                methodSymbol.Parameters.IsSingle())
            {
                var type = methodSymbol.ContainingType;
                var equatableType = GetIEquatableType(compilation, type);
                if (OverridesEquals(compilation, methodSymbol, equatableType))
                {
                    if (equatableType != null &&
                        methodSymbol.Parameters.First().Type.SpecialType == SpecialType.System_Object &&
                        GetBlockOfMethodBody(methodBodyOperation) is IBlockOperation
                        {
                            Operations: [IReturnOperation
                            {
                                ReturnedValue: IInvocationOperation
                                {
                                    Instance: IInstanceReferenceOperation,
                                    TargetMethod: IMethodSymbol { Name: nameof(Equals) },
                                    Arguments: [IArgumentOperation { Value: IOperation arg }]
                                }
                            }]
                        } && arg.WalkDownConversion() is IParameterReferenceOperation { Parameter: IParameterSymbol param }
                        && param.Equals(methodSymbol.Parameters.First()))
                    {
                        // in this case where we have an Equals(C? other) from IEquatable but the current one
                        // is Equals(object? other), we accept something of the form:
                        // return Equals(other as C);
                        return true;
                    }

                    // otherwise we check to see which fields are compared (either by themselves or through properties)
                    var actualFields = GetEqualizedFields(methodBodyOperation, methodSymbol);
                    return actualFields.SetEquals(expectedComparedFields);
                }
            }

            return false;
        }

        public static INamedTypeSymbol? GetIEquatableType(Compilation compilation, INamedTypeSymbol containingType)
        {
            // can't use nameof since it's generic and we need the type parameter
            var equatable = compilation.GetBestTypeByMetadataName("System.IEquatable`1")?.Construct(containingType);
            return containingType.Interfaces.FirstOrDefault(iface => iface.Equals(equatable));
        }

        public static bool IsSimpleHashCodeMethod(
            Compilation compilation,
            IMethodSymbol methodSymbol,
            IMethodBodyOperation methodOperation,
            ImmutableArray<IFieldSymbol> expectedHashedFields)
        {
            if (methodSymbol.Name == nameof(GetHashCode) &&
                methodSymbol.Parameters.IsEmpty &&
                HashCodeAnalyzer.TryGetAnalyzer(compilation, out var analyzer))
            {
                // Hash Code method, see if it would be a default implementation that we can remove
                var (_, members, _) = analyzer.GetHashedMembers(
                    methodSymbol, methodOperation.BlockBody ?? methodOperation.ExpressionBody);
                if (members != default)
                {
                    // the user could access a member using either the property or the underlying field
                    // so anytime they access a property instead of the underlying field we convert it to the
                    // corresponding underlying field
                    var actualMembers = members
                        .SelectAsArray(UnwrapPropertyToField).WhereNotNull().AsImmutable();

                    return actualMembers.SetEquals(expectedHashedFields);
                }
            }
            return false;
        }

        /// <summary>
        /// Returns true if the method contents match a simple reference to the equals method
        /// which would be the compiler generated implementation
        /// </summary>
        public static bool IsDefaultEqualsOperator(IMethodBodyOperation operation)
        {
            // must look like
            // public static operator ==(C c1, object? c2)
            // {
            //  return c1.Equals(c2);
            // }
            // or
            // public static operator ==(C c1, object? c2) => c1.Equals(c2);
            return GetBlockOfMethodBody(operation) is IBlockOperation
            {
                // look for only one operation, a return operation that consists of an equals invocation
                Operations: [IReturnOperation { ReturnedValue: IOperation returnedValue }]
            } &&
            IsDotEqualsInvocation(returnedValue);
        }

        /// <summary>
        /// Whether the method simply returns !(equals), where "equals" is
        /// c1 == c2 or c1.Equals(c2)
        /// </summary>
        internal static bool IsDefaultNotEqualsOperator(
            IMethodBodyOperation operation)
        {
            // looking for:
            // return !(operand);
            // or:
            // => !(operand);
            if (GetBlockOfMethodBody(operation) is not IBlockOperation
                {
                    Operations: [IReturnOperation
                    {
                        ReturnedValue: IUnaryOperation
                        {
                            OperatorKind: UnaryOperatorKind.Not,
                            Operand: IOperation operand
                        }
                    }]
                })
            {
                return false;
            }

            // check to see if operand is an equals invocation that references the parameters
            if (IsDotEqualsInvocation(operand))
                return true;

            // we accept an == operator, for example
            // return !(obj1 == obj2);
            // since this would call our == operator, which would in turn call .Equals (or equivalent)
            // but we need to make sure that the operands are parameter references
            if (operand is not IBinaryOperation
                {
                    OperatorKind: BinaryOperatorKind.Equals,
                    LeftOperand: IOperation leftOperand,
                    RightOperand: IOperation rightOperand,
                })
            {
                return false;
            }

            // now we know we have an == comparison, but we want to make sure these actually reference parameters
            var left = GetParamFromArgument(leftOperand);
            var right = GetParamFromArgument(rightOperand);
            // make sure we're not referencing the same parameter twice
            return left != null && right != null && !left.Equals(right);
        }

        /// <summary>
        /// Matches constructors where each statement simply assigns one of the provided parameters to one of the provided properties
        /// with no duplicate assignment or any other type of statement
        /// </summary>
        /// <param name="operation">Constructor body</param>
        /// <param name="properties">Properties expected to be assigned (would be replaced with positional constructor)</param>
        /// <param name="parameters">Constructor parameters</param>
        /// <returns>Whether the constructor body matches the pattern described</returns>
        public static bool IsSimplePrimaryConstructor(
            IConstructorBodyOperation operation,
            ref ImmutableArray<IPropertySymbol> properties,
            ImmutableArray<IParameterSymbol> parameters)
        {
            var assignmentValues = GetAssignmentValuesForConstructor(operation,
                assignment => (assignment as IParameterReferenceOperation)?.Parameter);

            var assignedProperties = assignmentValues.SelectAsArray(value => value.left);
            var assignedParameters = assignmentValues.SelectAsArray(value => value.right);
<<<<<<< HEAD

            if (assignmentValues.All(value => value != default && value.left is IPropertySymbol) &&
                assignmentValues.Length == assignedProperties.Length &&
                assignedProperties.SetEquals(properties) &&
                assignedParameters.SetEquals(parameters))
            {
                // order properties in order of the parameters that they were assigned to
                // e.g if we originally have Properties: [int Y, int X]
                // and constructor:
                // public C(int x, int y)
                // {
                //     X = x;
                //     Y = y;
                // }
                // then we would re-order the properties to: [int X, int Y]
                properties = parameters.SelectAsArray(param =>
                    (IPropertySymbol)assignmentValues.First(value => value.right.Equals(param)).left);
                return true;
            }

=======

            if (assignmentValues.All(value => value != default && value.left is IPropertySymbol) &&
                !assignedProperties.HasDuplicates(SymbolEqualityComparer.Default) &&
                !assignedParameters.HasDuplicates(SymbolEqualityComparer.Default) &&
                assignedProperties.SetEquals(properties) &&
                assignedParameters.SetEquals(parameters))
            {
                // order properties in order of the parameters that they were assigned to
                // e.g if we originally have Properties: [int Y, int X]
                // and constructor:
                // public C(int x, int y)
                // {
                //     X = x;
                //     Y = y;
                // }
                // then we would re-order the properties to: [int X, int Y]
                properties = parameters.SelectAsArray(param =>
                    (IPropertySymbol)assignmentValues.First(value => value.right.Equals(param)).left);
                return true;
            }

>>>>>>> 801672ff
            return false;
        }

        /// <summary>
        /// Checks to see if all fields/properties were assigned from the parameter
        /// </summary>
        /// <param name="operation">constructor body</param>
        /// <param name="fields">all instance fields, including backing fields of constructors</param>
        /// <param name="parameter">parameter to copy constructor</param>
        public static bool IsSimpleCopyConstructor(
            IConstructorBodyOperation operation,
            ImmutableArray<IFieldSymbol> fields,
            IParameterSymbol parameter)
        {
            var assignmentValues = GetAssignmentValuesForConstructor(operation,
                assignment => assignment switch
                {
                    IPropertyReferenceOperation
                    {
                        Instance: IParameterReferenceOperation { Parameter: IParameterSymbol referencedParameter },
                        Property: IPropertySymbol referencedProperty
                    } =>
                        referencedParameter.Equals(parameter) ? referencedProperty.GetBackingFieldIfAny() : null,
                    IFieldReferenceOperation
                    {
                        Instance: IParameterReferenceOperation { Parameter: IParameterSymbol referencedParameter },
                        Field: IFieldSymbol referencedField
                    } =>
                       referencedParameter.Equals(parameter) ? referencedField : null,
                    _ => null
                });

            var assignedValues = assignmentValues.SelectAsArray(result => UnwrapPropertyToField(result.left));

            // each right hand assignment should assign the same property
            // and all assigned properties should be equal (in potentially a different order)
            // to all the properties we would be moving
            return assignmentValues.All(result => result != default &&
                    result.right.Equals(UnwrapPropertyToField(result.left))) &&
                !assignedValues.HasDuplicates(SymbolEqualityComparer.Default) &&
                assignedValues.SetEquals(fields);
        }

        public static (ImmutableArray<ArgumentSyntax> initializerArguments, ImmutableArray<SyntaxNode> assignmentsToRemove)
<<<<<<< HEAD
        GetInitializerValuesForNonPrimaryConstructor(
            IConstructorBodyOperation operation,
            ImmutableArray<IPropertySymbol> positionalParams)
        {
=======
            GetInitializerValuesForNonPrimaryConstructor(
            IConstructorBodyOperation operation,
            ImmutableArray<IPropertySymbol> positionalParams)
        {
            var body = GetBlockOfMethodBody(operation);
            var bodyOps = body?.Operations ?? ImmutableArray<IOperation>.Empty;
>>>>>>> 801672ff
            var _1 = ArrayBuilder<ArgumentSyntax>.GetInstance(out var initializerBuilder);
            var _2 = ArrayBuilder<SyntaxNode>.GetInstance(out var removalBuilder);

            // make sure the assignment wouldn't reference local variables we may have declared
<<<<<<< HEAD
            var assignmentValues = GetAssignmentValuesForConstructor(operation,
=======
            var assignmentValues = GetAssignmentValuesForConstructor(bodyOps,
>>>>>>> 801672ff
                assignment => IsSafeAssignment(assignment)
                    ? assignment.Syntax as ExpressionSyntax
                    : null);

            foreach (var property in positionalParams)
            {
<<<<<<< HEAD
                var assignmentValue = assignmentValues.FirstOrDefault(value => property.Equals(value.left));
                if (assignmentValue == default)
=======
                var assignmentIndex = assignmentValues.IndexOf(value => property.Equals(value.left));
                if (assignmentIndex == -1)
>>>>>>> 801672ff
                {
                    // no assignment found, use "default" (or "null" for nullable types)
                    initializerBuilder.Add(SyntaxFactory.Argument(SyntaxFactory.LiteralExpression(
                        property.Type.NullableAnnotation == NullableAnnotation.Annotated
                            ? SyntaxKind.NullLiteralExpression
                            : SyntaxKind.DefaultLiteralExpression)));
                }
                else
                {
                    // found a valid assignment to the parameter, add the expression it was assigned to
                    // to the initializer list, and add the eniter statement to be deleted
<<<<<<< HEAD
                    initializerBuilder.Add(SyntaxFactory.Argument(assignmentValue.right));
                    // don't need to remove argument syntaxes as the base initializer will already get removed
                    if (assignmentValue.right.Parent is not ArgumentSyntax)
                    {
                        removalBuilder.Add(assignmentValue.right.GetAncestor<ExpressionStatementSyntax>()!);
                    }
=======
                    initializerBuilder.Add(SyntaxFactory.Argument(assignmentValues[assignmentIndex].right));
                    removalBuilder.Add(bodyOps[assignmentIndex].Syntax);
>>>>>>> 801672ff
                }
            }

            return (initializerBuilder.AsImmutable(), removalBuilder.AsImmutable());
        }

        private static ImmutableArray<(ISymbol left, T right)> GetAssignmentValuesForConstructor<T>(
            IConstructorBodyOperation constructorOperation,
            Func<IOperation, T?> captureAssignedSymbol)
<<<<<<< HEAD
=======
        => operations.SelectAsArray<IOperation, (ISymbol, T)>(operation =>
>>>>>>> 801672ff
        {
            var body = GetBlockOfMethodBody(constructorOperation);
            var _ = ArrayBuilder<(ISymbol left, T right)>.GetInstance(out var builder);

            // We expect the constructor to have exactly one statement per property,
            // where the statement is a simple assignment from the parameter's property to the property
            if (body == null)
            {
                return builder.ToImmutable();
            }

            if (constructorOperation.Initializer is
                IInvocationOperation { Arguments: ImmutableArray<IArgumentOperation> args })
            {
                foreach (var arg in args)
                {
                    if (arg is { Parameter: IParameterSymbol param, Value: IOperation value } &&
                        captureAssignedSymbol(value) is T captured)
                    {
                        var positionalParam = param.ContainingSymbol.ContainingType.GetMembers().FirstOrDefault(member
                                => member.DeclaringSyntaxReferences.FirstOrDefault()?.GetSyntax() ==
                                    param.DeclaringSyntaxReferences.FirstOrDefault()?.GetSyntax());
                        if (positionalParam is IPropertySymbol property)
                        {
                            builder.Add((property, captured));
                        }
                    }
                }
                builder.Add(default);
            }

            foreach (var operation in body.Operations)
            {
                if (operation is IExpressionStatementOperation
                    {
                        Operation: ISimpleAssignmentOperation
                        {
                            Target: IOperation assignee,
                            Value: IOperation assignment
                        }
                    } &&
                    captureAssignedSymbol(assignment) is T captured)
                {
                    builder.Add(assignee switch
                    {
                        IFieldReferenceOperation
                        { Instance: IInstanceReferenceOperation, Field: IFieldSymbol field }
                            => (field, captured),
                        IPropertyReferenceOperation
                        { Instance: IInstanceReferenceOperation, Property: IPropertySymbol property }
                            => (property, captured),
                        _ => default,
                    });
                }
                else
                {
                    builder.Add(default);
                }
            }

            return builder.ToImmutable();
        }

        /// <summary>
        /// Determines whether the operation is safe to move into the "this(...)" initializer
        /// i.e. Doesn't reference any other created variables but the parameters
        /// </summary>
        private static bool IsSafeAssignment(IOperation operation)
            => operation.WalkDownConversion() switch
            {
                // literals don't make references
                ILiteralOperation or
                IParameterReferenceOperation or
                IDefaultValueOperation => true,
                IMemberReferenceOperation memberReference
                    => memberReference.Instance == null ||
                    IsSafeAssignment(memberReference.Instance),
                IInvocationOperation invocation
                    => (invocation.Instance == null ||
                        IsSafeAssignment(invocation.Instance)) &&
                    invocation.Arguments.All(arg => IsSafeAssignment(arg.Value)),
                IUnaryOperation unary => IsSafeAssignment(unary.Operand),
                IBinaryOperation binary
                    => IsSafeAssignment(binary.LeftOperand) &&
                    IsSafeAssignment(binary.RightOperand),
                IConditionalAccessOperation conditionalAccess
                    => IsSafeAssignment(conditionalAccess.Operation),
                // ensure that we have a false branch since we're expecting a ternary operator here
                // like Prop = b ? foo : bar;
                IConditionalOperation { WhenFalse: IOperation whenFalse } condition
                    => IsSafeAssignment(condition.Condition) &&
                    IsSafeAssignment(condition.WhenTrue) &&
                    IsSafeAssignment(whenFalse),
                ICoalesceOperation coalesce
                    => IsSafeAssignment(coalesce.Value) &&
                    IsSafeAssignment(coalesce.WhenNull),
                IIsTypeOperation isType => IsSafeAssignment(isType.ValueOperand),
                IIsPatternOperation isPattern => IsSafeAssignment(isPattern.Value),
                ISwitchExpressionOperation switchExpression
                    => IsSafeAssignment(switchExpression.Value) &&
                    switchExpression.Arms.All(arm => IsSafeAssignment(arm.Value)),
                _ => false
            };

        /// <summary>
        /// Determines whether the operation is safe to move into the "this(...)" initializer
        /// i.e. Doesn't reference any other created variables but the parameters
        /// </summary>
        private static bool IsSafeAssignment(IOperation operation)
        {
            if (operation is ILocalReferenceOperation)
            {
                return false;
            }

            return operation.ChildOperations.All(IsSafeAssignment);
        }

        /// <summary>
        /// Get all the fields (including implicit fields underlying properties) that this
        /// equals method compares
        /// </summary>
        /// <param name="operation"></param>
        /// <param name="methodSymbol">the symbol of the equals method</param>
        /// <returns></returns>
        private static ImmutableArray<IFieldSymbol> GetEqualizedFields(
            IMethodBodyOperation operation,
            IMethodSymbol methodSymbol)
        {
            var type = methodSymbol.ContainingType;

            var body = GetBlockOfMethodBody(operation);

            if (body == null || !methodSymbol.Parameters.IsSingle())
                return ImmutableArray<IFieldSymbol>.Empty;

            var bodyOps = body.Operations;
            var parameter = methodSymbol.Parameters.First();
            var _1 = ArrayBuilder<IFieldSymbol>.GetInstance(out var fields);
            ISymbol? otherC = null;
            IEnumerable<IOperation>? statementsToCheck = null;

            // see whether we are calling on a param of the same type or of object
            if (parameter.Type.Equals(type))
            {
                // we need to check all the statements, and we already have the
                // variable that is used to access the members
                otherC = parameter;
                statementsToCheck = bodyOps;
            }
            else if (parameter.Type.SpecialType == SpecialType.System_Object)
            {
                // we could look for some cast which rebinds the parameter
                // to a local of the type such as any of the following:
                // var otherc = other as C; *null and additional equality checks*
                // if (other is C otherc) { *additional equality checks* } (optional else) return false;
                // if (other is not C otherc) { return false; } (optional else) { *additional equality checks* }
                // if (other is C) { otherc = (C) other;  *additional equality checks* } (optional else) return false;
                // if (other is not C) { return false; } (optional else) { otherc = (C) other;  *additional equality checks* }
                // return other is C otherC && ...
                // return !(other is not C otherC || ...

                // check for single return operation which binds the variable as the first condition in a sequence
                if (bodyOps is [IReturnOperation { ReturnedValue: IOperation value }] &&
                    TryAddEqualizedFieldsForConditionWithoutTypedVariable(
                        value, successRequirement: true, type, fields, out var _2))
                {
                    // we're done, no more statements to check
                    return fields.ToImmutable();
                }
                // check for the first statement as an explicit cast to a variable declaration
                // like: var otherC = other as C;
                else if (TryGetAssignmentFromParameterWithExplicitCast(bodyOps.FirstOrDefault(), parameter, out otherC))
                {
                    // ignore the first statement as we just ensured it was a cast
                    statementsToCheck = bodyOps.Skip(1);
                }
                // check for the first statement as an if statement where the cast check occurs
                // and a variable assignment happens (either in the if or in a following statement)
                else if (!TryGetBindingCastInFirstIfStatement(bodyOps, parameter, type, fields, out otherC, out statementsToCheck))
                {
                    return ImmutableArray<IFieldSymbol>.Empty;
                }
            }

            if (otherC == null || statementsToCheck == null ||
                !TryAddEqualizedFieldsForStatements(statementsToCheck, otherC, type, fields))
            {
                // no patterns matched to bind variable or statements didn't match expectation
                return ImmutableArray<IFieldSymbol>.Empty;
            }

            return fields.ToImmutable();
        }

        /// <summary>
        /// Matches: var otherC = (C) other;
        /// or: var otherC = other as C;
        /// </summary>
        private static bool TryGetAssignmentFromParameterWithExplicitCast(
            IOperation? operation,
            IParameterSymbol parameter,
            [NotNullWhen(true)] out ISymbol? assignedVariable)
        {
            assignedVariable = null;
            if (operation is IVariableDeclarationGroupOperation
                {
                    Declarations: [IVariableDeclarationOperation
                    {
                        Declarators: [IVariableDeclaratorOperation
                        {
                            Symbol: ILocalSymbol castOther,
                            Initializer: IVariableInitializerOperation
                            {
                                Value: IConversionOperation
                                {
                                    IsImplicit: false,
                                    Operand: IParameterReferenceOperation
                                    {
                                        Parameter: IParameterSymbol referencedParameter1
                                    }
                                }
                            }
                        }]
                    }]
                } && referencedParameter1.Equals(parameter))
            {
                assignedVariable = castOther;
                return true;
            }

            return false;
        }

        /// <summary>
        /// Get the referenced parameter (and unwraps implicit cast if necessary) or null if a parameter wasn't referenced
        /// </summary>
        /// <param name="operation">The operation for which to get the parameter</param>
        /// <returns>the referenced parameter or null if unable to find</returns>
        private static IParameterSymbol? GetParamFromArgument(IOperation operation)
            => (operation.WalkDownConversion() as IParameterReferenceOperation)?.Parameter;

        private static ISymbol? GetReferencedSymbolObject(IOperation reference)
        {
            return reference.WalkDownConversion() switch
            {
                IInstanceReferenceOperation thisReference => thisReference.Type,
                ILocalReferenceOperation localReference => localReference.Local,
                IParameterReferenceOperation paramReference => paramReference.Parameter,
                _ => null,
            };
        }

        /// <summary>
        /// matches form:
        /// c1.Equals(c2)
        /// where c1 and c2 are parameter references
        /// </summary>
        private static bool IsDotEqualsInvocation(IOperation operation)
        {
            // must be called on one of the parameters
            if (operation is not IInvocationOperation
                {
                    TargetMethod.Name: nameof(Equals),
                    Instance: IOperation instance,
                    Arguments: [IArgumentOperation { Value: IOperation arg }]
                })
            {
                return false;
            }

            // get the (potential) parameters, uwrapping any potential implicit casts
            var invokedOn = GetParamFromArgument(instance);
            var param = GetParamFromArgument(arg);
            // make sure we're not referencing the same parameter twice
            return param != null && invokedOn != null && !invokedOn.Equals(param);
        }

        /// <summary>
        /// checks for binary expressions of the type otherC == null or null == otherC
        /// or a pattern against null like otherC is (not) null
        /// and "otherC" is a reference to otherObject.
        /// </summary>
        /// <param name="operation">Operation to check for</param>
        /// <param name="successRequirement">if we're in a context where the operation evaluating to true
        /// would end up being false within the equals method, we look for != instead</param>
        /// <param name="otherObject">Object to be compared to null</param>
        private static bool IsNullCheck(
            IOperation operation,
            bool successRequirement,
            ISymbol otherObject)
        {
            if (operation is IBinaryOperation binOp)
            {
                // if success would return true, then we want the checked object to not be null
                // so we expect a notEquals operator
                var expectedKind = successRequirement
                    ? BinaryOperatorKind.NotEquals
                    : BinaryOperatorKind.Equals;

                return binOp.OperatorKind == expectedKind &&
                    // one of the objects must be a reference to the "otherObject"
                    // and the other must be a constant null literal
                    AreConditionsSatisfiedEitherOrder(binOp.LeftOperand, binOp.RightOperand,
                        op => op.WalkDownConversion().IsNullLiteral(),
                        op => otherObject.Equals(GetReferencedSymbolObject(op)));
            }
            else if (operation is IIsPatternOperation patternOp)
            {
                // matches: otherC is null
                // or: otherC is not null
                // based on successRequirement
                IConstantPatternOperation? constantPattern;
                if (successRequirement)
                {
                    constantPattern = (patternOp.Pattern as INegatedPatternOperation)?.
                        Pattern as IConstantPatternOperation;
                }
                else
                {
                    constantPattern = patternOp.Pattern as IConstantPatternOperation;
                }

                return constantPattern != null &&
                    otherObject.Equals(GetReferencedSymbolObject(patternOp.Value)) &&
                    constantPattern.Value.WalkDownConversion().IsNullLiteral();
            }

            // neither of the expected forms
            return false;
        }

        private static bool ReturnsFalseImmediately(IEnumerable<IOperation> operation)
        {
            return operation.FirstOrDefault() is IReturnOperation
            {
                ReturnedValue: ILiteralOperation
                {
                    ConstantValue.HasValue: true,
                    ConstantValue.Value: false,
                }
            };
        }

        /// <summary>
        /// looks just at conditional expressions such as "A == other.A &amp;&amp; B == other.B..."
        /// To determine which members were accessed and compared
        /// </summary>
        /// <param name="condition">Condition to look at, should be a boolean expression</param>
        /// <param name="successRequirement">Whether to look for operators that would indicate equality success
        /// (==, .Equals, &amp;&amp;) or inequality operators (!=, ||)</param>
        /// <param name="currentObject">Symbol that would be referenced with this</param>
        /// <param name="otherObject">symbol representing other object, either from a param or cast as a local</param>
        /// <param name="builder">Builder to add members to</param>
        /// <returns>true if addition was successful, false if we see something odd 
        /// (equality checking in the wrong order, side effects, etc)</returns>
        private static bool TryAddEqualizedFieldsForCondition(
            IOperation condition,
            bool successRequirement,
            ISymbol currentObject,
            ISymbol otherObject,
            ArrayBuilder<IFieldSymbol> builder)
        => (successRequirement, condition) switch
        {
            // if we see a not we want to invert the current success status
            // e.g !(A != other.A || B != other.B) is equivalent to (A == other.A && B == other.B)
            // using DeMorgans law. We recurse to see any members accessed
            (_, IUnaryOperation { OperatorKind: UnaryOperatorKind.Not, Operand: IOperation newCondition })
                => TryAddEqualizedFieldsForCondition(newCondition, !successRequirement, currentObject, otherObject, builder),
            // We want our equality check to be exhaustive, i.e. all checks must pass for the condition to pass
            // we recurse into each operand to try to find some props to bind
            (true, IBinaryOperation { OperatorKind: BinaryOperatorKind.ConditionalAnd } andOp)
                => TryAddEqualizedFieldsForCondition(andOp.LeftOperand, successRequirement, currentObject, otherObject, builder) &&
                    TryAddEqualizedFieldsForCondition(andOp.RightOperand, successRequirement, currentObject, otherObject, builder),
            // Exhaustive binary operator for inverted checks via DeMorgan's law
            // We see an or here, but we're in a context where this being true will return false
            // for example: return !(expr || expr)
            // or: if (expr || expr) return false;
            (false, IBinaryOperation { OperatorKind: BinaryOperatorKind.ConditionalOr } orOp)
                => TryAddEqualizedFieldsForCondition(orOp.LeftOperand, successRequirement, currentObject, otherObject, builder) &&
                    TryAddEqualizedFieldsForCondition(orOp.RightOperand, successRequirement, currentObject, otherObject, builder),
            // we are actually comparing two values that are potentially members,
            // e.g: return A == other.A;
            (true, IBinaryOperation
            {
                OperatorKind: BinaryOperatorKind.Equals,
                LeftOperand: IMemberReferenceOperation leftMemberReference,
                RightOperand: IMemberReferenceOperation rightMemberReference,
            }) => TryAddFieldFromComparison(leftMemberReference, rightMemberReference, currentObject, otherObject, builder),
            // we are comparing two potential members, but in a context where if the expression is true, we return false
            // e.g: return !(A != other.A); 
            (false, IBinaryOperation
            {
                OperatorKind: BinaryOperatorKind.NotEquals,
                LeftOperand: IMemberReferenceOperation leftMemberReference,
                RightOperand: IMemberReferenceOperation rightMemberReference,
            }) => TryAddFieldFromComparison(leftMemberReference, rightMemberReference, currentObject, otherObject, builder),
            // equals invocation, something like: A.Equals(other.A)
            (true, IInvocationOperation
            {
                TargetMethod.Name: nameof(Equals),
                Instance: IMemberReferenceOperation invokedOn,
                Arguments: [IMemberReferenceOperation arg]
            }) => TryAddFieldFromComparison(invokedOn, arg, currentObject, otherObject, builder),
            // some other operation, or an incorrect operation (!= when we expect == based on context, etc).
            // If one of the conditions is just a null check on the "otherObject", then it's valid but doesn't check any members
            // Otherwise we fail as it has unknown behavior
            _ => IsNullCheck(condition, successRequirement, otherObject)
        };

        /// <summary>
        /// Same as <see cref="TryAddEqualizedFieldsForCondition"/> but we're looking for
        /// a variable binding through an "is" pattern first/>
        /// </summary>
        /// <returns>the cast parameter symbol if found, null if not</returns>
        private static bool TryAddEqualizedFieldsForConditionWithoutTypedVariable(
            IOperation condition,
            bool successRequirement,
            ISymbol currentObject,
            ArrayBuilder<IFieldSymbol> builder,
            [NotNullWhen(true)] out ISymbol? boundVariable,
            IEnumerable<IOperation>? additionalConditions = null)
        {
            boundVariable = null;
            additionalConditions ??= Enumerable.Empty<IOperation>();
            return (successRequirement, condition) switch
            {
                (_, IUnaryOperation { OperatorKind: UnaryOperatorKind.Not, Operand: IOperation newCondition })
                    => TryAddEqualizedFieldsForConditionWithoutTypedVariable(
                        newCondition,
                        !successRequirement,
                        currentObject,
                        builder,
                        out boundVariable,
                        additionalConditions),
                (true, IBinaryOperation
                {
                    OperatorKind: BinaryOperatorKind.ConditionalAnd,
                    LeftOperand: IOperation leftOperation,
                    RightOperand: IOperation rightOperation,
                }) => TryAddEqualizedFieldsForConditionWithoutTypedVariable(
                        leftOperation,
                        successRequirement,
                        currentObject,
                        builder,
                        out boundVariable,
                        additionalConditions.Append(rightOperation)),
                (false, IBinaryOperation
                {
                    OperatorKind: BinaryOperatorKind.ConditionalOr,
                    LeftOperand: IOperation leftOperation,
                    RightOperand: IOperation rightOperation,
                }) => TryAddEqualizedFieldsForConditionWithoutTypedVariable(
                    leftOperation,
                    successRequirement,
                    currentObject,
                    builder,
                    out boundVariable,
                    additionalConditions.Append(rightOperation)),
                (_, IIsPatternOperation
                {
                    Pattern: IPatternOperation isPattern
                }) => TryGetBoundVariableForIsPattern(isPattern, out boundVariable),
                _ => false,
            };

            bool TryGetBoundVariableForIsPattern(IPatternOperation isPattern, [NotNullWhen(true)] out ISymbol? boundVariable)
            {
                boundVariable = null;
                // got to the leftmost condition and it is an "is" pattern
                if (!successRequirement)
                {
                    // we could be in an "expect false for successful equality" condition
                    // and so we would want the pattern to be an "is not" pattern instead of an "is" pattern
                    if (isPattern is INegatedPatternOperation negatedPattern)
                    {
                        isPattern = negatedPattern.Pattern;
                    }
                    else
                    {
                        // if we don't see "is not" then the pattern sequence is incorrect
                        return false;
                    }
                }

                if (isPattern is IDeclarationPatternOperation
                    {
                        DeclaredSymbol: ISymbol otherVar,
                        MatchedType: INamedTypeSymbol matchedType,
                    } &&
                    matchedType.Equals(currentObject.GetSymbolType()) &&
                    // found the correct binding, add any members we equate in the rest of the binary condition
                    // if we were in a binary condition at all, and signal failure if any condition is bad
                    additionalConditions.All(otherCondition => TryAddEqualizedFieldsForCondition(
                        otherCondition, successRequirement, currentObject, otherVar, builder)))
                {
                    boundVariable = otherVar;
                    return true;
                }
                return false;
            }
        }

        /// <summary>
        /// Match a list of statements and add members that are compared
        /// </summary>
        /// <param name="statementsToCheck">operations which should compare members</param>
        /// <param name="otherC">non-this comparison of the type we're equating</param>
        /// <param name="type">the this symbol</param>
        /// <param name="builder">builder for property/field comparisons we encounter</param>
        /// <returns>whether every statment was one of the expected forms</returns>
        private static bool TryAddEqualizedFieldsForStatements(
            IEnumerable<IOperation> statementsToCheck,
            ISymbol otherC,
            INamedTypeSymbol type,
            ArrayBuilder<IFieldSymbol> builder)
            => statementsToCheck.FirstOrDefault() switch
            {
                IReturnOperation
                {
                    ReturnedValue: ILiteralOperation
                    {
                        ConstantValue.HasValue: true,
                        ConstantValue.Value: true,
                    }
                }
                    // we are done with the comparison, the final statment does no checks
                    => true,
                IReturnOperation { ReturnedValue: IOperation value } => TryAddEqualizedFieldsForCondition(
                    value, successRequirement: true, currentObject: type, otherObject: otherC, builder: builder),
                IConditionalOperation
                {
                    Condition: IOperation condition,
                    WhenTrue: IOperation whenTrue,
                    WhenFalse: var whenFalse,
                }
                    // 1. Check structure of if statment, get success requirement
                    // and any potential statments in the non failure block
                    // 2. Check condition for compared members
                    // 3. Check remaining members in non failure block
                    => TryGetSuccessCondition(whenTrue, whenFalse, statementsToCheck.Skip(1),
                        out var successRequirement, out var remainingStatements) &&
                    TryAddEqualizedFieldsForCondition(
                            condition, successRequirement, type, otherC, builder) &&
                    TryAddEqualizedFieldsForStatements(remainingStatements, otherC, type, builder),
                _ => false
            };

        private static bool TryAddFieldFromComparison(
            IMemberReferenceOperation memberReference1,
            IMemberReferenceOperation memberReference2,
            ISymbol currentObject,
            ISymbol otherObject,
            ArrayBuilder<IFieldSymbol> builder)
        {
            var leftObject = GetReferencedSymbolObject(memberReference1.Instance!);
            var rightObject = GetReferencedSymbolObject(memberReference2.Instance!);
            if (memberReference1.Member.Equals(memberReference2.Member) &&
                leftObject != null &&
                rightObject != null &&
                !leftObject.Equals(rightObject) &&
                AreConditionsSatisfiedEitherOrder(leftObject, rightObject, currentObject.Equals, otherObject.Equals))
            {
                var field = UnwrapPropertyToField(memberReference1.Member);
                if (field == null)
                    // not a field or no backing field for property so member is invalid
                    return false;

                builder.Add(field);
                return true;
            }
            return false;
        }

        /// <summary>
        /// Matches a pattern where the first statement is an if statement that ensures a cast
        /// of the parameter to the correct type, and either binds it through an "is" pattern
        /// or later assigns it to a local varaiable
        /// </summary>
        /// <param name="bodyOps">method body to search in</param>
        /// <param name="parameter">uncast object parameter</param>
        /// <param name="type">type which is being called</param>
        /// <param name="builder">members that may have been incidentally checked</param>
        /// <param name="otherC">if matched, the variable that the cast parameter was assigned to</param>
        /// <param name="statementsToCheck">remaining non-check, non-assignment operations
        /// to look for additional compared members. This can have statements even if there was no binding
        /// as long as it found an if check that checks the correct type</param>
        /// <returns>whether or not the pattern matched</returns>
        private static bool TryGetBindingCastInFirstIfStatement(
            ImmutableArray<IOperation> bodyOps,
            IParameterSymbol parameter,
            INamedTypeSymbol type,
            ArrayBuilder<IFieldSymbol> builder,
            [NotNullWhen(true)] out ISymbol? otherC,
            [NotNullWhen(true)] out IEnumerable<IOperation>? statementsToCheck)
        {
            otherC = null;
            statementsToCheck = null;

            // we require the if statement (with or without a cast) to be the first operation in the body
            if (bodyOps.FirstOrDefault() is not IConditionalOperation
                {
                    Condition: IOperation condition,
                    WhenTrue: IOperation whenTrue,
                    WhenFalse: var whenFalse,
                })
            {
                return false;
            }

            // find out if we return false after the condition is true or false and get the statements
            // corresponding to the other branch
            if (!TryGetSuccessCondition(
                whenTrue, whenFalse, bodyOps.Skip(1).AsImmutable(), out var successRequirement, out var remainingStatments))
            {
                return false;
            }

            // if we have no else block, we could get no remaining statements, in that case we take all the
            // statments after the if condition operation
            statementsToCheck = !remainingStatments.IsEmpty() ? remainingStatments : bodyOps.Skip(1);

            // checks for simple "is" or "is not" statement without a variable binding
            ITypeSymbol? testType = null;
            IParameterSymbol? referencedParameter = null;
            if (successRequirement)
            {
                if (condition is IIsTypeOperation typeCondition)
                {
                    testType = typeCondition.TypeOperand;
                    referencedParameter = (typeCondition.ValueOperand as IParameterReferenceOperation)?.Parameter;
                }
            }
            else
            {
                if (condition is IIsPatternOperation
                    {
                        Value: IParameterReferenceOperation parameterReference,
                        Pattern: INegatedPatternOperation
                        {
                            Pattern: ITypePatternOperation typePattern
                        }
                    })
                {
                    testType = typePattern.MatchedType;
                    referencedParameter = parameterReference.Parameter;
                }
            }

            if (testType != null && referencedParameter != null &&
                testType.Equals(type) && referencedParameter.Equals(parameter))
            {
                // found correct pattern/type check, so we know we have something equivalent to
                // if (other is C) { ... } else return false;
                // we look for an explicit cast to assign a variable like:
                // var otherC = (C)other;
                // var otherC = other as C;
                if (TryGetAssignmentFromParameterWithExplicitCast(statementsToCheck.FirstOrDefault(), parameter, out otherC))
                {
                    statementsToCheck = statementsToCheck.Skip(1);
                    return true;
                }

                return false;
            }
            // look for the condition to also contain a binding to a variable and optionally additional
            // checks based on that assigned variable
            return TryAddEqualizedFieldsForConditionWithoutTypedVariable(
                condition, successRequirement, type, builder, out otherC);
        }

        /// <summary>
        /// Attempts to get information about an if operation in an equals method,
        /// such as whether the condition being true would cause the method to return false
        /// and the remaining statments in the branch not returning false (if any)
        /// </summary>
        /// <param name="whenTrue">"then" branch</param>
        /// <param name="whenFalse">"else" branch (if any)</param>
        /// <param name="successRequirement">whether the condition being true would cause the method to return false
        /// or the condition being false would cause the method to return false</param>
        /// <param name="remainingStatements">Potential remaining statements of the branch that does not return false</param>
        /// <returns>whether the pattern was matched (one of the branches must have a simple "return false")</returns>
        private static bool TryGetSuccessCondition(
            IOperation whenTrue,
            IOperation? whenFalse,
            IEnumerable<IOperation> otherOps,
            out bool successRequirement,
            out IEnumerable<IOperation> remainingStatements)
        {
            // this will be changed if we successfully match the pattern
            successRequirement = default;
            // this could be empty even if we match, if there is no else block
            remainingStatements = Enumerable.Empty<IOperation>();

            // all the operations that would happen after the condition is true or false
            // branches can either be block bodies or single statements
            // each branch is followed by statements outside the branch either way
            var trueOps = ((whenTrue as IBlockOperation)?.Operations ?? ImmutableArray.Create(whenTrue))
                .Concat(otherOps);
            var falseOps = ((whenFalse as IBlockOperation)?.Operations ??
                (whenFalse != null
                    ? ImmutableArray.Create(whenFalse)
                    : ImmutableArray<IOperation>.Empty))
                .Concat(otherOps);

            // We expect one of the true or false branch to have exactly one statement: return false.
            // If we don't find that, it indicates complex behavior such as
            // extra statments, backup equality if one condition fails, or something else.
            // We don't necessarily expect a return true because we could see
            // a final return statement that checks a last set of conditions such as:
            // if (other is C otherC)
            // {
            //     return otherC.A == A;
            // }
            // return false;
            // We should never have a case where both branches could potentially return true;
            // at least one branch must simply return false.
            if (ReturnsFalseImmediately(trueOps) == ReturnsFalseImmediately(falseOps))
                // both or neither fit the return false pattern, this if statement either doesn't do
                // anything or does something too complex for us, so we assume it's not a default.
                return false;

            // when condition succeeds (evaluates to true), we return false
            // so for equality the condition should not succeed
            successRequirement = !ReturnsFalseImmediately(trueOps);
            remainingStatements = successRequirement ? trueOps : falseOps;
            return true;
        }

        /// <summary>
        /// Whether the equals method overrides object or IEquatable Equals method
        /// </summary>
        private static bool OverridesEquals(Compilation compilation, IMethodSymbol equals, INamedTypeSymbol? equatableType)
        {
            if (equatableType != null &&
                equatableType.GetMembers(nameof(Equals)).FirstOrDefault() is IMethodSymbol equatableEquals &&
                equals.Equals(equals.ContainingType.FindImplementationForInterfaceMember(equatableEquals)))
            {
                return true;
            }

            var objectType = compilation.GetSpecialType(SpecialType.System_Object);
            var objectEquals = objectType?.GetMembers(nameof(Equals)).FirstOrDefault() as IMethodSymbol;
            var curr = equals;
            while (curr != null)
            {
                if (curr.Equals(objectEquals))
                    return true;
                curr = curr.OverriddenMethod;
            }

            return false;
        }

        private static IBlockOperation? GetBlockOfMethodBody(IMethodBodyBaseOperation body)
            => body.BlockBody ?? body.ExpressionBody;

        private static IFieldSymbol? UnwrapPropertyToField(ISymbol propertyOrField)
            => propertyOrField switch
            {
                IPropertySymbol prop => prop.GetBackingFieldIfAny(),
                IFieldSymbol field => field,
                _ => null
            };

        private static bool AreConditionsSatisfiedEitherOrder<T>(T firstItem, T secondItem,
            Func<T, bool> firstCondition, Func<T, bool> secondCondition)
        {
            return (firstCondition(firstItem) && secondCondition(secondItem))
                || (firstCondition(secondItem) && secondCondition(firstItem));
        }
    }
}<|MERGE_RESOLUTION|>--- conflicted
+++ resolved
@@ -7,10 +7,7 @@
 using System.Collections.Immutable;
 using System.Diagnostics.CodeAnalysis;
 using System.Linq;
-<<<<<<< HEAD
-=======
 using Microsoft.CodeAnalysis;
->>>>>>> 801672ff
 using Microsoft.CodeAnalysis.CSharp.Syntax;
 using Microsoft.CodeAnalysis.Operations;
 using Microsoft.CodeAnalysis.PooledObjects;
@@ -191,7 +188,6 @@
 
             var assignedProperties = assignmentValues.SelectAsArray(value => value.left);
             var assignedParameters = assignmentValues.SelectAsArray(value => value.right);
-<<<<<<< HEAD
 
             if (assignmentValues.All(value => value != default && value.left is IPropertySymbol) &&
                 assignmentValues.Length == assignedProperties.Length &&
@@ -212,29 +208,6 @@
                 return true;
             }
 
-=======
-
-            if (assignmentValues.All(value => value != default && value.left is IPropertySymbol) &&
-                !assignedProperties.HasDuplicates(SymbolEqualityComparer.Default) &&
-                !assignedParameters.HasDuplicates(SymbolEqualityComparer.Default) &&
-                assignedProperties.SetEquals(properties) &&
-                assignedParameters.SetEquals(parameters))
-            {
-                // order properties in order of the parameters that they were assigned to
-                // e.g if we originally have Properties: [int Y, int X]
-                // and constructor:
-                // public C(int x, int y)
-                // {
-                //     X = x;
-                //     Y = y;
-                // }
-                // then we would re-order the properties to: [int X, int Y]
-                properties = parameters.SelectAsArray(param =>
-                    (IPropertySymbol)assignmentValues.First(value => value.right.Equals(param)).left);
-                return true;
-            }
-
->>>>>>> 801672ff
             return false;
         }
 
@@ -279,41 +252,23 @@
         }
 
         public static (ImmutableArray<ArgumentSyntax> initializerArguments, ImmutableArray<SyntaxNode> assignmentsToRemove)
-<<<<<<< HEAD
         GetInitializerValuesForNonPrimaryConstructor(
             IConstructorBodyOperation operation,
             ImmutableArray<IPropertySymbol> positionalParams)
         {
-=======
-            GetInitializerValuesForNonPrimaryConstructor(
-            IConstructorBodyOperation operation,
-            ImmutableArray<IPropertySymbol> positionalParams)
-        {
-            var body = GetBlockOfMethodBody(operation);
-            var bodyOps = body?.Operations ?? ImmutableArray<IOperation>.Empty;
->>>>>>> 801672ff
             var _1 = ArrayBuilder<ArgumentSyntax>.GetInstance(out var initializerBuilder);
             var _2 = ArrayBuilder<SyntaxNode>.GetInstance(out var removalBuilder);
 
             // make sure the assignment wouldn't reference local variables we may have declared
-<<<<<<< HEAD
             var assignmentValues = GetAssignmentValuesForConstructor(operation,
-=======
-            var assignmentValues = GetAssignmentValuesForConstructor(bodyOps,
->>>>>>> 801672ff
                 assignment => IsSafeAssignment(assignment)
                     ? assignment.Syntax as ExpressionSyntax
                     : null);
 
             foreach (var property in positionalParams)
             {
-<<<<<<< HEAD
                 var assignmentValue = assignmentValues.FirstOrDefault(value => property.Equals(value.left));
                 if (assignmentValue == default)
-=======
-                var assignmentIndex = assignmentValues.IndexOf(value => property.Equals(value.left));
-                if (assignmentIndex == -1)
->>>>>>> 801672ff
                 {
                     // no assignment found, use "default" (or "null" for nullable types)
                     initializerBuilder.Add(SyntaxFactory.Argument(SyntaxFactory.LiteralExpression(
@@ -325,17 +280,12 @@
                 {
                     // found a valid assignment to the parameter, add the expression it was assigned to
                     // to the initializer list, and add the eniter statement to be deleted
-<<<<<<< HEAD
                     initializerBuilder.Add(SyntaxFactory.Argument(assignmentValue.right));
                     // don't need to remove argument syntaxes as the base initializer will already get removed
                     if (assignmentValue.right.Parent is not ArgumentSyntax)
                     {
                         removalBuilder.Add(assignmentValue.right.GetAncestor<ExpressionStatementSyntax>()!);
                     }
-=======
-                    initializerBuilder.Add(SyntaxFactory.Argument(assignmentValues[assignmentIndex].right));
-                    removalBuilder.Add(bodyOps[assignmentIndex].Syntax);
->>>>>>> 801672ff
                 }
             }
 
@@ -345,10 +295,6 @@
         private static ImmutableArray<(ISymbol left, T right)> GetAssignmentValuesForConstructor<T>(
             IConstructorBodyOperation constructorOperation,
             Func<IOperation, T?> captureAssignedSymbol)
-<<<<<<< HEAD
-=======
-        => operations.SelectAsArray<IOperation, (ISymbol, T)>(operation =>
->>>>>>> 801672ff
         {
             var body = GetBlockOfMethodBody(constructorOperation);
             var _ = ArrayBuilder<(ISymbol left, T right)>.GetInstance(out var builder);
@@ -411,47 +357,6 @@
 
             return builder.ToImmutable();
         }
-
-        /// <summary>
-        /// Determines whether the operation is safe to move into the "this(...)" initializer
-        /// i.e. Doesn't reference any other created variables but the parameters
-        /// </summary>
-        private static bool IsSafeAssignment(IOperation operation)
-            => operation.WalkDownConversion() switch
-            {
-                // literals don't make references
-                ILiteralOperation or
-                IParameterReferenceOperation or
-                IDefaultValueOperation => true,
-                IMemberReferenceOperation memberReference
-                    => memberReference.Instance == null ||
-                    IsSafeAssignment(memberReference.Instance),
-                IInvocationOperation invocation
-                    => (invocation.Instance == null ||
-                        IsSafeAssignment(invocation.Instance)) &&
-                    invocation.Arguments.All(arg => IsSafeAssignment(arg.Value)),
-                IUnaryOperation unary => IsSafeAssignment(unary.Operand),
-                IBinaryOperation binary
-                    => IsSafeAssignment(binary.LeftOperand) &&
-                    IsSafeAssignment(binary.RightOperand),
-                IConditionalAccessOperation conditionalAccess
-                    => IsSafeAssignment(conditionalAccess.Operation),
-                // ensure that we have a false branch since we're expecting a ternary operator here
-                // like Prop = b ? foo : bar;
-                IConditionalOperation { WhenFalse: IOperation whenFalse } condition
-                    => IsSafeAssignment(condition.Condition) &&
-                    IsSafeAssignment(condition.WhenTrue) &&
-                    IsSafeAssignment(whenFalse),
-                ICoalesceOperation coalesce
-                    => IsSafeAssignment(coalesce.Value) &&
-                    IsSafeAssignment(coalesce.WhenNull),
-                IIsTypeOperation isType => IsSafeAssignment(isType.ValueOperand),
-                IIsPatternOperation isPattern => IsSafeAssignment(isPattern.Value),
-                ISwitchExpressionOperation switchExpression
-                    => IsSafeAssignment(switchExpression.Value) &&
-                    switchExpression.Arms.All(arm => IsSafeAssignment(arm.Value)),
-                _ => false
-            };
 
         /// <summary>
         /// Determines whether the operation is safe to move into the "this(...)" initializer
