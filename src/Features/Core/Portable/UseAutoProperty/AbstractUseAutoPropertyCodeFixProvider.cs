--- conflicted
+++ resolved
@@ -126,31 +126,18 @@
             // To address this, we let rename know that there is no conflict if the new symbol it resolves to is the
             // same as the property we're trying to get the references pointing to.
 
-<<<<<<< HEAD
-            var filteredLocations =
-                fieldLocations.Filter(
-                    location => !location.IntersectsWith(declaratorLocation) &&
-                                CanEditDocument(solution, location.SourceTree, linkedFiles, canEdit));
-=======
             var filteredLocations = fieldLocations.Filter(
                 location => !location.IntersectsWith(declaratorLocation) &&
                             CanEditDocument(solution, location.SourceTree, linkedFiles, canEdit));
 
->>>>>>> d7ba9959
             var resolution = await filteredLocations.ResolveConflictsAsync(
                 propertySymbol.Name,
                 nonConflictSymbols: ImmutableHashSet.Create<ISymbol>(propertySymbol),
                 cancellationToken).ConfigureAwait(false);
-<<<<<<< HEAD
+
             Contract.ThrowIfTrue(resolution.ErrorMessage != null);
-            var updatedSolution = resolution.NewSolution;
-            solution = updatedSolution;
-=======
-
-            Contract.ThrowIfTrue(resolution.ErrorMessage != null);
 
             solution = resolution.NewSolution;
->>>>>>> d7ba9959
 
             // Now find the field and property again post rename.
             fieldDocument = solution.GetDocument(fieldDocument.Id);
