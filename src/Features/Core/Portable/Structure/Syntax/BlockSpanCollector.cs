--- conflicted
+++ resolved
@@ -67,11 +67,7 @@
                 {
                     _cancellationToken.ThrowIfCancellationRequested();
 
-<<<<<<< HEAD
-                    provider.CollectBlockSpans(previousToken, node, ref spans, _optionProvider, _cancellationToken);
-=======
                     provider.CollectBlockSpans(previousToken, node, ref spans, _options, _cancellationToken);
->>>>>>> 67d940c4
                 }
             }
         }
