--- conflicted
+++ resolved
@@ -28,13 +28,7 @@
         protected IIndentationService IndentationService { get; }
 
         protected AbstractSyntaxWrapper(IIndentationService indentationService)
-<<<<<<< HEAD
-        {
-            IndentationService = indentationService;
-        }
-=======
             => IndentationService = indentationService;
->>>>>>> d73229b4
 
         public abstract Task<ICodeActionComputer> TryCreateComputerAsync(Document document, int position, SyntaxNode node, CancellationToken cancellationToken);
 
