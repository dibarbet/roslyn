--- conflicted
+++ resolved
@@ -158,34 +158,29 @@
                     // language doesn't support things like 'break/continue/return' expressions (those only have
                     // statement forms).
                     var (returnType, returnsByRef) = SelectionResult.GetReturnTypeInfo(this.CancellationToken);
-<<<<<<< HEAD
-                    return (allVariableInfos, returnType, returnsByRef);
-=======
-
                     return (allVariableInfos, UnwrapTaskIfNeeded(returnType), returnsByRef);
->>>>>>> c91e950e
                 }
                 else
                 {
-                    if (flowControlInformation.NeedsControlFlowValue())
-                    {
-                        // More interesting case.  We have a return statement *and* some form of flow control we
-                        // need to convey to the caller as well.  Create a special variable to represent that
-                        // control flow value.
-                        allVariableInfos = allVariableInfos.Insert(0, new VariableInfo(
-                            new FlowControlVariableSymbol(flowControlInformation.ControlFlowValueType),
-                            VariableStyle.OutWithMoveOut,
-                            useAsReturnValue: false));
-                    }
-
-                    var finalOrderedVariableInfos = MarkVariableInfosToUseAsReturnValueIfPossible(allVariableInfos);
+                    //if (flowControlInformation.NeedsControlFlowValue())
+                    //{
+                    //    // More interesting case.  We have a return statement *and* some form of flow control we
+                    //    // need to convey to the caller as well.  Create a special variable to represent that
+                    //    // control flow value.
+                    //    allVariableInfos = allVariableInfos.Insert(0, new VariableInfo(
+                    //        new FlowControlVariableSymbol(flowControlInformation.ControlFlowValueType),
+                    //        VariableStyle.OutWithMoveOut,
+                    //        useAsReturnValue: false));
+                    //}
+
+                    var finalOrderedVariableInfos = MarkVariableInfosToUseAsReturnValueIfPossible(
+                        allVariableInfos, flowControlInformation.NeedsControlFlowValue());
                     var variablesToUseAsReturnValue = finalOrderedVariableInfos.WhereAsArray(v => v.UseAsReturnValue);
 
                     var returnType = GetReturnType(variablesToUseAsReturnValue);
                     return (finalOrderedVariableInfos, returnType, returnsByRef: false);
                 }
 
-<<<<<<< HEAD
                 //else
                 //{
                 //    var (breakCount, continueCount, endPointIsReachable) = GetComplexFlowControlInfo();
@@ -249,7 +244,8 @@
                     }
 
                     return false;
-=======
+                }
+
                 ITypeSymbol UnwrapTaskIfNeeded(ITypeSymbol returnType)
                 {
                     if (this.SelectionResult.ContainingScopeHasAsyncKeyword())
@@ -273,7 +269,6 @@
                     }
 
                     return returnType;
->>>>>>> c91e950e
                 }
 
                 ITypeSymbol GetReturnType(ImmutableArray<VariableInfo> variablesToUseAsReturnValue)
@@ -389,10 +384,10 @@
                 return symbolMap;
             }
 
-            private ImmutableArray<VariableInfo> MarkVariableInfosToUseAsReturnValueIfPossible(ImmutableArray<VariableInfo> variableInfos)
+            private ImmutableArray<VariableInfo> MarkVariableInfosToUseAsReturnValueIfPossible(
+                ImmutableArray<VariableInfo> variableInfos, bool hasFlowControlResult)
             {
                 var index = GetIndexOfVariableInfoToUseAsReturnValue(variableInfos, out var numberOfOutParameters, out var numberOfRefParameters);
-                var hasFlowControlVariable = variableInfos.Any(v => v is FlowControlVariableSymbol);
 
                 // If there are any variables we'd make out/ref and this is async, then we need to make these the return
                 // values of the method since we can't actually have out/ref with an async method.
@@ -400,16 +395,10 @@
                 // Similarly, if we have a flow control variable, then make that one of the return values of the method
                 // so that the caller can see what the called method wants to do.
                 var outRefCount = numberOfOutParameters + numberOfRefParameters;
-<<<<<<< HEAD
                 var createAsyncTuple = outRefCount > 0 &&
-                    this.SelectionResult.CreateAsyncMethod() &&
+                    this.SelectionResult.ContainsAwaitExpression() &&
                     this.SyntaxFacts.SupportsTupleDeconstruction(this.SemanticDocument.Document.Project.ParseOptions!);
-                if (hasFlowControlVariable || createAsyncTuple)
-=======
-                if (outRefCount > 0 &&
-                    this.SelectionResult.ContainsAwaitExpression() &&
-                    this.SyntaxFacts.SupportsTupleDeconstruction(this.SemanticDocument.Document.Project.ParseOptions!))
->>>>>>> c91e950e
+                if (hasFlowControlResult || createAsyncTuple)
                 {
                     var result = new FixedSizeArrayBuilder<VariableInfo>(variableInfos.Length);
                     foreach (var info in variableInfos)
