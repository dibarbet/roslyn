﻿// Copyright (c) Microsoft.  All Rights Reserved.  Licensed under the Apache License, Version 2.0.  See License.txt in the project root for license information.

using System.Collections.Generic;
using System.Collections.Immutable;
using System.Composition;
using System.Diagnostics;
using System.Linq;
using Microsoft.CodeAnalysis.Completion;
using Microsoft.CodeAnalysis.FindSymbols;
using Microsoft.CodeAnalysis.Host;
using Microsoft.CodeAnalysis.Host.Mef;
using Microsoft.CodeAnalysis.Shared.Extensions;
using Roslyn.Utilities;

namespace Microsoft.CodeAnalysis.FindReferences
{
    internal interface IDefinitionsAndReferencesFactory : IWorkspaceService
    {
        DefinitionsAndReferences CreateDefinitionsAndReferences(
            Solution solution, IEnumerable<ReferencedSymbol> referencedSymbols);
    }

    [ExportWorkspaceService(typeof(IDefinitionsAndReferencesFactory)), Shared]
    internal class DefaultDefinitionsAndReferencesFactory : IDefinitionsAndReferencesFactory
    {
        public DefinitionsAndReferences CreateDefinitionsAndReferences(
            Solution solution, IEnumerable<ReferencedSymbol> referencedSymbols)
        {
            var definitions = ImmutableArray.CreateBuilder<DefinitionItem>();
            var references = ImmutableArray.CreateBuilder<SourceReferenceItem>();

            var uniqueLocations = new HashSet<DocumentLocation>();

            // Order the symbols by precedence, then create the appropriate
            // definition item per symbol and all refernece items for its
            // reference locations.
            foreach (var referencedSymbol in referencedSymbols.OrderBy(GetPrecedence))
            {
                ProcessReferencedSymbol(
                    solution, referencedSymbol, definitions, references, uniqueLocations);
            }

            return new DefinitionsAndReferences(definitions.ToImmutable(), references.ToImmutable());
        }

        /// <summary>
        /// Reference locations are deduplicated across the entire find references result set
        /// Order the definitions so that references to multiple definitions appear under the
        /// desired definition (e.g. constructor references should prefer the constructor method
        /// over the type definition). Note that this does not change the order in which
        /// definitions are displayed in Find Symbol Results, it only changes which definition
        /// a given reference should appear under when its location is a reference to multiple
        /// definitions.
        /// </summary>
        private static int GetPrecedence(ReferencedSymbol referencedSymbol)
        {
            switch (referencedSymbol.Definition.Kind)
            {
            case SymbolKind.Event:
            case SymbolKind.Field:
            case SymbolKind.Label:
            case SymbolKind.Local:
            case SymbolKind.Method:
            case SymbolKind.Parameter:
            case SymbolKind.Property:
            case SymbolKind.RangeVariable:
                return 0;

            case SymbolKind.ArrayType:
            case SymbolKind.DynamicType:
            case SymbolKind.ErrorType:
            case SymbolKind.NamedType:
            case SymbolKind.PointerType:
                return 1;

            default:
                return 2;
            }
        }

        private void ProcessReferencedSymbol(
            Solution solution,
            ReferencedSymbol referencedSymbol,
            ImmutableArray<DefinitionItem>.Builder definitions,
            ImmutableArray<SourceReferenceItem>.Builder references,
            HashSet<DocumentLocation> uniqueLocations)
        {
            // See if this is a symbol we even want to present to the user.  If not,
            // ignore it entirely (including all its reference locations).
            if (!referencedSymbol.ShouldShow())
            {
                return;
            }

<<<<<<< HEAD
            var definitionItem = referencedSymbol.Definition.ToDefinitionItem(solution);
=======
            // Try to create an item for this definition.  If we can't,
            // ignore it entirely (including all its reference locations).
            var definitionItem = CreateDefinitionItem(solution, referencedSymbol, uniqueLocations);
            if (definitionItem == null)
            {
                return;
            }

>>>>>>> ef13c923
            definitions.Add(definitionItem);

            // Now, create the SourceReferenceItems for all the reference locations
            // for this definition.
            CreateReferences(referencedSymbol, references, definitionItem, uniqueLocations);

            // Finally, see if there are any third parties that want to add their
            // own result to our collection.
            var thirdPartyItem = GetThirdPartyDefinitionItem(solution, referencedSymbol.Definition);
            if (thirdPartyItem != null)
            {
                definitions.Add(thirdPartyItem);
            }
        }

        /// <summary>
        /// Provides an extension point that allows for other workspace layers to add additional
        /// results to the results found by the FindReferences engine.
        /// </summary>
        protected virtual DefinitionItem GetThirdPartyDefinitionItem(
            Solution solution, ISymbol definition)
        {
            return null;
        }

<<<<<<< HEAD
        private static void CreateReferences(
            ReferencedSymbol referencedSymbol,
            ImmutableArray<SourceReferenceItem>.Builder references,
            DefinitionItem definitionItem,
            HashSet<DocumentLocation> uniqueLocations)
        {
            foreach (var referenceLocation in referencedSymbol.Locations)
            {
                var sourceReferenceItem = referenceLocation.TryCreateSourceReferenceItem(definitionItem);
                if (sourceReferenceItem == null)
                {
                    continue;
                }

                if (uniqueLocations.Add(sourceReferenceItem.Location))
                {
                    references.Add(sourceReferenceItem);
                }
            }
        }
    }

    internal static class DefinitionItemExtensions
    {
        public static DefinitionItem ToDefinitionItem(
            this ISymbol definition,
            Solution solution)
        {
            var locations = ConvertDefinitionLocations(solution, definition);
=======
        private static DefinitionItem CreateDefinitionItem(
            Solution solution, 
            ReferencedSymbol referencedSymbol, 
            HashSet<DocumentLocation> uniqueLocations)
        {
            var definition = referencedSymbol.Definition;
>>>>>>> ef13c923
            var displayParts = definition.ToDisplayParts(s_definitionDisplayFormat).ToTaggedText();

            return CreateDefinitionItem(
                GlyphTags.GetTags(definition.GetGlyph()),
                displayParts,
<<<<<<< HEAD
                locations.Item1,
                locations.Item2,
                definition.ShouldShowWithNoReferenceLocations());
        }

        private static ValueTuple<DefinitionLocation, ImmutableArray<DocumentLocation>> ConvertDefinitionLocations(
            Solution solution, ISymbol definition)
        {
            var additionalLocations = ImmutableArray.CreateBuilder<DocumentLocation>();
            DefinitionLocation mainLocation = null;
=======
                definition.ShouldShowWithNoReferenceLocations(),
                solution,
                definition,
                uniqueLocations);
        }

        private static DefinitionItem CreateDefinitionItem(
            ImmutableArray<string> tags,
            ImmutableArray<TaggedText> displayParts,
            bool displayIfNoReferences,
            Solution solution, ISymbol definition,
            HashSet<DocumentLocation> uniqueLocations)
        {
            var additionalLocations = ImmutableArray.CreateBuilder<DocumentLocation>();
            DocumentLocation? mainLocation = null;
>>>>>>> ef13c923

            // If it's a namespace, don't create any normal lcoation.  Namespaces
            // come from many different sources, but we'll only show a single 
            // root definition node for it.  That node won't be navigable.
            if (definition.Kind != SymbolKind.Namespace)
            {
                foreach (var location in definition.Locations)
                {
                    if (location.IsInMetadata)
                    {
<<<<<<< HEAD
                        mainLocation = DefinitionLocation.CreateSymbolLocation(solution, definition);
=======
                        return DefinitionItem.CreateMetadataDefinition(
                            tags, displayParts, solution, definition, displayIfNoReferences);
>>>>>>> ef13c923
                    }
                    else if (location.IsVisibleSourceLocation())
                    {
                        var document = solution.GetDocument(location.SourceTree);
                        if (document != null)
                        {
                            var documentLocation = new DocumentLocation(document, location.SourceSpan);
                            if (mainLocation == null)
<<<<<<< HEAD
                            {
                                mainLocation = DefinitionLocation.CreateDocumentLocation(documentLocation);
                            }
                            else
                            {
                                additionalLocations.Add(documentLocation);
=======
                            {
                                mainLocation = documentLocation;
                            }
                            else
                            {
                                if (uniqueLocations.Add(documentLocation))
                                {
                                    additionalLocations.Add(documentLocation);
                                }
>>>>>>> ef13c923
                            }
                        }
                    }
                }
            }

            if (mainLocation == null)
            {
                // If we got no definition locations, then create a sentinel one
                // that we can display but which will not allow navigation.
<<<<<<< HEAD
                mainLocation = DefinitionLocation.CreateNonNavigatingLocation(
                    DefinitionLocation.GetOriginationParts(definition));
            }

            return ValueTuple.Create(mainLocation, additionalLocations.ToImmutable());
=======
                return DefinitionItem.CreateNonNavigableItem(
                    tags, displayParts, 
                    DefinitionItem.GetOriginationParts(definition),
                    displayIfNoReferences);
            }

            return DefinitionItem.Create(
                tags, displayParts, mainLocation.Value, 
                additionalLocations.ToImmutable(), displayIfNoReferences);
>>>>>>> ef13c923
        }

        public static SourceReferenceItem TryCreateSourceReferenceItem(
            this ReferenceLocation referenceLocation,
            DefinitionItem definitionItem)
        {
            var location = referenceLocation.Location;

            Debug.Assert(location.IsInSource);
            if (!location.IsVisibleSourceLocation())
            {
                return null;
            }

            return new SourceReferenceItem(definitionItem, 
                new DocumentLocation(referenceLocation.Document, location.SourceSpan));
        }

        private static readonly SymbolDisplayFormat s_definitionDisplayFormat =
            new SymbolDisplayFormat(
                typeQualificationStyle: SymbolDisplayTypeQualificationStyle.NameOnly,
                genericsOptions: SymbolDisplayGenericsOptions.IncludeTypeParameters,
                parameterOptions: SymbolDisplayParameterOptions.IncludeType,
                propertyStyle: SymbolDisplayPropertyStyle.ShowReadWriteDescriptor,
                delegateStyle: SymbolDisplayDelegateStyle.NameAndSignature,
                kindOptions: SymbolDisplayKindOptions.IncludeMemberKeyword | SymbolDisplayKindOptions.IncludeNamespaceKeyword | SymbolDisplayKindOptions.IncludeTypeKeyword,
                localOptions: SymbolDisplayLocalOptions.IncludeType,
                memberOptions:
                    SymbolDisplayMemberOptions.IncludeContainingType |
                    SymbolDisplayMemberOptions.IncludeExplicitInterface |
                    SymbolDisplayMemberOptions.IncludeModifiers |
                    SymbolDisplayMemberOptions.IncludeParameters |
                    SymbolDisplayMemberOptions.IncludeType,
                miscellaneousOptions:
                    SymbolDisplayMiscellaneousOptions.EscapeKeywordIdentifiers |
                    SymbolDisplayMiscellaneousOptions.UseSpecialTypes);
    }
}<|MERGE_RESOLUTION|>--- conflicted
+++ resolved
@@ -92,18 +92,7 @@
                 return;
             }
 
-<<<<<<< HEAD
-            var definitionItem = referencedSymbol.Definition.ToDefinitionItem(solution);
-=======
-            // Try to create an item for this definition.  If we can't,
-            // ignore it entirely (including all its reference locations).
-            var definitionItem = CreateDefinitionItem(solution, referencedSymbol, uniqueLocations);
-            if (definitionItem == null)
-            {
-                return;
-            }
-
->>>>>>> ef13c923
+            var definitionItem = referencedSymbol.Definition.ToDefinitionItem(solution, uniqueLocations);
             definitions.Add(definitionItem);
 
             // Now, create the SourceReferenceItems for all the reference locations
@@ -129,7 +118,6 @@
             return null;
         }
 
-<<<<<<< HEAD
         private static void CreateReferences(
             ReferencedSymbol referencedSymbol,
             ImmutableArray<SourceReferenceItem>.Builder references,
@@ -156,50 +144,16 @@
     {
         public static DefinitionItem ToDefinitionItem(
             this ISymbol definition,
-            Solution solution)
-        {
-            var locations = ConvertDefinitionLocations(solution, definition);
-=======
-        private static DefinitionItem CreateDefinitionItem(
-            Solution solution, 
-            ReferencedSymbol referencedSymbol, 
-            HashSet<DocumentLocation> uniqueLocations)
-        {
-            var definition = referencedSymbol.Definition;
->>>>>>> ef13c923
+            Solution solution,
+            HashSet<DocumentLocation> uniqueLocations = null)
+        {
             var displayParts = definition.ToDisplayParts(s_definitionDisplayFormat).ToTaggedText();
 
-            return CreateDefinitionItem(
-                GlyphTags.GetTags(definition.GetGlyph()),
-                displayParts,
-<<<<<<< HEAD
-                locations.Item1,
-                locations.Item2,
-                definition.ShouldShowWithNoReferenceLocations());
-        }
-
-        private static ValueTuple<DefinitionLocation, ImmutableArray<DocumentLocation>> ConvertDefinitionLocations(
-            Solution solution, ISymbol definition)
-        {
-            var additionalLocations = ImmutableArray.CreateBuilder<DocumentLocation>();
-            DefinitionLocation mainLocation = null;
-=======
-                definition.ShouldShowWithNoReferenceLocations(),
-                solution,
-                definition,
-                uniqueLocations);
-        }
-
-        private static DefinitionItem CreateDefinitionItem(
-            ImmutableArray<string> tags,
-            ImmutableArray<TaggedText> displayParts,
-            bool displayIfNoReferences,
-            Solution solution, ISymbol definition,
-            HashSet<DocumentLocation> uniqueLocations)
-        {
+            var tags = GlyphTags.GetTags(definition.GetGlyph());
+            var displayIfNoReferences = definition.ShouldShowWithNoReferenceLocations();
+
             var additionalLocations = ImmutableArray.CreateBuilder<DocumentLocation>();
             DocumentLocation? mainLocation = null;
->>>>>>> ef13c923
 
             // If it's a namespace, don't create any normal lcoation.  Namespaces
             // come from many different sources, but we'll only show a single 
@@ -210,12 +164,8 @@
                 {
                     if (location.IsInMetadata)
                     {
-<<<<<<< HEAD
-                        mainLocation = DefinitionLocation.CreateSymbolLocation(solution, definition);
-=======
                         return DefinitionItem.CreateMetadataDefinition(
                             tags, displayParts, solution, definition, displayIfNoReferences);
->>>>>>> ef13c923
                     }
                     else if (location.IsVisibleSourceLocation())
                     {
@@ -224,24 +174,16 @@
                         {
                             var documentLocation = new DocumentLocation(document, location.SourceSpan);
                             if (mainLocation == null)
-<<<<<<< HEAD
-                            {
-                                mainLocation = DefinitionLocation.CreateDocumentLocation(documentLocation);
-                            }
-                            else
-                            {
-                                additionalLocations.Add(documentLocation);
-=======
                             {
                                 mainLocation = documentLocation;
                             }
                             else
                             {
-                                if (uniqueLocations.Add(documentLocation))
+                                if (uniqueLocations == null ||
+                                    uniqueLocations.Add(documentLocation))
                                 {
                                     additionalLocations.Add(documentLocation);
                                 }
->>>>>>> ef13c923
                             }
                         }
                     }
@@ -252,23 +194,15 @@
             {
                 // If we got no definition locations, then create a sentinel one
                 // that we can display but which will not allow navigation.
-<<<<<<< HEAD
-                mainLocation = DefinitionLocation.CreateNonNavigatingLocation(
-                    DefinitionLocation.GetOriginationParts(definition));
-            }
-
-            return ValueTuple.Create(mainLocation, additionalLocations.ToImmutable());
-=======
                 return DefinitionItem.CreateNonNavigableItem(
-                    tags, displayParts, 
+                    tags, displayParts,
                     DefinitionItem.GetOriginationParts(definition),
                     displayIfNoReferences);
             }
 
             return DefinitionItem.Create(
-                tags, displayParts, mainLocation.Value, 
+                tags, displayParts, mainLocation.Value,
                 additionalLocations.ToImmutable(), displayIfNoReferences);
->>>>>>> ef13c923
         }
 
         public static SourceReferenceItem TryCreateSourceReferenceItem(
