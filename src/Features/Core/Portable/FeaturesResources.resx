<?xml version="1.0" encoding="utf-8"?>
<root>
  <!-- 
    Microsoft ResX Schema 
    
    Version 2.0
    
    The primary goals of this format is to allow a simple XML format 
    that is mostly human readable. The generation and parsing of the 
    various data types are done through the TypeConverter classes 
    associated with the data types.
    
    Example:
    
    ... ado.net/XML headers & schema ...
    <resheader name="resmimetype">text/microsoft-resx</resheader>
    <resheader name="version">2.0</resheader>
    <resheader name="reader">System.Resources.ResXResourceReader, System.Windows.Forms, ...</resheader>
    <resheader name="writer">System.Resources.ResXResourceWriter, System.Windows.Forms, ...</resheader>
    <data name="Name1"><value>this is my long string</value><comment>this is a comment</comment></data>
    <data name="Color1" type="System.Drawing.Color, System.Drawing">Blue</data>
    <data name="Bitmap1" mimetype="application/x-microsoft.net.object.binary.base64">
        <value>[base64 mime encoded serialized .NET Framework object]</value>
    </data>
    <data name="Icon1" type="System.Drawing.Icon, System.Drawing" mimetype="application/x-microsoft.net.object.bytearray.base64">
        <value>[base64 mime encoded string representing a byte array form of the .NET Framework object]</value>
        <comment>This is a comment</comment>
    </data>
                
    There are any number of "resheader" rows that contain simple 
    name/value pairs.
    
    Each data row contains a name, and value. The row also contains a 
    type or mimetype. Type corresponds to a .NET class that support 
    text/value conversion through the TypeConverter architecture. 
    Classes that don't support this are serialized and stored with the 
    mimetype set.
    
    The mimetype is used for serialized objects, and tells the 
    ResXResourceReader how to depersist the object. This is currently not 
    extensible. For a given mimetype the value must be set accordingly:
    
    Note - application/x-microsoft.net.object.binary.base64 is the format 
    that the ResXResourceWriter will generate, however the reader can 
    read any of the formats listed below.
    
    mimetype: application/x-microsoft.net.object.binary.base64
    value   : The object must be serialized with 
            : System.Runtime.Serialization.Formatters.Binary.BinaryFormatter
            : and then encoded with base64 encoding.
    
    mimetype: application/x-microsoft.net.object.soap.base64
    value   : The object must be serialized with 
            : System.Runtime.Serialization.Formatters.Soap.SoapFormatter
            : and then encoded with base64 encoding.

    mimetype: application/x-microsoft.net.object.bytearray.base64
    value   : The object must be serialized into a byte array 
            : using a System.ComponentModel.TypeConverter
            : and then encoded with base64 encoding.
    -->
  <xsd:schema id="root" xmlns="" xmlns:xsd="http://www.w3.org/2001/XMLSchema" xmlns:msdata="urn:schemas-microsoft-com:xml-msdata">
    <xsd:import namespace="http://www.w3.org/XML/1998/namespace" />
    <xsd:element name="root" msdata:IsDataSet="true">
      <xsd:complexType>
        <xsd:choice maxOccurs="unbounded">
          <xsd:element name="metadata">
            <xsd:complexType>
              <xsd:sequence>
                <xsd:element name="value" type="xsd:string" minOccurs="0" />
              </xsd:sequence>
              <xsd:attribute name="name" use="required" type="xsd:string" />
              <xsd:attribute name="type" type="xsd:string" />
              <xsd:attribute name="mimetype" type="xsd:string" />
              <xsd:attribute ref="xml:space" />
            </xsd:complexType>
          </xsd:element>
          <xsd:element name="assembly">
            <xsd:complexType>
              <xsd:attribute name="alias" type="xsd:string" />
              <xsd:attribute name="name" type="xsd:string" />
            </xsd:complexType>
          </xsd:element>
          <xsd:element name="data">
            <xsd:complexType>
              <xsd:sequence>
                <xsd:element name="value" type="xsd:string" minOccurs="0" msdata:Ordinal="1" />
                <xsd:element name="comment" type="xsd:string" minOccurs="0" msdata:Ordinal="2" />
              </xsd:sequence>
              <xsd:attribute name="name" type="xsd:string" use="required" msdata:Ordinal="1" />
              <xsd:attribute name="type" type="xsd:string" msdata:Ordinal="3" />
              <xsd:attribute name="mimetype" type="xsd:string" msdata:Ordinal="4" />
              <xsd:attribute ref="xml:space" />
            </xsd:complexType>
          </xsd:element>
          <xsd:element name="resheader">
            <xsd:complexType>
              <xsd:sequence>
                <xsd:element name="value" type="xsd:string" minOccurs="0" msdata:Ordinal="1" />
              </xsd:sequence>
              <xsd:attribute name="name" type="xsd:string" use="required" />
            </xsd:complexType>
          </xsd:element>
        </xsd:choice>
      </xsd:complexType>
    </xsd:element>
  </xsd:schema>
  <resheader name="resmimetype">
    <value>text/microsoft-resx</value>
  </resheader>
  <resheader name="version">
    <value>2.0</value>
  </resheader>
  <resheader name="reader">
    <value>System.Resources.ResXResourceReader, System.Windows.Forms, Version=4.0.0.0, Culture=neutral, PublicKeyToken=b77a5c561934e089</value>
  </resheader>
  <resheader name="writer">
    <value>System.Resources.ResXResourceWriter, System.Windows.Forms, Version=4.0.0.0, Culture=neutral, PublicKeyToken=b77a5c561934e089</value>
  </resheader>
  <data name="Add_project_reference_to_0" xml:space="preserve">
    <value>Add project reference to '{0}'.</value>
  </data>
  <data name="Add_reference_to_0" xml:space="preserve">
    <value>Add reference to '{0}'.</value>
  </data>
  <data name="Actions_can_not_be_empty" xml:space="preserve">
    <value>Actions can not be empty.</value>
  </data>
  <data name="generic_overload" xml:space="preserve">
    <value>generic overload</value>
  </data>
  <data name="generic_overloads" xml:space="preserve">
    <value>generic overloads</value>
  </data>
  <data name="overload" xml:space="preserve">
    <value>overload</value>
  </data>
  <data name="overloads_" xml:space="preserve">
    <value>overloads</value>
  </data>
  <data name="_0_Keyword" xml:space="preserve">
    <value>{0} Keyword</value>
  </data>
  <data name="Encapsulate_field_colon_0_and_use_property" xml:space="preserve">
    <value>Encapsulate field: '{0}' (and use property)</value>
  </data>
  <data name="Encapsulate_field_colon_0_but_still_use_field" xml:space="preserve">
    <value>Encapsulate field: '{0}' (but still use field)</value>
  </data>
  <data name="Encapsulate_fields_and_use_property" xml:space="preserve">
    <value>Encapsulate fields (and use property)</value>
  </data>
  <data name="Encapsulate_fields_but_still_use_field" xml:space="preserve">
    <value>Encapsulate fields (but still use field)</value>
  </data>
  <data name="Could_not_extract_interface_colon_The_selection_is_not_inside_a_class_interface_struct" xml:space="preserve">
    <value>Could not extract interface: The selection is not inside a class/interface/struct.</value>
  </data>
  <data name="Could_not_extract_interface_colon_The_type_does_not_contain_any_member_that_can_be_extracted_to_an_interface" xml:space="preserve">
    <value>Could not extract interface: The type does not contain any member that can be extracted to an interface.</value>
  </data>
  <data name="can_t_not_construct_final_tree" xml:space="preserve">
    <value>can't not construct final tree</value>
  </data>
  <data name="Parameters_type_or_return_type_cannot_be_an_anonymous_type_colon_bracket_0_bracket" xml:space="preserve">
    <value>Parameters' type or return type cannot be an anonymous type : [{0}]</value>
  </data>
  <data name="The_selection_contains_no_active_statement" xml:space="preserve">
    <value>The selection contains no active statement.</value>
  </data>
  <data name="The_selection_contains_an_error_or_unknown_type" xml:space="preserve">
    <value>The selection contains an error or unknown type.</value>
  </data>
  <data name="Type_parameter_0_is_hidden_by_another_type_parameter_1" xml:space="preserve">
    <value>Type parameter '{0}' is hidden by another type parameter '{1}'.</value>
  </data>
  <data name="The_address_of_a_variable_is_used_inside_the_selected_code" xml:space="preserve">
    <value>The address of a variable is used inside the selected code.</value>
  </data>
  <data name="Assigning_to_readonly_fields_must_be_done_in_a_constructor_colon_bracket_0_bracket" xml:space="preserve">
    <value>Assigning to readonly fields must be done in a constructor : [{0}].</value>
  </data>
  <data name="generated_code_is_overlapping_with_hidden_portion_of_the_code" xml:space="preserve">
    <value>generated code is overlapping with hidden portion of the code</value>
  </data>
  <data name="Add_optional_parameters_to_0" xml:space="preserve">
    <value>Add optional parameters to '{0}'</value>
  </data>
  <data name="Add_parameters_to_0" xml:space="preserve">
    <value>Add parameters to '{0}'</value>
  </data>
  <data name="Generate_delegating_constructor_0_1" xml:space="preserve">
    <value>Generate delegating constructor '{0}({1})'</value>
  </data>
  <data name="Generate_constructor_0_1" xml:space="preserve">
    <value>Generate constructor '{0}({1})'</value>
  </data>
  <data name="Generate_field_assigning_constructor_0_1" xml:space="preserve">
    <value>Generate field assigning constructor '{0}({1})'</value>
  </data>
  <data name="Generate_Equals_and_GetHashCode" xml:space="preserve">
    <value>Generate Equals and GetHashCode</value>
  </data>
  <data name="Generate_Equals_object" xml:space="preserve">
    <value>Generate Equals(object)</value>
  </data>
  <data name="Generate_GetHashCode" xml:space="preserve">
    <value>Generate GetHashCode()</value>
  </data>
  <data name="Generate_constructor_in_0" xml:space="preserve">
    <value>Generate constructor in '{0}'</value>
  </data>
  <data name="Generate_all" xml:space="preserve">
    <value>Generate all</value>
  </data>
  <data name="Generate_enum_member_1_0" xml:space="preserve">
    <value>Generate enum member '{1}.{0}'</value>
  </data>
  <data name="Generate_constant_1_0" xml:space="preserve">
    <value>Generate constant '{1}.{0}'</value>
  </data>
  <data name="Generate_read_only_property_1_0" xml:space="preserve">
    <value>Generate read-only property '{1}.{0}'</value>
  </data>
  <data name="Generate_property_1_0" xml:space="preserve">
    <value>Generate property '{1}.{0}'</value>
  </data>
  <data name="Generate_read_only_field_1_0" xml:space="preserve">
    <value>Generate read-only field '{1}.{0}'</value>
  </data>
  <data name="Generate_field_1_0" xml:space="preserve">
    <value>Generate field '{1}.{0}'</value>
  </data>
  <data name="Generate_local_0" xml:space="preserve">
    <value>Generate local '{0}'</value>
  </data>
  <data name="Generate_0_1_in_new_file" xml:space="preserve">
    <value>Generate {0} '{1}' in new file</value>
  </data>
  <data name="Generate_nested_0_1" xml:space="preserve">
    <value>Generate nested {0} '{1}'</value>
  </data>
  <data name="Global_Namespace" xml:space="preserve">
    <value>Global Namespace</value>
  </data>
  <data name="Implement_interface_explicitly" xml:space="preserve">
    <value>Implement interface explicitly</value>
  </data>
  <data name="Implement_interface_abstractly" xml:space="preserve">
    <value>Implement interface abstractly</value>
  </data>
  <data name="Implement_interface_through_0" xml:space="preserve">
    <value>Implement interface through '{0}'</value>
  </data>
  <data name="Implement_interface" xml:space="preserve">
    <value>Implement interface</value>
  </data>
  <data name="Introduce_field_for_0" xml:space="preserve">
    <value>Introduce field for '{0}'</value>
  </data>
  <data name="Introduce_local_for_0" xml:space="preserve">
    <value>Introduce local for '{0}'</value>
  </data>
  <data name="Introduce_constant_for_0" xml:space="preserve">
    <value>Introduce constant for '{0}'</value>
  </data>
  <data name="Introduce_local_constant_for_0" xml:space="preserve">
    <value>Introduce local constant for '{0}'</value>
  </data>
  <data name="Introduce_field_for_all_occurrences_of_0" xml:space="preserve">
    <value>Introduce field for all occurrences of '{0}'</value>
  </data>
  <data name="Introduce_local_for_all_occurrences_of_0" xml:space="preserve">
    <value>Introduce local for all occurrences of '{0}'</value>
  </data>
  <data name="Introduce_constant_for_all_occurrences_of_0" xml:space="preserve">
    <value>Introduce constant for all occurrences of '{0}'</value>
  </data>
  <data name="Introduce_local_constant_for_all_occurrences_of_0" xml:space="preserve">
    <value>Introduce local constant for all occurrences of '{0}'</value>
  </data>
  <data name="Introduce_query_variable_for_all_occurrences_of_0" xml:space="preserve">
    <value>Introduce query variable for all occurrences of '{0}'</value>
  </data>
  <data name="Introduce_query_variable_for_0" xml:space="preserve">
    <value>Introduce query variable for '{0}'</value>
  </data>
  <data name="Anonymous_Types_colon" xml:space="preserve">
    <value>Anonymous Types:</value>
  </data>
  <data name="is_" xml:space="preserve">
    <value>is</value>
  </data>
  <data name="Represents_an_object_whose_operations_will_be_resolved_at_runtime" xml:space="preserve">
    <value>Represents an object whose operations will be resolved at runtime.</value>
  </data>
  <data name="constant" xml:space="preserve">
    <value>constant</value>
  </data>
  <data name="field" xml:space="preserve">
    <value>field</value>
  </data>
  <data name="local_constant" xml:space="preserve">
    <value>local constant</value>
  </data>
  <data name="local_variable" xml:space="preserve">
    <value>local variable</value>
  </data>
  <data name="label" xml:space="preserve">
    <value>label</value>
  </data>
  <data name="range_variable" xml:space="preserve">
    <value>range variable</value>
  </data>
  <data name="parameter" xml:space="preserve">
    <value>parameter</value>
  </data>
  <data name="in_" xml:space="preserve">
    <value>in</value>
  </data>
  <data name="Summary_colon" xml:space="preserve">
    <value>Summary:</value>
  </data>
  <data name="Locals_and_parameters" xml:space="preserve">
    <value>Locals and parameters</value>
  </data>
  <data name="Type_parameters_colon" xml:space="preserve">
    <value>Type parameters:</value>
  </data>
  <data name="Returns_colon" xml:space="preserve">
    <value>Returns:</value>
  </data>
  <data name="Exceptions_colon" xml:space="preserve">
    <value>Exceptions:</value>
  </data>
  <data name="Remarks_colon" xml:space="preserve">
    <value>Remarks:</value>
  </data>
  <data name="generating_source_for_symbols_of_this_type_is_not_supported" xml:space="preserve">
    <value>generating source for symbols of this type is not supported</value>
  </data>
  <data name="Assembly" xml:space="preserve">
    <value>Assembly</value>
  </data>
  <data name="location_unknown" xml:space="preserve">
    <value>location unknown</value>
  </data>
  <data name="Extract_Interface" xml:space="preserve">
    <value>Extract Interface...</value>
  </data>
  <data name="Updating_0_will_prevent_the_debug_session_from_continuing" xml:space="preserve">
    <value>Updating '{0}' will prevent the debug session from continuing.</value>
  </data>
  <data name="Updating_a_complex_statement_containing_an_await_expression_will_prevent_the_debug_session_from_continuing" xml:space="preserve">
    <value>Updating a complex statement containing an await expression will prevent the debug session from continuing.</value>
  </data>
  <data name="Changing_visibility_of_a_constructor_will_prevent_the_debug_session_from_continuing" xml:space="preserve">
    <value>Changing visibility of a constructor will prevent the debug session from continuing.</value>
  </data>
  <data name="Capturing_variable_0_that_hasn_t_been_captured_before_will_prevent_the_debug_session_from_continuing" xml:space="preserve">
    <value>Capturing variable '{0}' that hasn't been captured before will prevent the debug session from continuing.</value>
  </data>
  <data name="Ceasing_to_capture_variable_0_will_prevent_the_debug_session_from_continuing" xml:space="preserve">
    <value>Ceasing to capture variable '{0}' will prevent the debug session from continuing.</value>
  </data>
  <data name="Deleting_captured_variable_0_will_prevent_the_debug_session_from_continuing" xml:space="preserve">
    <value>Deleting captured variable '{0}' will prevent the debug session from continuing.</value>
  </data>
  <data name="Changing_the_type_of_a_captured_variable_0_previously_of_type_1_will_prevent_the_debug_session_from_continuing" xml:space="preserve">
    <value>Changing the type of a captured variable '{0}' previously of type '{1}' will prevent the debug session from continuing.</value>
  </data>
  <data name="Changing_the_parameters_of_0_will_prevent_the_debug_session_from_continuing" xml:space="preserve">
    <value>Changing the parameters of '{0}' will prevent the debug session from continuing.</value>
  </data>
  <data name="Changing_the_return_type_of_0_will_prevent_the_debug_session_from_continuing" xml:space="preserve">
    <value>Changing the return type of '{0}' will prevent the debug session from continuing.</value>
  </data>
  <data name="Changing_the_type_of_0_will_prevent_the_debug_session_from_continuing" xml:space="preserve">
    <value>Changing the type of '{0}' will prevent the debug session from continuing.</value>
  </data>
  <data name="Changing_the_declaration_scope_of_a_captured_variable_0_will_prevent_the_debug_session_from_continuing" xml:space="preserve">
    <value>Changing the declaration scope of a captured variable '{0}' will prevent the debug session from continuing.</value>
  </data>
  <data name="Accessing_captured_variable_0_that_hasn_t_been_accessed_before_in_1_will_prevent_the_debug_session_from_continuing" xml:space="preserve">
    <value>Accessing captured variable '{0}' that hasn't been accessed before in {1} will prevent the debug session from continuing.</value>
  </data>
  <data name="Ceasing_to_access_captured_variable_0_in_1_will_prevent_the_debug_session_from_continuing" xml:space="preserve">
    <value>Ceasing to access captured variable '{0}' in {1} will prevent the debug session from continuing.</value>
  </data>
  <data name="Adding_0_that_accesses_captured_variables_1_and_2_declared_in_different_scopes_will_prevent_the_debug_session_from_continuing" xml:space="preserve">
    <value>Adding '{0}' that accesses captured variables '{1}' and '{2}' declared in different scopes will prevent the debug session from continuing.</value>
  </data>
  <data name="Removing_0_that_accessed_captured_variables_1_and_2_declared_in_different_scopes_will_prevent_the_debug_session_from_continuing" xml:space="preserve">
    <value>Removing '{0}' that accessed captured variables '{1}' and '{2}' declared in different scopes will prevent the debug session from continuing.</value>
  </data>
  <data name="Adding_0_into_a_1_will_prevent_the_debug_session_from_continuing" xml:space="preserve">
    <value>Adding '{0}' into a '{1}' will prevent the debug session from continuing.</value>
  </data>
  <data name="Adding_0_into_a_class_with_explicit_or_sequential_layout_will_prevent_the_debug_session_from_continuing" xml:space="preserve">
    <value>Adding '{0}' into a class with explicit or sequential layout will prevent the debug session from continuing.</value>
  </data>
  <data name="Updating_the_modifiers_of_0_will_prevent_the_debug_session_from_continuing" xml:space="preserve">
    <value>Updating the modifiers of '{0}' will prevent the debug session from continuing.</value>
  </data>
  <data name="Updating_the_Handles_clause_of_0_will_prevent_the_debug_session_from_continuing" xml:space="preserve">
    <value>Updating the Handles clause of '{0}' will prevent the debug session from continuing.</value>
  </data>
  <data name="Adding_0_with_the_Handles_clause_will_prevent_the_debug_session_from_continuing" xml:space="preserve">
    <value>Adding '{0}' with the Handles clause will prevent the debug session from continuing.</value>
  </data>
  <data name="Updating_the_Implements_clause_of_a_0_will_prevent_the_debug_session_from_continuing" xml:space="preserve">
    <value>Updating the Implements clause of a '{0}' will prevent the debug session from continuing.</value>
  </data>
  <data name="Changing_the_constraint_from_0_to_1_will_prevent_the_debug_session_from_continuing" xml:space="preserve">
    <value>Changing the constraint from '{0}' to '{1}' will prevent the debug session from continuing.</value>
  </data>
  <data name="Updating_the_variance_of_0_will_prevent_the_debug_session_from_continuing" xml:space="preserve">
    <value>Updating the variance of '{0}' will prevent the debug session from continuing.</value>
  </data>
  <data name="Updating_the_type_of_0_will_prevent_the_debug_session_from_continuing" xml:space="preserve">
    <value>Updating the type of '{0}' will prevent the debug session from continuing.</value>
  </data>
  <data name="Updating_the_initializer_of_0_will_prevent_the_debug_session_from_continuing" xml:space="preserve">
    <value>Updating the initializer of '{0}' will prevent the debug session from continuing.</value>
  </data>
  <data name="Updating_the_size_of_a_0_will_prevent_the_debug_session_from_continuing" xml:space="preserve">
    <value>Updating the size of a '{0}' will prevent the debug session from continuing.</value>
  </data>
  <data name="Updating_the_underlying_type_of_0_will_prevent_the_debug_session_from_continuing" xml:space="preserve">
    <value>Updating the underlying type of '{0}' will prevent the debug session from continuing.</value>
  </data>
  <data name="Updating_the_base_class_and_or_base_interface_s_of_0_will_prevent_the_debug_session_from_continuing" xml:space="preserve">
    <value>Updating the base class and/or base interface(s) of '{0}' will prevent the debug session from continuing.</value>
  </data>
  <data name="Updating_a_field_to_an_event_or_vice_versa_will_prevent_the_debug_session_from_continuing" xml:space="preserve">
    <value>Updating a field to an event or vice versa will prevent the debug session from continuing.</value>
  </data>
  <data name="Updating_the_kind_of_a_type_will_prevent_the_debug_session_from_continuing" xml:space="preserve">
    <value>Updating the kind of a type will prevent the debug session from continuing.</value>
  </data>
  <data name="Updating_the_kind_of_an_property_event_accessor_will_prevent_the_debug_session_from_continuing" xml:space="preserve">
    <value>Updating the kind of an property/event accessor will prevent the debug session from continuing.</value>
  </data>
  <data name="Updating_the_kind_of_a_method_Sub_Function_will_prevent_the_debug_session_from_continuing" xml:space="preserve">
    <value>Updating the kind of a method (Sub/Function) will prevent the debug session from continuing.</value>
  </data>
  <data name="Updating_the_library_name_of_Declare_Statement_will_prevent_the_debug_session_from_continuing" xml:space="preserve">
    <value>Updating the library name of Declare Statement will prevent the debug session from continuing.</value>
  </data>
  <data name="Updating_the_alias_of_Declare_Statement_will_prevent_the_debug_session_from_continuing" xml:space="preserve">
    <value>Updating the alias of Declare Statement will prevent the debug session from continuing.</value>
  </data>
  <data name="Renaming_0_will_prevent_the_debug_session_from_continuing" xml:space="preserve">
    <value>Renaming '{0}' will prevent the debug session from continuing.</value>
  </data>
  <data name="Adding_0_will_prevent_the_debug_session_from_continuing" xml:space="preserve">
    <value>Adding '{0}' will prevent the debug session from continuing.</value>
  </data>
  <data name="Adding_an_abstract_0_or_overriding_an_inherited_0_will_prevent_the_debug_session_from_continuing" xml:space="preserve">
    <value>Adding an abstract '{0}' or overriding an inherited '{0}' will prevent the debug session from continuing.</value>
  </data>
  <data name="Adding_a_MustOverride_0_or_overriding_an_inherited_0_will_prevent_the_debug_session_from_continuing" xml:space="preserve">
    <value>Adding a MustOverride '{0}' or overriding an inherited '{0}' will prevent the debug session from continuing.</value>
  </data>
  <data name="Adding_an_extern_0_will_prevent_the_debug_session_from_continuing" xml:space="preserve">
    <value>Adding an extern '{0}' will prevent the debug session from continuing.</value>
  </data>
  <data name="Adding_an_imported_method_will_prevent_the_debug_session_from_continuing" xml:space="preserve">
    <value>Adding an imported method will prevent the debug session from continuing.</value>
  </data>
  <data name="Adding_a_user_defined_0_will_prevent_the_debug_session_from_continuing" xml:space="preserve">
    <value>Adding a user defined '{0}' will prevent the debug session from continuing.</value>
  </data>
  <data name="Adding_a_generic_0_will_prevent_the_debug_session_from_continuing" xml:space="preserve">
    <value>Adding a generic '{0}' will prevent the debug session from continuing.</value>
  </data>
  <data name="Adding_0_around_an_active_statement_will_prevent_the_debug_session_from_continuing" xml:space="preserve">
    <value>Adding '{0}' around an active statement will prevent the debug session from continuing.</value>
  </data>
  <data name="Moving_0_will_prevent_the_debug_session_from_continuing" xml:space="preserve">
    <value>Moving '{0}' will prevent the debug session from continuing.</value>
  </data>
  <data name="Deleting_0_will_prevent_the_debug_session_from_continuing" xml:space="preserve">
    <value>Deleting '{0}' will prevent the debug session from continuing.</value>
  </data>
  <data name="Deleting_0_around_an_active_statement_will_prevent_the_debug_session_from_continuing" xml:space="preserve">
    <value>Deleting '{0}' around an active statement will prevent the debug session from continuing.</value>
  </data>
  <data name="Adding_a_method_body_will_prevent_the_debug_session_from_continuing" xml:space="preserve">
    <value>Adding a method body will prevent the debug session from continuing.</value>
  </data>
  <data name="Deleting_a_method_body_will_prevent_the_debug_session_from_continuing" xml:space="preserve">
    <value>Deleting a method body will prevent the debug session from continuing.</value>
  </data>
  <data name="An_active_statement_has_been_removed_from_its_original_method_You_must_revert_your_changes_to_continue_or_restart_the_debugging_session" xml:space="preserve">
    <value>An active statement has been removed from its original method. You must revert your changes to continue or restart the debugging session.</value>
  </data>
  <data name="Updating_a_0_statement_around_an_active_statement_will_prevent_the_debug_session_from_continuing" xml:space="preserve">
    <value>Updating a '{0}' statement around an active statement will prevent the debug session from continuing.</value>
  </data>
  <data name="Updating_async_or_iterator_modifier_around_an_active_statement_will_prevent_the_debug_session_from_continuing" xml:space="preserve">
    <value>Updating async or iterator modifier around an active statement will prevent the debug session from continuing.</value>
    <comment>{Locked="async"}{Locked="iterator"} "async" and "iterator" are C#/VB keywords and should not be localized.</comment>
  </data>
  <data name="Modifying_a_generic_method_will_prevent_the_debug_session_from_continuing" xml:space="preserve">
    <value>Modifying a generic method will prevent the debug session from continuing.</value>
  </data>
  <data name="Modifying_whitespace_or_comments_in_a_generic_0_will_prevent_the_debug_session_from_continuing" xml:space="preserve">
    <value>Modifying whitespace or comments in a generic '{0}' will prevent the debug session from continuing.</value>
  </data>
  <data name="Modifying_a_method_inside_the_context_of_a_generic_type_will_prevent_the_debug_session_from_continuing" xml:space="preserve">
    <value>Modifying a method inside the context of a generic type will prevent the debug session from continuing.</value>
  </data>
  <data name="Modifying_whitespace_or_comments_in_0_inside_the_context_of_a_generic_type_will_prevent_the_debug_session_from_continuing" xml:space="preserve">
    <value>Modifying whitespace or comments in '{0}' inside the context of a generic type will prevent the debug session from continuing.</value>
  </data>
  <data name="Modifying_the_initializer_of_0_in_a_generic_type_will_prevent_the_debug_session_from_continuing" xml:space="preserve">
    <value>Modifying the initializer of '{0}' in a generic type will prevent the debug session from continuing.</value>
  </data>
  <data name="Modifying_the_initializer_of_0_in_a_partial_type_will_prevent_the_debug_session_from_continuing" xml:space="preserve">
    <value>Modifying the initializer of '{0}' in a partial type will prevent the debug session from continuing.</value>
  </data>
  <data name="Adding_a_constructor_to_a_type_with_a_field_or_property_initializer_that_contains_an_anonymous_function_will_prevent_the_debug_session_from_continuing" xml:space="preserve">
    <value>Adding a constructor to a type with a field or property initializer that contains an anonymous function will prevent the debug session from continuing.</value>
  </data>
  <data name="Renaming_a_captured_variable_from_0_to_1_will_prevent_the_debug_session_from_continuing" xml:space="preserve">
    <value>Renaming a captured variable, from '{0}' to '{1}' will prevent the debug session from continuing.</value>
  </data>
  <data name="Modifying_a_catch_finally_handler_with_an_active_statement_in_the_try_block_will_prevent_the_debug_session_from_continuing" xml:space="preserve">
    <value>Modifying a catch/finally handler with an active statement in the try block will prevent the debug session from continuing.</value>
  </data>
  <data name="Modifying_a_try_catch_finally_statement_when_the_finally_block_is_active_will_prevent_the_debug_session_from_continuing" xml:space="preserve">
    <value>Modifying a try/catch/finally statement when the finally block is active will prevent the debug session from continuing.</value>
  </data>
  <data name="Modifying_a_catch_handler_around_an_active_statement_will_prevent_the_debug_session_from_continuing" xml:space="preserve">
    <value>Modifying a catch handler around an active statement will prevent the debug session from continuing.</value>
  </data>
  <data name="Modifying_0_which_contains_the_stackalloc_operator_will_prevent_the_debug_session_from_continuing" xml:space="preserve">
    <value>Modifying '{0}' which contains the 'stackalloc' operator will prevent the debug session from continuing.</value>
  </data>
  <data name="Modifying_an_active_0_which_contains_On_Error_or_Resume_statements_will_prevent_the_debug_session_from_continuing" xml:space="preserve">
    <value>Modifying an active '{0}' which contains 'On Error' or 'Resume' statements will prevent the debug session from continuing.</value>
  </data>
  <data name="Modifying_0_which_contains_an_Aggregate_Group_By_or_Join_query_clauses_will_prevent_the_debug_session_from_continuing" xml:space="preserve">
    <value>Modifying '{0}' which contains an Aggregate, Group By, or Join query clauses will prevent the debug session from continuing.</value>
  </data>
  <data name="Modifying_source_with_experimental_language_features_enabled_will_prevent_the_debug_session_from_continuing" xml:space="preserve">
    <value>Modifying source with experimental language features enabled will prevent the debug session from continuing.</value>
  </data>
  <data name="Updating_an_active_statement_will_prevent_the_debug_session_from_continuing" xml:space="preserve">
    <value>Updating an active statement will prevent the debug session from continuing.</value>
  </data>
  <data name="Removing_0_that_contains_an_active_statement_will_prevent_the_debug_session_from_continuing" xml:space="preserve">
    <value>Removing '{0}' that contains an active statement will prevent the debug session from continuing.</value>
  </data>
  <data name="Adding_a_new_file_will_prevent_the_debug_session_from_continuing" xml:space="preserve">
    <value>Adding a new file will prevent the debug session from continuing.</value>
  </data>
  <data name="Attribute_0_is_missing_Updating_an_async_method_or_an_iterator_will_prevent_the_debug_session_from_continuing" xml:space="preserve">
    <value>Attribute '{0}' is missing. Updating an async method or an iterator will prevent the debug session from continuing.</value>
  </data>
  <data name="Unexpected_interface_member_kind_colon_0" xml:space="preserve">
    <value>Unexpected interface member kind: {0}</value>
  </data>
  <data name="Unknown_symbol_kind" xml:space="preserve">
    <value>Unknown symbol kind</value>
  </data>
  <data name="Generate_abstract_property_1_0" xml:space="preserve">
    <value>Generate abstract property '{1}.{0}'</value>
  </data>
  <data name="Generate_abstract_method_1_0" xml:space="preserve">
    <value>Generate abstract method '{1}.{0}'</value>
  </data>
  <data name="Generate_method_1_0" xml:space="preserve">
    <value>Generate method '{1}.{0}'</value>
  </data>
  <data name="Requested_assembly_already_loaded_from_0" xml:space="preserve">
    <value>Requested assembly already loaded from '{0}'.</value>
  </data>
  <data name="The_symbol_does_not_have_an_icon" xml:space="preserve">
    <value>The symbol does not have an icon.</value>
  </data>
  <data name="Unknown" xml:space="preserve">
    <value>Unknown</value>
  </data>
  <data name="Extract_Method" xml:space="preserve">
    <value>Extract Method</value>
  </data>
  <data name="Extract_Method_plus_Local" xml:space="preserve">
    <value>Extract Method + Local</value>
  </data>
  <data name="Asynchronous_method_cannot_have_ref_out_parameters_colon_bracket_0_bracket" xml:space="preserve">
    <value>Asynchronous method cannot have ref/out parameters : [{0}]</value>
  </data>
  <data name="The_member_is_defined_in_metadata" xml:space="preserve">
    <value>The member is defined in metadata.</value>
  </data>
  <data name="You_can_only_change_the_signature_of_a_constructor_indexer_method_or_delegate" xml:space="preserve">
    <value>You can only change the signature of a constructor, indexer, method or delegate.</value>
  </data>
  <data name="This_symbol_has_related_definitions_or_references_in_metadata_Changing_its_signature_may_result_in_build_errors_Do_you_want_to_continue" xml:space="preserve">
    <value>This symbol has related definitions or references in metadata. Changing its signature may result in build errors.

Do you want to continue?</value>
  </data>
  <data name="Change_signature" xml:space="preserve">
    <value>Change signature...</value>
  </data>
  <data name="Generate_new_type" xml:space="preserve">
    <value>Generate new type...</value>
  </data>
  <data name="User_Diagnostic_Analyzer_Failure" xml:space="preserve">
    <value>User Diagnostic Analyzer Failure.</value>
  </data>
  <data name="Analyzer_0_threw_an_exception_of_type_1_with_message_2" xml:space="preserve">
    <value>Analyzer '{0}' threw an exception of type '{1}' with message '{2}'.</value>
  </data>
  <data name="Analyzer_0_threw_the_following_exception_colon_1" xml:space="preserve">
    <value>Analyzer '{0}' threw the following exception:
'{1}'.</value>
  </data>
  <data name="Remove_Unnecessary_Cast" xml:space="preserve">
    <value>Remove Unnecessary Cast</value>
  </data>
  <data name="Simplify_Names" xml:space="preserve">
    <value>Simplify Names</value>
  </data>
  <data name="Simplify_Member_Access" xml:space="preserve">
    <value>Simplify Member Access</value>
  </data>
  <data name="Remove_qualification" xml:space="preserve">
    <value>Remove qualification</value>
  </data>
  <data name="Edit_and_Continue1" xml:space="preserve">
    <value>Edit and Continue</value>
  </data>
  <data name="This_signature_does_not_contain_parameters_that_can_be_changed" xml:space="preserve">
    <value>This signature does not contain parameters that can be changed.</value>
  </data>
  <data name="Unknown_error_occurred" xml:space="preserve">
    <value>Unknown error occurred</value>
  </data>
  <data name="Available" xml:space="preserve">
    <value>Available</value>
  </data>
  <data name="Not_Available" xml:space="preserve">
    <value>Not Available</value>
  </data>
  <data name="_0_1" xml:space="preserve">
    <value>    {0} - {1}</value>
  </data>
  <data name="You_can_use_the_navigation_bar_to_switch_context" xml:space="preserve">
    <value>You can use the navigation bar to switch context.</value>
  </data>
  <data name="in_Source" xml:space="preserve">
    <value>in Source</value>
  </data>
  <data name="in_Suppression_File" xml:space="preserve">
    <value>in Suppression File</value>
  </data>
  <data name="Remove_Suppression_0" xml:space="preserve">
    <value>Remove Suppression {0}</value>
  </data>
  <data name="Remove_Suppression" xml:space="preserve">
    <value>Remove Suppression</value>
  </data>
  <data name="Pending" xml:space="preserve">
    <value>&lt;Pending&gt;</value>
  </data>
  <data name="Awaited_task_returns" xml:space="preserve">
    <value>Awaited task returns</value>
  </data>
  <data name="no_value" xml:space="preserve">
    <value>no value.</value>
  </data>
  <data name="Note_colon_Tab_twice_to_insert_the_0_snippet" xml:space="preserve">
    <value>Note: Tab twice to insert the '{0}' snippet.</value>
  </data>
  <data name="Implement_interface_explicitly_with_Dispose_pattern" xml:space="preserve">
    <value>Implement interface explicitly with Dispose pattern</value>
  </data>
  <data name="Implement_interface_with_Dispose_pattern" xml:space="preserve">
    <value>Implement interface with Dispose pattern</value>
  </data>
  <data name="Compiler1" xml:space="preserve">
    <value>Compiler</value>
  </data>
  <data name="Edit_and_Continue2" xml:space="preserve">
    <value>Edit and Continue</value>
  </data>
  <data name="Style" xml:space="preserve">
    <value>Style</value>
  </data>
  <data name="Suppress_0" xml:space="preserve">
    <value>Suppress {0}</value>
  </data>
  <data name="Re_triage_0_currently_1" xml:space="preserve">
    <value>Re-triage {0}(currently '{1}')</value>
  </data>
  <data name="Argument_cannot_have_a_null_element" xml:space="preserve">
    <value>Argument cannot have a null element.</value>
  </data>
  <data name="Argument_cannot_be_empty" xml:space="preserve">
    <value>Argument cannot be empty.</value>
  </data>
  <data name="Reported_diagnostic_with_ID_0_is_not_supported_by_the_analyzer" xml:space="preserve">
    <value>Reported diagnostic with ID '{0}' is not supported by the analyzer.</value>
  </data>
  <data name="Computing_fix_all_occurrences_code_fix" xml:space="preserve">
    <value>Computing fix all occurrences code fix...</value>
  </data>
  <data name="Fix_all_occurrences" xml:space="preserve">
    <value>Fix all occurrences</value>
  </data>
  <data name="Document" xml:space="preserve">
    <value>Document</value>
  </data>
  <data name="Project" xml:space="preserve">
    <value>Project</value>
  </data>
  <data name="Solution" xml:space="preserve">
    <value>Solution</value>
  </data>
  <data name="TODO_colon_dispose_managed_state_managed_objects" xml:space="preserve">
    <value>TODO: dispose managed state (managed objects).</value>
  </data>
  <data name="TODO_colon_set_large_fields_to_null" xml:space="preserve">
    <value>TODO: set large fields to null.</value>
  </data>
  <data name="To_detect_redundant_calls" xml:space="preserve">
    <value>To detect redundant calls</value>
  </data>
  <data name="Modifying_0_which_contains_a_static_variable_will_prevent_the_debug_session_from_continuing" xml:space="preserve">
    <value>Modifying '{0}' which contains a static variable will prevent the debug session from continuing.</value>
  </data>
  <data name="Compiler2" xml:space="preserve">
    <value>Compiler</value>
  </data>
  <data name="Edit_And_Continue" xml:space="preserve">
    <value>Edit And Continue</value>
  </data>
  <data name="Live" xml:space="preserve">
    <value>Live</value>
  </data>
  <data name="namespace_" xml:space="preserve">
    <value>namespace</value>
    <comment>{Locked}</comment>
  </data>
  <data name="class_" xml:space="preserve">
    <value>class</value>
    <comment>{Locked}</comment>
  </data>
  <data name="interface_" xml:space="preserve">
    <value>interface</value>
    <comment>{Locked}</comment>
  </data>
  <data name="enum_" xml:space="preserve">
    <value>enum</value>
    <comment>{Locked}</comment>
  </data>
  <data name="enum_value" xml:space="preserve">
    <value>enum value</value>
    <comment>{Locked="enum"} "enum" is a C#/VB keyword and should not be localized.</comment>
  </data>
  <data name="delegate_" xml:space="preserve">
    <value>delegate</value>
    <comment>{Locked}</comment>
  </data>
  <data name="const_field" xml:space="preserve">
    <value>const field</value>
    <comment>{Locked="const"} "const" is a C#/VB keyword and should not be localized.</comment>
  </data>
  <data name="method" xml:space="preserve">
    <value>method</value>
  </data>
  <data name="operator_" xml:space="preserve">
    <value>operator</value>
  </data>
  <data name="constructor" xml:space="preserve">
    <value>constructor</value>
  </data>
  <data name="auto_property" xml:space="preserve">
    <value>auto-property</value>
  </data>
  <data name="property_" xml:space="preserve">
    <value>property</value>
  </data>
  <data name="event_" xml:space="preserve">
    <value>event</value>
    <comment>{Locked}</comment>
  </data>
  <data name="event_accessor" xml:space="preserve">
    <value>event accessor</value>
  </data>
  <data name="type_constraint" xml:space="preserve">
    <value>type constraint</value>
  </data>
  <data name="type_parameter" xml:space="preserve">
    <value>type parameter</value>
  </data>
  <data name="attribute" xml:space="preserve">
    <value>attribute</value>
  </data>
  <data name="Use_auto_property" xml:space="preserve">
    <value>Use auto property</value>
  </data>
  <data name="Replace_0_and_1_with_property" xml:space="preserve">
    <value>Replace '{0}' and '{1}' with property</value>
  </data>
  <data name="Replace_0_with_property" xml:space="preserve">
    <value>Replace '{0}' with property</value>
  </data>
  <data name="Method_referenced_implicitly" xml:space="preserve">
    <value>Method referenced implicitly</value>
  </data>
  <data name="Generate_type_0" xml:space="preserve">
    <value>Generate type '{0}'</value>
  </data>
  <data name="Generate_0_1" xml:space="preserve">
    <value>Generate {0} '{1}'</value>
  </data>
  <data name="Change_0_to_1" xml:space="preserve">
    <value>Change '{0}' to '{1}'.</value>
  </data>
  <data name="Non_invoked_method_cannot_be_replaced_with_property" xml:space="preserve">
    <value>Non-invoked method cannot be replaced with property.</value>
  </data>
  <data name="Only_methods_with_a_single_argument_which_is_not_an_out_variable_declaration_can_be_replaced_with_a_property" xml:space="preserve">
    <value>Only methods with a single argument, which is not an out variable declaration, can be replaced with a property.</value>
  </data>
  <data name="Roslyn_HostError" xml:space="preserve">
    <value>Roslyn.HostError</value>
  </data>
  <data name="An_instance_of_analyzer_0_cannot_be_created_from_1_colon_2" xml:space="preserve">
    <value>An instance of analyzer {0} cannot be created from {1}: {2}.</value>
  </data>
  <data name="The_assembly_0_does_not_contain_any_analyzers" xml:space="preserve">
    <value>The assembly {0} does not contain any analyzers.</value>
  </data>
  <data name="Unable_to_load_Analyzer_assembly_0_colon_1" xml:space="preserve">
    <value>Unable to load Analyzer assembly {0}: {1}</value>
  </data>
  <data name="Make_method_synchronous" xml:space="preserve">
    <value>Make method synchronous</value>
  </data>
  <data name="Add_this_or_Me_qualification" xml:space="preserve">
    <value>Add 'this' or 'Me' qualification.</value>
  </data>
  <data name="Fix_Name_Violation_colon_0" xml:space="preserve">
    <value>Fix Name Violation: {0}</value>
  </data>
  <data name="Naming_rule_violation_0" xml:space="preserve">
    <value>Naming rule violation: {0}</value>
    <comment>{0} is the rule title, {1} is the way in which the rule was violated</comment>
  </data>
  <data name="Naming_Styles" xml:space="preserve">
    <value>Naming Styles</value>
  </data>
  <data name="from_0" xml:space="preserve">
    <value>from {0}</value>
  </data>
  <data name="Find_and_install_latest_version" xml:space="preserve">
    <value>Find and install latest version</value>
  </data>
  <data name="Use_local_version_0" xml:space="preserve">
    <value>Use local version '{0}'</value>
  </data>
  <data name="Use_locally_installed_0_version_1_This_version_used_in_colon_2" xml:space="preserve">
    <value>Use locally installed '{0}' version '{1}'
This version used in: {2}</value>
  </data>
  <data name="Find_and_install_latest_version_of_0" xml:space="preserve">
    <value>Find and install latest version of '{0}'</value>
  </data>
  <data name="Install_with_package_manager" xml:space="preserve">
    <value>Install with package manager...</value>
  </data>
  <data name="Install_0_1" xml:space="preserve">
    <value>Install '{0} {1}'</value>
  </data>
  <data name="Install_version_0" xml:space="preserve">
    <value>Install version '{0}'</value>
  </data>
  <data name="Generate_variable_0" xml:space="preserve">
    <value>Generate variable '{0}'</value>
  </data>
  <data name="Classes" xml:space="preserve">
    <value>Classes</value>
  </data>
  <data name="Constants" xml:space="preserve">
    <value>Constants</value>
  </data>
  <data name="Delegates" xml:space="preserve">
    <value>Delegates</value>
  </data>
  <data name="Enums" xml:space="preserve">
    <value>Enums</value>
  </data>
  <data name="Events" xml:space="preserve">
    <value>Events</value>
  </data>
  <data name="Extension_methods" xml:space="preserve">
    <value>Extension methods</value>
  </data>
  <data name="Fields" xml:space="preserve">
    <value>Fields</value>
  </data>
  <data name="Interfaces" xml:space="preserve">
    <value>Interfaces</value>
  </data>
  <data name="Locals" xml:space="preserve">
    <value>Locals</value>
  </data>
  <data name="Methods" xml:space="preserve">
    <value>Methods</value>
  </data>
  <data name="Modules" xml:space="preserve">
    <value>Modules</value>
  </data>
  <data name="Namespaces" xml:space="preserve">
    <value>Namespaces</value>
  </data>
  <data name="Properties" xml:space="preserve">
    <value>Properties</value>
  </data>
  <data name="Structures" xml:space="preserve">
    <value>Structures</value>
  </data>
  <data name="Parameters_colon" xml:space="preserve">
    <value>Parameters:</value>
  </data>
  <data name="Add_missing_cases" xml:space="preserve">
    <value>Add missing cases</value>
  </data>
  <data name="Add_both" xml:space="preserve">
    <value>Add both</value>
  </data>
  <data name="Add_default_case" xml:space="preserve">
    <value>Add default case</value>
  </data>
  <data name="Variadic_SignatureHelpItem_must_have_at_least_one_parameter" xml:space="preserve">
    <value>Variadic SignatureHelpItem must have at least one parameter.</value>
  </data>
  <data name="Add_braces" xml:space="preserve">
    <value>Add braces</value>
  </data>
  <data name="Replace_0_with_method" xml:space="preserve">
    <value>Replace '{0}' with method</value>
  </data>
  <data name="Replace_0_with_methods" xml:space="preserve">
    <value>Replace '{0}' with methods</value>
  </data>
  <data name="Property_referenced_implicitly" xml:space="preserve">
    <value>Property referenced implicitly</value>
  </data>
  <data name="Property_cannot_safely_be_replaced_with_a_method_call" xml:space="preserve">
    <value>Property cannot safely be replaced with a method call</value>
  </data>
  <data name="Convert_to_interpolated_string" xml:space="preserve">
    <value>Convert to interpolated string</value>
  </data>
  <data name="Move_type_to_0" xml:space="preserve">
    <value>Move type to {0}</value>
  </data>
  <data name="Rename_file_to_0" xml:space="preserve">
    <value>Rename file to {0}</value>
  </data>
  <data name="Rename_type_to_0" xml:space="preserve">
    <value>Rename type to {0}</value>
  </data>
  <data name="Remove_tag" xml:space="preserve">
    <value>Remove tag</value>
  </data>
  <data name="Add_missing_param_nodes" xml:space="preserve">
    <value>Add missing param nodes</value>
  </data>
  <data name="Make_containing_scope_async" xml:space="preserve">
    <value>Make containing scope async</value>
  </data>
  <data name="Make_containing_scope_async_return_Task" xml:space="preserve">
    <value>Make containing scope async (return Task)</value>
  </data>
  <data name="paren_Unknown_paren" xml:space="preserve">
    <value>(Unknown)</value>
  </data>
  <data name="Implement_Abstract_Class" xml:space="preserve">
    <value>Implement Abstract Class</value>
  </data>
  <data name="Use_framework_type" xml:space="preserve">
    <value>Use framework type</value>
  </data>
  <data name="Install_package_0" xml:space="preserve">
    <value>Install package '{0}'</value>
  </data>
  <data name="Object_initialization_can_be_simplified" xml:space="preserve">
    <value>Object initialization can be simplified</value>
  </data>
  <data name="Use_throw_expression" xml:space="preserve">
    <value>Use 'throw' expression</value>
  </data>
  <data name="project_0" xml:space="preserve">
    <value>project {0}</value>
  </data>
  <data name="Inline_variable_declaration" xml:space="preserve">
    <value>Inline variable declaration</value>
  </data>
  <data name="Use_pattern_matching" xml:space="preserve">
    <value>Use pattern matching</value>
  </data>
  <data name="Use_interpolated_verbatim_string" xml:space="preserve">
    <value>Use interpolated verbatim string</value>
  </data>
  <data name="Use_expression_body_for_methods" xml:space="preserve">
    <value>Use expression body for methods</value>
  </data>
  <data name="Use_block_body_for_methods" xml:space="preserve">
    <value>Use block body for methods</value>
  </data>
  <data name="Use_block_body_for_accessors" xml:space="preserve">
    <value>Use block body for accessors</value>
  </data>
  <data name="Use_block_body_for_constructors" xml:space="preserve">
    <value>Use block body for constructors</value>
  </data>
  <data name="Use_block_body_for_indexers" xml:space="preserve">
    <value>Use block body for indexers</value>
  </data>
  <data name="Use_block_body_for_operators" xml:space="preserve">
    <value>Use block body for operators</value>
  </data>
  <data name="Use_block_body_for_properties" xml:space="preserve">
    <value>Use block body for properties</value>
  </data>
  <data name="Use_expression_body_for_accessors" xml:space="preserve">
    <value>Use expression body for accessors</value>
  </data>
  <data name="Use_expression_body_for_constructors" xml:space="preserve">
    <value>Use expression body for constructors</value>
  </data>
  <data name="Use_expression_body_for_indexers" xml:space="preserve">
    <value>Use expression body for indexers</value>
  </data>
  <data name="Use_expression_body_for_operators" xml:space="preserve">
    <value>Use expression body for operators</value>
  </data>
  <data name="Use_expression_body_for_properties" xml:space="preserve">
    <value>Use expression body for properties</value>
  </data>
  <data name="Fix_typo_0" xml:space="preserve">
    <value>Fix typo '{0}'</value>
  </data>
  <data name="Fully_qualify_0" xml:space="preserve">
    <value>Fully qualify '{0}'</value>
  </data>
  <data name="Remove_reference_to_0" xml:space="preserve">
    <value>Remove reference to '{0}'.</value>
  </data>
  <data name="Keywords" xml:space="preserve">
    <value>Keywords</value>
  </data>
  <data name="Snippets" xml:space="preserve">
    <value>Snippets</value>
  </data>
  <data name="All_lowercase" xml:space="preserve">
    <value>All lowercase</value>
  </data>
  <data name="All_uppercase" xml:space="preserve">
    <value>All uppercase</value>
  </data>
  <data name="First_word_capitalized" xml:space="preserve">
    <value>First word capitalized</value>
  </data>
  <data name="Pascal_Case" xml:space="preserve">
    <value>Pascal Case</value>
  </data>
  <data name="Collection_initialization_can_be_simplified" xml:space="preserve">
    <value>Collection initialization can be simplified</value>
  </data>
  <data name="Use_coalesce_expression" xml:space="preserve">
    <value>Use coalesce expression</value>
  </data>
  <data name="Use_null_propagation" xml:space="preserve">
    <value>Use null propagation</value>
  </data>
  <data name="Variable_declaration_can_be_inlined" xml:space="preserve">
    <value>Variable declaration can be inlined</value>
  </data>
  <data name="Null_check_can_be_simplified" xml:space="preserve">
    <value>Null check can be simplified</value>
  </data>
  <data name="Simplify_collection_initialization" xml:space="preserve">
    <value>Simplify collection initialization</value>
  </data>
  <data name="Simplify_object_initialization" xml:space="preserve">
    <value>Simplify object initialization</value>
  </data>
  <data name="Prefer_explicitly_provided_tuple_element_name" xml:space="preserve">
    <value>Prefer explicitly provided tuple element name</value>
  </data>
  <data name="Use_explicitly_provided_tuple_name" xml:space="preserve">
    <value>Use explicitly provided tuple name</value>
  </data>
  <data name="Remove_document_0" xml:space="preserve">
    <value>Remove document '{0}'</value>
  </data>
  <data name="Add_document_0" xml:space="preserve">
    <value>Add document '{0}'</value>
  </data>
  <data name="Add_argument_name_0" xml:space="preserve">
    <value>Add argument name '{0}'</value>
  </data>
  <data name="Add_tuple_element_name_0" xml:space="preserve">
    <value>Add tuple element name '{0}'</value>
  </data>
  <data name="Take_0" xml:space="preserve">
    <value>Take '{0}'</value>
  </data>
  <data name="Take_both" xml:space="preserve">
    <value>Take both</value>
  </data>
  <data name="Take_bottom" xml:space="preserve">
    <value>Take bottom</value>
  </data>
  <data name="Take_top" xml:space="preserve">
    <value>Take top</value>
  </data>
  <data name="Remove_unused_variable" xml:space="preserve">
    <value>Remove unused variable</value>
  </data>
  <data name="Convert_to_binary" xml:space="preserve">
    <value>Convert to binary</value>
  </data>
  <data name="Convert_to_decimal" xml:space="preserve">
    <value>Convert to decimal</value>
  </data>
  <data name="Convert_to_hex" xml:space="preserve">
    <value>Convert to hex</value>
  </data>
  <data name="Separate_thousands" xml:space="preserve">
    <value>Separate thousands</value>
  </data>
  <data name="Separate_words" xml:space="preserve">
    <value>Separate words</value>
  </data>
  <data name="Separate_nibbles" xml:space="preserve">
    <value>Separate nibbles</value>
  </data>
  <data name="Remove_separators" xml:space="preserve">
    <value>Remove separators</value>
  </data>
  <data name="Add_parameter_to_0" xml:space="preserve">
    <value>Add parameter to '{0}'</value>
  </data>
  <data name="Add_parameter_to_0_and_overrides_implementations" xml:space="preserve">
    <value>Add parameter to '{0}' (and overrides/implementations)</value>
  </data>
  <data name="Add_to_0" xml:space="preserve">
    <value>Add to '{0}'</value>
  </data>
  <data name="Related_method_signatures_found_in_metadata_will_not_be_updated" xml:space="preserve">
    <value>Related method signatures found in metadata will not be updated.</value>
  </data>
  <data name="Generate_constructor" xml:space="preserve">
    <value>Generate constructor...</value>
  </data>
  <data name="Pick_members_to_be_used_as_constructor_parameters" xml:space="preserve">
    <value>Pick members to be used as constructor parameters</value>
  </data>
  <data name="Pick_members_to_be_used_in_Equals_GetHashCode" xml:space="preserve">
    <value>Pick members to be used in Equals/GetHashCode</value>
  </data>
  <data name="Changes_to_expression_trees_may_result_in_behavior_changes_at_runtime" xml:space="preserve">
    <value>Changes to expression trees may result in behavior changes at runtime</value>
  </data>
  <data name="Generate_overrides" xml:space="preserve">
    <value>Generate overrides...</value>
  </data>
  <data name="Pick_members_to_override" xml:space="preserve">
    <value>Pick members to override</value>
  </data>
  <data name="Add_null_check" xml:space="preserve">
    <value>Add null check</value>
  </data>
  <data name="Add_string_IsNullOrEmpty_check" xml:space="preserve">
    <value>Add 'string.IsNullOrEmpty' check</value>
  </data>
  <data name="Add_string_IsNullOrWhiteSpace_check" xml:space="preserve">
    <value>Add 'string.IsNullOrWhiteSpace' check</value>
  </data>
  <data name="Create_and_initialize_field_0" xml:space="preserve">
    <value>Create and initialize field '{0}'</value>
  </data>
  <data name="Create_and_initialize_property_0" xml:space="preserve">
    <value>Create and initialize property '{0}'</value>
  </data>
  <data name="Initialize_field_0" xml:space="preserve">
    <value>Initialize field '{0}'</value>
  </data>
  <data name="Initialize_property_0" xml:space="preserve">
    <value>Initialize property '{0}'</value>
  </data>
  <data name="Add_null_checks" xml:space="preserve">
    <value>Add null checks</value>
  </data>
  <data name="Generate_operators" xml:space="preserve">
    <value>Generate operators</value>
  </data>
  <data name="Implement_0" xml:space="preserve">
    <value>Implement {0}</value>
  </data>
  <data name="Simplify_default_expression" xml:space="preserve">
    <value>Simplify 'default' expression</value>
  </data>
  <data name="default_expression_can_be_simplified" xml:space="preserve">
    <value>'default' expression can be simplified</value>
  </data>
  <data name="Format_string_contains_invalid_placeholder" xml:space="preserve">
    <value>Format string contains invalid placeholder</value>
  </data>
  <data name="Invalid_format_string" xml:space="preserve">
    <value>Invalid format string</value>
  </data>
  <data name="Use_inferred_member_name" xml:space="preserve">
    <value>Use inferred member name</value>
  </data>
  <data name="Member_name_can_be_simplified" xml:space="preserve">
    <value>Member name can be simplified</value>
  </data>
  <data name="Reported_diagnostic_0_has_a_source_location_in_file_1_which_is_not_part_of_the_compilation_being_analyzed" xml:space="preserve">
    <value>Reported diagnostic '{0}' has a source location in file '{1}', which is not part of the compilation being analyzed.</value>
  </data>
  <data name="Reported_diagnostic_0_has_a_source_location_1_in_file_2_which_is_outside_of_the_given_file" xml:space="preserve">
    <value>Reported diagnostic '{0}' has a source location '{1}' in file '{2}', which is outside of the given file.</value>
  </data>
  <data name="Unreachable_code_detected" xml:space="preserve">
    <value>Unreachable code detected</value>
  </data>
  <data name="Remove_unreachable_code" xml:space="preserve">
    <value>Remove unreachable code</value>
  </data>
  <data name="Modifiers_are_not_ordered" xml:space="preserve">
    <value>Modifiers are not ordered</value>
  </data>
  <data name="Order_modifiers" xml:space="preserve">
    <value>Order modifiers</value>
  </data>
  <data name="in_0_project_1" xml:space="preserve">
    <value>in {0} (project {1})</value>
  </data>
  <data name="Accessibility_modifiers_required" xml:space="preserve">
    <value>Accessibility modifiers required</value>
  </data>
  <data name="Add_accessibility_modifiers" xml:space="preserve">
    <value>Add accessibility modifiers</value>
  </data>
  <data name="Use_local_function" xml:space="preserve">
    <value>Use local function</value>
  </data>
  <data name="Warning_colon_Declaration_changes_scope_and_may_change_meaning" xml:space="preserve">
    <value>Warning: Declaration changes scope and may change meaning.</value>
  </data>
  <data name="Move_declaration_near_reference" xml:space="preserve">
    <value>Move declaration near reference</value>
  </data>
  <data name="Convert_to_full_property" xml:space="preserve">
    <value>Convert to full property</value>
  </data>
  <data name="Generate_constructor_in_0_without_fields" xml:space="preserve">
    <value>Generate constructor in '{0}' (without fields)</value>
  </data>
  <data name="Parentheses_can_be_removed" xml:space="preserve">
    <value>Parentheses can be removed</value>
  </data>
  <data name="Remove_unnecessary_parentheses" xml:space="preserve">
    <value>Remove unnecessary parentheses</value>
  </data>
  <data name="Add_file_banner" xml:space="preserve">
    <value>Add file banner</value>
  </data>
  <data name="Warning_Method_overrides_symbol_from_metadata" xml:space="preserve">
    <value>Warning: Method overrides symbol from metadata</value>
  </data>
  <data name="Add_parentheses_for_clarity" xml:space="preserve">
    <value>Add parentheses for clarity</value>
  </data>
  <data name="Parentheses_should_be_added_for_clarity" xml:space="preserve">
    <value>Parentheses should be added for clarity</value>
  </data>
  <data name="Use_0" xml:space="preserve">
    <value>Use {0}</value>
  </data>
  <data name="Switching_between_lambda_and_local_function_will_prevent_the_debug_session_from_continuing" xml:space="preserve">
    <value>Switching between a lambda and a local function will prevent the debug session from continuing.</value>
  </data>
  <data name="Deconstruct_variable_declaration" xml:space="preserve">
    <value>Deconstruct variable declaration</value>
  </data>
  <data name="Variable_declaration_can_be_deconstructed" xml:space="preserve">
    <value>Variable declaration can be deconstructed</value>
  </data>
  <data name="Add_argument_name_0_including_trailing_arguments" xml:space="preserve">
    <value>Add argument name '{0}' (including trailing arguments)</value>
  </data>
  <data name="Using_readonly_structs_will_prevent_the_debug_session_from_continuing" xml:space="preserve">
    <value>Using readonly structs will prevent the debug session from continuing.</value>
  </data>
  <data name="Using_ref_structs_will_prevent_the_debug_session_from_continuing" xml:space="preserve">
    <value>Using ref structs will prevent the debug session from continuing.</value>
  </data>
  <data name="Using_readonly_references_will_prevent_the_debug_session_from_continuing" xml:space="preserve">
    <value>Using readonly references will prevent the debug session from continuing.</value>
  </data>
  <data name="local_function" xml:space="preserve">
    <value>local function</value>
  </data>
  <data name="indexer_" xml:space="preserve">
    <value>indexer</value>
  </data>
  <data name="Alias_ambiguous_type_0" xml:space="preserve">
    <value>Alias ambiguous type '{0}'</value>
  </data>
  <data name="Warning_colon_Collection_was_modified_during_iteration" xml:space="preserve">
    <value>Warning: Collection was modified during iteration.</value>
  </data>
  <data name="Warning_colon_Iteration_variable_crossed_function_boundary" xml:space="preserve">
    <value>Warning: Iteration variable crossed function boundary.</value>
  </data>
  <data name="Warning_colon_Collection_may_be_modified_during_iteration" xml:space="preserve">
    <value>Warning: Collection may be modified during iteration.</value>
  </data>
  <data name="Add_readonly_modifier" xml:space="preserve">
    <value>Add readonly modifier</value>
  </data>
  <data name="Make_field_readonly" xml:space="preserve">
    <value>Make field readonly</value>
  </data>
  <data name="Convert_to_conditional_expression" xml:space="preserve">
    <value>Convert to conditional expression</value>
  </data>
  <data name="Convert_to_linq" xml:space="preserve">
    <value>Convert to LINQ</value>
  </data>
  <data name="Convert_to_tuple" xml:space="preserve">
    <value>Convert to tuple</value>
  </data>
  <data name="Convert_to_class" xml:space="preserve">
    <value>Convert to class</value>
  </data>
  <data name="Convert_to_struct" xml:space="preserve">
    <value>Convert to struct</value>
  </data>
  <data name="updating_usages_in_containing_member" xml:space="preserve">
    <value>updating usages in containing member</value>
  </data>
  <data name="updating_usages_in_containing_project" xml:space="preserve">
    <value>updating usages in containing project</value>
  </data>
  <data name="updating_usages_in_containing_type" xml:space="preserve">
    <value>updating usages in containing type</value>
  </data>
  <data name="updating_usages_in_dependent_projects" xml:space="preserve">
    <value>updating usages in dependent projects</value>
  </data>
  <data name="Formatting_document" xml:space="preserve">
    <value>Formatting document</value>
  </data>
  <data name="Add_member_name" xml:space="preserve">
    <value>Add member name</value>
  </data>
  <data name="Use_block_body_for_lambda_expressions" xml:space="preserve">
    <value>Use block body for lambda expressions</value>
  </data>
  <data name="Use_expression_body_for_lambda_expressions" xml:space="preserve">
    <value>Use expression body for lambda expressions</value>
  </data>
  <data name="Convert_to_linq_call_form" xml:space="preserve">
    <value>Convert to LINQ (call form)</value>
  </data>
  <data name="Adding_method_with_explicit_interface_specifier_will_prevernt_the_debug_session_from_continuing" xml:space="preserve">
    <value>Adding a method with an explicit interface specifier will prevent the debug session from continuing.</value>
  </data>
  <data name="Remove_unused_member" xml:space="preserve">
    <value>Remove unused member</value>
  </data>
  <data name="Private_member_0_is_unused" xml:space="preserve">
    <value>Private member '{0}' is unused.</value>
  </data>
  <data name="Remove_unused_private_members" xml:space="preserve">
    <value>Remove unused private members</value>
  </data>
  <data name="Remove_unread_private_members" xml:space="preserve">
    <value>Remove unread private members</value>
  </data>
  <data name="Private_member_0_can_be_removed_as_the_value_assigned_to_it_is_never_read" xml:space="preserve">
    <value>Private member '{0}' can be removed as the value assigned to it is never read.</value>
  </data>
  <data name="Private_method_0_can_be_removed_as_it_is_never_invoked" xml:space="preserve">
    <value>Private method '{0}' can be removed as it is never invoked.</value>
  </data>
  <data name="Private_property_0_can_be_converted_to_a_method_as_its_get_accessor_is_never_invoked" xml:space="preserve">
    <value>Private property '{0}' can be converted to a method as its get accessor is never invoked.</value>
  </data>
  <data name="Code_Quality" xml:space="preserve">
    <value>Code Quality</value>
  </data>
  <data name="Modifying_source_file_will_prevent_the_debug_session_from_continuing_due_to_internal_error" xml:space="preserve">
    <value>Modifying source file {0} will prevent the debug session from continuing due to internal error: {1}.</value>
  </data>
  <data name="Change_namespace_to_0" xml:space="preserve">
    <value>Change namespace to '{0}'</value>
  </data>
  <data name="Move_file_to_0" xml:space="preserve">
    <value>Move file to '{0}'</value>
  </data>
  <data name="Move_file_to_project_root_folder" xml:space="preserve">
    <value>Move file to project root folder</value>
  </data>
  <data name="Move_to_namespace" xml:space="preserve">
    <value>Move to namespace...</value>
  </data>
  <data name="Change_to_global_namespace" xml:space="preserve">
    <value>Change to global namespace</value>
  </data>
  <data name="Warning_colon_changing_namespace_may_produce_invalid_code_and_change_code_meaning" xml:space="preserve">
    <value>Warning: Changing namespace may produce invalid code and change code meaning.</value>
  </data>
  <data name="Use_compound_assignment" xml:space="preserve">
    <value>Use compound assignment</value>
  </data>
  <data name="Invert_conditional" xml:space="preserve">
    <value>Invert conditional</value>
  </data>
  <data name="Replace_0_with_1" xml:space="preserve">
    <value>Replace '{0}' with '{1}' </value>
  </data>
  <data name="Align_wrapped_parameters" xml:space="preserve">
    <value>Align wrapped parameters</value>
  </data>
  <data name="Indent_all_parameters" xml:space="preserve">
    <value>Indent all parameters</value>
  </data>
  <data name="Indent_wrapped_parameters" xml:space="preserve">
    <value>Indent wrapped parameters</value>
  </data>
  <data name="Unwrap_all_parameters" xml:space="preserve">
    <value>Unwrap all parameters</value>
  </data>
  <data name="Unwrap_and_indent_all_parameters" xml:space="preserve">
    <value>Unwrap and indent all parameters</value>
  </data>
  <data name="Wrap_every_parameter" xml:space="preserve">
    <value>Wrap every parameter</value>
  </data>
  <data name="Wrap_long_parameter_list" xml:space="preserve">
    <value>Wrap long parameter list</value>
  </data>
  <data name="Unwrap_parameter_list" xml:space="preserve">
    <value>Unwrap parameter list</value>
  </data>
  <data name="Align_wrapped_arguments" xml:space="preserve">
    <value>Align wrapped arguments</value>
  </data>
  <data name="Indent_all_arguments" xml:space="preserve">
    <value>Indent all arguments</value>
  </data>
  <data name="Indent_wrapped_arguments" xml:space="preserve">
    <value>Indent wrapped arguments</value>
  </data>
  <data name="Unwrap_all_arguments" xml:space="preserve">
    <value>Unwrap all arguments</value>
  </data>
  <data name="Unwrap_and_indent_all_arguments" xml:space="preserve">
    <value>Unwrap and indent all arguments</value>
  </data>
  <data name="Wrap_every_argument" xml:space="preserve">
    <value>Wrap every argument</value>
  </data>
  <data name="Wrap_long_argument_list" xml:space="preserve">
    <value>Wrap long argument list</value>
  </data>
  <data name="Unwrap_argument_list" xml:space="preserve">
    <value>Unwrap argument list</value>
  </data>
  <data name="Introduce_constant" xml:space="preserve">
    <value>Introduce constant</value>
  </data>
  <data name="Introduce_field" xml:space="preserve">
    <value>Introduce field</value>
  </data>
  <data name="Introduce_local" xml:space="preserve">
    <value>Introduce local</value>
  </data>
  <data name="Introduce_query_variable" xml:space="preserve">
    <value>Introduce query variable</value>
  </data>
  <data name="Failed_to_analyze_data_flow_for_0" xml:space="preserve">
    <value>Failed to analyze data-flow for: {0}</value>
  </data>
  <data name="Expression_value_is_never_used" xml:space="preserve">
    <value>Expression value is never used</value>
  </data>
  <data name="Unnecessary_assignment_of_a_value_to_0" xml:space="preserve">
    <value>Unnecessary assignment of a value to '{0}'</value>
  </data>
  <data name="Unnecessary_assignment_of_a_value" xml:space="preserve">
    <value>Unnecessary assignment of a value</value>
  </data>
  <data name="Avoid_unnecessary_value_assignments_in_your_code_as_these_likely_indicate_redundant_value_computations_If_the_value_computation_is_not_redundant_and_you_intend_to_retain_the_assignmentcomma_then_change_the_assignment_target_to_a_local_variable_whose_name_starts_with_an_underscore_and_is_optionally_followed_by_an_integercomma_such_as___comma__1_comma__2_comma_etc_These_are_treated_as_special_discard_symbol_names" xml:space="preserve">
    <value>Avoid unnecessary value assignments in your code, as these likely indicate redundant value computations. If the value computation is not redundant and you intend to retain the assignment, then change the assignment target to a local variable whose name starts with an underscore and is optionally followed by an integer, such as '_', '_1', '_2', etc. These are treated as special discard symbol names.</value>
  </data>
  <data name="Use_discarded_local" xml:space="preserve">
    <value>Use discarded local</value>
  </data>
  <data name="Use_discard_underscore" xml:space="preserve">
    <value>Use discard '_'</value>
  </data>
  <data name="Remove_redundant_assignment" xml:space="preserve">
    <value>Remove redundant assignment</value>
  </data>
  <data name="Remove_unused_parameter" xml:space="preserve">
    <value>Remove unused parameter</value>
  </data>
  <data name="Remove_unused_parameter_0" xml:space="preserve">
    <value>Remove unused parameter '{0}'</value>
  </data>
  <data name="Avoid_unused_paramereters_in_your_code_If_the_parameter_cannot_be_removed_then_change_its_name_so_it_starts_with_an_underscore_and_is_optionally_followed_by_an_integer_such_as__comma__1_comma__2_etc_These_are_treated_as_special_discard_symbol_names" xml:space="preserve">
    <value>Avoid unused paramereters in your code. If the parameter cannot be removed, then change its name so it starts with an underscore and is optionally followed by an integer, such as '_', '_1', '_2', etc. These are treated as special discard symbol names.</value>
  </data>
  <data name="Fix_formatting" xml:space="preserve">
    <value>Fix formatting</value>
  </data>
  <data name="Split_into_nested_0_statements" xml:space="preserve">
    <value>Split into nested '{0}' statements</value>
  </data>
  <data name="Merge_with_outer_0_statement" xml:space="preserve">
    <value>Merge with outer '{0}' statement</value>
  </data>
  <data name="Split_into_consecutive_0_statements" xml:space="preserve">
    <value>Split into consecutive '{0}' statements</value>
  </data>
  <data name="Merge_with_previous_0_statement" xml:space="preserve">
    <value>Merge with previous '{0}' statement</value>
  </data>
  <data name="Indexing_can_be_simplified" xml:space="preserve">
    <value>Indexing can be simplified</value>
  </data>
  <data name="Use_index_operator" xml:space="preserve">
    <value>Use index operator</value>
  </data>
  <data name="Use_range_operator" xml:space="preserve">
    <value>Use range operator</value>
  </data>
  <data name="_0_can_be_simplified" xml:space="preserve">
    <value>{0} can be simplified</value>
  </data>
  <data name="Unwrap_expression" xml:space="preserve">
    <value>Unwrap expression</value>
  </data>
  <data name="Wrap_expression" xml:space="preserve">
    <value>Wrap expression</value>
  </data>
  <data name="Wrapping" xml:space="preserve">
    <value>Wrapping</value>
  </data>
  <data name="Remove_unused_parameter_0_if_it_is_not_part_of_a_shipped_public_API" xml:space="preserve">
    <value>Remove unused parameter '{0}' if it is not part of a shipped public API</value>
  </data>
  <data name="Remove_unused_parameter_0_if_it_is_not_part_of_a_shipped_public_API_its_initial_value_is_never_used" xml:space="preserve">
    <value>Remove unused parameter '{0}' if it is not part of a shipped public API, its initial value is never used</value>
  </data>
  <data name="Remove_unused_parameter_0_its_initial_value_is_never_used" xml:space="preserve">
    <value>Remove unused parameter '{0}', its initial value is never used</value>
  </data>
  <data name="Merge_with_nested_0_statement" xml:space="preserve">
    <value>Merge with nested '{0}' statement</value>
  </data>
  <data name="Merge_with_next_0_statement" xml:space="preserve">
    <value>Merge with next '{0}' statement</value>
  </data>
  <data name="Pull_0_up" xml:space="preserve">
    <value>Pull '{0}' up</value>
  </data>
  <data name="Pull_members_up_to_base_type" xml:space="preserve">
    <value>Pull members up to base type...</value>
  </data>
  <data name="Use_block_body_for_local_functions" xml:space="preserve">
    <value>Use block body for local functions</value>
  </data>
  <data name="Use_expression_body_for_local_functions" xml:space="preserve">
    <value>Use expression body for local functions</value>
  </data>
  <data name="Pull_0_up_to_1" xml:space="preserve">
    <value>Pull '{0}' up to '{1}'</value>
  </data>
  <data name="Wrap_and_align_expression" xml:space="preserve">
    <value>Wrap and align expression</value>
  </data>
  <data name="Local_function_can_be_made_static" xml:space="preserve">
    <value>Local function can be made static</value>
  </data>
  <data name="Make_local_function_static" xml:space="preserve">
    <value>Make local function 'static'</value>
  </data>
  <data name="Use_simple_using_statement" xml:space="preserve">
    <value>Use simple 'using' statement</value>
  </data>
  <data name="using_statement_can_be_simplified" xml:space="preserve">
    <value>'using' statement can be simplified</value>
  </data>
  <data name="Make_readonly_fields_writable" xml:space="preserve">
    <value>Make readonly fields writable</value>
    <comment>{Locked="readonly"} "readonly" is C# keyword and should not be localized.</comment>
  </data>
  <data name="Move_contents_to_namespace" xml:space="preserve">
    <value>Move contents to namespace...</value>
  </data>
  <data name="Add_optional_parameter_to_constructor" xml:space="preserve">
    <value>Add optional parameter to constructor</value>
  </data>
  <data name="Add_parameter_to_constructor" xml:space="preserve">
    <value>Add parameter to constructor</value>
  </data>
  <data name="Target_type_matches" xml:space="preserve">
    <value>Target type matches</value>
  </data>
<<<<<<< HEAD
  <data name="in_Source_attribute" xml:space="preserve">
    <value>in Source (attribute)</value>
  </data>
  <data name="StreamMustSupportReadAndSeek" xml:space="preserve">
    <value>Stream must support read and seek operations.</value>
  </data>
  <data name="MethodMustReturnStreamThatSupportsReadAndSeek" xml:space="preserve">
    <value>{0} must return a stream that supports read and seek operations.</value>
  </data>
=======
>>>>>>> e791924c
</root><|MERGE_RESOLUTION|>--- conflicted
+++ resolved
@@ -1623,7 +1623,6 @@
   <data name="Target_type_matches" xml:space="preserve">
     <value>Target type matches</value>
   </data>
-<<<<<<< HEAD
   <data name="in_Source_attribute" xml:space="preserve">
     <value>in Source (attribute)</value>
   </data>
@@ -1633,6 +1632,4 @@
   <data name="MethodMustReturnStreamThatSupportsReadAndSeek" xml:space="preserve">
     <value>{0} must return a stream that supports read and seek operations.</value>
   </data>
-=======
->>>>>>> e791924c
 </root>