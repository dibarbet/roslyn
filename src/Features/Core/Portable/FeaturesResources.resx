<?xml version="1.0" encoding="utf-8"?>
<root>
  <!-- 
    Microsoft ResX Schema 
    
    Version 2.0
    
    The primary goals of this format is to allow a simple XML format 
    that is mostly human readable. The generation and parsing of the 
    various data types are done through the TypeConverter classes 
    associated with the data types.
    
    Example:
    
    ... ado.net/XML headers & schema ...
    <resheader name="resmimetype">text/microsoft-resx</resheader>
    <resheader name="version">2.0</resheader>
    <resheader name="reader">System.Resources.ResXResourceReader, System.Windows.Forms, ...</resheader>
    <resheader name="writer">System.Resources.ResXResourceWriter, System.Windows.Forms, ...</resheader>
    <data name="Name1"><value>this is my long string</value><comment>this is a comment</comment></data>
    <data name="Color1" type="System.Drawing.Color, System.Drawing">Blue</data>
    <data name="Bitmap1" mimetype="application/x-microsoft.net.object.binary.base64">
        <value>[base64 mime encoded serialized .NET Framework object]</value>
    </data>
    <data name="Icon1" type="System.Drawing.Icon, System.Drawing" mimetype="application/x-microsoft.net.object.bytearray.base64">
        <value>[base64 mime encoded string representing a byte array form of the .NET Framework object]</value>
        <comment>This is a comment</comment>
    </data>
                
    There are any number of "resheader" rows that contain simple 
    name/value pairs.
    
    Each data row contains a name, and value. The row also contains a 
    type or mimetype. Type corresponds to a .NET class that support 
    text/value conversion through the TypeConverter architecture. 
    Classes that don't support this are serialized and stored with the 
    mimetype set.
    
    The mimetype is used for serialized objects, and tells the 
    ResXResourceReader how to depersist the object. This is currently not 
    extensible. For a given mimetype the value must be set accordingly:
    
    Note - application/x-microsoft.net.object.binary.base64 is the format 
    that the ResXResourceWriter will generate, however the reader can 
    read any of the formats listed below.
    
    mimetype: application/x-microsoft.net.object.binary.base64
    value   : The object must be serialized with 
            : System.Runtime.Serialization.Formatters.Binary.BinaryFormatter
            : and then encoded with base64 encoding.
    
    mimetype: application/x-microsoft.net.object.soap.base64
    value   : The object must be serialized with 
            : System.Runtime.Serialization.Formatters.Soap.SoapFormatter
            : and then encoded with base64 encoding.

    mimetype: application/x-microsoft.net.object.bytearray.base64
    value   : The object must be serialized into a byte array 
            : using a System.ComponentModel.TypeConverter
            : and then encoded with base64 encoding.
    -->
  <xsd:schema id="root" xmlns="" xmlns:xsd="http://www.w3.org/2001/XMLSchema" xmlns:msdata="urn:schemas-microsoft-com:xml-msdata">
    <xsd:import namespace="http://www.w3.org/XML/1998/namespace" />
    <xsd:element name="root" msdata:IsDataSet="true">
      <xsd:complexType>
        <xsd:choice maxOccurs="unbounded">
          <xsd:element name="metadata">
            <xsd:complexType>
              <xsd:sequence>
                <xsd:element name="value" type="xsd:string" minOccurs="0" />
              </xsd:sequence>
              <xsd:attribute name="name" use="required" type="xsd:string" />
              <xsd:attribute name="type" type="xsd:string" />
              <xsd:attribute name="mimetype" type="xsd:string" />
              <xsd:attribute ref="xml:space" />
            </xsd:complexType>
          </xsd:element>
          <xsd:element name="assembly">
            <xsd:complexType>
              <xsd:attribute name="alias" type="xsd:string" />
              <xsd:attribute name="name" type="xsd:string" />
            </xsd:complexType>
          </xsd:element>
          <xsd:element name="data">
            <xsd:complexType>
              <xsd:sequence>
                <xsd:element name="value" type="xsd:string" minOccurs="0" msdata:Ordinal="1" />
                <xsd:element name="comment" type="xsd:string" minOccurs="0" msdata:Ordinal="2" />
              </xsd:sequence>
              <xsd:attribute name="name" type="xsd:string" use="required" msdata:Ordinal="1" />
              <xsd:attribute name="type" type="xsd:string" msdata:Ordinal="3" />
              <xsd:attribute name="mimetype" type="xsd:string" msdata:Ordinal="4" />
              <xsd:attribute ref="xml:space" />
            </xsd:complexType>
          </xsd:element>
          <xsd:element name="resheader">
            <xsd:complexType>
              <xsd:sequence>
                <xsd:element name="value" type="xsd:string" minOccurs="0" msdata:Ordinal="1" />
              </xsd:sequence>
              <xsd:attribute name="name" type="xsd:string" use="required" />
            </xsd:complexType>
          </xsd:element>
        </xsd:choice>
      </xsd:complexType>
    </xsd:element>
  </xsd:schema>
  <resheader name="resmimetype">
    <value>text/microsoft-resx</value>
  </resheader>
  <resheader name="version">
    <value>2.0</value>
  </resheader>
  <resheader name="reader">
    <value>System.Resources.ResXResourceReader, System.Windows.Forms, Version=4.0.0.0, Culture=neutral, PublicKeyToken=b77a5c561934e089</value>
  </resheader>
  <resheader name="writer">
    <value>System.Resources.ResXResourceWriter, System.Windows.Forms, Version=4.0.0.0, Culture=neutral, PublicKeyToken=b77a5c561934e089</value>
  </resheader>
  <data name="Add_project_reference_to_0" xml:space="preserve">
    <value>Add project reference to '{0}'.</value>
  </data>
  <data name="Add_reference_to_0" xml:space="preserve">
    <value>Add reference to '{0}'.</value>
  </data>
  <data name="Actions_can_not_be_empty" xml:space="preserve">
    <value>Actions can not be empty.</value>
  </data>
  <data name="generic_overload" xml:space="preserve">
    <value>generic overload</value>
  </data>
  <data name="generic_overloads" xml:space="preserve">
    <value>generic overloads</value>
  </data>
  <data name="overload" xml:space="preserve">
    <value>overload</value>
  </data>
  <data name="overloads_" xml:space="preserve">
    <value>overloads</value>
  </data>
  <data name="_0_Keyword" xml:space="preserve">
    <value>{0} Keyword</value>
  </data>
  <data name="Encapsulate_field_colon_0_and_use_property" xml:space="preserve">
    <value>Encapsulate field: '{0}' (and use property)</value>
  </data>
  <data name="Encapsulate_field_colon_0_but_still_use_field" xml:space="preserve">
    <value>Encapsulate field: '{0}' (but still use field)</value>
  </data>
  <data name="Encapsulate_fields_and_use_property" xml:space="preserve">
    <value>Encapsulate fields (and use property)</value>
  </data>
  <data name="Encapsulate_fields_but_still_use_field" xml:space="preserve">
    <value>Encapsulate fields (but still use field)</value>
  </data>
  <data name="Could_not_extract_interface_colon_The_selection_is_not_inside_a_class_interface_struct" xml:space="preserve">
    <value>Could not extract interface: The selection is not inside a class/interface/struct.</value>
  </data>
  <data name="Could_not_extract_interface_colon_The_type_does_not_contain_any_member_that_can_be_extracted_to_an_interface" xml:space="preserve">
    <value>Could not extract interface: The type does not contain any member that can be extracted to an interface.</value>
  </data>
  <data name="can_t_not_construct_final_tree" xml:space="preserve">
    <value>can't not construct final tree</value>
  </data>
  <data name="Parameters_type_or_return_type_cannot_be_an_anonymous_type_colon_bracket_0_bracket" xml:space="preserve">
    <value>Parameters' type or return type cannot be an anonymous type : [{0}]</value>
  </data>
  <data name="The_selection_contains_no_active_statement" xml:space="preserve">
    <value>The selection contains no active statement.</value>
  </data>
  <data name="The_selection_contains_an_error_or_unknown_type" xml:space="preserve">
    <value>The selection contains an error or unknown type.</value>
  </data>
  <data name="Type_parameter_0_is_hidden_by_another_type_parameter_1" xml:space="preserve">
    <value>Type parameter '{0}' is hidden by another type parameter '{1}'.</value>
  </data>
  <data name="The_address_of_a_variable_is_used_inside_the_selected_code" xml:space="preserve">
    <value>The address of a variable is used inside the selected code.</value>
  </data>
  <data name="Assigning_to_readonly_fields_must_be_done_in_a_constructor_colon_bracket_0_bracket" xml:space="preserve">
    <value>Assigning to readonly fields must be done in a constructor : [{0}].</value>
  </data>
  <data name="generated_code_is_overlapping_with_hidden_portion_of_the_code" xml:space="preserve">
    <value>generated code is overlapping with hidden portion of the code</value>
  </data>
  <data name="Add_optional_parameters_to_0" xml:space="preserve">
    <value>Add optional parameters to '{0}'</value>
  </data>
  <data name="Add_parameters_to_0" xml:space="preserve">
    <value>Add parameters to '{0}'</value>
  </data>
  <data name="Generate_delegating_constructor_0_1" xml:space="preserve">
    <value>Generate delegating constructor '{0}({1})'</value>
  </data>
  <data name="Generate_constructor_0_1" xml:space="preserve">
    <value>Generate constructor '{0}({1})'</value>
  </data>
  <data name="Generate_field_assigning_constructor_0_1" xml:space="preserve">
    <value>Generate field assigning constructor '{0}({1})'</value>
  </data>
  <data name="Generate_Equals_and_GetHashCode" xml:space="preserve">
    <value>Generate Equals and GetHashCode</value>
  </data>
  <data name="Generate_Equals_object" xml:space="preserve">
    <value>Generate Equals(object)</value>
  </data>
  <data name="Generate_GetHashCode" xml:space="preserve">
    <value>Generate GetHashCode()</value>
  </data>
  <data name="Generate_constructor_in_0" xml:space="preserve">
    <value>Generate constructor in '{0}'</value>
  </data>
  <data name="Generate_all" xml:space="preserve">
    <value>Generate all</value>
  </data>
  <data name="Generate_enum_member_1_0" xml:space="preserve">
    <value>Generate enum member '{1}.{0}'</value>
  </data>
  <data name="Generate_constant_1_0" xml:space="preserve">
    <value>Generate constant '{1}.{0}'</value>
  </data>
  <data name="Generate_read_only_property_1_0" xml:space="preserve">
    <value>Generate read-only property '{1}.{0}'</value>
  </data>
  <data name="Generate_property_1_0" xml:space="preserve">
    <value>Generate property '{1}.{0}'</value>
  </data>
  <data name="Generate_read_only_field_1_0" xml:space="preserve">
    <value>Generate read-only field '{1}.{0}'</value>
  </data>
  <data name="Generate_field_1_0" xml:space="preserve">
    <value>Generate field '{1}.{0}'</value>
  </data>
  <data name="Generate_local_0" xml:space="preserve">
    <value>Generate local '{0}'</value>
  </data>
  <data name="Generate_0_1_in_new_file" xml:space="preserve">
    <value>Generate {0} '{1}' in new file</value>
  </data>
  <data name="Generate_nested_0_1" xml:space="preserve">
    <value>Generate nested {0} '{1}'</value>
  </data>
  <data name="Global_Namespace" xml:space="preserve">
    <value>Global Namespace</value>
  </data>
  <data name="Implement_interface_explicitly" xml:space="preserve">
    <value>Implement interface explicitly</value>
  </data>
  <data name="Implement_interface_abstractly" xml:space="preserve">
    <value>Implement interface abstractly</value>
  </data>
  <data name="Implement_interface_through_0" xml:space="preserve">
    <value>Implement interface through '{0}'</value>
  </data>
  <data name="Implement_interface" xml:space="preserve">
    <value>Implement interface</value>
  </data>
  <data name="Loading_context_from_0" xml:space="preserve">
    <value>Loading context from '{0}'.</value>
  </data>
  <data name="Type_Sharphelp_for_more_information" xml:space="preserve">
    <value>Type "#help" for more information.</value>
  </data>
  <data name="Specified_file_not_found_colon_0" xml:space="preserve">
    <value>Specified file not found: {0}</value>
  </data>
  <data name="Specified_file_not_found" xml:space="preserve">
    <value>Specified file not found.</value>
  </data>
  <data name="Searched_in_directory_colon" xml:space="preserve">
    <value>Searched in directory:</value>
  </data>
  <data name="Searched_in_directories_colon" xml:space="preserve">
    <value>Searched in directories:</value>
  </data>
  <data name="Introduce_field_for_0" xml:space="preserve">
    <value>Introduce field for '{0}'</value>
  </data>
  <data name="Introduce_local_for_0" xml:space="preserve">
    <value>Introduce local for '{0}'</value>
  </data>
  <data name="Introduce_constant_for_0" xml:space="preserve">
    <value>Introduce constant for '{0}'</value>
  </data>
  <data name="Introduce_local_constant_for_0" xml:space="preserve">
    <value>Introduce local constant for '{0}'</value>
  </data>
  <data name="Introduce_field_for_all_occurrences_of_0" xml:space="preserve">
    <value>Introduce field for all occurrences of '{0}'</value>
  </data>
  <data name="Introduce_local_for_all_occurrences_of_0" xml:space="preserve">
    <value>Introduce local for all occurrences of '{0}'</value>
  </data>
  <data name="Introduce_constant_for_all_occurrences_of_0" xml:space="preserve">
    <value>Introduce constant for all occurrences of '{0}'</value>
  </data>
  <data name="Introduce_local_constant_for_all_occurrences_of_0" xml:space="preserve">
    <value>Introduce local constant for all occurrences of '{0}'</value>
  </data>
  <data name="Introduce_query_variable_for_all_occurrences_of_0" xml:space="preserve">
    <value>Introduce query variable for all occurrences of '{0}'</value>
  </data>
  <data name="Introduce_query_variable_for_0" xml:space="preserve">
    <value>Introduce query variable for '{0}'</value>
  </data>
  <data name="Anonymous_Types_colon" xml:space="preserve">
    <value>Anonymous Types:</value>
  </data>
  <data name="is_" xml:space="preserve">
    <value>is</value>
  </data>
  <data name="Represents_an_object_whose_operations_will_be_resolved_at_runtime" xml:space="preserve">
    <value>Represents an object whose operations will be resolved at runtime.</value>
  </data>
  <data name="constant" xml:space="preserve">
    <value>constant</value>
  </data>
  <data name="field" xml:space="preserve">
    <value>field</value>
  </data>
  <data name="local_constant" xml:space="preserve">
    <value>local constant</value>
  </data>
  <data name="local_variable" xml:space="preserve">
    <value>local variable</value>
  </data>
  <data name="label" xml:space="preserve">
    <value>label</value>
  </data>
  <data name="range_variable" xml:space="preserve">
    <value>range variable</value>
  </data>
  <data name="parameter" xml:space="preserve">
    <value>parameter</value>
  </data>
  <data name="in_" xml:space="preserve">
    <value>in</value>
  </data>
  <data name="Summary_colon" xml:space="preserve">
    <value>Summary:</value>
  </data>
  <data name="Locals_and_parameters" xml:space="preserve">
    <value>Locals and parameters</value>
  </data>
  <data name="Type_parameters_colon" xml:space="preserve">
    <value>Type parameters:</value>
  </data>
  <data name="Returns_colon" xml:space="preserve">
    <value>Returns:</value>
  </data>
  <data name="Exceptions_colon" xml:space="preserve">
    <value>Exceptions:</value>
  </data>
  <data name="Remarks_colon" xml:space="preserve">
    <value>Remarks:</value>
  </data>
  <data name="generating_source_for_symbols_of_this_type_is_not_supported" xml:space="preserve">
    <value>generating source for symbols of this type is not supported</value>
  </data>
  <data name="Assembly" xml:space="preserve">
    <value>Assembly</value>
  </data>
  <data name="location_unknown" xml:space="preserve">
    <value>location unknown</value>
  </data>
  <data name="Extract_Interface" xml:space="preserve">
    <value>Extract Interface...</value>
  </data>
  <data name="Updating_0_will_prevent_the_debug_session_from_continuing" xml:space="preserve">
    <value>Updating '{0}' will prevent the debug session from continuing.</value>
  </data>
  <data name="Updating_a_complex_statement_containing_an_await_expression_will_prevent_the_debug_session_from_continuing" xml:space="preserve">
    <value>Updating a complex statement containing an await expression will prevent the debug session from continuing.</value>
  </data>
  <data name="Changing_visibility_of_a_constructor_will_prevent_the_debug_session_from_continuing" xml:space="preserve">
    <value>Changing visibility of a constructor will prevent the debug session from continuing.</value>
  </data>
  <data name="Capturing_variable_0_that_hasn_t_been_captured_before_will_prevent_the_debug_session_from_continuing" xml:space="preserve">
    <value>Capturing variable '{0}' that hasn't been captured before will prevent the debug session from continuing.</value>
  </data>
  <data name="Ceasing_to_capture_variable_0_will_prevent_the_debug_session_from_continuing" xml:space="preserve">
    <value>Ceasing to capture variable '{0}' will prevent the debug session from continuing.</value>
  </data>
  <data name="Deleting_captured_variable_0_will_prevent_the_debug_session_from_continuing" xml:space="preserve">
    <value>Deleting captured variable '{0}' will prevent the debug session from continuing.</value>
  </data>
  <data name="Changing_the_type_of_a_captured_variable_0_previously_of_type_1_will_prevent_the_debug_session_from_continuing" xml:space="preserve">
    <value>Changing the type of a captured variable '{0}' previously of type '{1}' will prevent the debug session from continuing.</value>
  </data>
  <data name="Changing_the_parameters_of_0_will_prevent_the_debug_session_from_continuing" xml:space="preserve">
    <value>Changing the parameters of '{0}' will prevent the debug session from continuing.</value>
  </data>
  <data name="Changing_the_return_type_of_0_will_prevent_the_debug_session_from_continuing" xml:space="preserve">
    <value>Changing the return type of '{0}' will prevent the debug session from continuing.</value>
  </data>
  <data name="Changing_the_type_of_0_will_prevent_the_debug_session_from_continuing" xml:space="preserve">
    <value>Changing the type of '{0}' will prevent the debug session from continuing.</value>
  </data>
  <data name="Changing_the_declaration_scope_of_a_captured_variable_0_will_prevent_the_debug_session_from_continuing" xml:space="preserve">
    <value>Changing the declaration scope of a captured variable '{0}' will prevent the debug session from continuing.</value>
  </data>
  <data name="Accessing_captured_variable_0_that_hasn_t_been_accessed_before_in_1_will_prevent_the_debug_session_from_continuing" xml:space="preserve">
    <value>Accessing captured variable '{0}' that hasn't been accessed before in {1} will prevent the debug session from continuing.</value>
  </data>
  <data name="Ceasing_to_access_captured_variable_0_in_1_will_prevent_the_debug_session_from_continuing" xml:space="preserve">
    <value>Ceasing to access captured variable '{0}' in {1} will prevent the debug session from continuing.</value>
  </data>
  <data name="Adding_0_that_accesses_captured_variables_1_and_2_declared_in_different_scopes_will_prevent_the_debug_session_from_continuing" xml:space="preserve">
    <value>Adding '{0}' that accesses captured variables '{1}' and '{2}' declared in different scopes will prevent the debug session from continuing.</value>
  </data>
  <data name="Removing_0_that_accessed_captured_variables_1_and_2_declared_in_different_scopes_will_prevent_the_debug_session_from_continuing" xml:space="preserve">
    <value>Removing '{0}' that accessed captured variables '{1}' and '{2}' declared in different scopes will prevent the debug session from continuing.</value>
  </data>
  <data name="Adding_0_into_a_1_will_prevent_the_debug_session_from_continuing" xml:space="preserve">
    <value>Adding '{0}' into a '{1}' will prevent the debug session from continuing.</value>
  </data>
  <data name="Adding_0_into_a_class_with_explicit_or_sequential_layout_will_prevent_the_debug_session_from_continuing" xml:space="preserve">
    <value>Adding '{0}' into a class with explicit or sequential layout will prevent the debug session from continuing.</value>
  </data>
  <data name="Updating_the_modifiers_of_0_will_prevent_the_debug_session_from_continuing" xml:space="preserve">
    <value>Updating the modifiers of '{0}' will prevent the debug session from continuing.</value>
  </data>
  <data name="Updating_the_Handles_clause_of_0_will_prevent_the_debug_session_from_continuing" xml:space="preserve">
    <value>Updating the Handles clause of '{0}' will prevent the debug session from continuing.</value>
  </data>
  <data name="Adding_0_with_the_Handles_clause_will_prevent_the_debug_session_from_continuing" xml:space="preserve">
    <value>Adding '{0}' with the Handles clause will prevent the debug session from continuing.</value>
  </data>
  <data name="Updating_the_Implements_clause_of_a_0_will_prevent_the_debug_session_from_continuing" xml:space="preserve">
    <value>Updating the Implements clause of a '{0}' will prevent the debug session from continuing.</value>
  </data>
  <data name="Changing_the_constraint_from_0_to_1_will_prevent_the_debug_session_from_continuing" xml:space="preserve">
    <value>Changing the constraint from '{0}' to '{1}' will prevent the debug session from continuing.</value>
  </data>
  <data name="Updating_the_variance_of_0_will_prevent_the_debug_session_from_continuing" xml:space="preserve">
    <value>Updating the variance of '{0}' will prevent the debug session from continuing.</value>
  </data>
  <data name="Updating_the_type_of_0_will_prevent_the_debug_session_from_continuing" xml:space="preserve">
    <value>Updating the type of '{0}' will prevent the debug session from continuing.</value>
  </data>
  <data name="Updating_the_initializer_of_0_will_prevent_the_debug_session_from_continuing" xml:space="preserve">
    <value>Updating the initializer of '{0}' will prevent the debug session from continuing.</value>
  </data>
  <data name="Updating_the_size_of_a_0_will_prevent_the_debug_session_from_continuing" xml:space="preserve">
    <value>Updating the size of a '{0}' will prevent the debug session from continuing.</value>
  </data>
  <data name="Updating_the_underlying_type_of_0_will_prevent_the_debug_session_from_continuing" xml:space="preserve">
    <value>Updating the underlying type of '{0}' will prevent the debug session from continuing.</value>
  </data>
  <data name="Updating_the_base_class_and_or_base_interface_s_of_0_will_prevent_the_debug_session_from_continuing" xml:space="preserve">
    <value>Updating the base class and/or base interface(s) of '{0}' will prevent the debug session from continuing.</value>
  </data>
  <data name="Updating_a_field_to_an_event_or_vice_versa_will_prevent_the_debug_session_from_continuing" xml:space="preserve">
    <value>Updating a field to an event or vice versa will prevent the debug session from continuing.</value>
  </data>
  <data name="Updating_the_kind_of_a_type_will_prevent_the_debug_session_from_continuing" xml:space="preserve">
    <value>Updating the kind of a type will prevent the debug session from continuing.</value>
  </data>
  <data name="Updating_the_kind_of_an_property_event_accessor_will_prevent_the_debug_session_from_continuing" xml:space="preserve">
    <value>Updating the kind of an property/event accessor will prevent the debug session from continuing.</value>
  </data>
  <data name="Updating_the_kind_of_a_method_Sub_Function_will_prevent_the_debug_session_from_continuing" xml:space="preserve">
    <value>Updating the kind of a method (Sub/Function) will prevent the debug session from continuing.</value>
  </data>
  <data name="Updating_the_library_name_of_Declare_Statement_will_prevent_the_debug_session_from_continuing" xml:space="preserve">
    <value>Updating the library name of Declare Statement will prevent the debug session from continuing.</value>
  </data>
  <data name="Updating_the_alias_of_Declare_Statement_will_prevent_the_debug_session_from_continuing" xml:space="preserve">
    <value>Updating the alias of Declare Statement will prevent the debug session from continuing.</value>
  </data>
  <data name="Renaming_0_will_prevent_the_debug_session_from_continuing" xml:space="preserve">
    <value>Renaming '{0}' will prevent the debug session from continuing.</value>
  </data>
  <data name="Adding_0_will_prevent_the_debug_session_from_continuing" xml:space="preserve">
    <value>Adding '{0}' will prevent the debug session from continuing.</value>
  </data>
  <data name="Adding_an_abstract_0_or_overriding_an_inherited_0_will_prevent_the_debug_session_from_continuing" xml:space="preserve">
    <value>Adding an abstract '{0}' or overriding an inherited '{0}' will prevent the debug session from continuing.</value>
  </data>
  <data name="Adding_a_MustOverride_0_or_overriding_an_inherited_0_will_prevent_the_debug_session_from_continuing" xml:space="preserve">
    <value>Adding a MustOverride '{0}' or overriding an inherited '{0}' will prevent the debug session from continuing.</value>
  </data>
  <data name="Adding_an_extern_0_will_prevent_the_debug_session_from_continuing" xml:space="preserve">
    <value>Adding an extern '{0}' will prevent the debug session from continuing.</value>
  </data>
  <data name="Adding_an_imported_method_will_prevent_the_debug_session_from_continuing" xml:space="preserve">
    <value>Adding an imported method will prevent the debug session from continuing.</value>
  </data>
  <data name="Adding_a_user_defined_0_will_prevent_the_debug_session_from_continuing" xml:space="preserve">
    <value>Adding a user defined '{0}' will prevent the debug session from continuing.</value>
  </data>
  <data name="Adding_a_generic_0_will_prevent_the_debug_session_from_continuing" xml:space="preserve">
    <value>Adding a generic '{0}' will prevent the debug session from continuing.</value>
  </data>
  <data name="Adding_0_around_an_active_statement_will_prevent_the_debug_session_from_continuing" xml:space="preserve">
    <value>Adding '{0}' around an active statement will prevent the debug session from continuing.</value>
  </data>
  <data name="Moving_0_will_prevent_the_debug_session_from_continuing" xml:space="preserve">
    <value>Moving '{0}' will prevent the debug session from continuing.</value>
  </data>
  <data name="Deleting_0_will_prevent_the_debug_session_from_continuing" xml:space="preserve">
    <value>Deleting '{0}' will prevent the debug session from continuing.</value>
  </data>
  <data name="Deleting_0_around_an_active_statement_will_prevent_the_debug_session_from_continuing" xml:space="preserve">
    <value>Deleting '{0}' around an active statement will prevent the debug session from continuing.</value>
  </data>
  <data name="Adding_a_method_body_will_prevent_the_debug_session_from_continuing" xml:space="preserve">
    <value>Adding a method body will prevent the debug session from continuing.</value>
  </data>
  <data name="Deleting_a_method_body_will_prevent_the_debug_session_from_continuing" xml:space="preserve">
    <value>Deleting a method body will prevent the debug session from continuing.</value>
  </data>
  <data name="An_active_statement_has_been_removed_from_its_original_method_You_must_revert_your_changes_to_continue_or_restart_the_debugging_session" xml:space="preserve">
    <value>An active statement has been removed from its original method. You must revert your changes to continue or restart the debugging session.</value>
  </data>
  <data name="Updating_a_0_statement_around_an_active_statement_will_prevent_the_debug_session_from_continuing" xml:space="preserve">
    <value>Updating a '{0}' statement around an active statement will prevent the debug session from continuing.</value>
  </data>
  <data name="Updating_async_or_iterator_modifier_around_an_active_statement_will_prevent_the_debug_session_from_continuing" xml:space="preserve">
    <value>Updating async or iterator modifier around an active statement will prevent the debug session from continuing.</value>
    <comment>{Locked="async"}{Locked="iterator"} "async" and "iterator" are C#/VB keywords and should not be localized.</comment>
  </data>
  <data name="Modifying_a_generic_method_will_prevent_the_debug_session_from_continuing" xml:space="preserve">
    <value>Modifying a generic method will prevent the debug session from continuing.</value>
  </data>
  <data name="Modifying_whitespace_or_comments_in_a_generic_0_will_prevent_the_debug_session_from_continuing" xml:space="preserve">
    <value>Modifying whitespace or comments in a generic '{0}' will prevent the debug session from continuing.</value>
  </data>
  <data name="Modifying_a_method_inside_the_context_of_a_generic_type_will_prevent_the_debug_session_from_continuing" xml:space="preserve">
    <value>Modifying a method inside the context of a generic type will prevent the debug session from continuing.</value>
  </data>
  <data name="Modifying_whitespace_or_comments_in_0_inside_the_context_of_a_generic_type_will_prevent_the_debug_session_from_continuing" xml:space="preserve">
    <value>Modifying whitespace or comments in '{0}' inside the context of a generic type will prevent the debug session from continuing.</value>
  </data>
  <data name="Modifying_the_initializer_of_0_in_a_generic_type_will_prevent_the_debug_session_from_continuing" xml:space="preserve">
    <value>Modifying the initializer of '{0}' in a generic type will prevent the debug session from continuing.</value>
  </data>
  <data name="Modifying_the_initializer_of_0_in_a_partial_type_will_prevent_the_debug_session_from_continuing" xml:space="preserve">
    <value>Modifying the initializer of '{0}' in a partial type will prevent the debug session from continuing.</value>
  </data>
  <data name="Adding_a_constructor_to_a_type_with_a_field_or_property_initializer_that_contains_an_anonymous_function_will_prevent_the_debug_session_from_continuing" xml:space="preserve">
    <value>Adding a constructor to a type with a field or property initializer that contains an anonymous function will prevent the debug session from continuing.</value>
  </data>
  <data name="Renaming_a_captured_variable_from_0_to_1_will_prevent_the_debug_session_from_continuing" xml:space="preserve">
    <value>Renaming a captured variable, from '{0}' to '{1}' will prevent the debug session from continuing.</value>
  </data>
  <data name="Modifying_a_catch_finally_handler_with_an_active_statement_in_the_try_block_will_prevent_the_debug_session_from_continuing" xml:space="preserve">
    <value>Modifying a catch/finally handler with an active statement in the try block will prevent the debug session from continuing.</value>
  </data>
  <data name="Modifying_a_try_catch_finally_statement_when_the_finally_block_is_active_will_prevent_the_debug_session_from_continuing" xml:space="preserve">
    <value>Modifying a try/catch/finally statement when the finally block is active will prevent the debug session from continuing.</value>
  </data>
  <data name="Modifying_a_catch_handler_around_an_active_statement_will_prevent_the_debug_session_from_continuing" xml:space="preserve">
    <value>Modifying a catch handler around an active statement will prevent the debug session from continuing.</value>
  </data>
  <data name="Modifying_0_which_contains_the_stackalloc_operator_will_prevent_the_debug_session_from_continuing" xml:space="preserve">
    <value>Modifying '{0}' which contains the 'stackalloc' operator will prevent the debug session from continuing.</value>
  </data>
  <data name="Modifying_an_active_0_which_contains_On_Error_or_Resume_statements_will_prevent_the_debug_session_from_continuing" xml:space="preserve">
    <value>Modifying an active '{0}' which contains 'On Error' or 'Resume' statements will prevent the debug session from continuing.</value>
  </data>
  <data name="Modifying_0_which_contains_an_Aggregate_Group_By_or_Join_query_clauses_will_prevent_the_debug_session_from_continuing" xml:space="preserve">
    <value>Modifying '{0}' which contains an Aggregate, Group By, or Join query clauses will prevent the debug session from continuing.</value>
  </data>
  <data name="Modifying_source_with_experimental_language_features_enabled_will_prevent_the_debug_session_from_continuing" xml:space="preserve">
    <value>Modifying source with experimental language features enabled will prevent the debug session from continuing.</value>
  </data>
  <data name="Updating_an_active_statement_will_prevent_the_debug_session_from_continuing" xml:space="preserve">
    <value>Updating an active statement will prevent the debug session from continuing.</value>
  </data>
  <data name="Removing_0_that_contains_an_active_statement_will_prevent_the_debug_session_from_continuing" xml:space="preserve">
    <value>Removing '{0}' that contains an active statement will prevent the debug session from continuing.</value>
  </data>
  <data name="Adding_a_new_file_will_prevent_the_debug_session_from_continuing" xml:space="preserve">
    <value>Adding a new file will prevent the debug session from continuing.</value>
  </data>
  <data name="Attribute_0_is_missing_Updating_an_async_method_or_an_iterator_will_prevent_the_debug_session_from_continuing" xml:space="preserve">
    <value>Attribute '{0}' is missing. Updating an async method or an iterator will prevent the debug session from continuing.</value>
  </data>
  <data name="Unexpected_interface_member_kind_colon_0" xml:space="preserve">
    <value>Unexpected interface member kind: {0}</value>
  </data>
  <data name="Unknown_symbol_kind" xml:space="preserve">
    <value>Unknown symbol kind</value>
  </data>
  <data name="Generate_abstract_property_1_0" xml:space="preserve">
    <value>Generate abstract property '{1}.{0}'</value>
  </data>
  <data name="Generate_abstract_method_1_0" xml:space="preserve">
    <value>Generate abstract method '{1}.{0}'</value>
  </data>
  <data name="Generate_method_1_0" xml:space="preserve">
    <value>Generate method '{1}.{0}'</value>
  </data>
  <data name="Failed_to_create_a_remote_process_for_interactive_code_execution" xml:space="preserve">
    <value>Failed to create a remote process for interactive code execution.</value>
  </data>
  <data name="Failed_to_initialize_remote_interactive_process" xml:space="preserve">
    <value>Failed to initialize remote interactive process.</value>
  </data>
  <data name="Attempt_to_connect_to_process_Sharp_0_failed_retrying" xml:space="preserve">
    <value>Attempt to connect to process #{0} failed, retrying ...</value>
  </data>
  <data name="Failed_to_launch_0_process_exit_code_colon_1_with_output_colon" xml:space="preserve">
    <value>Failed to launch '{0}' process (exit code: {1}) with output: </value>
  </data>
  <data name="Hosting_process_exited_with_exit_code_0" xml:space="preserve">
    <value>Hosting process exited with exit code {0}.</value>
  </data>
  <data name="Interactive_Host_not_initialized" xml:space="preserve">
    <value>Interactive Host not initialized.</value>
  </data>
  <data name="Cannot_resolve_reference_0" xml:space="preserve">
    <value>Cannot resolve reference '{0}'.</value>
  </data>
  <data name="Requested_assembly_already_loaded_from_0" xml:space="preserve">
    <value>Requested assembly already loaded from '{0}'.</value>
  </data>
  <data name="plus_additional_0_1" xml:space="preserve">
    <value> + additional {0} {1}</value>
  </data>
  <data name="Unable_to_create_hosting_process" xml:space="preserve">
    <value>Unable to create hosting process.</value>
  </data>
  <data name="The_symbol_does_not_have_an_icon" xml:space="preserve">
    <value>The symbol does not have an icon.</value>
  </data>
  <data name="Unknown" xml:space="preserve">
    <value>Unknown</value>
  </data>
  <data name="Extract_Method" xml:space="preserve">
    <value>Extract Method</value>
  </data>
  <data name="Extract_Method_plus_Local" xml:space="preserve">
    <value>Extract Method + Local</value>
  </data>
  <data name="Asynchronous_method_cannot_have_ref_out_parameters_colon_bracket_0_bracket" xml:space="preserve">
    <value>Asynchronous method cannot have ref/out parameters : [{0}]</value>
  </data>
  <data name="The_member_is_defined_in_metadata" xml:space="preserve">
    <value>The member is defined in metadata.</value>
  </data>
  <data name="You_can_only_change_the_signature_of_a_constructor_indexer_method_or_delegate" xml:space="preserve">
    <value>You can only change the signature of a constructor, indexer, method or delegate.</value>
  </data>
  <data name="This_symbol_has_related_definitions_or_references_in_metadata_Changing_its_signature_may_result_in_build_errors_Do_you_want_to_continue" xml:space="preserve">
    <value>This symbol has related definitions or references in metadata. Changing its signature may result in build errors.

Do you want to continue?</value>
  </data>
  <data name="Change_signature" xml:space="preserve">
    <value>Change signature...</value>
  </data>
  <data name="Generate_new_type" xml:space="preserve">
    <value>Generate new type...</value>
  </data>
  <data name="User_Diagnostic_Analyzer_Failure" xml:space="preserve">
    <value>User Diagnostic Analyzer Failure.</value>
  </data>
  <data name="Analyzer_0_threw_an_exception_of_type_1_with_message_2" xml:space="preserve">
    <value>Analyzer '{0}' threw an exception of type '{1}' with message '{2}'.</value>
  </data>
  <data name="Analyzer_0_threw_the_following_exception_colon_1" xml:space="preserve">
    <value>Analyzer '{0}' threw the following exception:
'{1}'.</value>
  </data>
  <data name="Remove_Unnecessary_Cast" xml:space="preserve">
    <value>Remove Unnecessary Cast</value>
  </data>
  <data name="Simplify_Names" xml:space="preserve">
    <value>Simplify Names</value>
  </data>
  <data name="Simplify_Member_Access" xml:space="preserve">
    <value>Simplify Member Access</value>
  </data>
  <data name="Remove_qualification" xml:space="preserve">
    <value>Remove qualification</value>
  </data>
  <data name="Edit_and_Continue1" xml:space="preserve">
    <value>Edit and Continue</value>
  </data>
  <data name="This_signature_does_not_contain_parameters_that_can_be_changed" xml:space="preserve">
    <value>This signature does not contain parameters that can be changed.</value>
  </data>
  <data name="Unknown_error_occurred" xml:space="preserve">
    <value>Unknown error occurred</value>
  </data>
  <data name="Available" xml:space="preserve">
    <value>Available</value>
  </data>
  <data name="Not_Available" xml:space="preserve">
    <value>Not Available</value>
  </data>
  <data name="_0_1" xml:space="preserve">
    <value>    {0} - {1}</value>
  </data>
  <data name="You_can_use_the_navigation_bar_to_switch_context" xml:space="preserve">
    <value>You can use the navigation bar to switch context.</value>
  </data>
  <data name="in_Source" xml:space="preserve">
    <value>in Source</value>
  </data>
  <data name="in_Suppression_File" xml:space="preserve">
    <value>in Suppression File</value>
  </data>
  <data name="Remove_Suppression_0" xml:space="preserve">
    <value>Remove Suppression {0}</value>
  </data>
  <data name="Remove_Suppression" xml:space="preserve">
    <value>Remove Suppression</value>
  </data>
  <data name="Pending" xml:space="preserve">
    <value>&lt;Pending&gt;</value>
  </data>
  <data name="Awaited_task_returns" xml:space="preserve">
    <value>Awaited task returns</value>
  </data>
  <data name="no_value" xml:space="preserve">
    <value>no value.</value>
  </data>
  <data name="Note_colon_Tab_twice_to_insert_the_0_snippet" xml:space="preserve">
    <value>Note: Tab twice to insert the '{0}' snippet.</value>
  </data>
  <data name="Implement_interface_explicitly_with_Dispose_pattern" xml:space="preserve">
    <value>Implement interface explicitly with Dispose pattern</value>
  </data>
  <data name="Implement_interface_with_Dispose_pattern" xml:space="preserve">
    <value>Implement interface with Dispose pattern</value>
  </data>
  <data name="Compiler1" xml:space="preserve">
    <value>Compiler</value>
  </data>
  <data name="Edit_and_Continue2" xml:space="preserve">
    <value>Edit and Continue</value>
  </data>
  <data name="Style" xml:space="preserve">
    <value>Style</value>
  </data>
  <data name="Suppress_0" xml:space="preserve">
    <value>Suppress {0}</value>
  </data>
  <data name="Re_triage_0_currently_1" xml:space="preserve">
    <value>Re-triage {0}(currently '{1}')</value>
  </data>
  <data name="Argument_cannot_have_a_null_element" xml:space="preserve">
    <value>Argument cannot have a null element.</value>
  </data>
  <data name="Argument_cannot_be_empty" xml:space="preserve">
    <value>Argument cannot be empty.</value>
  </data>
  <data name="Reported_diagnostic_with_ID_0_is_not_supported_by_the_analyzer" xml:space="preserve">
    <value>Reported diagnostic with ID '{0}' is not supported by the analyzer.</value>
  </data>
  <data name="Computing_fix_all_occurrences_code_fix" xml:space="preserve">
    <value>Computing fix all occurrences code fix...</value>
  </data>
  <data name="Fix_all_occurrences" xml:space="preserve">
    <value>Fix all occurrences</value>
  </data>
  <data name="Document" xml:space="preserve">
    <value>Document</value>
  </data>
  <data name="Project" xml:space="preserve">
    <value>Project</value>
  </data>
  <data name="Solution" xml:space="preserve">
    <value>Solution</value>
  </data>
  <data name="TODO_colon_dispose_managed_state_managed_objects" xml:space="preserve">
    <value>TODO: dispose managed state (managed objects).</value>
  </data>
  <data name="TODO_colon_set_large_fields_to_null" xml:space="preserve">
    <value>TODO: set large fields to null.</value>
  </data>
  <data name="To_detect_redundant_calls" xml:space="preserve">
    <value>To detect redundant calls</value>
  </data>
  <data name="Modifying_0_which_contains_a_static_variable_will_prevent_the_debug_session_from_continuing" xml:space="preserve">
    <value>Modifying '{0}' which contains a static variable will prevent the debug session from continuing.</value>
  </data>
  <data name="Compiler2" xml:space="preserve">
    <value>Compiler</value>
  </data>
  <data name="Edit_And_Continue" xml:space="preserve">
    <value>Edit And Continue</value>
  </data>
  <data name="Live" xml:space="preserve">
    <value>Live</value>
  </data>
  <data name="namespace_" xml:space="preserve">
    <value>namespace</value>
    <comment>{Locked}</comment>
  </data>
  <data name="class_" xml:space="preserve">
    <value>class</value>
    <comment>{Locked}</comment>
  </data>
  <data name="interface_" xml:space="preserve">
    <value>interface</value>
    <comment>{Locked}</comment>
  </data>
  <data name="enum_" xml:space="preserve">
    <value>enum</value>
    <comment>{Locked}</comment>
  </data>
  <data name="enum_value" xml:space="preserve">
    <value>enum value</value>
    <comment>{Locked="enum"} "enum" is a C#/VB keyword and should not be localized.</comment>
  </data>
  <data name="delegate_" xml:space="preserve">
    <value>delegate</value>
    <comment>{Locked}</comment>
  </data>
  <data name="const_field" xml:space="preserve">
    <value>const field</value>
    <comment>{Locked="const"} "const" is a C#/VB keyword and should not be localized.</comment>
  </data>
  <data name="method" xml:space="preserve">
    <value>method</value>
  </data>
  <data name="operator_" xml:space="preserve">
    <value>operator</value>
  </data>
  <data name="constructor" xml:space="preserve">
    <value>constructor</value>
  </data>
  <data name="auto_property" xml:space="preserve">
    <value>auto-property</value>
  </data>
  <data name="property_" xml:space="preserve">
    <value>property</value>
  </data>
  <data name="event_" xml:space="preserve">
    <value>event</value>
    <comment>{Locked}</comment>
  </data>
  <data name="event_accessor" xml:space="preserve">
    <value>event accessor</value>
  </data>
  <data name="type_constraint" xml:space="preserve">
    <value>type constraint</value>
  </data>
  <data name="type_parameter" xml:space="preserve">
    <value>type parameter</value>
  </data>
  <data name="attribute" xml:space="preserve">
    <value>attribute</value>
  </data>
  <data name="Use_auto_property" xml:space="preserve">
    <value>Use auto property</value>
  </data>
  <data name="Replace_0_and_1_with_property" xml:space="preserve">
    <value>Replace '{0}' and '{1}' with property</value>
  </data>
  <data name="Replace_0_with_property" xml:space="preserve">
    <value>Replace '{0}' with property</value>
  </data>
  <data name="Method_referenced_implicitly" xml:space="preserve">
    <value>Method referenced implicitly</value>
  </data>
  <data name="Generate_type_0" xml:space="preserve">
    <value>Generate type '{0}'</value>
  </data>
  <data name="Generate_0_1" xml:space="preserve">
    <value>Generate {0} '{1}'</value>
  </data>
  <data name="Change_0_to_1" xml:space="preserve">
    <value>Change '{0}' to '{1}'.</value>
  </data>
  <data name="Non_invoked_method_cannot_be_replaced_with_property" xml:space="preserve">
    <value>Non-invoked method cannot be replaced with property.</value>
  </data>
  <data name="Only_methods_with_a_single_argument_which_is_not_an_out_variable_declaration_can_be_replaced_with_a_property" xml:space="preserve">
    <value>Only methods with a single argument, which is not an out variable declaration, can be replaced with a property.</value>
  </data>
  <data name="Roslyn_HostError" xml:space="preserve">
    <value>Roslyn.HostError</value>
  </data>
  <data name="An_instance_of_analyzer_0_cannot_be_created_from_1_colon_2" xml:space="preserve">
    <value>An instance of analyzer {0} cannot be created from {1}: {2}.</value>
  </data>
  <data name="The_assembly_0_does_not_contain_any_analyzers" xml:space="preserve">
    <value>The assembly {0} does not contain any analyzers.</value>
  </data>
  <data name="Unable_to_load_Analyzer_assembly_0_colon_1" xml:space="preserve">
    <value>Unable to load Analyzer assembly {0}: {1}</value>
  </data>
  <data name="Make_method_synchronous" xml:space="preserve">
    <value>Make method synchronous</value>
  </data>
  <data name="Add_this_or_Me_qualification" xml:space="preserve">
    <value>Add 'this' or 'Me' qualification.</value>
  </data>
  <data name="Fix_Name_Violation_colon_0" xml:space="preserve">
    <value>Fix Name Violation: {0}</value>
  </data>
  <data name="Naming_rule_violation_0" xml:space="preserve">
    <value>Naming rule violation: {0}</value>
    <comment>{0} is the rule title, {1} is the way in which the rule was violated</comment>
  </data>
  <data name="Naming_Styles" xml:space="preserve">
    <value>Naming Styles</value>
  </data>
  <data name="from_0" xml:space="preserve">
    <value>from {0}</value>
  </data>
  <data name="Find_and_install_latest_version" xml:space="preserve">
    <value>Find and install latest version</value>
  </data>
  <data name="Use_local_version_0" xml:space="preserve">
    <value>Use local version '{0}'</value>
  </data>
  <data name="Use_locally_installed_0_version_1_This_version_used_in_colon_2" xml:space="preserve">
    <value>Use locally installed '{0}' version '{1}'
This version used in: {2}</value>
  </data>
  <data name="Find_and_install_latest_version_of_0" xml:space="preserve">
    <value>Find and install latest version of '{0}'</value>
  </data>
  <data name="Install_with_package_manager" xml:space="preserve">
    <value>Install with package manager...</value>
  </data>
  <data name="Install_0_1" xml:space="preserve">
    <value>Install '{0} {1}'</value>
  </data>
  <data name="Install_version_0" xml:space="preserve">
    <value>Install version '{0}'</value>
  </data>
  <data name="Generate_variable_0" xml:space="preserve">
    <value>Generate variable '{0}'</value>
  </data>
  <data name="Classes" xml:space="preserve">
    <value>Classes</value>
  </data>
  <data name="Constants" xml:space="preserve">
    <value>Constants</value>
  </data>
  <data name="Delegates" xml:space="preserve">
    <value>Delegates</value>
  </data>
  <data name="Enums" xml:space="preserve">
    <value>Enums</value>
  </data>
  <data name="Events" xml:space="preserve">
    <value>Events</value>
  </data>
  <data name="Extension_methods" xml:space="preserve">
    <value>Extension methods</value>
  </data>
  <data name="Fields" xml:space="preserve">
    <value>Fields</value>
  </data>
  <data name="Interfaces" xml:space="preserve">
    <value>Interfaces</value>
  </data>
  <data name="Locals" xml:space="preserve">
    <value>Locals</value>
  </data>
  <data name="Methods" xml:space="preserve">
    <value>Methods</value>
  </data>
  <data name="Modules" xml:space="preserve">
    <value>Modules</value>
  </data>
  <data name="Namespaces" xml:space="preserve">
    <value>Namespaces</value>
  </data>
  <data name="Properties" xml:space="preserve">
    <value>Properties</value>
  </data>
  <data name="Structures" xml:space="preserve">
    <value>Structures</value>
  </data>
  <data name="Parameters_colon" xml:space="preserve">
    <value>Parameters:</value>
  </data>
  <data name="Add_missing_cases" xml:space="preserve">
    <value>Add missing cases</value>
  </data>
  <data name="Add_both" xml:space="preserve">
    <value>Add both</value>
  </data>
  <data name="Add_default_case" xml:space="preserve">
    <value>Add default case</value>
  </data>
  <data name="Variadic_SignatureHelpItem_must_have_at_least_one_parameter" xml:space="preserve">
    <value>Variadic SignatureHelpItem must have at least one parameter.</value>
  </data>
  <data name="Add_braces" xml:space="preserve">
    <value>Add braces</value>
  </data>
  <data name="Replace_0_with_method" xml:space="preserve">
    <value>Replace '{0}' with method</value>
  </data>
  <data name="Replace_0_with_methods" xml:space="preserve">
    <value>Replace '{0}' with methods</value>
  </data>
  <data name="Property_referenced_implicitly" xml:space="preserve">
    <value>Property referenced implicitly</value>
  </data>
  <data name="Property_cannot_safely_be_replaced_with_a_method_call" xml:space="preserve">
    <value>Property cannot safely be replaced with a method call</value>
  </data>
  <data name="Convert_to_interpolated_string" xml:space="preserve">
    <value>Convert to interpolated string</value>
  </data>
  <data name="Move_type_to_0" xml:space="preserve">
    <value>Move type to {0}</value>
  </data>
  <data name="Rename_file_to_0" xml:space="preserve">
    <value>Rename file to {0}</value>
  </data>
  <data name="Rename_type_to_0" xml:space="preserve">
    <value>Rename type to {0}</value>
  </data>
  <data name="Remove_tag" xml:space="preserve">
    <value>Remove tag</value>
  </data>
  <data name="Add_missing_param_nodes" xml:space="preserve">
    <value>Add missing param nodes</value>
  </data>
  <data name="Make_containing_scope_async" xml:space="preserve">
    <value>Make containing scope async</value>
  </data>
  <data name="Make_containing_scope_async_return_Task" xml:space="preserve">
    <value>Make containing scope async (return Task)</value>
  </data>
  <data name="paren_Unknown_paren" xml:space="preserve">
    <value>(Unknown)</value>
  </data>
  <data name="Implement_Abstract_Class" xml:space="preserve">
    <value>Implement Abstract Class</value>
  </data>
  <data name="Use_framework_type" xml:space="preserve">
    <value>Use framework type</value>
  </data>
  <data name="Install_package_0" xml:space="preserve">
    <value>Install package '{0}'</value>
  </data>
  <data name="Object_initialization_can_be_simplified" xml:space="preserve">
    <value>Object initialization can be simplified</value>
  </data>
  <data name="Use_throw_expression" xml:space="preserve">
    <value>Use 'throw' expression</value>
  </data>
  <data name="project_0" xml:space="preserve">
    <value>project {0}</value>
  </data>
  <data name="Inline_variable_declaration" xml:space="preserve">
    <value>Inline variable declaration</value>
  </data>
  <data name="Use_pattern_matching" xml:space="preserve">
    <value>Use pattern matching</value>
  </data>
  <data name="Use_interpolated_verbatim_string" xml:space="preserve">
    <value>Use interpolated verbatim string</value>
  </data>
  <data name="Use_expression_body_for_methods" xml:space="preserve">
    <value>Use expression body for methods</value>
  </data>
  <data name="Use_block_body_for_methods" xml:space="preserve">
    <value>Use block body for methods</value>
  </data>
  <data name="Use_block_body_for_accessors" xml:space="preserve">
    <value>Use block body for accessors</value>
  </data>
  <data name="Use_block_body_for_constructors" xml:space="preserve">
    <value>Use block body for constructors</value>
  </data>
  <data name="Use_block_body_for_indexers" xml:space="preserve">
    <value>Use block body for indexers</value>
  </data>
  <data name="Use_block_body_for_operators" xml:space="preserve">
    <value>Use block body for operators</value>
  </data>
  <data name="Use_block_body_for_properties" xml:space="preserve">
    <value>Use block body for properties</value>
  </data>
  <data name="Use_expression_body_for_accessors" xml:space="preserve">
    <value>Use expression body for accessors</value>
  </data>
  <data name="Use_expression_body_for_constructors" xml:space="preserve">
    <value>Use expression body for constructors</value>
  </data>
  <data name="Use_expression_body_for_indexers" xml:space="preserve">
    <value>Use expression body for indexers</value>
  </data>
  <data name="Use_expression_body_for_operators" xml:space="preserve">
    <value>Use expression body for operators</value>
  </data>
  <data name="Use_expression_body_for_properties" xml:space="preserve">
    <value>Use expression body for properties</value>
  </data>
  <data name="Fix_typo_0" xml:space="preserve">
    <value>Fix typo '{0}'</value>
  </data>
  <data name="Fully_qualify_0" xml:space="preserve">
    <value>Fully qualify '{0}'</value>
  </data>
  <data name="Remove_reference_to_0" xml:space="preserve">
    <value>Remove reference to '{0}'.</value>
  </data>
  <data name="Keywords" xml:space="preserve">
    <value>Keywords</value>
  </data>
  <data name="Snippets" xml:space="preserve">
    <value>Snippets</value>
  </data>
  <data name="All_lowercase" xml:space="preserve">
    <value>All lowercase</value>
  </data>
  <data name="All_uppercase" xml:space="preserve">
    <value>All uppercase</value>
  </data>
  <data name="First_word_capitalized" xml:space="preserve">
    <value>First word capitalized</value>
  </data>
  <data name="Pascal_Case" xml:space="preserve">
    <value>Pascal Case</value>
  </data>
  <data name="Collection_initialization_can_be_simplified" xml:space="preserve">
    <value>Collection initialization can be simplified</value>
  </data>
  <data name="Use_coalesce_expression" xml:space="preserve">
    <value>Use coalesce expression</value>
  </data>
  <data name="Use_null_propagation" xml:space="preserve">
    <value>Use null propagation</value>
  </data>
  <data name="Variable_declaration_can_be_inlined" xml:space="preserve">
    <value>Variable declaration can be inlined</value>
  </data>
  <data name="Null_check_can_be_simplified" xml:space="preserve">
    <value>Null check can be simplified</value>
  </data>
  <data name="Simplify_collection_initialization" xml:space="preserve">
    <value>Simplify collection initialization</value>
  </data>
  <data name="Simplify_object_initialization" xml:space="preserve">
    <value>Simplify object initialization</value>
  </data>
  <data name="Prefer_explicitly_provided_tuple_element_name" xml:space="preserve">
    <value>Prefer explicitly provided tuple element name</value>
  </data>
  <data name="Use_explicitly_provided_tuple_name" xml:space="preserve">
    <value>Use explicitly provided tuple name</value>
  </data>
  <data name="Remove_document_0" xml:space="preserve">
    <value>Remove document '{0}'</value>
  </data>
  <data name="Add_document_0" xml:space="preserve">
    <value>Add document '{0}'</value>
  </data>
  <data name="Add_argument_name_0" xml:space="preserve">
    <value>Add argument name '{0}'</value>
  </data>
  <data name="Add_tuple_element_name_0" xml:space="preserve">
    <value>Add tuple element name '{0}'</value>
  </data>
  <data name="Take_0" xml:space="preserve">
    <value>Take '{0}'</value>
  </data>
  <data name="Take_both" xml:space="preserve">
    <value>Take both</value>
  </data>
  <data name="Take_bottom" xml:space="preserve">
    <value>Take bottom</value>
  </data>
  <data name="Take_top" xml:space="preserve">
    <value>Take top</value>
  </data>
  <data name="Remove_unused_variable" xml:space="preserve">
    <value>Remove unused variable</value>
  </data>
  <data name="Convert_to_binary" xml:space="preserve">
    <value>Convert to binary</value>
  </data>
  <data name="Convert_to_decimal" xml:space="preserve">
    <value>Convert to decimal</value>
  </data>
  <data name="Convert_to_hex" xml:space="preserve">
    <value>Convert to hex</value>
  </data>
  <data name="Separate_thousands" xml:space="preserve">
    <value>Separate thousands</value>
  </data>
  <data name="Separate_words" xml:space="preserve">
    <value>Separate words</value>
  </data>
  <data name="Separate_nibbles" xml:space="preserve">
    <value>Separate nibbles</value>
  </data>
  <data name="Remove_separators" xml:space="preserve">
    <value>Remove separators</value>
  </data>
  <data name="Add_parameter_to_0" xml:space="preserve">
    <value>Add parameter to '{0}'</value>
  </data>
  <data name="Add_parameter_to_0_and_overrides_implementations" xml:space="preserve">
    <value>Add parameter to '{0}' (and overrides/implementations)</value>
  </data>
  <data name="Add_to_0" xml:space="preserve">
    <value>Add to '{0}'</value>
  </data>
  <data name="Related_method_signatures_found_in_metadata_will_not_be_updated" xml:space="preserve">
    <value>Related method signatures found in metadata will not be updated.</value>
  </data>
  <data name="Generate_constructor" xml:space="preserve">
    <value>Generate constructor...</value>
  </data>
  <data name="Pick_members_to_be_used_as_constructor_parameters" xml:space="preserve">
    <value>Pick members to be used as constructor parameters</value>
  </data>
  <data name="Pick_members_to_be_used_in_Equals_GetHashCode" xml:space="preserve">
    <value>Pick members to be used in Equals/GetHashCode</value>
  </data>
  <data name="Changes_to_expression_trees_may_result_in_behavior_changes_at_runtime" xml:space="preserve">
    <value>Changes to expression trees may result in behavior changes at runtime</value>
  </data>
  <data name="Generate_overrides" xml:space="preserve">
    <value>Generate overrides...</value>
  </data>
  <data name="Pick_members_to_override" xml:space="preserve">
    <value>Pick members to override</value>
  </data>
  <data name="Add_null_check" xml:space="preserve">
    <value>Add null check</value>
  </data>
  <data name="Add_string_IsNullOrEmpty_check" xml:space="preserve">
    <value>Add 'string.IsNullOrEmpty' check</value>
  </data>
  <data name="Add_string_IsNullOrWhiteSpace_check" xml:space="preserve">
    <value>Add 'string.IsNullOrWhiteSpace' check</value>
  </data>
  <data name="Create_and_initialize_field_0" xml:space="preserve">
    <value>Create and initialize field '{0}'</value>
  </data>
  <data name="Create_and_initialize_property_0" xml:space="preserve">
    <value>Create and initialize property '{0}'</value>
  </data>
  <data name="Initialize_field_0" xml:space="preserve">
    <value>Initialize field '{0}'</value>
  </data>
  <data name="Initialize_property_0" xml:space="preserve">
    <value>Initialize property '{0}'</value>
  </data>
  <data name="Add_null_checks" xml:space="preserve">
    <value>Add null checks</value>
  </data>
  <data name="Generate_operators" xml:space="preserve">
    <value>Generate operators</value>
  </data>
  <data name="Implement_0" xml:space="preserve">
    <value>Implement {0}</value>
  </data>
  <data name="Simplify_default_expression" xml:space="preserve">
    <value>Simplify 'default' expression</value>
  </data>
  <data name="default_expression_can_be_simplified" xml:space="preserve">
    <value>'default' expression can be simplified</value>
  </data>
  <data name="Format_string_contains_invalid_placeholder" xml:space="preserve">
    <value>Format string contains invalid placeholder</value>
  </data>
  <data name="Invalid_format_string" xml:space="preserve">
    <value>Invalid format string</value>
  </data>
  <data name="Use_inferred_member_name" xml:space="preserve">
    <value>Use inferred member name</value>
  </data>
  <data name="Member_name_can_be_simplified" xml:space="preserve">
    <value>Member name can be simplified</value>
  </data>
  <data name="Reported_diagnostic_0_has_a_source_location_in_file_1_which_is_not_part_of_the_compilation_being_analyzed" xml:space="preserve">
    <value>Reported diagnostic '{0}' has a source location in file '{1}', which is not part of the compilation being analyzed.</value>
  </data>
  <data name="Reported_diagnostic_0_has_a_source_location_1_in_file_2_which_is_outside_of_the_given_file" xml:space="preserve">
    <value>Reported diagnostic '{0}' has a source location '{1}' in file '{2}', which is outside of the given file.</value>
  </data>
  <data name="Unreachable_code_detected" xml:space="preserve">
    <value>Unreachable code detected</value>
  </data>
  <data name="Remove_unreachable_code" xml:space="preserve">
    <value>Remove unreachable code</value>
  </data>
  <data name="Modifiers_are_not_ordered" xml:space="preserve">
    <value>Modifiers are not ordered</value>
  </data>
  <data name="Order_modifiers" xml:space="preserve">
    <value>Order modifiers</value>
  </data>
  <data name="in_0_project_1" xml:space="preserve">
    <value>in {0} (project {1})</value>
  </data>
  <data name="Accessibility_modifiers_required" xml:space="preserve">
    <value>Accessibility modifiers required</value>
  </data>
  <data name="Add_accessibility_modifiers" xml:space="preserve">
    <value>Add accessibility modifiers</value>
  </data>
  <data name="Use_local_function" xml:space="preserve">
    <value>Use local function</value>
  </data>
  <data name="Warning_colon_Declaration_changes_scope_and_may_change_meaning" xml:space="preserve">
    <value>Warning: Declaration changes scope and may change meaning.</value>
  </data>
  <data name="Move_declaration_near_reference" xml:space="preserve">
    <value>Move declaration near reference</value>
  </data>
  <data name="Convert_to_full_property" xml:space="preserve">
    <value>Convert to full property</value>
  </data>
  <data name="Generate_constructor_in_0_without_fields" xml:space="preserve">
    <value>Generate constructor in '{0}' (without fields)</value>
  </data>
  <data name="Parentheses_can_be_removed" xml:space="preserve">
    <value>Parentheses can be removed</value>
  </data>
  <data name="Remove_unnecessary_parentheses" xml:space="preserve">
    <value>Remove unnecessary parentheses</value>
  </data>
  <data name="Add_file_banner" xml:space="preserve">
    <value>Add file banner</value>
  </data>
  <data name="Warning_Method_overrides_symbol_from_metadata" xml:space="preserve">
    <value>Warning: Method overrides symbol from metadata</value>
  </data>
  <data name="Add_parentheses_for_clarity" xml:space="preserve">
    <value>Add parentheses for clarity</value>
  </data>
  <data name="Parentheses_should_be_added_for_clarity" xml:space="preserve">
    <value>Parentheses should be added for clarity</value>
  </data>
  <data name="Use_0" xml:space="preserve">
    <value>Use {0}</value>
  </data>
  <data name="Switching_between_lambda_and_local_function_will_prevent_the_debug_session_from_continuing" xml:space="preserve">
    <value>Switching between a lambda and a local function will prevent the debug session from continuing.</value>
  </data>
  <data name="Deconstruct_variable_declaration" xml:space="preserve">
    <value>Deconstruct variable declaration</value>
  </data>
  <data name="Variable_declaration_can_be_deconstructed" xml:space="preserve">
    <value>Variable declaration can be deconstructed</value>
  </data>
  <data name="Add_argument_name_0_including_trailing_arguments" xml:space="preserve">
    <value>Add argument name '{0}' (including trailing arguments)</value>
  </data>
  <data name="Using_readonly_structs_will_prevent_the_debug_session_from_continuing" xml:space="preserve">
    <value>Using readonly structs will prevent the debug session from continuing.</value>
  </data>
  <data name="Using_ref_structs_will_prevent_the_debug_session_from_continuing" xml:space="preserve">
    <value>Using ref structs will prevent the debug session from continuing.</value>
  </data>
  <data name="Using_readonly_references_will_prevent_the_debug_session_from_continuing" xml:space="preserve">
    <value>Using readonly references will prevent the debug session from continuing.</value>
  </data>
  <data name="local_function" xml:space="preserve">
    <value>local function</value>
  </data>
  <data name="indexer_" xml:space="preserve">
    <value>indexer</value>
  </data>
  <data name="Alias_ambiguous_type_0" xml:space="preserve">
    <value>Alias ambiguous type '{0}'</value>
  </data>
  <data name="Warning_colon_Collection_was_modified_during_iteration" xml:space="preserve">
    <value>Warning: Collection was modified during iteration.</value>
  </data>
  <data name="Warning_colon_Iteration_variable_crossed_function_boundary" xml:space="preserve">
    <value>Warning: Iteration variable crossed function boundary.</value>
  </data>
  <data name="Warning_colon_Collection_may_be_modified_during_iteration" xml:space="preserve">
    <value>Warning: Collection may be modified during iteration.</value>
  </data>
  <data name="Add_readonly_modifier" xml:space="preserve">
    <value>Add readonly modifier</value>
  </data>
  <data name="Make_field_readonly" xml:space="preserve">
    <value>Make field readonly</value>
  </data>
  <data name="Convert_to_conditional_expression" xml:space="preserve">
    <value>Convert to conditional expression</value>
  </data>
  <data name="Convert_to_linq" xml:space="preserve">
    <value>Convert to LINQ</value>
  </data>
  <data name="Convert_to_tuple" xml:space="preserve">
    <value>Convert to tuple</value>
  </data>
  <data name="Convert_to_class" xml:space="preserve">
    <value>Convert to class</value>
  </data>
  <data name="Convert_to_struct" xml:space="preserve">
    <value>Convert to struct</value>
  </data>
  <data name="updating_usages_in_containing_member" xml:space="preserve">
    <value>updating usages in containing member</value>
  </data>
  <data name="updating_usages_in_containing_project" xml:space="preserve">
    <value>updating usages in containing project</value>
  </data>
  <data name="updating_usages_in_containing_type" xml:space="preserve">
    <value>updating usages in containing type</value>
  </data>
  <data name="updating_usages_in_dependent_projects" xml:space="preserve">
    <value>updating usages in dependent projects</value>
  </data>
  <data name="Formatting_document" xml:space="preserve">
    <value>Formatting document</value>
  </data>
  <data name="Add_member_name" xml:space="preserve">
    <value>Add member name</value>
  </data>
  <data name="Use_block_body_for_lambda_expressions" xml:space="preserve">
    <value>Use block body for lambda expressions</value>
  </data>
  <data name="Use_expression_body_for_lambda_expressions" xml:space="preserve">
    <value>Use expression body for lambda expressions</value>
  </data>
  <data name="Convert_to_linq_call_form" xml:space="preserve">
    <value>Convert to LINQ (call form)</value>
  </data>
  <data name="Adding_method_with_explicit_interface_specifier_will_prevernt_the_debug_session_from_continuing" xml:space="preserve">
    <value>Adding a method with an explicit interface specifier will prevent the debug session from continuing.</value>
  </data>
  <data name="Remove_unused_member" xml:space="preserve">
    <value>Remove unused member</value>
  </data>
  <data name="Private_member_0_is_unused" xml:space="preserve">
    <value>Private member '{0}' is unused.</value>
  </data>
  <data name="Remove_unused_private_members" xml:space="preserve">
    <value>Remove unused private members</value>
  </data>
  <data name="Remove_unread_private_members" xml:space="preserve">
    <value>Remove unread private members</value>
  </data>
  <data name="Private_member_0_can_be_removed_as_the_value_assigned_to_it_is_never_read" xml:space="preserve">
    <value>Private member '{0}' can be removed as the value assigned to it is never read.</value>
  </data>
  <data name="Private_method_0_can_be_removed_as_it_is_never_invoked" xml:space="preserve">
    <value>Private method '{0}' can be removed as it is never invoked.</value>
  </data>
  <data name="Code_Quality" xml:space="preserve">
    <value>Code Quality</value>
  </data>
  <data name="Modifying_source_file_will_prevent_the_debug_session_from_continuing_due_to_internal_error" xml:space="preserve">
    <value>Modifying source file {0} will prevent the debug session from continuing due to internal error: {1}.</value>
  </data>
  <data name="Change_namespace_to_0" xml:space="preserve">
    <value>Change namespace to '{0}'</value>
  </data>
  <data name="Move_file_to_0" xml:space="preserve">
    <value>Move file to '{0}'</value>
  </data>
  <data name="Move_file_to_project_root_folder" xml:space="preserve">
    <value>Move file to project root folder</value>
  </data>
  <data name="Change_to_global_namespace" xml:space="preserve">
    <value>Change to global namespace</value>
  </data>
  <data name="Warning_colon_changing_namespace_may_produce_invalid_code_and_change_code_meaning" xml:space="preserve">
    <value>Warning: Changing namespace may produce invalid code and change code meaning.</value>
  </data>
  <data name="Use_compound_assignment" xml:space="preserve">
    <value>Use compound assignment</value>
  </data>
  <data name="Invert_conditional" xml:space="preserve">
    <value>Invert conditional</value>
  </data>
  <data name="Replace_0_with_1" xml:space="preserve">
    <value>Replace '{0}' with '{1}' </value>
  </data>
  <data name="Align_wrapped_parameters" xml:space="preserve">
    <value>Align wrapped parameters</value>
  </data>
  <data name="Indent_all_parameters" xml:space="preserve">
    <value>Indent all parameters</value>
  </data>
  <data name="Indent_wrapped_parameters" xml:space="preserve">
    <value>Indent wrapped parameters</value>
  </data>
  <data name="Unwrap_all_parameters" xml:space="preserve">
    <value>Unwrap all parameters</value>
  </data>
  <data name="Unwrap_and_indent_all_parameters" xml:space="preserve">
    <value>Unwrap and indent all parameters</value>
  </data>
  <data name="Wrap_every_parameter" xml:space="preserve">
    <value>Wrap every parameter</value>
  </data>
  <data name="Wrap_long_parameter_list" xml:space="preserve">
    <value>Wrap long parameter list</value>
  </data>
  <data name="Unwrap_parameter_list" xml:space="preserve">
    <value>Unwrap parameter list</value>
  </data>
  <data name="Align_wrapped_arguments" xml:space="preserve">
    <value>Align wrapped arguments</value>
  </data>
  <data name="Indent_all_arguments" xml:space="preserve">
    <value>Indent all arguments</value>
  </data>
  <data name="Indent_wrapped_arguments" xml:space="preserve">
    <value>Indent wrapped arguments</value>
  </data>
  <data name="Unwrap_all_arguments" xml:space="preserve">
    <value>Unwrap all arguments</value>
  </data>
  <data name="Unwrap_and_indent_all_arguments" xml:space="preserve">
    <value>Unwrap and indent all arguments</value>
  </data>
  <data name="Wrap_every_argument" xml:space="preserve">
    <value>Wrap every argument</value>
  </data>
  <data name="Wrap_long_argument_list" xml:space="preserve">
    <value>Wrap long argument list</value>
  </data>
  <data name="Unwrap_argument_list" xml:space="preserve">
    <value>Unwrap argument list</value>
  </data>
  <data name="Introduce_constant" xml:space="preserve">
    <value>Introduce constant</value>
  </data>
  <data name="Introduce_field" xml:space="preserve">
    <value>Introduce field</value>
  </data>
  <data name="Introduce_local" xml:space="preserve">
    <value>Introduce local</value>
  </data>
  <data name="Introduce_query_variable" xml:space="preserve">
    <value>Introduce query variable</value>
  </data>
  <data name="Failed_to_analyze_data_flow_for_0" xml:space="preserve">
    <value>Failed to analyze data-flow for: {0}</value>
  </data>
  <data name="Expression_value_is_never_used" xml:space="preserve">
    <value>Expression value is never used</value>
  </data>
  <data name="Value_assigned_to_0_is_never_used" xml:space="preserve">
    <value>Value assigned to '{0}' is never used</value>
  </data>
  <data name="Value_assigned_to_symbol_is_never_used" xml:space="preserve">
    <value>Value assigned to symbol is never used</value>
  </data>
  <data name="Use_discarded_local" xml:space="preserve">
    <value>Use discarded local</value>
  </data>
  <data name="Use_discard_underscore" xml:space="preserve">
    <value>Use discard '_'</value>
  </data>
  <data name="Remove_redundant_assignment" xml:space="preserve">
    <value>Remove redundant assignment</value>
  </data>
  <data name="Remove_unused_parameter" xml:space="preserve">
    <value>Remove unused parameter</value>
  </data>
  <data name="Remove_unused_parameter_0" xml:space="preserve">
    <value>Remove unused parameter '{0}'</value>
  </data>
  <data name="Fix_formatting" xml:space="preserve">
    <value>Fix formatting</value>
  </data>
  <data name="Split_into_nested_0_statements" xml:space="preserve">
    <value>Split into nested '{0}' statements</value>
  </data>
  <data name="Merge_with_outer_0_statement" xml:space="preserve">
    <value>Merge with outer '{0}' statement</value>
  </data>
  <data name="Split_into_consecutive_0_statements" xml:space="preserve">
    <value>Split into consecutive '{0}' statements</value>
  </data>
  <data name="Merge_with_previous_0_statement" xml:space="preserve">
    <value>Merge with previous '{0}' statement</value>
  </data>
  <data name="Indexing_can_be_simplified" xml:space="preserve">
    <value>Indexing can be simplified</value>
  </data>
  <data name="Use_index_operator" xml:space="preserve">
    <value>Use index operator</value>
  </data>
  <data name="Use_range_operator" xml:space="preserve">
    <value>Use range operator</value>
  </data>
  <data name="_0_can_be_simplified" xml:space="preserve">
    <value>{0} can be simplified</value>
  </data>
  <data name="Unwrap_expression" xml:space="preserve">
    <value>Unwrap expression</value>
  </data>
  <data name="Wrap_expression" xml:space="preserve">
    <value>Wrap expression</value>
  </data>
  <data name="Wrapping" xml:space="preserve">
    <value>Wrapping</value>
  </data>
  <data name="Remove_unused_parameter_0_if_it_is_not_part_of_a_shipped_public_API" xml:space="preserve">
    <value>Remove unused parameter '{0}' if it is not part of a shipped public API</value>
  </data>
  <data name="Remove_unused_parameter_0_if_it_is_not_part_of_a_shipped_public_API_its_initial_value_is_never_used" xml:space="preserve">
    <value>Remove unused parameter '{0}' if it is not part of a shipped public API, its initial value is never used</value>
  </data>
  <data name="Remove_unused_parameter_0_its_initial_value_is_never_used" xml:space="preserve">
    <value>Remove unused parameter '{0}', its initial value is never used</value>
  </data>
<<<<<<< HEAD
  <data name="Merge_with_nested_0_statement" xml:space="preserve">
    <value>Merge with nested '{0}' statement</value>
  </data>
  <data name="Merge_with_next_0_statement" xml:space="preserve">
    <value>Merge with next '{0}' statement</value>
=======
  <data name="Pull_0_up" xml:space="preserve">
    <value>Pull '{0}' up</value>
  </data>
  <data name="Pull_members_up_to_base_type" xml:space="preserve">
    <value>Pull members up to base type...</value>
>>>>>>> d304f63c
  </data>
  <data name="Use_block_body_for_local_functions" xml:space="preserve">
    <value>Use block body for local functions</value>
  </data>
  <data name="Use_expression_body_for_local_functions" xml:space="preserve">
    <value>Use expression body for local functions</value>
  </data>
  <data name="Pull_0_up_to_1" xml:space="preserve">
    <value>Pull '{0}' up to '{1}'</value>
  </data>
</root><|MERGE_RESOLUTION|>--- conflicted
+++ resolved
@@ -1604,19 +1604,17 @@
   <data name="Remove_unused_parameter_0_its_initial_value_is_never_used" xml:space="preserve">
     <value>Remove unused parameter '{0}', its initial value is never used</value>
   </data>
-<<<<<<< HEAD
   <data name="Merge_with_nested_0_statement" xml:space="preserve">
     <value>Merge with nested '{0}' statement</value>
   </data>
   <data name="Merge_with_next_0_statement" xml:space="preserve">
     <value>Merge with next '{0}' statement</value>
-=======
+  </data>
   <data name="Pull_0_up" xml:space="preserve">
     <value>Pull '{0}' up</value>
   </data>
   <data name="Pull_members_up_to_base_type" xml:space="preserve">
     <value>Pull members up to base type...</value>
->>>>>>> d304f63c
   </data>
   <data name="Use_block_body_for_local_functions" xml:space="preserve">
     <value>Use block body for local functions</value>
