--- conflicted
+++ resolved
@@ -953,10 +953,9 @@
   <data name="Install_version_0" xml:space="preserve">
     <value>Install version '{0}'</value>
   </data>
-<<<<<<< HEAD
   <data name="Generate_variable" xml:space="preserve">
     <value>Generate variable</value>
-=======
+  </data>
   <data name="Classes" xml:space="preserve">
     <value>Classes</value>
   </data>
@@ -1001,6 +1000,5 @@
   </data>
   <data name="Parameters" xml:space="preserve">
     <value>Parameters:</value>
->>>>>>> 9d6fdb07
   </data>
 </root>