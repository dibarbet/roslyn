--- conflicted
+++ resolved
@@ -1082,13 +1082,12 @@
   <data name="Inline_variable_declaration" xml:space="preserve">
     <value>Inline variable declaration</value>
   </data>
-<<<<<<< HEAD
   <data name="Fix_spelling" xml:space="preserve">
     <value>Fix spelling</value>
   </data>
   <data name="Fully_qualify_name" xml:space="preserve">
     <value>Fully qualify name</value>
-=======
+  </data>
   <data name="Use_expression_body_for_methods" xml:space="preserve">
     <value>Use expression body for methods</value>
   </data>
@@ -1139,6 +1138,5 @@
   </data>
   <data name="Snippets" xml:space="preserve">
     <value>Snippets</value>
->>>>>>> f0f73c09
   </data>
 </root>