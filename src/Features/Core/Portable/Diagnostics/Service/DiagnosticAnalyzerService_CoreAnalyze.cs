--- conflicted
+++ resolved
@@ -99,23 +99,14 @@
             }
         }
 
-<<<<<<< HEAD
         async Task<AnalysisResult> GetAnalysisResultAsync()
-=======
-        async Task<AnalysisResultPair?> GetAnalysisResultAsync()
->>>>>>> 7cca65fa
         {
             if (documentAnalysisScope == null)
             {
                 return await compilationWithAnalyzers.GetAnalysisResultAsync(cancellationToken).ConfigureAwait(false);
             }
 
-<<<<<<< HEAD
             Debug.Assert(documentAnalysisScope.Analyzers.ToSet().IsSubsetOf(compilationWithAnalyzers.Analyzers));
-=======
-            Debug.Assert(documentAnalysisScope.ProjectAnalyzers.ToSet().IsSubsetOf(compilationWithAnalyzers.ProjectAnalyzers));
-            Debug.Assert(documentAnalysisScope.HostAnalyzers.ToSet().IsSubsetOf(compilationWithAnalyzers.HostAnalyzers));
->>>>>>> 7cca65fa
 
             switch (documentAnalysisScope.Kind)
             {
@@ -123,28 +114,16 @@
                     if (documentAnalysisScope.TextDocument is Document document)
                     {
                         var tree = await document.GetRequiredSyntaxTreeAsync(cancellationToken).ConfigureAwait(false);
-<<<<<<< HEAD
                         return await compilationWithAnalyzers.GetAnalysisResultAsync(tree, documentAnalysisScope.Span, documentAnalysisScope.Analyzers, cancellationToken).ConfigureAwait(false);
                     }
                     else
                     {
                         return await compilationWithAnalyzers.GetAnalysisResultAsync(documentAnalysisScope.AdditionalFile, documentAnalysisScope.Span, documentAnalysisScope.Analyzers, cancellationToken).ConfigureAwait(false);
-=======
-                        return await compilationWithAnalyzers.GetAnalysisResultAsync(tree, documentAnalysisScope.Span, documentAnalysisScope.ProjectAnalyzers, documentAnalysisScope.HostAnalyzers, cancellationToken).ConfigureAwait(false);
-                    }
-                    else
-                    {
-                        return await compilationWithAnalyzers.GetAnalysisResultAsync(documentAnalysisScope.AdditionalFile, documentAnalysisScope.Span, documentAnalysisScope.ProjectAnalyzers, documentAnalysisScope.HostAnalyzers, cancellationToken).ConfigureAwait(false);
->>>>>>> 7cca65fa
                     }
 
                 case AnalysisKind.Semantic:
                     var model = await ((Document)documentAnalysisScope.TextDocument).GetRequiredSemanticModelAsync(cancellationToken).ConfigureAwait(false);
-<<<<<<< HEAD
                     return await compilationWithAnalyzers.GetAnalysisResultAsync(model, documentAnalysisScope.Span, documentAnalysisScope.Analyzers, cancellationToken).ConfigureAwait(false);
-=======
-                    return await compilationWithAnalyzers.GetAnalysisResultAsync(model, documentAnalysisScope.Span, documentAnalysisScope.ProjectAnalyzers, documentAnalysisScope.HostAnalyzers, cancellationToken).ConfigureAwait(false);
->>>>>>> 7cca65fa
 
                 default:
                     throw ExceptionUtilities.UnexpectedValue(documentAnalysisScope.Kind);
@@ -153,7 +132,6 @@
 
         async Task<ImmutableArray<Diagnostic>> GetPragmaSuppressionAnalyzerDiagnosticsAsync()
         {
-<<<<<<< HEAD
             var hostAnalyzerInfo = this.GetOrCreateHostAnalyzerInfo_OnlyCallInProcess(project);
             var analyzers = documentAnalysisScope?.Analyzers ?? compilationWithAnalyzers.Analyzers;
 
@@ -162,18 +140,10 @@
             // and could be changed in the future if we find a scenario that requires it.
             var hostAnalyzers = analyzers.WhereAsArray(static (a, info) => info.IsHostAnalyzer(a), hostAnalyzerInfo);
 
-=======
-            var hostAnalyzers = documentAnalysisScope?.HostAnalyzers ?? compilationWithAnalyzers.HostAnalyzers;
->>>>>>> 7cca65fa
             var suppressionAnalyzer = hostAnalyzers.OfType<IPragmaSuppressionsAnalyzer>().FirstOrDefault();
             if (suppressionAnalyzer == null)
                 return [];
 
-<<<<<<< HEAD
-=======
-            RoslynDebug.AssertNotNull(compilationWithAnalyzers.HostCompilationWithAnalyzers);
-
->>>>>>> 7cca65fa
             if (documentAnalysisScope != null)
             {
                 if (documentAnalysisScope.TextDocument is not Document document)
@@ -181,41 +151,24 @@
 
                 using var _ = ArrayBuilder<Diagnostic>.GetInstance(out var diagnosticsBuilder);
                 await AnalyzeDocumentAsync(
-<<<<<<< HEAD
                     compilationWithAnalyzers, _analyzerInfoCache, suppressionAnalyzer,
-=======
-                    compilationWithAnalyzers.HostCompilationWithAnalyzers, _analyzerInfoCache, suppressionAnalyzer,
->>>>>>> 7cca65fa
                     document, documentAnalysisScope.Span, diagnosticsBuilder.Add, cancellationToken).ConfigureAwait(false);
                 return diagnosticsBuilder.ToImmutableAndClear();
             }
             else
             {
-<<<<<<< HEAD
                 if (compilationWithAnalyzers.AnalysisOptions.ConcurrentAnalysis)
-=======
-                if (compilationWithAnalyzers.ConcurrentAnalysis)
->>>>>>> 7cca65fa
                 {
                     return await ProducerConsumer<Diagnostic>.RunParallelAsync(
                         source: project.GetAllRegularAndSourceGeneratedDocumentsAsync(cancellationToken),
                         produceItems: static async (document, callback, args, cancellationToken) =>
                         {
-<<<<<<< HEAD
                             var (compilationWithAnalyzers, analyzerInfoCache, suppressionAnalyzer) = args;
                             await AnalyzeDocumentAsync(
                                 compilationWithAnalyzers, analyzerInfoCache, suppressionAnalyzer,
                                 document, span: null, callback, cancellationToken).ConfigureAwait(false);
                         },
                         args: (compilationWithAnalyzers, _analyzerInfoCache, suppressionAnalyzer),
-=======
-                            var (hostCompilationWithAnalyzers, analyzerInfoCache, suppressionAnalyzer) = args;
-                            await AnalyzeDocumentAsync(
-                                hostCompilationWithAnalyzers, analyzerInfoCache, suppressionAnalyzer,
-                                document, span: null, callback, cancellationToken).ConfigureAwait(false);
-                        },
-                        args: (compilationWithAnalyzers.HostCompilationWithAnalyzers, _analyzerInfoCache, suppressionAnalyzer),
->>>>>>> 7cca65fa
                         cancellationToken).ConfigureAwait(false);
                 }
                 else
@@ -224,18 +177,13 @@
                     await foreach (var document in project.GetAllRegularAndSourceGeneratedDocumentsAsync(cancellationToken).ConfigureAwait(false))
                     {
                         await AnalyzeDocumentAsync(
-<<<<<<< HEAD
                             compilationWithAnalyzers, _analyzerInfoCache, suppressionAnalyzer,
-=======
-                            compilationWithAnalyzers.HostCompilationWithAnalyzers, _analyzerInfoCache, suppressionAnalyzer,
->>>>>>> 7cca65fa
                             document, span: null, diagnosticsBuilder.Add, cancellationToken).ConfigureAwait(false);
                     }
 
                     return diagnosticsBuilder.ToImmutableAndClear();
                 }
             }
-<<<<<<< HEAD
         }
 
         static async Task AnalyzeDocumentAsync(
@@ -250,22 +198,6 @@
             var semanticModel = await document.GetRequiredSemanticModelAsync(cancellationToken).ConfigureAwait(false);
             await suppressionAnalyzer.AnalyzeAsync(
                 semanticModel, span, hostCompilationWithAnalyzers, analyzerInfoCache.GetDiagnosticDescriptors, reportDiagnostic, cancellationToken).ConfigureAwait(false);
-=======
-
-            static async Task AnalyzeDocumentAsync(
-                CompilationWithAnalyzers hostCompilationWithAnalyzers,
-                DiagnosticAnalyzerInfoCache analyzerInfoCache,
-                IPragmaSuppressionsAnalyzer suppressionAnalyzer,
-                Document document,
-                TextSpan? span,
-                Action<Diagnostic> reportDiagnostic,
-                CancellationToken cancellationToken)
-            {
-                var semanticModel = await document.GetRequiredSemanticModelAsync(cancellationToken).ConfigureAwait(false);
-                await suppressionAnalyzer.AnalyzeAsync(
-                    semanticModel, span, hostCompilationWithAnalyzers, analyzerInfoCache.GetDiagnosticDescriptors, reportDiagnostic, cancellationToken).ConfigureAwait(false);
-            }
->>>>>>> 7cca65fa
         }
     }
 }