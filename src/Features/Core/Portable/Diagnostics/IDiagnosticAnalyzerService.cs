﻿// Licensed to the .NET Foundation under one or more agreements.
// The .NET Foundation licenses this file to you under the MIT license.
// See the LICENSE file in the project root for more information.

using System;
using System.Collections.Generic;
using System.Collections.Immutable;
using System.Threading;
using System.Threading.Tasks;
using Microsoft.CodeAnalysis.CodeActions;
using Microsoft.CodeAnalysis.PooledObjects;
using Microsoft.CodeAnalysis.Text;

namespace Microsoft.CodeAnalysis.Diagnostics
{
    internal interface IDiagnosticAnalyzerService
    {
        /// <summary>
        /// Provides and caches analyzer information.
        /// </summary>
        DiagnosticAnalyzerInfoCache AnalyzerInfoCache { get; }

        /// <summary>
        /// Re-analyze given projects and documents
        /// </summary>
        void Reanalyze(Workspace workspace, IEnumerable<ProjectId>? projectIds = null, IEnumerable<DocumentId>? documentIds = null, bool highPriority = false);

        /// <summary>
        /// Get specific diagnostics currently stored in the source. returned diagnostic might be out-of-date if solution has changed but analyzer hasn't run for the new solution.
        /// </summary>
        Task<ImmutableArray<DiagnosticData>> GetSpecificCachedDiagnosticsAsync(Workspace workspace, object id, bool includeSuppressedDiagnostics = false, CancellationToken cancellationToken = default);

        /// <summary>
        /// Get diagnostics currently stored in the source. returned diagnostic might be out-of-date if solution has changed but analyzer hasn't run for the new solution.
        /// </summary>
        Task<ImmutableArray<DiagnosticData>> GetCachedDiagnosticsAsync(Workspace workspace, ProjectId? projectId = null, DocumentId? documentId = null, bool includeSuppressedDiagnostics = false, CancellationToken cancellationToken = default);

        /// <summary>
        /// Get diagnostics for the given solution. all diagnostics returned should be up-to-date with respect to the given solution.
        /// </summary>
        Task<ImmutableArray<DiagnosticData>> GetDiagnosticsAsync(Solution solution, ProjectId? projectId = null, DocumentId? documentId = null, bool includeSuppressedDiagnostics = false, CancellationToken cancellationToken = default);

        /// <summary>
        /// Force computes diagnostics and raises diagnostic events for the given project or solution. all diagnostics returned should be up-to-date with respect to the given project or solution.
        /// </summary>
        Task ForceAnalyzeAsync(Solution solution, Action<Project> onProjectAnalyzed, ProjectId? projectId = null, CancellationToken cancellationToken = default);

        /// <summary>
        /// True if given project has any diagnostics
        /// </summary>
        bool ContainsDiagnostics(Workspace workspace, ProjectId projectId);

        /// <summary>
        /// Get diagnostics of the given diagnostic ids from the given solution. all diagnostics returned should be up-to-date with respect to the given solution.
        /// Note that for project case, this method returns diagnostics from all project documents as well. Use <see cref="GetProjectDiagnosticsForIdsAsync(Solution, ProjectId, ImmutableHashSet{string}, bool, CancellationToken)"/>
        /// if you want to fetch only project diagnostics without source locations.
        /// </summary>
        Task<ImmutableArray<DiagnosticData>> GetDiagnosticsForIdsAsync(Solution solution, ProjectId? projectId = null, DocumentId? documentId = null, ImmutableHashSet<string>? diagnosticIds = null, bool includeSuppressedDiagnostics = false, CancellationToken cancellationToken = default);

        /// <summary>
        /// Get project diagnostics (diagnostics with no source location) of the given diagnostic ids from the given solution. all diagnostics returned should be up-to-date with respect to the given solution.
        /// Note that this method doesn't return any document diagnostics. Use <see cref="GetDiagnosticsForIdsAsync(Solution, ProjectId, DocumentId, ImmutableHashSet{string}, bool, CancellationToken)"/> to also fetch those.
        /// </summary>
        Task<ImmutableArray<DiagnosticData>> GetProjectDiagnosticsForIdsAsync(Solution solution, ProjectId? projectId = null, ImmutableHashSet<string>? diagnosticIds = null, bool includeSuppressedDiagnostics = false, CancellationToken cancellationToken = default);

        /// <summary>
        /// Try to return up to date diagnostics for the given span for the document.
        ///
        /// It will return true if it was able to return all up-to-date diagnostics.
        ///  otherwise, false indicating there are some missing diagnostics in the diagnostic list
        /// </summary>
        Task<bool> TryAppendDiagnosticsForSpanAsync(Document document, TextSpan range, ArrayBuilder<DiagnosticData> diagnostics, bool includeSuppressedDiagnostics = false, CancellationToken cancellationToken = default);

        /// <summary>
        /// Return up to date diagnostics for the given span for the document
        /// <para>
        /// This can be expensive since it is force analyzing diagnostics if it doesn't have up-to-date one yet. If
        /// <paramref name="diagnosticId"/> is not null, it gets diagnostics only for this given <paramref
        /// name="diagnosticId"/> value.
        /// </para>
        /// </summary>
<<<<<<< HEAD
        Task<ImmutableArray<DiagnosticData>> GetDiagnosticsForSpanAsync(Document document, TextSpan range, string? diagnosticIdOpt = null, bool includeSuppressedDiagnostics = false, CodeActionRequestPriority priority = CodeActionRequestPriority.None, Func<string, IDisposable?>? addOperationScope = null, CancellationToken cancellationToken = default);
    }

    internal static class IDiagnosticAnalyzerServiceExtensions
    {
        public static Task<ImmutableArray<DiagnosticData>> GetDiagnosticsForSpanAsync(this IDiagnosticAnalyzerService service, Document document, TextSpan range, string? diagnosticIdOpt = null, bool includeSuppressedDiagnostics = false, Func<string, IDisposable?>? addOperationScope = null, CancellationToken cancellationToken = default)
            => service.GetDiagnosticsForSpanAsync(document, range, diagnosticIdOpt, includeSuppressedDiagnostics, CodeActionRequestPriority.None, addOperationScope, cancellationToken);
=======
        /// <param name="range">The span of the document to get diagnostics for.  If null, diagnostics for the entire
        /// document should be returned.</param>
        Task<ImmutableArray<DiagnosticData>> GetDiagnosticsForSpanAsync(Document document, TextSpan? range, string? diagnosticId = null, bool includeSuppressedDiagnostics = false, Func<string, IDisposable?>? addOperationScope = null, CancellationToken cancellationToken = default);
>>>>>>> ea54d998
    }
}<|MERGE_RESOLUTION|>--- conflicted
+++ resolved
@@ -79,18 +79,12 @@
         /// name="diagnosticId"/> value.
         /// </para>
         /// </summary>
-<<<<<<< HEAD
-        Task<ImmutableArray<DiagnosticData>> GetDiagnosticsForSpanAsync(Document document, TextSpan range, string? diagnosticIdOpt = null, bool includeSuppressedDiagnostics = false, CodeActionRequestPriority priority = CodeActionRequestPriority.None, Func<string, IDisposable?>? addOperationScope = null, CancellationToken cancellationToken = default);
+        Task<ImmutableArray<DiagnosticData>> GetDiagnosticsForSpanAsync(Document document, TextSpan? range, string? diagnosticId = null, bool includeSuppressedDiagnostics = false, CodeActionRequestPriority priority = CodeActionRequestPriority.None, Func<string, IDisposable?>? addOperationScope = null, CancellationToken cancellationToken = default);
     }
 
     internal static class IDiagnosticAnalyzerServiceExtensions
     {
-        public static Task<ImmutableArray<DiagnosticData>> GetDiagnosticsForSpanAsync(this IDiagnosticAnalyzerService service, Document document, TextSpan range, string? diagnosticIdOpt = null, bool includeSuppressedDiagnostics = false, Func<string, IDisposable?>? addOperationScope = null, CancellationToken cancellationToken = default)
-            => service.GetDiagnosticsForSpanAsync(document, range, diagnosticIdOpt, includeSuppressedDiagnostics, CodeActionRequestPriority.None, addOperationScope, cancellationToken);
-=======
-        /// <param name="range">The span of the document to get diagnostics for.  If null, diagnostics for the entire
-        /// document should be returned.</param>
-        Task<ImmutableArray<DiagnosticData>> GetDiagnosticsForSpanAsync(Document document, TextSpan? range, string? diagnosticId = null, bool includeSuppressedDiagnostics = false, Func<string, IDisposable?>? addOperationScope = null, CancellationToken cancellationToken = default);
->>>>>>> ea54d998
+        public static Task<ImmutableArray<DiagnosticData>> GetDiagnosticsForSpanAsync(this IDiagnosticAnalyzerService service, Document document, TextSpan range, string? diagnosticId = null, bool includeSuppressedDiagnostics = false, Func<string, IDisposable?>? addOperationScope = null, CancellationToken cancellationToken = default)
+            => service.GetDiagnosticsForSpanAsync(document, range, diagnosticId, includeSuppressedDiagnostics, CodeActionRequestPriority.None, addOperationScope, cancellationToken);
     }
 }