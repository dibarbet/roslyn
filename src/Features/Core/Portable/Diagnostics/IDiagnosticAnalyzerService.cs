﻿// Licensed to the .NET Foundation under one or more agreements.
// The .NET Foundation licenses this file to you under the MIT license.
// See the LICENSE file in the project root for more information.

using System.Collections.Immutable;
using System.Threading;
using System.Threading.Tasks;
using Microsoft.CodeAnalysis.CodeActions;
using Microsoft.CodeAnalysis.Host;
using Microsoft.CodeAnalysis.Text;

namespace Microsoft.CodeAnalysis.Diagnostics;

internal interface IDiagnosticAnalyzerService : IWorkspaceService
{
    /// <summary>
    /// Re-analyze all projects and documents.  This will cause an LSP diagnostic refresh request to be sent.
    /// </summary>
    /// <remarks>
    /// This implementation must be safe to call on any thread.
    /// </remarks>
    void RequestDiagnosticRefresh();

    /// <summary>
    /// Forces analyzers to run on the given project and return all diagnostics, regardless of current environment
    /// settings (like 'only run analyzers on open files', etc.).  This is meant to be used by explicit invocations
    /// of features like "Run Code Analysis".  Note: not all analyzers will necessarily run.  For example, analyzers
    /// where all diagnostic descriptors are currently hidden will not run, as they would not produce any actual
    /// diagnostics.
    /// </summary>
    Task<ImmutableArray<DiagnosticData>> ForceRunCodeAnalysisDiagnosticsAsync(
        Project project, CancellationToken cancellationToken);

<<<<<<< HEAD
#if false
    /// <inheritdoc cref="IRemoteDiagnosticAnalyzerService.GetDeprioritizationCandidatesAsync"/>
    Task<ImmutableArray<DiagnosticAnalyzer>> GetDeprioritizationCandidatesAsync(
        Project project, ImmutableArray<DiagnosticAnalyzer> analyzers, CancellationToken cancellationToken);
#endif
    Task<bool> IsAnyDeprioritizedDiagnosticIdAsync(
        Project project, ImmutableArray<string> diagnosticIds, CancellationToken cancellationToken);

=======
>>>>>>> 27b73708
    /// <summary>
    /// Gets document diagnostics of the given diagnostic ids and/or analyzers from the given project.
    /// All diagnostics returned should be up-to-date with respect to the given solution snapshot.
    /// Use <see cref="GetProjectDiagnosticsForIdsAsync"/> if you want to fetch only project diagnostics
    /// not associated ith a particular document.  Note that this operation can be quite expensive as it
    /// will execute all the analyers fully on this project, including through compilation-end analyzers.
    /// </summary>
    /// <param name="project">Project to fetch the diagnostics for.</param>
    /// <param name="documentIds">Optional documents to scope the returned diagnostics.  If <see langword="default"/>,
    /// then diagnostics will be returned for <see cref="Project.DocumentIds"/> and <see cref="Project.AdditionalDocumentIds"/>.</param>
    /// <param name="diagnosticIds">Optional set of diagnostic IDs to scope the returned diagnostics.</param>
    /// <param name="analyzerFilter">Which analyzers to run.</param>
    /// <param name="includeLocalDocumentDiagnostics">
    /// Indicates if local document diagnostics must be returned.
    /// Local diagnostics are the ones that are reported by analyzers on the same file for which the callback was received
    /// and hence can be computed by analyzing a single file in isolation.
    /// </param>
    /// <remarks>
    /// Non local document diagnostics will be returned. Non-local diagnostics are the ones reported by
    /// analyzers either at compilation end callback OR in a different file from which the callback was made. Entire
    /// project must be analyzed to get the complete set of non-local document diagnostics.
    /// </remarks>
    Task<ImmutableArray<DiagnosticData>> GetDiagnosticsForIdsAsync(
        Project project, ImmutableArray<DocumentId> documentIds, ImmutableHashSet<string>? diagnosticIds, AnalyzerFilter analyzerFilter, bool includeLocalDocumentDiagnostics, CancellationToken cancellationToken);

    /// <summary>
    /// Get project diagnostics (diagnostics with no source location) of the given diagnostic ids and/or analyzers from
    /// the given solution. all diagnostics returned should be up-to-date with respect to the given solution. Note that
    /// this method doesn't return any document diagnostics. Use <see cref="GetDiagnosticsForIdsAsync"/> to also fetch
    /// those.
    /// </summary>
    /// <param name="project">Project to fetch the diagnostics for.</param>
    /// <param name="diagnosticIds">Optional set of diagnostic IDs to scope the returned diagnostics.</param>
    /// <param name="analyzerFilter">Which analyzers to run.</param>
    Task<ImmutableArray<DiagnosticData>> GetProjectDiagnosticsForIdsAsync(
        Project project, ImmutableHashSet<string>? diagnosticIds, AnalyzerFilter analyzerFilter, CancellationToken cancellationToken);

    /// <summary>
    /// Return up to date diagnostics for the given span for the document
    /// <para/>
    /// Non-local diagnostics for the requested document are not returned.  In other words, only the diagnostics
    /// produced by running the requested filtered set of analyzers <em>only</em> on this document are returned here.
    /// To get non-local diagnostics for a document, use <see cref="GetDiagnosticsForIdsAsync"/>.  Non-local diagnostics
    /// will always be returned for the document in that case.
    /// </summary>
    Task<ImmutableArray<DiagnosticData>> GetDiagnosticsForSpanAsync(
        TextDocument document, TextSpan? range,
        DiagnosticIdFilter diagnosticIdFilter,
        CodeActionRequestPriority? priority,
        DiagnosticKind diagnosticKind,
        CancellationToken cancellationToken);

    /// <inheritdoc cref="HostDiagnosticAnalyzers.GetDiagnosticDescriptorsPerReference"/>
    Task<ImmutableDictionary<string, ImmutableArray<DiagnosticDescriptor>>> GetDiagnosticDescriptorsPerReferenceAsync(
        Solution solution, ProjectId? projectId, CancellationToken cancellationToken);

    /// <param name="projectId">A project within <paramref name="solution"/> where <paramref name="analyzerReference"/> can be found</param>
    Task<ImmutableArray<DiagnosticDescriptor>> GetDiagnosticDescriptorsAsync(
        Solution solution, ProjectId projectId, AnalyzerReference analyzerReference, string language, CancellationToken cancellationToken);

    /// <summary>
    /// For all analyzers in the given solution, return the descriptor ids of all compilation end diagnostics.
    /// Note: this does not include the "built in compiler analyzer".
    /// </summary>
    Task<ImmutableArray<string>> GetCompilationEndDiagnosticDescriptorIdsAsync(
        Solution solution, CancellationToken cancellationToken);
}

internal static class IDiagnosticAnalyzerServiceExtensions
{
    /// <summary>
    /// Return up to date diagnostics of the given <paramref name="diagnosticKind"/> for the given <paramref name="range"/>
    /// for the given <paramref name="document"/>.
    /// <para>
    /// This can be expensive since it is force analyzing diagnostics if it doesn't have up-to-date one yet.
    /// </para>
    /// </summary>
    public static Task<ImmutableArray<DiagnosticData>> GetDiagnosticsForSpanAsync(
        this IDiagnosticAnalyzerService service, TextDocument document, TextSpan? range, DiagnosticKind diagnosticKind, CancellationToken cancellationToken)
        => service.GetDiagnosticsForSpanAsync(
            document, range,
            diagnosticId: null,
            priority: null,
            diagnosticKind,
            cancellationToken);

    /// <summary>
    /// Return up to date diagnostics for the given <paramref name="range"/> and parameters for the given <paramref name="document"/>.
    /// <para>
    /// This can be expensive since it is force analyzing diagnostics if it doesn't have up-to-date one yet. If
    /// <paramref name="diagnosticId"/> is not null, it gets diagnostics only for this given <paramref
    /// name="diagnosticId"/> value.
    /// </para>
    /// </summary>
    public static Task<ImmutableArray<DiagnosticData>> GetDiagnosticsForSpanAsync(this IDiagnosticAnalyzerService service,
        TextDocument document, TextSpan? range, string? diagnosticId,
        CodeActionRequestPriority? priority,
        DiagnosticKind diagnosticKind,
        CancellationToken cancellationToken)
    {
        var filter = diagnosticId != null
            ? DiagnosticIdFilter.Include([diagnosticId])
            : DiagnosticIdFilter.All;
        return service.GetDiagnosticsForSpanAsync(
            document, range, filter, priority, diagnosticKind, cancellationToken);
    }

    public static Task<ImmutableDictionary<string, ImmutableArray<DiagnosticDescriptor>>> GetDiagnosticDescriptorsPerReferenceAsync(
        this IDiagnosticAnalyzerService service, Solution solution, CancellationToken cancellationToken)
        => service.GetDiagnosticDescriptorsPerReferenceAsync(solution, projectId: null, cancellationToken);

    public static Task<ImmutableDictionary<string, ImmutableArray<DiagnosticDescriptor>>> GetDiagnosticDescriptorsPerReferenceAsync(
        this IDiagnosticAnalyzerService service, Project project, CancellationToken cancellationToken)
        => service.GetDiagnosticDescriptorsPerReferenceAsync(project.Solution, project.Id, cancellationToken);

}<|MERGE_RESOLUTION|>--- conflicted
+++ resolved
@@ -31,17 +31,16 @@
     Task<ImmutableArray<DiagnosticData>> ForceRunCodeAnalysisDiagnosticsAsync(
         Project project, CancellationToken cancellationToken);
 
-<<<<<<< HEAD
-#if false
-    /// <inheritdoc cref="IRemoteDiagnosticAnalyzerService.GetDeprioritizationCandidatesAsync"/>
-    Task<ImmutableArray<DiagnosticAnalyzer>> GetDeprioritizationCandidatesAsync(
-        Project project, ImmutableArray<DiagnosticAnalyzer> analyzers, CancellationToken cancellationToken);
-#endif
+    /// <summary>
+    /// Returns <see langword="true"/> if any of the given diagnostic IDs belong to an analyzer that is considered
+    /// 'deprioritized'.  Deprioritized analyzers are ones that are considered expensive, due to registering symbol-end
+    /// and semantic-model actions.  Because of their high cost, we want to avoid running them in the <see
+    /// cref="CodeActionRequestPriority.Default"/> priority case, and only run them in the <see
+    /// cref="CodeActionRequestPriority.Low"/> case.
+    /// </summary>
     Task<bool> IsAnyDeprioritizedDiagnosticIdAsync(
         Project project, ImmutableArray<string> diagnosticIds, CancellationToken cancellationToken);
 
-=======
->>>>>>> 27b73708
     /// <summary>
     /// Gets document diagnostics of the given diagnostic ids and/or analyzers from the given project.
     /// All diagnostics returned should be up-to-date with respect to the given solution snapshot.
