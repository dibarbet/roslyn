--- conflicted
+++ resolved
@@ -122,17 +122,10 @@
             TextSpan span,
             ImmutableDictionary<string, string>? properties,
             ImmutableArray<string> tags,
-<<<<<<< HEAD
-            CompletionItemRules rules,
-            string displayTextPrefix,
-            string displayTextSuffix,
-            string inlineDescription,
-=======
             CompletionItemRules? rules,
             string? displayTextPrefix,
             string? displayTextSuffix,
             string? inlineDescription,
->>>>>>> 67d940c4
             bool isComplexTextEdit)
         {
             DisplayText = displayText ?? "";
@@ -179,25 +172,6 @@
         }
 
         // binary back compat overload
-<<<<<<< HEAD
-        public static CompletionItem Create(
-            string displayText,
-            string filterText,
-            string sortText,
-            ImmutableDictionary<string, string> properties,
-            ImmutableArray<string> tags,
-            CompletionItemRules rules,
-            string displayTextPrefix,
-            string displayTextSuffix,
-            string inlineDescription)
-        {
-            return Create(
-                displayText, filterText, sortText, properties, tags, rules, displayTextPrefix,
-                displayTextSuffix, inlineDescription, isComplexTextEdit: false);
-        }
-
-=======
->>>>>>> 67d940c4
         public static CompletionItem Create(
             string? displayText,
             string? filterText,
@@ -220,17 +194,10 @@
             string? sortText = null,
             ImmutableDictionary<string, string>? properties = null,
             ImmutableArray<string> tags = default,
-<<<<<<< HEAD
-            CompletionItemRules rules = null,
-            string displayTextPrefix = null,
-            string displayTextSuffix = null,
-            string inlineDescription = null,
-=======
             CompletionItemRules? rules = null,
             string? displayTextPrefix = null,
             string? displayTextSuffix = null,
             string? inlineDescription = null,
->>>>>>> 67d940c4
             bool isComplexTextEdit = false)
         {
             return new CompletionItem(
@@ -429,11 +396,6 @@
         /// </summary>
         public CompletionItem WithIsComplexTextEdit(bool isComplexTextEdit)
             => With(isComplexTextEdit: isComplexTextEdit);
-<<<<<<< HEAD
-
-        private string _entireDisplayText;
-=======
->>>>>>> 67d940c4
 
         int IComparable<CompletionItem>.CompareTo([AllowNull] CompletionItem other)
         {
