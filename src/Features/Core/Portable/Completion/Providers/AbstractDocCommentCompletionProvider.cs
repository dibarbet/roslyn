﻿// Licensed to the .NET Foundation under one or more agreements.
// The .NET Foundation licenses this file to you under the MIT license.
// See the LICENSE file in the project root for more information.

using System;
using System.Collections.Generic;
using System.Collections.Immutable;
using System.Linq;
using System.Threading;
using System.Threading.Tasks;
using Microsoft.CodeAnalysis.PooledObjects;
using Microsoft.CodeAnalysis.Shared.Extensions;
using Microsoft.CodeAnalysis.Text;
using Roslyn.Utilities;

namespace Microsoft.CodeAnalysis.Completion.Providers
{
    using static DocumentationCommentXmlNames;

    internal abstract class AbstractDocCommentCompletionProvider<TSyntax> : LSPCompletionProvider
        where TSyntax : SyntaxNode
    {
        // Tag names
        private static readonly ImmutableArray<string> s_listTagNames = ImmutableArray.Create(ListHeaderElementName, TermElementName, ItemElementName, DescriptionElementName);
        private static readonly ImmutableArray<string> s_listHeaderTagNames = ImmutableArray.Create(TermElementName, DescriptionElementName);
        private static readonly ImmutableArray<string> s_nestedTagNames = ImmutableArray.Create(CElementName, CodeElementName, ParaElementName, ListElementName);
        private static readonly ImmutableArray<string> s_topLevelRepeatableTagNames = ImmutableArray.Create(ExceptionElementName, IncludeElementName, PermissionElementName);
        private static readonly ImmutableArray<string> s_topLevelSingleUseTagNames = ImmutableArray.Create(SummaryElementName, RemarksElementName, ExampleElementName, CompletionListElementName);

        private static readonly Dictionary<string, (string tagOpen, string textBeforeCaret, string textAfterCaret, string? tagClose)> s_tagMap =
            new Dictionary<string, (string tagOpen, string textBeforeCaret, string textAfterCaret, string? tagClose)>()
            {
                //                                        tagOpen                                  textBeforeCaret       $$  textAfterCaret                            tagClose
                { ExceptionElementName,              ($"<{ExceptionElementName}",              $" {CrefAttributeName}=\"",  "\"",                                      null) },
                { IncludeElementName,                ($"<{IncludeElementName}",                $" {FileAttributeName}=\'", $"\' {PathAttributeName}=\'[@name=\"\"]\'", "/>") },
                { InheritdocElementName,             ($"<{InheritdocElementName}",             $"",                         "",                                        "/>") },
                { PermissionElementName,             ($"<{PermissionElementName}",             $" {CrefAttributeName}=\"",  "\"",                                      null) },
                { SeeElementName,                    ($"<{SeeElementName}",                    $" {CrefAttributeName}=\"",  "\"",                                      "/>") },
                { SeeAlsoElementName,                ($"<{SeeAlsoElementName}",                $" {CrefAttributeName}=\"",  "\"",                                      "/>") },
                { ListElementName,                   ($"<{ListElementName}",                   $" {TypeAttributeName}=\"",  "\"",                                      null) },
                { ParameterReferenceElementName,     ($"<{ParameterReferenceElementName}",     $" {NameAttributeName}=\"",  "\"",                                      "/>") },
                { TypeParameterReferenceElementName, ($"<{TypeParameterReferenceElementName}", $" {NameAttributeName}=\"",  "\"",                                      "/>") },
                { CompletionListElementName,         ($"<{CompletionListElementName}",         $" {CrefAttributeName}=\"",  "\"",                                      "/>") },
            };

<<<<<<< HEAD
        private static readonly string[][] s_attributeMap =
            new[]
            {
                new[] { ExceptionElementName, CrefAttributeName, $"{CrefAttributeName}=\"", "\"" },
                new[] { PermissionElementName, CrefAttributeName, $"{CrefAttributeName}=\"", "\"" },
                new[] { SeeElementName, CrefAttributeName, $"{CrefAttributeName}=\"", "\"" },
                new[] { SeeElementName, LangwordAttributeName, $"{LangwordAttributeName}=\"", "\"" },
                new[] { SeeElementName, HrefAttributeName, $"{HrefAttributeName}=\"", "\"" },
                new[] { SeeAlsoElementName, CrefAttributeName, $"{CrefAttributeName}=\"", "\"" },
                new[] { SeeAlsoElementName, HrefAttributeName, $"{HrefAttributeName}=\"", "\"" },
                new[] { ListElementName, TypeAttributeName, $"{TypeAttributeName}=\"", "\"" },
                new[] { ParameterElementName, NameAttributeName, $"{NameAttributeName}=\"", "\"" },
                new[] { ParameterReferenceElementName, NameAttributeName, $"{NameAttributeName}=\"", "\"" },
                new[] { TypeParameterElementName, NameAttributeName, $"{NameAttributeName}=\"", "\"" },
                new[] { TypeParameterReferenceElementName, NameAttributeName, $"{NameAttributeName}=\"", "\"" },
                new[] { IncludeElementName, FileAttributeName, $"{FileAttributeName}=\"", "\"" },
                new[] { IncludeElementName, PathAttributeName, $"{PathAttributeName}=\"", "\"" },
                new[] { InheritdocElementName, CrefAttributeName, $"{CrefAttributeName}=\"", "\"" },
                new[] { InheritdocElementName, PathAttributeName, $"{PathAttributeName}=\"", "\"" },
            };
=======
        private static readonly ImmutableArray<(string elementName, string attributeName, string text)> s_attributeMap =
            ImmutableArray.Create(
                (ExceptionElementName, CrefAttributeName, $"{CrefAttributeName}=\""),
                (PermissionElementName, CrefAttributeName, $"{CrefAttributeName}=\""),
                (SeeElementName, CrefAttributeName, $"{CrefAttributeName}=\""),
                (SeeElementName, LangwordAttributeName, $"{LangwordAttributeName}=\""),
                (SeeElementName, HrefAttributeName, $"{HrefAttributeName}=\""),
                (SeeAlsoElementName, CrefAttributeName, $"{CrefAttributeName}=\""),
                (SeeAlsoElementName, HrefAttributeName, $"{HrefAttributeName}=\""),
                (ListElementName, TypeAttributeName, $"{TypeAttributeName}=\""),
                (ParameterElementName, NameAttributeName, $"{NameAttributeName}=\""),
                (ParameterReferenceElementName, NameAttributeName, $"{NameAttributeName}=\""),
                (TypeParameterElementName, NameAttributeName, $"{NameAttributeName}=\""),
                (TypeParameterReferenceElementName, NameAttributeName, $"{NameAttributeName}=\""),
                (IncludeElementName, FileAttributeName, $"{FileAttributeName}=\""),
                (IncludeElementName, PathAttributeName, $"{PathAttributeName}=\""),
                (InheritdocElementName, CrefAttributeName, $"{CrefAttributeName}=\""),
                (InheritdocElementName, PathAttributeName, $"{PathAttributeName}=\""));
>>>>>>> 67d940c4

        private static readonly ImmutableArray<string> s_listTypeValues = ImmutableArray.Create("bullet", "number", "table");

        private readonly CompletionItemRules defaultRules;

        protected AbstractDocCommentCompletionProvider(CompletionItemRules defaultRules)
        {
            this.defaultRules = defaultRules ?? throw new ArgumentNullException(nameof(defaultRules));
        }

        public override async Task ProvideCompletionsAsync(CompletionContext context)
        {
            if (!context.CompletionOptions.ShowXmlDocCommentCompletion)
            {
                return;
            }

            var items = await GetItemsWorkerAsync(
                context.Document, context.Position, context.Trigger, context.CancellationToken).ConfigureAwait(false);

            if (items != null)
            {
                context.AddItems(items);
            }
        }

        protected abstract Task<IEnumerable<CompletionItem>?> GetItemsWorkerAsync(Document document, int position, CompletionTrigger trigger, CancellationToken cancellationToken);

        protected abstract IEnumerable<string> GetExistingTopLevelElementNames(TSyntax syntax);

        protected abstract IEnumerable<string?> GetExistingTopLevelAttributeValues(TSyntax syntax, string tagName, string attributeName);

        protected abstract IEnumerable<string> GetKeywordNames();

        /// <summary>
        /// A temporarily hack that should be removed once/if https://github.com/dotnet/roslyn/issues/53092 is fixed.
        /// </summary>
        protected abstract ImmutableArray<IParameterSymbol> GetParameters(ISymbol symbol);

        protected abstract IEnumerable<string> GetKeywordNames();

        /// <summary>
        /// A temporarily hack that should be removed once/if https://github.com/dotnet/roslyn/issues/53092 is fixed.
        /// </summary>
        protected abstract ImmutableArray<IParameterSymbol> GetParameters(ISymbol symbol);

        private CompletionItem GetItem(string name)
        {
            if (s_tagMap.TryGetValue(name, out var values))
            {
                return CreateCompletionItem(name,
                    beforeCaretText: values.tagOpen + values.textBeforeCaret,
                    afterCaretText: values.textAfterCaret + values.tagClose);
            }

            return CreateCompletionItem(name);
        }

        protected IEnumerable<CompletionItem> GetAttributeItems(string tagName, ISet<string> existingAttributes)
        {
            return s_attributeMap.Where(x => x.elementName == tagName && !existingAttributes.Contains(x.attributeName))
                                 .Select(x => CreateCompletionItem(x.attributeName, beforeCaretText: x.text, afterCaretText: "\""));
        }

        protected IEnumerable<CompletionItem> GetAlwaysVisibleItems()
            => new[] { GetCDataItem(), GetCommentItem(), GetItem(InheritdocElementName), GetItem(SeeElementName), GetItem(SeeAlsoElementName) };

        private CompletionItem GetCommentItem()
        {
            const string prefix = "!--";
            const string suffix = "-->";
            return CreateCompletionItem(prefix, beforeCaretText: "<" + prefix, afterCaretText: suffix);
        }

        private CompletionItem GetCDataItem()
        {
            const string prefix = "![CDATA[";
            const string suffix = "]]>";
            return CreateCompletionItem(prefix, beforeCaretText: "<" + prefix, afterCaretText: suffix);
        }

        protected IEnumerable<CompletionItem> GetNestedItems(ISymbol? symbol, bool includeKeywords)
        {
            var items = s_nestedTagNames.Select(GetItem);

            if (symbol != null)
            {
                items = items.Concat(GetParamRefItems(symbol))
                             .Concat(GetTypeParamRefItems(symbol));
            }

            if (includeKeywords)
            {
                items = items.Concat(GetKeywordNames().Select(CreateLangwordCompletionItem));
            }

            return items;
        }

        private IEnumerable<CompletionItem> GetParamRefItems(ISymbol symbol)
        {
            var names = GetParameters(symbol).Select(p => p.Name);

            return names.Select(p => CreateCompletionItem(
                displayText: FormatParameter(ParameterReferenceElementName, p),
                beforeCaretText: FormatParameterRefTag(ParameterReferenceElementName, p),
                afterCaretText: string.Empty));
        }

        private IEnumerable<CompletionItem> GetTypeParamRefItems(ISymbol symbol)
        {
            var names = symbol.GetAllTypeParameters().Select(t => t.Name);

            return names.Select(t => CreateCompletionItem(
                displayText: FormatParameter(TypeParameterReferenceElementName, t),
                beforeCaretText: FormatParameterRefTag(TypeParameterReferenceElementName, t),
                afterCaretText: string.Empty));
        }

        protected IEnumerable<CompletionItem> GetAttributeValueItems(ISymbol? symbol, string tagName, string attributeName)
        {
            if (attributeName == NameAttributeName && symbol != null)
            {
                if (tagName is ParameterElementName or ParameterReferenceElementName)
                {
                    return GetParameters(symbol)
                                 .Select(parameter => CreateCompletionItem(parameter.Name));
                }
                else if (tagName == TypeParameterElementName)
                {
                    return symbol.GetTypeParameters()
                                 .Select(typeParameter => CreateCompletionItem(typeParameter.Name));
                }
                else if (tagName == TypeParameterReferenceElementName)
                {
                    return symbol.GetAllTypeParameters()
                                 .Select(typeParameter => CreateCompletionItem(typeParameter.Name));
                }
            }
            else if (attributeName == LangwordAttributeName && tagName == SeeElementName)
            {
                return GetKeywordNames().Select(CreateCompletionItem);
            }
            else if (attributeName == TypeAttributeName && tagName == ListElementName)
            {
                return s_listTypeValues.Select(CreateCompletionItem);
            }

            return SpecializedCollections.EmptyEnumerable<CompletionItem>();
        }

<<<<<<< HEAD
        protected ImmutableArray<CompletionItem> GetTopLevelItems(ISymbol symbol, TSyntax syntax)
=======
        protected ImmutableArray<CompletionItem> GetTopLevelItems(ISymbol? symbol, TSyntax syntax)
>>>>>>> 67d940c4
        {
            using var _1 = ArrayBuilder<CompletionItem>.GetInstance(out var items);
            using var _2 = PooledHashSet<string>.GetInstance(out var existingTopLevelTags);

            existingTopLevelTags.AddAll(GetExistingTopLevelElementNames(syntax));

            items.AddRange(s_topLevelSingleUseTagNames.Except(existingTopLevelTags).Select(GetItem));
            items.AddRange(s_topLevelRepeatableTagNames.Select(GetItem));

            if (symbol != null)
            {
                items.AddRange(GetParameterItems(GetParameters(symbol), syntax, ParameterElementName));
                items.AddRange(GetParameterItems(symbol.GetTypeParameters(), syntax, TypeParameterElementName));

                if (symbol is IPropertySymbol && !existingTopLevelTags.Contains(ValueElementName))
                {
                    items.Add(GetItem(ValueElementName));
                }

                var returns = symbol is IMethodSymbol method && !method.ReturnsVoid;
                if (returns && !existingTopLevelTags.Contains(ReturnsElementName))
                {
                    items.Add(GetItem(ReturnsElementName));
                }

                if (symbol is INamedTypeSymbol namedType && namedType.IsDelegateType())
                {
                    var delegateInvokeMethod = namedType.DelegateInvokeMethod;
                    if (delegateInvokeMethod != null)
                    {
                        items.AddRange(GetParameterItems(delegateInvokeMethod.GetParameters(), syntax, ParameterElementName));
                    }
                }
            }

            return items.ToImmutable();
        }

        protected IEnumerable<CompletionItem> GetItemTagItems()
            => new[] { TermElementName, DescriptionElementName }.Select(GetItem);

        protected IEnumerable<CompletionItem> GetListItems()
            => s_listTagNames.Select(GetItem);

        protected IEnumerable<CompletionItem> GetListHeaderItems()
            => s_listHeaderTagNames.Select(GetItem);

        private IEnumerable<CompletionItem> GetParameterItems<TSymbol>(ImmutableArray<TSymbol> symbols, TSyntax syntax, string tagName) where TSymbol : ISymbol
        {
            var names = symbols.Select(p => p.Name).ToSet();
            names.RemoveAll(GetExistingTopLevelAttributeValues(syntax, tagName, NameAttributeName).WhereNotNull());
            return names.Select(name => CreateCompletionItem(FormatParameter(tagName, name)));
        }

        private static string FormatParameter(string kind, string name)
            => $"{kind} {NameAttributeName}=\"{name}\"";

        private static string FormatParameterRefTag(string kind, string name)
            => $"<{kind} {NameAttributeName}=\"{name}\"/>";

        public override async Task<CompletionChange> GetChangeAsync(Document document, CompletionItem item, char? commitChar = null, CancellationToken cancellationToken = default)
        {
            var beforeCaretText = XmlDocCommentCompletionItem.GetBeforeCaretText(item);
            var afterCaretText = XmlDocCommentCompletionItem.GetAfterCaretText(item);
            var text = await document.GetTextAsync(cancellationToken).ConfigureAwait(false);

            var itemSpan = item.Span;
            var replacementSpan = TextSpan.FromBounds(text[itemSpan.Start - 1] == '<' && beforeCaretText[0] == '<' ? itemSpan.Start - 1 : itemSpan.Start, itemSpan.End);

            var replacementText = beforeCaretText;
            var newPosition = replacementSpan.Start + beforeCaretText.Length;

            if (commitChar.HasValue && !char.IsWhiteSpace(commitChar.Value) && commitChar.Value != replacementText[^1])
            {
                // include the commit character
                replacementText += commitChar.Value;

                // The caret goes after whatever commit character we spit.
                newPosition++;
            }

            replacementText += afterCaretText;

            return CompletionChange.Create(
                new TextChange(replacementSpan, replacementText),
                newPosition, includesCommitCharacter: true);
        }

        private CompletionItem CreateCompletionItem(string displayText)
        {
            return CreateCompletionItem(
                displayText: displayText,
                beforeCaretText: displayText,
                afterCaretText: string.Empty);
        }

        private CompletionItem CreateLangwordCompletionItem(string displayText)
        {
            return CreateCompletionItem(
                displayText: displayText,
                beforeCaretText: "<see langword=\"" + displayText + "\"/>",
                afterCaretText: string.Empty);
        }

        protected CompletionItem CreateCompletionItem(string displayText, string beforeCaretText, string afterCaretText)
            => XmlDocCommentCompletionItem.Create(displayText, beforeCaretText, afterCaretText, rules: GetCompletionItemRules(displayText));

        private static readonly CharacterSetModificationRule WithoutQuoteRule = CharacterSetModificationRule.Create(CharacterSetModificationKind.Remove, '"');
        private static readonly CharacterSetModificationRule WithoutSpaceRule = CharacterSetModificationRule.Create(CharacterSetModificationKind.Remove, ' ');

        protected static readonly ImmutableArray<CharacterSetModificationRule> FilterRules = ImmutableArray.Create(
            CharacterSetModificationRule.Create(CharacterSetModificationKind.Add, '!', '-', '['));

        private CompletionItemRules GetCompletionItemRules(string displayText)
        {
            var commitRules = defaultRules.CommitCharacterRules;

            if (displayText.Contains("\""))
            {
                commitRules = commitRules.Add(WithoutQuoteRule);
            }

            if (displayText.Contains(" "))
            {
                commitRules = commitRules.Add(WithoutSpaceRule);
            }

            return defaultRules.WithCommitCharacterRules(commitRules);
        }
    }
}<|MERGE_RESOLUTION|>--- conflicted
+++ resolved
@@ -43,28 +43,6 @@
                 { CompletionListElementName,         ($"<{CompletionListElementName}",         $" {CrefAttributeName}=\"",  "\"",                                      "/>") },
             };
 
-<<<<<<< HEAD
-        private static readonly string[][] s_attributeMap =
-            new[]
-            {
-                new[] { ExceptionElementName, CrefAttributeName, $"{CrefAttributeName}=\"", "\"" },
-                new[] { PermissionElementName, CrefAttributeName, $"{CrefAttributeName}=\"", "\"" },
-                new[] { SeeElementName, CrefAttributeName, $"{CrefAttributeName}=\"", "\"" },
-                new[] { SeeElementName, LangwordAttributeName, $"{LangwordAttributeName}=\"", "\"" },
-                new[] { SeeElementName, HrefAttributeName, $"{HrefAttributeName}=\"", "\"" },
-                new[] { SeeAlsoElementName, CrefAttributeName, $"{CrefAttributeName}=\"", "\"" },
-                new[] { SeeAlsoElementName, HrefAttributeName, $"{HrefAttributeName}=\"", "\"" },
-                new[] { ListElementName, TypeAttributeName, $"{TypeAttributeName}=\"", "\"" },
-                new[] { ParameterElementName, NameAttributeName, $"{NameAttributeName}=\"", "\"" },
-                new[] { ParameterReferenceElementName, NameAttributeName, $"{NameAttributeName}=\"", "\"" },
-                new[] { TypeParameterElementName, NameAttributeName, $"{NameAttributeName}=\"", "\"" },
-                new[] { TypeParameterReferenceElementName, NameAttributeName, $"{NameAttributeName}=\"", "\"" },
-                new[] { IncludeElementName, FileAttributeName, $"{FileAttributeName}=\"", "\"" },
-                new[] { IncludeElementName, PathAttributeName, $"{PathAttributeName}=\"", "\"" },
-                new[] { InheritdocElementName, CrefAttributeName, $"{CrefAttributeName}=\"", "\"" },
-                new[] { InheritdocElementName, PathAttributeName, $"{PathAttributeName}=\"", "\"" },
-            };
-=======
         private static readonly ImmutableArray<(string elementName, string attributeName, string text)> s_attributeMap =
             ImmutableArray.Create(
                 (ExceptionElementName, CrefAttributeName, $"{CrefAttributeName}=\""),
@@ -83,7 +61,6 @@
                 (IncludeElementName, PathAttributeName, $"{PathAttributeName}=\""),
                 (InheritdocElementName, CrefAttributeName, $"{CrefAttributeName}=\""),
                 (InheritdocElementName, PathAttributeName, $"{PathAttributeName}=\""));
->>>>>>> 67d940c4
 
         private static readonly ImmutableArray<string> s_listTypeValues = ImmutableArray.Create("bullet", "number", "table");
 
@@ -123,13 +100,6 @@
         /// </summary>
         protected abstract ImmutableArray<IParameterSymbol> GetParameters(ISymbol symbol);
 
-        protected abstract IEnumerable<string> GetKeywordNames();
-
-        /// <summary>
-        /// A temporarily hack that should be removed once/if https://github.com/dotnet/roslyn/issues/53092 is fixed.
-        /// </summary>
-        protected abstract ImmutableArray<IParameterSymbol> GetParameters(ISymbol symbol);
-
         private CompletionItem GetItem(string name)
         {
             if (s_tagMap.TryGetValue(name, out var values))
@@ -235,11 +205,7 @@
             return SpecializedCollections.EmptyEnumerable<CompletionItem>();
         }
 
-<<<<<<< HEAD
-        protected ImmutableArray<CompletionItem> GetTopLevelItems(ISymbol symbol, TSyntax syntax)
-=======
         protected ImmutableArray<CompletionItem> GetTopLevelItems(ISymbol? symbol, TSyntax syntax)
->>>>>>> 67d940c4
         {
             using var _1 = ArrayBuilder<CompletionItem>.GetInstance(out var items);
             using var _2 = PooledHashSet<string>.GetInstance(out var existingTopLevelTags);
