﻿<?xml version="1.0" encoding="utf-8"?>
<xliff xmlns="urn:oasis:names:tc:xliff:document:1.2" xmlns:xsi="http://www.w3.org/2001/XMLSchema-instance" version="1.2" xsi:schemaLocation="urn:oasis:names:tc:xliff:document:1.2 xliff-core-1.2-transitional.xsd">
  <file datatype="xml" source-language="en" target-language="it" original="../FeaturesResources.resx">
    <body>
      <trans-unit id="0_directive">
        <source>#{0} directive</source>
        <target state="new">#{0} directive</target>
        <note />
      </trans-unit>
      <trans-unit id="AM_PM_abbreviated">
        <source>AM/PM (abbreviated)</source>
        <target state="translated">AM/PM (abbreviato)</target>
        <note />
      </trans-unit>
      <trans-unit id="AM_PM_abbreviated_description">
        <source>The "t" custom format specifier represents the first character of the AM/PM designator. The appropriate localized designator is retrieved from the DateTimeFormatInfo.AMDesignator or DateTimeFormatInfo.PMDesignator property of the current or specific culture. The AM designator is used for all times from 0:00:00 (midnight) to 11:59:59.999. The PM designator is used for all times from 12:00:00 (noon) to 23:59:59.999.

If the "t" format specifier is used without other custom format specifiers, it's interpreted as the "t" standard date and time format specifier.</source>
        <target state="translated">L'identificatore di formato personalizzato "t" rappresenta il primo carattere dell'indicatore AM/PM. L'indicatore localizzato appropriato viene recuperato dalla proprietà DateTimeFormatInfo.AMDesignator o DateTimeFormatInfo.PMDesignator delle impostazioni cultura correnti o specificate. L'indicatore AM viene usato per tutti gli orari compresi tra 0:00:00 (mezzanotte) e 11:59:59.999. L'indicatore PM viene usato per tutti gli orari compresi tra 12:00:00 (mezzogiorno) e 23:59:59.999.

Se l'identificatore di formato "t" viene usato senza altri identificatori di formato personalizzati, viene interpretato come l'identificatore di formato data e ora standard "t".</target>
        <note />
      </trans-unit>
      <trans-unit id="AM_PM_full">
        <source>AM/PM (full)</source>
        <target state="translated">AM/PM (esteso)</target>
        <note />
      </trans-unit>
      <trans-unit id="AM_PM_full_description">
        <source>The "tt" custom format specifier (plus any number of additional "t" specifiers) represents the entire AM/PM designator. The appropriate localized designator is retrieved from the DateTimeFormatInfo.AMDesignator or DateTimeFormatInfo.PMDesignator property of the current or specific culture. The AM designator is used for all times from 0:00:00 (midnight) to 11:59:59.999. The PM designator is used for all times from 12:00:00 (noon) to 23:59:59.999.

Make sure to use the "tt" specifier for languages for which it's necessary to maintain the distinction between AM and PM. An example is Japanese, for which the AM and PM designators differ in the second character instead of the first character.</source>
        <target state="translated">L'identificatore di formato personalizzato "tt" (più qualsiasi numero di identificatori "t" aggiuntivi) rappresenta l'indicatore AM/PM completo. L'indicatore localizzato appropriato viene recuperato dalla proprietà DateTimeFormatInfo.AMDesignator o DateTimeFormatInfo.PMDesignator delle impostazioni cultura correnti o specificate. L'indicatore AM viene usato per tutti gli orari compresi tra 0:00:00 (mezzanotte) e 11:59:59.999. L'indicatore PM viene usato per tutti gli orari compresi tra 12:00:00 (mezzogiorno) e 23:59:59.999.

Assicurarsi di usare l'identificatore "tt" per le lingue per le quali è necessario mantenere la distinzione tra AM e PM. Un esempio è la lingua giapponese, in cui gli indicatori AM e PM sono diversi nel secondo carattere anziché nel primo.</target>
        <note />
      </trans-unit>
      <trans-unit id="A_subtraction_must_be_the_last_element_in_a_character_class">
        <source>A subtraction must be the last element in a character class</source>
        <target state="translated">L'ultimo elemento di una classe di caratteri deve essere una sottrazione</target>
        <note>This is an error message shown to the user when they write an invalid Regular Expression. Example: [a-[b]-c]</note>
      </trans-unit>
      <trans-unit id="Accessing_captured_variable_0_that_hasn_t_been_accessed_before_in_1_requires_restarting_the_application">
        <source>Accessing captured variable '{0}' that hasn't been accessed before in {1} requires restarting the application.</source>
        <target state="new">Accessing captured variable '{0}' that hasn't been accessed before in {1} requires restarting the application.</target>
        <note />
      </trans-unit>
      <trans-unit id="Add_DebuggerDisplay_attribute">
        <source>Add 'DebuggerDisplay' attribute</source>
        <target state="translated">Aggiungi l'attributo 'DebuggerDisplay'</target>
        <note>{Locked="DebuggerDisplay"} "DebuggerDisplay" is a BCL class and should not be localized.</note>
      </trans-unit>
      <trans-unit id="Add_explicit_cast">
        <source>Add explicit cast</source>
        <target state="translated">Aggiungi cast esplicito</target>
        <note />
      </trans-unit>
      <trans-unit id="Add_member_name">
        <source>Add member name</source>
        <target state="translated">Aggiungi nome del membro</target>
        <note />
      </trans-unit>
      <trans-unit id="Add_null_checks_for_all_parameters">
        <source>Add null checks for all parameters</source>
        <target state="translated">Aggiungi controlli Null per tutti i parametri</target>
        <note />
      </trans-unit>
      <trans-unit id="Add_optional_parameter_to_constructor">
        <source>Add optional parameter to constructor</source>
        <target state="translated">Aggiungi il parametro facoltativo al costruttore</target>
        <note />
      </trans-unit>
      <trans-unit id="Add_parameter_to_0_and_overrides_implementations">
        <source>Add parameter to '{0}' (and overrides/implementations)</source>
        <target state="translated">Aggiungi il parametro a '{0}' (e override/implementazioni)</target>
        <note />
      </trans-unit>
      <trans-unit id="Add_parameter_to_constructor">
        <source>Add parameter to constructor</source>
        <target state="translated">Aggiungi il parametro al costruttore</target>
        <note />
      </trans-unit>
      <trans-unit id="Add_project_reference_to_0">
        <source>Add project reference to '{0}'.</source>
        <target state="translated">Aggiunge il riferimento al progetto a '{0}'.</target>
        <note />
      </trans-unit>
      <trans-unit id="Add_reference_to_0">
        <source>Add reference to '{0}'.</source>
        <target state="translated">Aggiunge il riferimento a '{0}'.</target>
        <note />
      </trans-unit>
      <trans-unit id="Actions_can_not_be_empty">
        <source>Actions can not be empty.</source>
        <target state="translated">Il campo Azioni non può essere vuoto.</target>
        <note />
      </trans-unit>
      <trans-unit id="Add_tuple_element_name_0">
        <source>Add tuple element name '{0}'</source>
        <target state="translated">Aggiungi il nome dell'elemento tupla '{0}'</target>
        <note />
      </trans-unit>
      <trans-unit id="Adding_0_around_an_active_statement_requires_restarting_the_application">
        <source>Adding {0} around an active statement requires restarting the application.</source>
        <target state="new">Adding {0} around an active statement requires restarting the application.</target>
        <note />
      </trans-unit>
      <trans-unit id="Adding_0_into_a_1_requires_restarting_the_application">
        <source>Adding {0} into a {1} requires restarting the application.</source>
        <target state="new">Adding {0} into a {1} requires restarting the application.</target>
        <note />
      </trans-unit>
      <trans-unit id="Adding_0_into_a_class_with_explicit_or_sequential_layout_requires_restarting_the_application">
        <source>Adding {0} into a class with explicit or sequential layout requires restarting the application.</source>
        <target state="new">Adding {0} into a class with explicit or sequential layout requires restarting the application.</target>
        <note />
      </trans-unit>
      <trans-unit id="Adding_0_into_a_generic_type_requires_restarting_the_application">
        <source>Adding {0} into a generic type requires restarting the application.</source>
        <target state="new">Adding {0} into a generic type requires restarting the application.</target>
        <note />
      </trans-unit>
      <trans-unit id="Adding_0_into_an_interface_method_requires_restarting_the_application">
        <source>Adding {0} into an interface method requires restarting the application.</source>
        <target state="new">Adding {0} into an interface method requires restarting the application.</target>
        <note />
      </trans-unit>
      <trans-unit id="Adding_0_into_an_interface_requires_restarting_the_application">
        <source>Adding {0} into an interface requires restarting the application.</source>
        <target state="new">Adding {0} into an interface requires restarting the application.</target>
        <note />
      </trans-unit>
      <trans-unit id="Adding_0_requires_restarting_the_application">
        <source>Adding {0} requires restarting the application.</source>
        <target state="new">Adding {0} requires restarting the application.</target>
        <note />
      </trans-unit>
      <trans-unit id="Adding_0_that_accesses_captured_variables_1_and_2_declared_in_different_scopes_requires_restarting_the_application">
        <source>Adding {0} that accesses captured variables '{1}' and '{2}' declared in different scopes requires restarting the application.</source>
        <target state="new">Adding {0} that accesses captured variables '{1}' and '{2}' declared in different scopes requires restarting the application.</target>
        <note />
      </trans-unit>
      <trans-unit id="Adding_0_with_the_Handles_clause_requires_restarting_the_application">
        <source>Adding {0} with the Handles clause requires restarting the application.</source>
        <target state="new">Adding {0} with the Handles clause requires restarting the application.</target>
        <note>{Locked="Handles"} "Handles" is VB keywords and should not be localized.</note>
      </trans-unit>
      <trans-unit id="Adding_a_MustOverride_0_or_overriding_an_inherited_0_requires_restarting_the_application">
        <source>Adding a MustOverride {0} or overriding an inherited {0} requires restarting the application.</source>
        <target state="new">Adding a MustOverride {0} or overriding an inherited {0} requires restarting the application.</target>
        <note>{Locked="MustOverride"} "MustOverride" is VB keyword and should not be localized.</note>
      </trans-unit>
      <trans-unit id="Adding_a_constructor_to_a_type_with_a_field_or_property_initializer_that_contains_an_anonymous_function_requires_restarting_the_application">
        <source>Adding a constructor to a type with a field or property initializer that contains an anonymous function requires restarting the application.</source>
        <target state="new">Adding a constructor to a type with a field or property initializer that contains an anonymous function requires restarting the application.</target>
        <note />
      </trans-unit>
      <trans-unit id="Adding_a_generic_0_requires_restarting_the_application">
        <source>Adding a generic {0} requires restarting the application.</source>
        <target state="new">Adding a generic {0} requires restarting the application.</target>
        <note />
      </trans-unit>
      <trans-unit id="Adding_a_method_with_an_explicit_interface_specifier_requires_restarting_the_application">
        <source>Adding a method with an explicit interface specifier requires restarting the application.</source>
        <target state="new">Adding a method with an explicit interface specifier requires restarting the application.</target>
        <note />
      </trans-unit>
      <trans-unit id="Adding_a_new_file_requires_restarting_the_application">
        <source>Adding a new file requires restarting the application.</source>
        <target state="new">Adding a new file requires restarting the application.</target>
        <note />
      </trans-unit>
      <trans-unit id="Adding_a_user_defined_0_requires_restarting_the_application">
        <source>Adding a user defined {0} requires restarting the application.</source>
        <target state="new">Adding a user defined {0} requires restarting the application.</target>
        <note />
      </trans-unit>
      <trans-unit id="Adding_an_abstract_0_or_overriding_an_inherited_0_requires_restarting_the_application">
        <source>Adding an abstract {0} or overriding an inherited {0} requires restarting the application.</source>
        <target state="new">Adding an abstract {0} or overriding an inherited {0} requires restarting the application.</target>
        <note />
      </trans-unit>
      <trans-unit id="Adding_an_extern_0_requires_restarting_the_application">
        <source>Adding an extern {0} requires restarting the application.</source>
        <target state="new">Adding an extern {0} requires restarting the application.</target>
        <note>{Locked="extern"} "extern" is C# keyword and should not be localized.</note>
      </trans-unit>
      <trans-unit id="Adding_an_imported_method_requires_restarting_the_application">
        <source>Adding an imported method requires restarting the application.</source>
        <target state="new">Adding an imported method requires restarting the application.</target>
        <note />
      </trans-unit>
      <trans-unit id="Align_wrapped_arguments">
        <source>Align wrapped arguments</source>
        <target state="translated">Allinea gli argomenti con ritorno a capo</target>
        <note />
      </trans-unit>
      <trans-unit id="Align_wrapped_parameters">
        <source>Align wrapped parameters</source>
        <target state="translated">Allinea i parametri con ritorno a capo</target>
        <note />
      </trans-unit>
      <trans-unit id="Alternation_conditions_cannot_be_comments">
        <source>Alternation conditions cannot be comments</source>
        <target state="translated">Le condizioni di alternanza non possono essere commenti</target>
        <note>This is an error message shown to the user when they write an invalid Regular Expression. Example: a|(?#b)</note>
      </trans-unit>
      <trans-unit id="Alternation_conditions_do_not_capture_and_cannot_be_named">
        <source>Alternation conditions do not capture and cannot be named</source>
        <target state="translated">Le condizioni di alternanza non consentono l'acquisizione e non possono essere denominate</target>
        <note>This is an error message shown to the user when they write an invalid Regular Expression. Example: (?(?'x'))</note>
      </trans-unit>
      <trans-unit id="An_update_that_causes_the_return_type_of_implicit_main_to_change_requires_restarting_the_application">
        <source>An update that causes the return type of the implicit Main method to change requires restarting the application.</source>
        <target state="new">An update that causes the return type of the implicit Main method to change requires restarting the application.</target>
        <note>{Locked="Main"} is C# keywords and should not be localized.</note>
      </trans-unit>
      <trans-unit id="Apply_file_header_preferences">
        <source>Apply file header preferences</source>
        <target state="translated">Applica le preferenze relative alle intestazioni di file</target>
        <note />
      </trans-unit>
      <trans-unit id="Apply_object_collection_initialization_preferences">
        <source>Apply object/collection initialization preferences</source>
        <target state="translated">Applica le preferenze di inizializzazione di oggetti/raccolte</target>
        <note />
      </trans-unit>
      <trans-unit id="Attribute_0_is_missing_Updating_an_async_method_or_an_iterator_requires_restarting_the_application">
        <source>Attribute '{0}' is missing. Updating an async method or an iterator requires restarting the application.</source>
        <target state="new">Attribute '{0}' is missing. Updating an async method or an iterator requires restarting the application.</target>
        <note />
      </trans-unit>
      <trans-unit id="Awaited_task_returns_0">
        <source>Awaited task returns '{0}'</source>
        <target state="translated">L'attività attesa restituisce '{0}'</target>
        <note />
      </trans-unit>
      <trans-unit id="Awaited_task_returns_no_value">
        <source>Awaited task returns no value</source>
        <target state="translated">L'attività attesa non restituisce alcun valore</target>
        <note />
      </trans-unit>
      <trans-unit id="Base_classes_contain_inaccessible_unimplemented_members">
        <source>Base classes contain inaccessible unimplemented members</source>
        <target state="translated">Le classi di base contengono membri non implementati inaccessibili</target>
        <note />
      </trans-unit>
      <trans-unit id="CannotApplyChangesUnexpectedError">
        <source>Cannot apply changes -- unexpected error: '{0}'</source>
        <target state="translated">Non è possibile applicare le modifiche. Errore imprevisto: '{0}'</target>
        <note />
      </trans-unit>
      <trans-unit id="Cannot_include_class_0_in_character_range">
        <source>Cannot include class \{0} in character range</source>
        <target state="translated">Non è possibile includere la classe \{0} nell'intervallo di caratteri</target>
        <note>This is an error message shown to the user when they write an invalid Regular Expression. Example: [a-\w]. {0} is the invalid class (\w here)</note>
      </trans-unit>
      <trans-unit id="Capture_group_numbers_must_be_less_than_or_equal_to_Int32_MaxValue">
        <source>Capture group numbers must be less than or equal to Int32.MaxValue</source>
        <target state="translated">I numeri del gruppo Capture devono essere minori o uguali a Int32.MaxValue</target>
        <note>This is an error message shown to the user when they write an invalid Regular Expression. Example: a{2147483648}</note>
      </trans-unit>
      <trans-unit id="Capture_number_cannot_be_zero">
        <source>Capture number cannot be zero</source>
        <target state="translated">Il numero di acquisizioni non può essere zero</target>
        <note>This is an error message shown to the user when they write an invalid Regular Expression. Example: (?&lt;0&gt;a)</note>
      </trans-unit>
      <trans-unit id="Capturing_variable_0_that_hasn_t_been_captured_before_requires_restarting_the_application">
        <source>Capturing variable '{0}' that hasn't been captured before requires restarting the application.</source>
        <target state="new">Capturing variable '{0}' that hasn't been captured before requires restarting the application.</target>
        <note />
      </trans-unit>
      <trans-unit id="Ceasing_to_access_captured_variable_0_in_1_requires_restarting_the_application">
        <source>Ceasing to access captured variable '{0}' in {1} requires restarting the application.</source>
        <target state="new">Ceasing to access captured variable '{0}' in {1} requires restarting the application.</target>
        <note />
      </trans-unit>
      <trans-unit id="Ceasing_to_capture_variable_0_requires_restarting_the_application">
        <source>Ceasing to capture variable '{0}' requires restarting the application.</source>
        <target state="new">Ceasing to capture variable '{0}' requires restarting the application.</target>
        <note />
      </trans-unit>
      <trans-unit id="ChangeSignature_NewParameterInferValue">
        <source>&lt;infer&gt;</source>
        <target state="translated">&lt;deduci&gt;</target>
        <note />
      </trans-unit>
      <trans-unit id="ChangeSignature_NewParameterIntroduceTODOVariable">
        <source>TODO</source>
        <target state="translated">TODO</target>
        <note>"TODO" is an indication that there is work still to be done.</note>
      </trans-unit>
      <trans-unit id="ChangeSignature_NewParameterOmitValue">
        <source>&lt;omit&gt;</source>
        <target state="translated">&lt;ometti&gt;</target>
        <note />
      </trans-unit>
      <trans-unit id="Change_namespace_to_0">
        <source>Change namespace to '{0}'</source>
        <target state="translated">Modifica lo spazio dei nomi in '{0}'</target>
        <note />
      </trans-unit>
      <trans-unit id="Change_to_global_namespace">
        <source>Change to global namespace</source>
        <target state="translated">Passa allo spazio dei nomi globale</target>
        <note />
      </trans-unit>
      <trans-unit id="ChangesDisallowedWhileStoppedAtException">
        <source>Changes are not allowed while stopped at exception</source>
        <target state="translated">Le modifiche non sono consentite in caso di arresto in corrispondenza dell'eccezione</target>
        <note />
      </trans-unit>
      <trans-unit id="ChangesNotAppliedWhileRunning">
        <source>Changes made in project '{0}' will not be applied while the application is running</source>
        <target state="translated">Le modifiche apportate al progetto '{0}' non verranno applicate mentre l'applicazione è in esecuzione</target>
        <note />
      </trans-unit>
      <trans-unit id="Changing_0_from_asynchronous_to_synchronous_requires_restarting_the_application">
        <source>Changing {0} from asynchronous to synchronous requires restarting the application.</source>
        <target state="new">Changing {0} from asynchronous to synchronous requires restarting the application.</target>
        <note />
      </trans-unit>
      <trans-unit id="Changing_0_to_1_requires_restarting_the_application_because_it_changes_the_shape_of_the_state_machine">
        <source>Changing '{0}' to '{1}' requires restarting the application because it changes the shape of the state machine.</source>
        <target state="new">Changing '{0}' to '{1}' requires restarting the application because it changes the shape of the state machine.</target>
        <note />
      </trans-unit>
      <trans-unit id="Changing_a_field_to_an_event_or_vice_versa_requires_restarting_the_application">
        <source>Changing a field to an event or vice versa requires restarting the application.</source>
        <target state="new">Changing a field to an event or vice versa requires restarting the application.</target>
        <note />
      </trans-unit>
      <trans-unit id="Changing_constraints_of_0_requires_restarting_the_application">
        <source>Changing constraints of {0} requires restarting the application.</source>
        <target state="new">Changing constraints of {0} requires restarting the application.</target>
        <note />
      </trans-unit>
      <trans-unit id="Changing_parameter_types_of_0_requires_restarting_the_application">
        <source>Changing parameter types of {0} requires restarting the application.</source>
        <target state="new">Changing parameter types of {0} requires restarting the application.</target>
        <note />
      </trans-unit>
      <trans-unit id="Changing_the_declaration_scope_of_a_captured_variable_0_requires_restarting_the_application">
        <source>Changing the declaration scope of a captured variable '{0}' requires restarting the application.</source>
        <target state="new">Changing the declaration scope of a captured variable '{0}' requires restarting the application.</target>
        <note />
      </trans-unit>
      <trans-unit id="Changing_the_parameters_of_0_requires_restarting_the_application">
        <source>Changing the parameters of {0} requires restarting the application.</source>
        <target state="new">Changing the parameters of {0} requires restarting the application.</target>
        <note />
      </trans-unit>
      <trans-unit id="Changing_the_return_type_of_0_requires_restarting_the_application">
        <source>Changing the return type of {0} requires restarting the application.</source>
        <target state="new">Changing the return type of {0} requires restarting the application.</target>
        <note />
      </trans-unit>
      <trans-unit id="Changing_the_type_of_0_requires_restarting_the_application">
        <source>Changing the type of {0} requires restarting the application.</source>
        <target state="new">Changing the type of {0} requires restarting the application.</target>
        <note />
      </trans-unit>
      <trans-unit id="Changing_the_type_of_a_captured_variable_0_previously_of_type_1_requires_restarting_the_application">
        <source>Changing the type of a captured variable '{0}' previously of type '{1}' requires restarting the application.</source>
        <target state="new">Changing the type of a captured variable '{0}' previously of type '{1}' requires restarting the application.</target>
        <note />
      </trans-unit>
      <trans-unit id="Changing_type_parameters_of_0_requires_restarting_the_application">
        <source>Changing type parameters of {0} requires restarting the application.</source>
        <target state="new">Changing type parameters of {0} requires restarting the application.</target>
        <note />
      </trans-unit>
      <trans-unit id="Changing_visibility_of_0_requires_restarting_the_application">
        <source>Changing visibility of {0} requires restarting the application.</source>
        <target state="new">Changing visibility of {0} requires restarting the application.</target>
        <note />
      </trans-unit>
      <trans-unit id="Configure_0_code_style">
        <source>Configure {0} code style</source>
        <target state="translated">Configura lo stile del codice di {0}</target>
        <note />
      </trans-unit>
      <trans-unit id="Configure_0_severity">
        <source>Configure {0} severity</source>
        <target state="translated">Configura la gravità di {0}</target>
        <note />
      </trans-unit>
      <trans-unit id="Configure_severity_for_all_0_analyzers">
        <source>Configure severity for all '{0}' analyzers</source>
        <target state="translated">Configura la gravità per tutti gli analizzatori di '{0}'</target>
        <note />
      </trans-unit>
      <trans-unit id="Configure_severity_for_all_analyzers">
        <source>Configure severity for all analyzers</source>
        <target state="translated">Configura la gravità per tutti gli analizzatori</target>
        <note />
      </trans-unit>
      <trans-unit id="Convert_to_linq">
        <source>Convert to LINQ</source>
        <target state="translated">Converti in LINQ</target>
        <note />
      </trans-unit>
      <trans-unit id="Add_to_0">
        <source>Add to '{0}'</source>
        <target state="translated">Aggiungi a '{0}'</target>
        <note />
      </trans-unit>
      <trans-unit id="Convert_to_class">
        <source>Convert to class</source>
        <target state="translated">Converti in classe</target>
        <note />
      </trans-unit>
      <trans-unit id="Convert_to_linq_call_form">
        <source>Convert to LINQ (call form)</source>
        <target state="translated">Converti in LINQ (form di chiamata)</target>
        <note />
      </trans-unit>
      <trans-unit id="Convert_to_record">
        <source>Convert to record</source>
        <target state="translated">Converti in record</target>
        <note />
      </trans-unit>
      <trans-unit id="Convert_to_record_struct">
        <source>Convert to record struct</source>
        <target state="translated">Converti in struct di record</target>
        <note />
      </trans-unit>
      <trans-unit id="Convert_to_struct">
        <source>Convert to struct</source>
        <target state="translated">Converti in struct</target>
        <note />
      </trans-unit>
      <trans-unit id="Convert_type_to_0">
        <source>Convert type to '{0}'</source>
        <target state="translated">Converti il tipo in '{0}'</target>
        <note />
      </trans-unit>
      <trans-unit id="Create_and_assign_field_0">
        <source>Create and assign field '{0}'</source>
        <target state="translated">Crea e assegna il campo '{0}'</target>
        <note />
      </trans-unit>
      <trans-unit id="Create_and_assign_property_0">
        <source>Create and assign property '{0}'</source>
        <target state="translated">Crea e assegna la proprietà '{0}'</target>
        <note />
      </trans-unit>
      <trans-unit id="Create_and_assign_remaining_as_fields">
        <source>Create and assign remaining as fields</source>
        <target state="translated">Crea e assegna rimanenti come campi</target>
        <note />
      </trans-unit>
      <trans-unit id="Create_and_assign_remaining_as_properties">
        <source>Create and assign remaining as properties</source>
        <target state="translated">Crea e assegna rimanenti come proprietà</target>
        <note />
      </trans-unit>
      <trans-unit id="Deleting_0_around_an_active_statement_requires_restarting_the_application">
        <source>Deleting {0} around an active statement requires restarting the application.</source>
        <target state="new">Deleting {0} around an active statement requires restarting the application.</target>
        <note />
      </trans-unit>
      <trans-unit id="Deleting_0_requires_restarting_the_application">
        <source>Deleting {0} requires restarting the application.</source>
        <target state="new">Deleting {0} requires restarting the application.</target>
        <note />
      </trans-unit>
      <trans-unit id="Deleting_captured_variable_0_requires_restarting_the_application">
        <source>Deleting captured variable '{0}' requires restarting the application.</source>
        <target state="new">Deleting captured variable '{0}' requires restarting the application.</target>
        <note />
      </trans-unit>
      <trans-unit id="Do_not_change_this_code_Put_cleanup_code_in_0_method">
        <source>Do not change this code. Put cleanup code in '{0}' method</source>
        <target state="translated">Non modificare questo codice. Inserire il codice di pulizia nel metodo '{0}'</target>
        <note />
      </trans-unit>
      <trans-unit id="DocumentIsOutOfSyncWithDebuggee">
        <source>The current content of source file '{0}' does not match the built source. Any changes made to this file while debugging won't be applied until its content matches the built source.</source>
        <target state="translated">Il contenuto corrente del file di origine '{0}' non corrisponde al codice sorgente compilato. Tutte le modifiche apportate a questo file durante il debug non verranno applicate finché il relativo contenuto non corrisponde al codice sorgente compilato.</target>
        <note />
      </trans-unit>
      <trans-unit id="Document_must_be_contained_in_the_workspace_that_created_this_service">
        <source>Document must be contained in the workspace that created this service</source>
        <target state="translated">Il documento deve essere contenuto nell'area di lavoro che ha creato il servizio</target>
        <note />
      </trans-unit>
      <trans-unit id="EditAndContinue">
        <source>Edit and Continue</source>
        <target state="translated">Modifica e continuazione</target>
        <note />
      </trans-unit>
      <trans-unit id="EditAndContinueDisallowedByModule">
        <source>Edit and Continue disallowed by module</source>
        <target state="translated">Modifica e continuazione non consentito dal modulo</target>
        <note />
      </trans-unit>
      <trans-unit id="EditAndContinueDisallowedByProject">
        <source>Changes made in project '{0}' require restarting the application: {1}</source>
        <target state="needs-review-translation">Le modifiche apportate al progetto '{0}' impediranno la continuazione della sessione di debug: {1}</target>
        <note />
      </trans-unit>
      <trans-unit id="Edit_and_continue_is_not_supported_by_the_runtime">
        <source>Edit and continue is not supported by the runtime.</source>
        <target state="translated">La funzione Modifica e continuazione non è supportata dal runtime.</target>
        <note />
      </trans-unit>
      <trans-unit id="ErrorReadingFile">
        <source>Error while reading file '{0}': {1}</source>
        <target state="translated">Si è verificato un errore durante la lettura del file '{0}': {1}</target>
        <note />
      </trans-unit>
      <trans-unit id="Error_creating_instance_of_CodeFixProvider">
        <source>Error creating instance of CodeFixProvider</source>
        <target state="translated">Si è verificato un errore durante la creazione dell'istanza di CodeFixProvider</target>
        <note />
      </trans-unit>
      <trans-unit id="Error_creating_instance_of_CodeFixProvider_0">
        <source>Error creating instance of CodeFixProvider '{0}'</source>
        <target state="translated">Si è verificato un errore durante la creazione dell'istanza di CodeFixProvider '{0}'</target>
        <note />
      </trans-unit>
      <trans-unit id="Example">
        <source>Example:</source>
        <target state="translated">Esempio:</target>
        <note>Singular form when we want to show an example, but only have one to show.</note>
      </trans-unit>
      <trans-unit id="Examples">
        <source>Examples:</source>
        <target state="translated">Esempi:</target>
        <note>Plural form when we have multiple examples to show.</note>
      </trans-unit>
      <trans-unit id="Explicitly_implemented_methods_of_records_must_have_parameter_names_that_match_the_compiler_generated_equivalent_0">
        <source>Explicitly implemented methods of records must have parameter names that match the compiler generated equivalent '{0}'</source>
        <target state="translated">I metodi dei record implementati in modo esplicito devono avere nomi di parametro corrispondenti all'equivalente generato dal compilatore '{0}'</target>
        <note />
      </trans-unit>
      <trans-unit id="Extract_base_class">
        <source>Extract base class...</source>
        <target state="translated">Estrai classe di base...</target>
        <note />
      </trans-unit>
      <trans-unit id="Extract_interface">
        <source>Extract interface...</source>
        <target state="translated">Estrai interfaccia...</target>
        <note />
      </trans-unit>
      <trans-unit id="Extract_local_function">
        <source>Extract local function</source>
        <target state="translated">Estrai funzione locale</target>
        <note />
      </trans-unit>
      <trans-unit id="Extract_method">
        <source>Extract method</source>
        <target state="translated">Estrai il metodo</target>
        <note />
      </trans-unit>
      <trans-unit id="Failed_to_analyze_data_flow_for_0">
        <source>Failed to analyze data-flow for: {0}</source>
        <target state="translated">Non è stato possibile analizzare il flusso di dati per: {0}</target>
        <note />
      </trans-unit>
      <trans-unit id="Fix_formatting">
        <source>Fix formatting</source>
        <target state="translated">Correggi formattazione</target>
        <note />
      </trans-unit>
      <trans-unit id="Fix_typo_0">
        <source>Fix typo '{0}'</source>
        <target state="translated">Correggi l'errore di ortografia '{0}'</target>
        <note />
      </trans-unit>
      <trans-unit id="Format_document">
        <source>Format document</source>
        <target state="translated">Formatta documento</target>
        <note />
      </trans-unit>
      <trans-unit id="Formatting_document">
        <source>Formatting document</source>
        <target state="translated">Formattazione del documento</target>
        <note />
      </trans-unit>
      <trans-unit id="Generate_comparison_operators">
        <source>Generate comparison operators</source>
        <target state="translated">Genera gli operatori di confronto</target>
        <note />
      </trans-unit>
      <trans-unit id="Generate_constructor_in_0_with_fields">
        <source>Generate constructor in '{0}' (with fields)</source>
        <target state="translated">Genera il costruttore in '{0}' (con campi)</target>
        <note />
      </trans-unit>
      <trans-unit id="Generate_constructor_in_0_with_properties">
        <source>Generate constructor in '{0}' (with properties)</source>
        <target state="translated">Genera il costruttore in '{0}' (con proprietà)</target>
        <note />
      </trans-unit>
      <trans-unit id="Generate_for_0">
        <source>Generate for '{0}'</source>
        <target state="translated">Genera per '{0}'</target>
        <note />
      </trans-unit>
      <trans-unit id="Generate_parameter_0">
        <source>Generate parameter '{0}'</source>
        <target state="translated">Generare il parametro '{0}'</target>
        <note />
      </trans-unit>
      <trans-unit id="Generate_parameter_0_and_overrides_implementations">
        <source>Generate parameter '{0}' (and overrides/implementations)</source>
        <target state="translated">Generare il parametro '{0}' (e override/implementazioni)</target>
        <note />
      </trans-unit>
      <trans-unit id="Illegal_backslash_at_end_of_pattern">
        <source>Illegal \ at end of pattern</source>
        <target state="translated">Carattere \ non valido alla fine del criterio</target>
        <note>This is an error message shown to the user when they write an invalid Regular Expression. Example: \</note>
      </trans-unit>
      <trans-unit id="Illegal_x_y_with_x_less_than_y">
        <source>Illegal {x,y} with x &gt; y</source>
        <target state="translated">{x,y} non valido con x &gt; y</target>
        <note>This is an error message shown to the user when they write an invalid Regular Expression. Example: a{1,0}</note>
      </trans-unit>
      <trans-unit id="Implement_0_explicitly">
        <source>Implement '{0}' explicitly</source>
        <target state="translated">Implementa '{0}' in modo esplicito</target>
        <note />
      </trans-unit>
      <trans-unit id="Implement_0_implicitly">
        <source>Implement '{0}' implicitly</source>
        <target state="translated">Implementa '{0}' in modo implicito</target>
        <note />
      </trans-unit>
      <trans-unit id="Implement_abstract_class">
        <source>Implement abstract class</source>
        <target state="translated">Implementa la classe astratta</target>
        <note />
      </trans-unit>
      <trans-unit id="Implement_all_interfaces_explicitly">
        <source>Implement all interfaces explicitly</source>
        <target state="translated">Implementa tutte le interfacce in modo esplicito</target>
        <note />
      </trans-unit>
      <trans-unit id="Implement_all_interfaces_implicitly">
        <source>Implement all interfaces implicitly</source>
        <target state="translated">Implementa tutte le interfacce in modo implicito</target>
        <note />
      </trans-unit>
      <trans-unit id="Implement_all_members_explicitly">
        <source>Implement all members explicitly</source>
        <target state="translated">Implementare tutti i membri in modo esplicito</target>
        <note />
      </trans-unit>
      <trans-unit id="Implement_explicitly">
        <source>Implement explicitly</source>
        <target state="translated">Implementa in modo esplicito</target>
        <note />
      </trans-unit>
      <trans-unit id="Implement_implicitly">
        <source>Implement implicitly</source>
        <target state="translated">Implementa in modo implicito</target>
        <note />
      </trans-unit>
      <trans-unit id="Implement_remaining_members_explicitly">
        <source>Implement remaining members explicitly</source>
        <target state="translated">Implementare i membri rimanenti in modo esplicito</target>
        <note />
      </trans-unit>
      <trans-unit id="Implement_through_0">
        <source>Implement through '{0}'</source>
        <target state="translated">Implementa tramite '{0}'</target>
        <note />
      </trans-unit>
      <trans-unit id="Implementing_a_record_positional_parameter_0_as_read_only_requires_restarting_the_application">
        <source>Implementing a record positional parameter '{0}' as read only requires restarting the application,</source>
        <target state="new">Implementing a record positional parameter '{0}' as read only requires restarting the application,</target>
        <note />
      </trans-unit>
      <trans-unit id="Implementing_a_record_positional_parameter_0_with_a_set_accessor_requires_restarting_the_application">
        <source>Implementing a record positional parameter '{0}' with a set accessor requires restarting the application.</source>
        <target state="new">Implementing a record positional parameter '{0}' with a set accessor requires restarting the application.</target>
        <note />
      </trans-unit>
      <trans-unit id="Incomplete_character_escape">
        <source>Incomplete \p{X} character escape</source>
        <target state="translated">Sequenza di caratteri di escape \p{X} incompleta</target>
        <note>This is an error message shown to the user when they write an invalid Regular Expression. Example: \p{ Cc }</note>
      </trans-unit>
      <trans-unit id="Indent_all_arguments">
        <source>Indent all arguments</source>
        <target state="translated">Imposta rientro per tutti gli argomenti</target>
        <note />
      </trans-unit>
      <trans-unit id="Indent_all_parameters">
        <source>Indent all parameters</source>
        <target state="translated">Imposta rientro per tutti i parametri</target>
        <note />
      </trans-unit>
      <trans-unit id="Indent_wrapped_arguments">
        <source>Indent wrapped arguments</source>
        <target state="translated">Imposta rientro per argomenti con ritorno a capo</target>
        <note />
      </trans-unit>
      <trans-unit id="Indent_wrapped_parameters">
        <source>Indent wrapped parameters</source>
        <target state="translated">Imposta rientro per parametri con ritorno a capo</target>
        <note />
      </trans-unit>
      <trans-unit id="Inline_0">
        <source>Inline '{0}'</source>
        <target state="translated">Imposta '{0}' come inline</target>
        <note />
      </trans-unit>
      <trans-unit id="Inline_and_keep_0">
        <source>Inline and keep '{0}'</source>
        <target state="translated">Imposta come inline e mantieni '{0}'</target>
        <note />
      </trans-unit>
      <trans-unit id="Insufficient_hexadecimal_digits">
        <source>Insufficient hexadecimal digits</source>
        <target state="translated">Cifre esadecimali insufficienti</target>
        <note>This is an error message shown to the user when they write an invalid Regular Expression. Example: \x</note>
      </trans-unit>
      <trans-unit id="Introduce_constant">
        <source>Introduce constant</source>
        <target state="translated">Introduci costante</target>
        <note />
      </trans-unit>
      <trans-unit id="Introduce_field">
        <source>Introduce field</source>
        <target state="translated">Introduci campo</target>
        <note />
      </trans-unit>
      <trans-unit id="Introduce_local">
        <source>Introduce local</source>
        <target state="translated">Introduci variabile locale</target>
        <note />
      </trans-unit>
      <trans-unit id="Introduce_parameter">
        <source>Introduce parameter</source>
        <target state="new">Introduce parameter</target>
        <note />
      </trans-unit>
      <trans-unit id="Introduce_parameter_for_0">
        <source>Introduce parameter for '{0}'</source>
        <target state="new">Introduce parameter for '{0}'</target>
        <note />
      </trans-unit>
      <trans-unit id="Introduce_parameter_for_all_occurrences_of_0">
        <source>Introduce parameter for all occurrences of '{0}'</source>
        <target state="new">Introduce parameter for all occurrences of '{0}'</target>
        <note />
      </trans-unit>
      <trans-unit id="Introduce_query_variable">
        <source>Introduce query variable</source>
        <target state="translated">Introduci la variabile di query</target>
        <note />
      </trans-unit>
      <trans-unit id="Invalid_group_name_Group_names_must_begin_with_a_word_character">
        <source>Invalid group name: Group names must begin with a word character</source>
        <target state="translated">Nome di gruppo non valido: i nomi di gruppo devono iniziare con un carattere alfanumerico</target>
        <note>This is an error message shown to the user when they write an invalid Regular Expression. Example: (?&lt;a &gt;a)</note>
      </trans-unit>
      <trans-unit id="Make_class_abstract">
        <source>Make class 'abstract'</source>
        <target state="translated">Rendi la classe 'abstract'</target>
        <note />
      </trans-unit>
      <trans-unit id="Make_member_static">
        <source>Make static</source>
        <target state="translated">Imposta come statici</target>
        <note />
      </trans-unit>
      <trans-unit id="Invert_conditional">
        <source>Invert conditional</source>
        <target state="translated">Inverti espressione condizionale</target>
        <note />
      </trans-unit>
<<<<<<< HEAD
      <trans-unit id="Making_a_method_an_iterator_will_prevent_the_debug_session_from_continuing">
        <source>Making a method an iterator will prevent the debug session from continuing.</source>
        <target state="translated">Se si imposta un metodo come iteratore, la sessione di debug non potrà continuare.</target>
        <note />
      </trans-unit>
      <trans-unit id="Making_a_method_async_will_prevent_the_debug_session_from_continuing">
        <source>Making a method 'async' will prevent the debug session from continuing.</source>
        <target state="translated">Se si imposta un metodo come 'async', la sessione di debug non potrà continuare.</target>
=======
      <trans-unit id="Making_a_method_an_iterator_requires_restarting_the_application">
        <source>Making a method an iterator requires restarting the application.</source>
        <target state="new">Making a method an iterator requires restarting the application.</target>
        <note />
      </trans-unit>
      <trans-unit id="Making_a_method_asynchronous_requires_restarting_the_application">
        <source>Making a method asynchronous requires restarting the application.</source>
        <target state="new">Making a method asynchronous requires restarting the application.</target>
>>>>>>> f27e6335
        <note />
      </trans-unit>
      <trans-unit id="Malformed">
        <source>malformed</source>
        <target state="translated">non valido</target>
        <note>This is an error message shown to the user when they write an invalid Regular Expression. Example: (?(0</note>
      </trans-unit>
      <trans-unit id="Malformed_character_escape">
        <source>Malformed \p{X} character escape</source>
        <target state="translated">Sequenza di caratteri di escape \\p{X} non valida</target>
        <note>This is an error message shown to the user when they write an invalid Regular Expression. Example: \p {Cc}</note>
      </trans-unit>
      <trans-unit id="Malformed_named_back_reference">
        <source>Malformed \k&lt;...&gt; named back reference</source>
        <target state="translated">Backreference denominato \k&lt;...&gt; in formato non corretto</target>
        <note>This is an error message shown to the user when they write an invalid Regular Expression. Example: \k'</note>
      </trans-unit>
      <trans-unit id="Merge_with_nested_0_statement">
        <source>Merge with nested '{0}' statement</source>
        <target state="translated">Unisci con istruzione '{0}' nidificata</target>
        <note />
      </trans-unit>
      <trans-unit id="Merge_with_next_0_statement">
        <source>Merge with next '{0}' statement</source>
        <target state="translated">Unisci con istruzione '{0}' successiva</target>
        <note />
      </trans-unit>
      <trans-unit id="Merge_with_outer_0_statement">
        <source>Merge with outer '{0}' statement</source>
        <target state="translated">Unisci con istruzione '{0}' esterna</target>
        <note />
      </trans-unit>
      <trans-unit id="Merge_with_previous_0_statement">
        <source>Merge with previous '{0}' statement</source>
        <target state="translated">Unisci con istruzione '{0}' precedente</target>
        <note />
      </trans-unit>
      <trans-unit id="MethodMustReturnStreamThatSupportsReadAndSeek">
        <source>{0} must return a stream that supports read and seek operations.</source>
        <target state="translated">{0} deve restituire un flusso che supporta operazioni di lettura e ricerca.</target>
        <note />
      </trans-unit>
      <trans-unit id="Missing_control_character">
        <source>Missing control character</source>
        <target state="translated">Carattere di controllo mancante</target>
        <note>This is an error message shown to the user when they write an invalid Regular Expression. Example: \c</note>
      </trans-unit>
      <trans-unit id="Modifying_0_which_contains_a_static_variable_requires_restarting_the_application">
        <source>Modifying {0} which contains a static variable requires restarting the application.</source>
        <target state="new">Modifying {0} which contains a static variable requires restarting the application.</target>
        <note />
      </trans-unit>
      <trans-unit id="Modifying_0_which_contains_an_Aggregate_Group_By_or_Join_query_clauses_requires_restarting_the_application">
        <source>Modifying {0} which contains an Aggregate, Group By, or Join query clauses requires restarting the application.</source>
        <target state="new">Modifying {0} which contains an Aggregate, Group By, or Join query clauses requires restarting the application.</target>
        <note>{Locked="Aggregate"}{Locked="Group By"}{Locked="Join"} are VB keywords and should not be localized.</note>
      </trans-unit>
      <trans-unit id="Modifying_0_which_contains_the_stackalloc_operator_requires_restarting_the_application">
        <source>Modifying {0} which contains the stackalloc operator requires restarting the application.</source>
        <target state="new">Modifying {0} which contains the stackalloc operator requires restarting the application.</target>
        <note>{Locked="stackalloc"} "stackalloc" is C# keyword and should not be localized.</note>
      </trans-unit>
      <trans-unit id="Modifying_a_catch_finally_handler_with_an_active_statement_in_the_try_block_requires_restarting_the_application">
        <source>Modifying a catch/finally handler with an active statement in the try block requires restarting the application.</source>
        <target state="new">Modifying a catch/finally handler with an active statement in the try block requires restarting the application.</target>
        <note />
      </trans-unit>
      <trans-unit id="Modifying_a_catch_handler_around_an_active_statement_requires_restarting_the_application">
        <source>Modifying a catch handler around an active statement requires restarting the application.</source>
        <target state="new">Modifying a catch handler around an active statement requires restarting the application.</target>
        <note />
      </trans-unit>
      <trans-unit id="Modifying_a_generic_method_requires_restarting_the_application">
        <source>Modifying a generic method requires restarting the application.</source>
        <target state="new">Modifying a generic method requires restarting the application.</target>
        <note />
      </trans-unit>
      <trans-unit id="Modifying_a_method_inside_the_context_of_a_generic_type_requires_restarting_the_application">
        <source>Modifying a method inside the context of a generic type requires restarting the application.</source>
        <target state="new">Modifying a method inside the context of a generic type requires restarting the application.</target>
        <note />
      </trans-unit>
      <trans-unit id="Modifying_a_try_catch_finally_statement_when_the_finally_block_is_active_requires_restarting_the_application">
        <source>Modifying a try/catch/finally statement when the finally block is active requires restarting the application.</source>
        <target state="new">Modifying a try/catch/finally statement when the finally block is active requires restarting the application.</target>
        <note />
      </trans-unit>
      <trans-unit id="Modifying_an_active_0_which_contains_On_Error_or_Resume_statements_requires_restarting_the_application">
        <source>Modifying an active {0} which contains On Error or Resume statements requires restarting the application.</source>
        <target state="new">Modifying an active {0} which contains On Error or Resume statements requires restarting the application.</target>
        <note>{Locked="On Error"}{Locked="Resume"} is VB keyword and should not be localized.</note>
      </trans-unit>
      <trans-unit id="Modifying_body_of_0_requires_restarting_the_application_because_the_body_has_too_many_statements">
        <source>Modifying the body of {0} requires restarting the application because the body has too many statements.</source>
        <target state="new">Modifying the body of {0} requires restarting the application because the body has too many statements.</target>
        <note />
      </trans-unit>
      <trans-unit id="Modifying_body_of_0_requires_restarting_the_application_due_to_internal_error_1">
        <source>Modifying the body of {0} requires restarting the application due to internal error: {1}</source>
        <target state="new">Modifying the body of {0} requires restarting the application due to internal error: {1}</target>
        <note>{1} is a multi-line exception message including a stacktrace. Place it at the end of the message and don't add any punctation after or around {1}</note>
      </trans-unit>
      <trans-unit id="Modifying_source_file_0_requires_restarting_the_application_because_the_file_is_too_big">
        <source>Modifying source file '{0}' requires restarting the application because the file is too big.</source>
        <target state="new">Modifying source file '{0}' requires restarting the application because the file is too big.</target>
        <note />
      </trans-unit>
      <trans-unit id="Modifying_source_file_0_requires_restarting_the_application_due_to_internal_error_1">
        <source>Modifying source file '{0}' requires restarting the application due to internal error: {1}</source>
        <target state="new">Modifying source file '{0}' requires restarting the application due to internal error: {1}</target>
        <note>{2} is a multi-line exception message including a stacktrace. Place it at the end of the message and don't add any punctation after or around {1}</note>
      </trans-unit>
      <trans-unit id="Modifying_source_with_experimental_language_features_enabled_requires_restarting_the_application">
        <source>Modifying source with experimental language features enabled requires restarting the application.</source>
        <target state="new">Modifying source with experimental language features enabled requires restarting the application.</target>
        <note />
      </trans-unit>
      <trans-unit id="Modifying_the_initializer_of_0_in_a_generic_type_requires_restarting_the_application">
        <source>Modifying the initializer of {0} in a generic type requires restarting the application.</source>
        <target state="new">Modifying the initializer of {0} in a generic type requires restarting the application.</target>
        <note />
      </trans-unit>
      <trans-unit id="Modifying_whitespace_or_comments_in_0_inside_the_context_of_a_generic_type_requires_restarting_the_application">
        <source>Modifying whitespace or comments in {0} inside the context of a generic type requires restarting the application.</source>
        <target state="new">Modifying whitespace or comments in {0} inside the context of a generic type requires restarting the application.</target>
        <note />
      </trans-unit>
      <trans-unit id="Modifying_whitespace_or_comments_in_a_generic_0_requires_restarting_the_application">
        <source>Modifying whitespace or comments in a generic {0} requires restarting the application.</source>
        <target state="new">Modifying whitespace or comments in a generic {0} requires restarting the application.</target>
        <note />
      </trans-unit>
      <trans-unit id="Move_contents_to_namespace">
        <source>Move contents to namespace...</source>
        <target state="translated">Sposta contenuto nello spazio dei nomi...</target>
        <note />
      </trans-unit>
      <trans-unit id="Move_file_to_0">
        <source>Move file to '{0}'</source>
        <target state="translated">Sposta il file in '{0}'</target>
        <note />
      </trans-unit>
      <trans-unit id="Move_file_to_project_root_folder">
        <source>Move file to project root folder</source>
        <target state="translated">Sposta il file nella cartella radice del progetto</target>
        <note />
      </trans-unit>
      <trans-unit id="Move_to_namespace">
        <source>Move to namespace...</source>
        <target state="translated">Sposta nello spazio dei nomi...</target>
        <note />
      </trans-unit>
      <trans-unit id="Moving_0_requires_restarting_the_application">
        <source>Moving {0} requires restarting the application.</source>
        <target state="new">Moving {0} requires restarting the application.</target>
        <note />
      </trans-unit>
      <trans-unit id="Nested_quantifier_0">
        <source>Nested quantifier {0}</source>
        <target state="translated">Quantificatore nidificato {0}</target>
        <note>This is an error message shown to the user when they write an invalid Regular Expression. Example: a**. In this case {0} will be '*', the extra unnecessary quantifier.</note>
      </trans-unit>
      <trans-unit id="No_valid_location_to_insert_method_call">
        <source>No valid location to insert method call.</source>
        <target state="translated">Non ci sono posizioni valide per inserire la chiamata a un metodo.</target>
        <note />
      </trans-unit>
      <trans-unit id="Not_enough_close_parens">
        <source>Not enough )'s</source>
        <target state="translated">Parentesi chiuse insufficienti</target>
        <note>This is an error message shown to the user when they write an invalid Regular Expression. Example: (a</note>
      </trans-unit>
      <trans-unit id="Operators">
        <source>Operators</source>
        <target state="translated">Operatori</target>
        <note />
      </trans-unit>
      <trans-unit id="Property_reference_cannot_be_updated">
        <source>Property reference cannot be updated</source>
        <target state="translated">Non è possibile aggiornare il riferimento alla proprietà</target>
        <note />
      </trans-unit>
      <trans-unit id="Pull_0_up">
        <source>Pull '{0}' up</source>
        <target state="translated">Esegui pull '{0}' al livello superiore</target>
        <note />
      </trans-unit>
      <trans-unit id="Pull_0_up_to_1">
        <source>Pull '{0}' up to '{1}'</source>
        <target state="translated">Esegui pull di '{0}' fino a '{1}'</target>
        <note />
      </trans-unit>
      <trans-unit id="Pull_members_up_to_base_type">
        <source>Pull members up to base type...</source>
        <target state="translated">Esegui pull dei membri fino al tipo di base...</target>
        <note />
      </trans-unit>
      <trans-unit id="Pull_members_up_to_new_base_class">
        <source>Pull member(s) up to new base class...</source>
        <target state="translated">Esegui pull dei membri fino alla nuova classe di base...</target>
        <note />
      </trans-unit>
      <trans-unit id="Quantifier_x_y_following_nothing">
        <source>Quantifier {x,y} following nothing</source>
        <target state="translated">Il quantificatore {x,y} non segue alcun elemento</target>
        <note>This is an error message shown to the user when they write an invalid Regular Expression. Example: *</note>
      </trans-unit>
      <trans-unit id="Reference_to_undefined_group">
        <source>reference to undefined group</source>
        <target state="translated">riferimento a gruppo indefinito</target>
        <note>This is an error message shown to the user when they write an invalid Regular Expression. Example: (?(1))</note>
      </trans-unit>
      <trans-unit id="Reference_to_undefined_group_name_0">
        <source>Reference to undefined group name {0}</source>
        <target state="translated">Riferimento a nome di gruppo indefinito: {0}</target>
        <note>This is an error message shown to the user when they write an invalid Regular Expression. Example: \k&lt;a&gt;. Here, {0} will be the name of the undefined group ('a')</note>
      </trans-unit>
      <trans-unit id="Reference_to_undefined_group_number_0">
        <source>Reference to undefined group number {0}</source>
        <target state="translated">Riferimento a numero di gruppo indefinito: {0}</target>
        <note>This is an error message shown to the user when they write an invalid Regular Expression. Example: (?&lt;-1&gt;). Here, {0} will be the number of the undefined group ('1')</note>
      </trans-unit>
      <trans-unit id="Regex_all_control_characters_long">
        <source>All control characters. This includes the Cc, Cf, Cs, Co, and Cn categories.</source>
        <target state="translated">Tutti i caratteri di controllo. Sono incluse le categorie Cc, Cf, Cs, Co e Cn.</target>
        <note />
      </trans-unit>
      <trans-unit id="Regex_all_control_characters_short">
        <source>all control characters</source>
        <target state="translated">tutti i caratteri di controllo</target>
        <note />
      </trans-unit>
      <trans-unit id="Regex_all_diacritic_marks_long">
        <source>All diacritic marks. This includes the Mn, Mc, and Me categories.</source>
        <target state="translated">Tutti i contrassegni diacritici. Sono incluse le categorie Mn, Mc e Me.</target>
        <note />
      </trans-unit>
      <trans-unit id="Regex_all_diacritic_marks_short">
        <source>all diacritic marks</source>
        <target state="translated">tutti i contrassegni diacritici</target>
        <note />
      </trans-unit>
      <trans-unit id="Regex_all_letter_characters_long">
        <source>All letter characters. This includes the Lu, Ll, Lt, Lm, and Lo characters.</source>
        <target state="translated">Tutti i caratteri alfanumerici. Sono incluse le categorie Lu, Ll, Lt, Lm e Lo.</target>
        <note />
      </trans-unit>
      <trans-unit id="Regex_all_letter_characters_short">
        <source>all letter characters</source>
        <target state="translated">tutti i caratteri alfanumerici</target>
        <note />
      </trans-unit>
      <trans-unit id="Regex_all_numbers_long">
        <source>All numbers. This includes the Nd, Nl, and No categories.</source>
        <target state="translated">Tutti i numeri. Sono incluse le categorie Nd, Nl e No.</target>
        <note />
      </trans-unit>
      <trans-unit id="Regex_all_numbers_short">
        <source>all numbers</source>
        <target state="translated">tutti i numeri</target>
        <note />
      </trans-unit>
      <trans-unit id="Regex_all_punctuation_characters_long">
        <source>All punctuation characters. This includes the Pc, Pd, Ps, Pe, Pi, Pf, and Po categories.</source>
        <target state="translated">Tutti i caratteri di punteggiatura. Sono incluse le categorie Pc, Pd, Ps, Pe, Pi, Pf e Po.</target>
        <note />
      </trans-unit>
      <trans-unit id="Regex_all_punctuation_characters_short">
        <source>all punctuation characters</source>
        <target state="translated">tutti i caratteri di punteggiatura</target>
        <note />
      </trans-unit>
      <trans-unit id="Regex_all_separator_characters_long">
        <source>All separator characters. This includes the Zs, Zl, and Zp categories.</source>
        <target state="translated">Tutti i caratteri separatori. Sono incluse le categorie Zs, Zl e Zp.</target>
        <note />
      </trans-unit>
      <trans-unit id="Regex_all_separator_characters_short">
        <source>all separator characters</source>
        <target state="translated">tutti i caratteri separatori</target>
        <note />
      </trans-unit>
      <trans-unit id="Regex_all_symbols_long">
        <source>All symbols. This includes the Sm, Sc, Sk, and So categories.</source>
        <target state="translated">Tutti i simboli. Sono incluse le categorie Sm, Sc, Sk e So.</target>
        <note />
      </trans-unit>
      <trans-unit id="Regex_all_symbols_short">
        <source>all symbols</source>
        <target state="translated">tutti i simboli</target>
        <note />
      </trans-unit>
      <trans-unit id="Regex_alternation_long">
        <source>You can use the vertical bar (|) character to match any one of a series of patterns, where the | character separates each pattern.</source>
        <target state="translated">È possibile usare la barra verticale (|) per trovare la corrispondenza con uno qualsiasi di una serie di criteri, dove i singoli criteri sono separati dal carattere |.</target>
        <note />
      </trans-unit>
      <trans-unit id="Regex_alternation_short">
        <source>alternation</source>
        <target state="translated">alternanza</target>
        <note />
      </trans-unit>
      <trans-unit id="Regex_any_character_group_long">
        <source>The period character (.) matches any character except \n (the newline character, \u000A).  If a regular expression pattern is modified by the RegexOptions.Singleline option, or if the portion of the pattern that contains the . character class is modified by the 's' option, . matches any character.</source>
        <target state="translated">Il carattere punto (.) corrisponde a qualsiasi carattere tranne \n (carattere di nuova riga \u000A).  Se un criterio di ricerca di espressioni regolari viene modificato dall'opzione RegexOptions.Singleline o se la parte del criterio contenente la classe di caratteri . viene modificata dall'opzione 's', . corrisponde a qualsiasi carattere.</target>
        <note />
      </trans-unit>
      <trans-unit id="Regex_any_character_group_short">
        <source>any character</source>
        <target state="translated">qualsiasi carattere</target>
        <note />
      </trans-unit>
      <trans-unit id="Regex_atomic_group_long">
        <source>Atomic groups (known in some other regular expression engines as a nonbacktracking subexpression, an atomic subexpression, or a once-only subexpression) disable backtracking. The regular expression engine will match as many characters in the input string as it can. When no further match is possible, it will not backtrack to attempt alternate pattern matches. (That is, the subexpression matches only strings that would be matched by the subexpression alone; it does not attempt to match a string based on the subexpression and any subexpressions that follow it.)

This option is recommended if you know that backtracking will not succeed. Preventing the regular expression engine from performing unnecessary searching improves performance.</source>
        <target state="translated">I gruppi atomici (noti in alcuni motori delle espressioni regolari come sottoespressione di non backtracking, sottoespressione atomica o sottoespressione once-only) disabilitano il backtracking. Il motore delle espressioni regolari troverà la corrispondenza con il numero massimo possibile di caratteri nella stringa di input. Quando non sarà più possibile trovare altre corrispondenze, non eseguirà il backtracking per trovare corrispondenze alternative con i criteri. Viene quindi trovata la corrispondenza della sottoespressione solo con stringhe corrispondenti esclusivamente alla sottoespressione; non viene effettuato alcun tentativo per trovare la corrispondenza per una stringa in base alla sottoespressione e a qualsiasi sottoespressione successiva.

Questa opzione è consigliata solo se si è certi che il backtracking avrà esito negativo. Impedendo al motore delle espressioni regolari di eseguire ricerche non necessarie è possibile notare un miglioramento delle prestazioni.</target>
        <note />
      </trans-unit>
      <trans-unit id="Regex_atomic_group_short">
        <source>atomic group</source>
        <target state="translated">gruppo atomico</target>
        <note />
      </trans-unit>
      <trans-unit id="Regex_backspace_character_long">
        <source>Matches a backspace character, \u0008</source>
        <target state="translated">Trova la corrispondenza di un carattere backspace \u0008</target>
        <note />
      </trans-unit>
      <trans-unit id="Regex_backspace_character_short">
        <source>backspace character</source>
        <target state="translated">carattere backspace</target>
        <note />
      </trans-unit>
      <trans-unit id="Regex_balancing_group_long">
        <source>A balancing group definition deletes the definition of a previously defined group and stores, in the current group, the interval between the previously defined group and the current group.
    
'name1' is the current group (optional), 'name2' is a previously defined group, and 'subexpression' is any valid regular expression pattern. The balancing group definition deletes the definition of name2 and stores the interval between name2 and name1 in name1. If no name2 group is defined, the match backtracks. Because deleting the last definition of name2 reveals the previous definition of name2, this construct lets you use the stack of captures for group name2 as a counter for keeping track of nested constructs such as parentheses or opening and closing brackets.

The balancing group definition uses 'name2' as a stack. The beginning character of each nested construct is placed in the group and in its Group.Captures collection. When the closing character is matched, its corresponding opening character is removed from the group, and the Captures collection is decreased by one. After the opening and closing characters of all nested constructs have been matched, 'name1' is empty.</source>
        <target state="translated">Una definizione di gruppo di bilanciamento elimina la definizione di un gruppo precedentemente definito e archivia nel gruppo corrente l'intervallo tra il gruppo precedentemente definito e il gruppo corrente.
    
'name1' è il gruppo corrente (facoltativo), 'name2' è un gruppo precedentemente definito e 'subexpression' è qualsiasi criterio di ricerca di espressioni regolari valido. La definizione di gruppo di bilanciamento elimina la definizione di name2 e archivia l'intervallo tra name2 e name1 in name1. Se non è definito alcun gruppo name2, viene eseguito il backtracking della corrispondenza. Dal momento che l'eliminazione dell'ultima definizione di name2 rivela la definizione precedente di name2, questo costrutto consente di usare lo stack di acquisizioni per il gruppo name2 come contatore per tenere traccia dei costrutti annidati, come ad esempio le parentesi o le parentesi quadre di apertura e chiusura.

La definizione del gruppo di bilanciamento usa 'name2' come uno stack. Il carattere iniziale di ogni costrutto annidato viene posizionato nel gruppo e nella relativa raccolta Group.Captures. Quando viene trovata la corrispondenza con il carattere di chiusura, il carattere di apertura associato viene rimosso dal gruppo e la raccolta Captures viene ridotta di uno. Dopo che la corrispondenza dei caratteri di apertura e chiusura di tutti i costrutti annidati è stata trovata, 'name1' è vuoto.</target>
        <note />
      </trans-unit>
      <trans-unit id="Regex_balancing_group_short">
        <source>balancing group</source>
        <target state="translated">gruppo di bilanciamento</target>
        <note />
      </trans-unit>
      <trans-unit id="Regex_base_group">
        <source>base-group</source>
        <target state="translated">gruppo di base</target>
        <note />
      </trans-unit>
      <trans-unit id="Regex_bell_character_long">
        <source>Matches a bell (alarm) character, \u0007</source>
        <target state="translated">Trova la corrispondenza di un carattere di controllo del segnale acustico di avviso \u0007</target>
        <note />
      </trans-unit>
      <trans-unit id="Regex_bell_character_short">
        <source>bell character</source>
        <target state="translated">carattere di controllo del segnale acustico di avviso</target>
        <note />
      </trans-unit>
      <trans-unit id="Regex_carriage_return_character_long">
        <source>Matches a carriage-return character, \u000D.  Note that \r is not equivalent to the newline character, \n.</source>
        <target state="translated">Trova la corrispondenza di un carattere di ritorno a capo \u000D.  Si noti che \r non equivale al carattere di nuova riga \n.</target>
        <note />
      </trans-unit>
      <trans-unit id="Regex_carriage_return_character_short">
        <source>carriage-return character</source>
        <target state="translated">carattere di ritorno a capo</target>
        <note />
      </trans-unit>
      <trans-unit id="Regex_character_class_subtraction_long">
        <source>Character class subtraction yields a set of characters that is the result of excluding the characters in one character class from another character class.

'base_group' is a positive or negative character group or range. The 'excluded_group' component is another positive or negative character group, or another character class subtraction expression (that is, you can nest character class subtraction expressions).</source>
        <target state="translated">La sottrazione di classi di caratteri produce un set di caratteri che è il risultato dell'esclusione dei caratteri di una classe di caratteri da un'altra classe di caratteri.

'base_group' è un gruppo o un intervallo di caratteri positivi o negativi. Il componente 'excluded_group' è un altro gruppo di caratteri positivi o negativi o un'altra espressione di sottrazione di classi di caratteri, ovvero è possibile annidare espressioni di sottrazione di classi di caratteri.</target>
        <note />
      </trans-unit>
      <trans-unit id="Regex_character_class_subtraction_short">
        <source>character class subtraction</source>
        <target state="translated">sottrazione di classi di caratteri</target>
        <note />
      </trans-unit>
      <trans-unit id="Regex_character_group">
        <source>character-group</source>
        <target state="translated">gruppo di caratteri</target>
        <note />
      </trans-unit>
      <trans-unit id="Regex_comment">
        <source>comment</source>
        <target state="translated">commento</target>
        <note />
      </trans-unit>
      <trans-unit id="Regex_conditional_expression_match_long">
        <source>This language element attempts to match one of two patterns depending on whether it can match an initial pattern.

'expression' is the initial pattern to match, 'yes' is the pattern to match if expression is matched, and 'no' is the optional pattern to match if expression is not matched.</source>
        <target state="translated">Questo elemento del linguaggio effettua un tentativo per trovare una corrispondenza con uno di due criteri, a seconda della possibilità di trovare una corrispondenza con un criterio iniziale.

dove 'expression' è il criterio iniziale per la corrispondenza, 'yes' è il criterio di corrispondenza se viene trovata una corrispondenza per l'espressione e 'no' è il criterio facoltativo di corrispondenza se non viene trovata una corrispondenza per l'espressione.</target>
        <note />
      </trans-unit>
      <trans-unit id="Regex_conditional_expression_match_short">
        <source>conditional expression match</source>
        <target state="translated">corrispondenza di espressione condizionale</target>
        <note />
      </trans-unit>
      <trans-unit id="Regex_conditional_group_match_long">
        <source>This language element attempts to match one of two patterns depending on whether it has matched a specified capturing group.

'name' is the name (or number) of a capturing group, 'yes' is the expression to match if 'name' (or 'number') has a match, and 'no' is the optional expression to match if it does not.</source>
        <target state="translated">Questo elemento del linguaggio effettua un tentativo per trovare una corrispondenza con uno di due criteri, a seconda dell'effettiva corrispondenza con un gruppo di acquisizione specificato.

'name' è il nome (o il numero) di un gruppo di acquisizione, 'yes' è l'espressione di cui trovare la corrispondenza se per 'name' (o 'number') è disponibile una corrispondenza e 'no' è l'espressione facoltativa di cui trovare la corrispondenza in caso contrario.</target>
        <note />
      </trans-unit>
      <trans-unit id="Regex_conditional_group_match_short">
        <source>conditional group match</source>
        <target state="translated">corrispondenza di gruppo condizionale</target>
        <note />
      </trans-unit>
      <trans-unit id="Regex_contiguous_matches_long">
        <source>The \G anchor specifies that a match must occur at the point where the previous match ended. When you use this anchor with the Regex.Matches or Match.NextMatch method, it ensures that all matches are contiguous.</source>
        <target state="translated">L'ancoraggio \G specifica che la corrispondenza deve verificarsi nel punto in cui è terminata la corrispondenza precedente. Se usato con il metodo Regex.Matches o Match.NextMatch, questo ancoraggio garantisce che tutte le corrispondenze siano contigue.</target>
        <note />
      </trans-unit>
      <trans-unit id="Regex_contiguous_matches_short">
        <source>contiguous matches</source>
        <target state="translated">corrispondenze contigue</target>
        <note />
      </trans-unit>
      <trans-unit id="Regex_control_character_long">
        <source>Matches an ASCII control character, where X is the letter of the control character. For example, \cC is CTRL-C.</source>
        <target state="translated">Trova la corrispondenza di un carattere di controllo ASCII, dove X è la lettera del carattere di controllo. Ad esempio, \cC corrisponde a CTRL+C.</target>
        <note />
      </trans-unit>
      <trans-unit id="Regex_control_character_short">
        <source>control character</source>
        <target state="translated">carattere di controllo</target>
        <note />
      </trans-unit>
      <trans-unit id="Regex_decimal_digit_character_long">
        <source>\d matches any decimal digit. It is equivalent to the \p{Nd} regular expression pattern, which includes the standard decimal digits 0-9 as well as the decimal digits of a number of other character sets.

If ECMAScript-compliant behavior is specified, \d is equivalent to [0-9]</source>
        <target state="translated">\d trova la corrispondenza di qualsiasi cifra decimale. Equivale al criterio di ricerca di espressioni regolari \p{Nd}, che include le cifre decimali standard da 0 a 9 e le cifre decimali di altri set di caratteri.

Se viene specificato il comportamento conforme a ECMAScript, \d equivale a [0-9]</target>
        <note />
      </trans-unit>
      <trans-unit id="Regex_decimal_digit_character_short">
        <source>decimal-digit character</source>
        <target state="translated">carattere di cifra decimale</target>
        <note />
      </trans-unit>
      <trans-unit id="Regex_end_of_line_comment_long">
        <source>A number sign (#) marks an x-mode comment, which starts at the unescaped # character at the end of the regular expression pattern and continues until the end of the line. To use this construct, you must either enable the x option (through inline options) or supply the RegexOptions.IgnorePatternWhitespace value to the option parameter when instantiating the Regex object or calling a static Regex method.</source>
        <target state="translated">Un cancelletto (#) contrassegna un commento in modalità x, che inizia in corrispondenza del carattere senza escape # alla fine del criterio di ricerca di espressioni regolari e continua fino alla fine della riga. Per usare questo costrutto, è necessario abilitare l'opzione x (con opzioni inline) o specificare il valore RegexOptions.IgnorePatternWhitespace per il parametro option quando si crea l'istanza dell'oggetto Regex o si chiama un metodo statico Regex.</target>
        <note />
      </trans-unit>
      <trans-unit id="Regex_end_of_line_comment_short">
        <source>end-of-line comment</source>
        <target state="translated">commento di fine riga</target>
        <note />
      </trans-unit>
      <trans-unit id="Regex_end_of_string_only_long">
        <source>The \z anchor specifies that a match must occur at the end of the input string. Like the $ language element, \z ignores the RegexOptions.Multiline option. Unlike the \Z language element, \z does not match a \n character at the end of a string. Therefore, it can only match the last line of the input string.</source>
        <target state="translated">L'ancoraggio \z specifica che la corrispondenza deve verificarsi alla fine della stringa di input. Come per l'elemento del linguaggio $, \z ignora l'opzione RegexOptions.Multiline. Diversamente dall'elemento del linguaggio \Z, \z non trova un carattere \n alla fine di una stringa. Di conseguenza, può trovare solo l'ultima riga della stringa di input.</target>
        <note />
      </trans-unit>
      <trans-unit id="Regex_end_of_string_only_short">
        <source>end of string only</source>
        <target state="translated">solo fine di stringa</target>
        <note />
      </trans-unit>
      <trans-unit id="Regex_end_of_string_or_before_ending_newline_long">
        <source>The \Z anchor specifies that a match must occur at the end of the input string, or before \n at the end of the input string. It is identical to the $ anchor, except that \Z ignores the RegexOptions.Multiline option. Therefore, in a multiline string, it can only match the end of the last line, or the last line before \n.

The \Z anchor matches \n but does not match \r\n (the CR/LF character combination). To match CR/LF, include \r?\Z in the regular expression pattern.</source>
        <target state="translated">L'ancoraggio \Z specifica che la corrispondenza deve verificarsi alla fine della stringa di input oppure prima di \n alla fine della stringa di input. L'ancoraggio è identico a $, ad eccezione del fatto che \Z ignora l'opzione RegexOptions.Multiline. Di conseguenza, in una stringa con più righe può trovare solo la fine dell'ultima riga oppure l'ultima riga prima di \n.

L'ancoraggio \Z corrisponde a \n, ma non a \r\n (combinazione di caratteri CR/LF). Per trovare la combinazione di caratteri CR/LF, includere \r?\Z nel criterio di ricerca di espressioni regolari.</target>
        <note />
      </trans-unit>
      <trans-unit id="Regex_end_of_string_or_before_ending_newline_short">
        <source>end of string or before ending newline</source>
        <target state="translated">fine di stringa o prima di terminare una nuova riga</target>
        <note />
      </trans-unit>
      <trans-unit id="Regex_end_of_string_or_line_long">
        <source>The $ anchor specifies that the preceding pattern must occur at the end of the input string, or before \n at the end of the input string. If you use $ with the RegexOptions.Multiline option, the match can also occur at the end of a line.

The $ anchor matches \n but does not match \r\n (the combination of carriage return and newline characters, or CR/LF). To match the CR/LF character combination, include \r?$ in the regular expression pattern.</source>
        <target state="translated">L'ancoraggio $ specifica che il criterio precedente deve verificarsi alla fine della stringa di input oppure prima di \n alla fine della stringa di input. Se si usa $ con l'opzione RegexOptions.Multiline, la corrispondenza può verificarsi anche alla fine di una riga.

L'ancoraggio $ corrisponde a \n, ma non a \r\n (combinazione di ritorno a capo e caratteri di nuova riga o CR/LF). Per trovare la combinazione di caratteri CR/LF, includere \r?$ nel criterio di ricerca di espressioni regolari.</target>
        <note />
      </trans-unit>
      <trans-unit id="Regex_end_of_string_or_line_short">
        <source>end of string or line</source>
        <target state="translated">fine di stringa o riga</target>
        <note />
      </trans-unit>
      <trans-unit id="Regex_escape_character_long">
        <source>Matches an escape character, \u001B</source>
        <target state="translated">Trova la corrispondenza di un carattere di escape \u001B</target>
        <note />
      </trans-unit>
      <trans-unit id="Regex_escape_character_short">
        <source>escape character</source>
        <target state="translated">carattere di escape</target>
        <note />
      </trans-unit>
      <trans-unit id="Regex_excluded_group">
        <source>excluded-group</source>
        <target state="translated">gruppo escluso</target>
        <note />
      </trans-unit>
      <trans-unit id="Regex_expression">
        <source>expression</source>
        <target state="translated">espressione</target>
        <note />
      </trans-unit>
      <trans-unit id="Regex_form_feed_character_long">
        <source>Matches a form-feed character, \u000C</source>
        <target state="translated">Trova la corrispondenza di un carattere di avanzamento carta \u000C</target>
        <note />
      </trans-unit>
      <trans-unit id="Regex_form_feed_character_short">
        <source>form-feed character</source>
        <target state="translated">carattere di avanzamento carta</target>
        <note />
      </trans-unit>
      <trans-unit id="Regex_group_options_long">
        <source>This grouping construct applies or disables the specified options within a subexpression. The options to enable are specified after the question mark, and the options to disable after the minus sign. The allowed options are:

    i	Use case-insensitive matching.
    m	Use multiline mode, where ^ and $ match the beginning and end of each line
	(instead of the beginning and end of the input string).
    s	Use single-line mode, where the period (.) matches every character
	(instead of every character except \n).
    n	Do not capture unnamed groups. The only valid captures are explicitly
	named or numbered groups of the form (?&lt;name&gt; subexpression).
    x	Exclude unescaped white space from the pattern, and enable comments
	after a number sign (#).</source>
        <target state="translated">Questo costrutto di raggruppamento applica o disabilita le opzioni specificate all'interno di una sottoespressione. Le opzioni da abilitare vengono specificate dopo il punto interrogativo, mentre quelle da disabilitare vengono specificate dopo il segno meno. Le opzioni consentite sono:

    i	Usa la corrispondenza che non fa distinzione tra maiuscole e minuscole.
    m	Usa la modalità multiriga, in cui ^ e $ corrispondono all'inizio e alla fine di ogni riga
	anziché all'inizio e alla fine della stringa di input.
    s	Usa la modalità a riga singola, in cui il punto (.) corrisponde a qualsiasi carattere
	anziché a ogni carattere eccetto \n.
    n	Non acquisisce gruppi senza nome. Le uniche acquisizioni valide sono i gruppi
	denominati o numerati in modo esplicito in formato (?&lt;nome&gt; sottoespressione).
    x	Esclude gli spazi vuoti senza caratteri di escape nel criterio e abilita i commenti
	dopo un simbolo di cancelletto (#).</target>
        <note />
      </trans-unit>
      <trans-unit id="Regex_group_options_short">
        <source>group options</source>
        <target state="translated">opzioni di raggruppamento</target>
        <note />
      </trans-unit>
      <trans-unit id="Regex_hexadecimal_escape_long">
        <source>Matches an ASCII character, where ## is a two-digit hexadecimal character code.</source>
        <target state="translated">Trova la corrispondenza di un carattere ASCII dove nn è un codice carattere esadecimale a due cifre.</target>
        <note />
      </trans-unit>
      <trans-unit id="Regex_hexadecimal_escape_short">
        <source>hexadecimal escape</source>
        <target state="translated">carattere di escape esadecimale</target>
        <note />
      </trans-unit>
      <trans-unit id="Regex_inline_comment_long">
        <source>The (?# comment) construct lets you include an inline comment in a regular expression. The regular expression engine does not use any part of the comment in pattern matching, although the comment is included in the string that is returned by the Regex.ToString method. The comment ends at the first closing parenthesis.</source>
        <target state="translated">Il costrutto (?# comment) consente di includere un commento inline in un'espressione regolare. Il motore delle espressioni regolari non usa una parte del commento nei criteri di ricerca, anche se il commento è incluso nella stringa restituita dal metodo Regex.ToString. Il commento termina in corrispondenza della prima parentesi chiusa.</target>
        <note />
      </trans-unit>
      <trans-unit id="Regex_inline_comment_short">
        <source>inline comment</source>
        <target state="translated">commento inline</target>
        <note />
      </trans-unit>
      <trans-unit id="Regex_inline_options_long">
        <source>Enables or disables specific pattern matching options for the remainder of a regular expression. The options to enable are specified after the question mark, and the options to disable after the minus sign. The allowed options are:

    i	Use case-insensitive matching.
    m	Use multiline mode, where ^ and $ match the beginning and end of each line
	(instead of the beginning and end of the input string).
    s	Use single-line mode, where the period (.) matches every character
	(instead of every character except \n).
    n	Do not capture unnamed groups. The only valid captures are explicitly named
	or numbered groups of the form (?&lt;name&gt; subexpression).
    x	Exclude unescaped white space from the pattern, and enable comments
	after a number sign (#).</source>
        <target state="translated">Abilita o disabilita opzioni specifiche dei criteri di ricerca per il resto di un'espressione regolare. Le opzioni da abilitare vengono specificate dopo il punto interrogativo, mentre quelle da disabilitare vengono specificate dopo il segno meno. Le opzioni consentite sono:

    i	Usa la corrispondenza che non fa distinzione tra maiuscole e minuscole.
    m	Usa la modalità multiriga, in cui ^ e $ corrispondono all'inizio e alla fine di ogni riga
	anziché all'inizio e alla fine della stringa di input.
    s	Usa la modalità a riga singola, in cui il punto (.) corrisponde a qualsiasi carattere
	anziché a ogni carattere eccetto \n.
    n	Non acquisisce gruppi senza nome. Le uniche acquisizioni valide sono gruppi
	denominati o numerati in modo esplicito nel formato (?&lt;nome&gt; sottoespressione).
    x	Esclude gli spazi vuoti senza caratteri di escape nel criterio e abilita i commenti
	dopo un simbolo di cancelletto (#).</target>
        <note />
      </trans-unit>
      <trans-unit id="Regex_inline_options_short">
        <source>inline options</source>
        <target state="translated">opzioni inline</target>
        <note />
      </trans-unit>
      <trans-unit id="Regex_issue_0">
        <source>Regex issue: {0}</source>
        <target state="translated">Problema di regex: {0}</target>
        <note>This is an error message shown to the user when they write an invalid Regular Expression. {0} will be the actual text of one of the above Regular Expression errors.</note>
      </trans-unit>
      <trans-unit id="Regex_letter_lowercase">
        <source>letter, lowercase</source>
        <target state="translated">alfanumerico, minuscolo</target>
        <note />
      </trans-unit>
      <trans-unit id="Regex_letter_modifier">
        <source>letter, modifier</source>
        <target state="translated">alfanumerico, modificatore</target>
        <note />
      </trans-unit>
      <trans-unit id="Regex_letter_other">
        <source>letter, other</source>
        <target state="translated">alfanumerico, altro</target>
        <note />
      </trans-unit>
      <trans-unit id="Regex_letter_titlecase">
        <source>letter, titlecase</source>
        <target state="translated">alfanumerico, titolo</target>
        <note />
      </trans-unit>
      <trans-unit id="Regex_letter_uppercase">
        <source>letter, uppercase</source>
        <target state="translated">alfanumerico, maiuscolo</target>
        <note />
      </trans-unit>
      <trans-unit id="Regex_mark_enclosing">
        <source>mark, enclosing</source>
        <target state="translated">contrassegno, chiusura</target>
        <note />
      </trans-unit>
      <trans-unit id="Regex_mark_nonspacing">
        <source>mark, nonspacing</source>
        <target state="translated">contrassegno, non spaziatura</target>
        <note />
      </trans-unit>
      <trans-unit id="Regex_mark_spacing_combining">
        <source>mark, spacing combining</source>
        <target state="translated">contrassegno, spaziatura combinata</target>
        <note />
      </trans-unit>
      <trans-unit id="Regex_match_at_least_n_times_lazy_long">
        <source>The {n,}? quantifier matches the preceding element at least n times, where n is any integer, but as few times as possible. It is the lazy counterpart of the greedy quantifier {n,}</source>
        <target state="translated">Il quantificatore {n,}? trova la corrispondenza con l'elemento precedente almeno n volte, dove n è qualsiasi numero intero, ma il minor numero di volte possibile. Si tratta della controparte lazy del quantificatore greedy {n,}</target>
        <note />
      </trans-unit>
      <trans-unit id="Regex_match_at_least_n_times_lazy_short">
        <source>match at least 'n' times (lazy)</source>
        <target state="translated">trova la corrispondenza almeno 'n' volte (corrispondenza lazy)</target>
        <note />
      </trans-unit>
      <trans-unit id="Regex_match_at_least_n_times_long">
        <source>The {n,} quantifier matches the preceding element at least n times, where n is any integer. {n,} is a greedy quantifier whose lazy equivalent is {n,}?</source>
        <target state="translated">Il quantificatore {n,} trova la corrispondenza con l'elemento precedente almeno n volte, dove n è qualsiasi numero intero. {n,} è un quantificatore greedy il cui equivalente lazy è {n,}?</target>
        <note />
      </trans-unit>
      <trans-unit id="Regex_match_at_least_n_times_short">
        <source>match at least 'n' times</source>
        <target state="translated">trova la corrispondenza almeno 'n' volte</target>
        <note />
      </trans-unit>
      <trans-unit id="Regex_match_between_m_and_n_times_lazy_long">
        <source>The {n,m}? quantifier matches the preceding element between n and m times, where n and m are integers, but as few times as possible. It is the lazy counterpart of the greedy quantifier {n,m}</source>
        <target state="translated">Il quantificatore {n,m}? trova la corrispondenza con l'elemento precedente tra n e m volte, dove n e m sono numeri interi, ma il minor numero di volte possibile. Si tratta della controparte lazy del quantificatore greedy {n,m}</target>
        <note />
      </trans-unit>
      <trans-unit id="Regex_match_between_m_and_n_times_lazy_short">
        <source>match at least 'n' times (lazy)</source>
        <target state="translated">trova la corrispondenza almeno 'n' volte (corrispondenza lazy)</target>
        <note />
      </trans-unit>
      <trans-unit id="Regex_match_between_m_and_n_times_long">
        <source>The {n,m} quantifier matches the preceding element at least n times, but no more than m times, where n and m are integers. {n,m} is a greedy quantifier whose lazy equivalent is {n,m}?</source>
        <target state="translated">Il quantificatore {n,m} trova la corrispondenza con l'elemento precedente almeno n volte, ma non più di m volte, dove n e m sono numeri interi. {n,m} è un quantificatore greedy il cui equivalente lazy è {n,m}?</target>
        <note />
      </trans-unit>
      <trans-unit id="Regex_match_between_m_and_n_times_short">
        <source>match between 'm' and 'n' times</source>
        <target state="translated">trova la corrispondenza tra 'n' e 'm' volte</target>
        <note />
      </trans-unit>
      <trans-unit id="Regex_match_exactly_n_times_lazy_long">
        <source>The {n}? quantifier matches the preceding element exactly n times, where n is any integer. It is the lazy counterpart of the greedy quantifier {n}+</source>
        <target state="translated">Il quantificatore {n}? trova la corrispondenza con l'elemento precedente esattamente n volte, dove n è qualsiasi numero intero. Si tratta della controparte lazy del quantificatore greedy {n}+</target>
        <note />
      </trans-unit>
      <trans-unit id="Regex_match_exactly_n_times_lazy_short">
        <source>match exactly 'n' times (lazy)</source>
        <target state="translated">trova la corrispondenza esatta 'n' volte (corrispondenza lazy)</target>
        <note />
      </trans-unit>
      <trans-unit id="Regex_match_exactly_n_times_long">
        <source>The {n} quantifier matches the preceding element exactly n times, where n is any integer. {n} is a greedy quantifier whose lazy equivalent is {n}?</source>
        <target state="translated">Il quantificatore {n} trova la corrispondenza con l'elemento precedente esattamente n volte, dove n è qualsiasi numero intero. {n} è un quantificatore greedy il cui equivalente lazy è {n}?</target>
        <note />
      </trans-unit>
      <trans-unit id="Regex_match_exactly_n_times_short">
        <source>match exactly 'n' times</source>
        <target state="translated">trova la corrispondenza esatta 'n' volte</target>
        <note />
      </trans-unit>
      <trans-unit id="Regex_match_one_or_more_times_lazy_long">
        <source>The +? quantifier matches the preceding element one or more times, but as few times as possible. It is the lazy counterpart of the greedy quantifier +</source>
        <target state="translated">Il quantificatore +? trova la corrispondenza con l'elemento precedente una o più volte, ma il minor numero di volte possibile. Si tratta della controparte lazy del quantificatore greedy +</target>
        <note />
      </trans-unit>
      <trans-unit id="Regex_match_one_or_more_times_lazy_short">
        <source>match one or more times (lazy)</source>
        <target state="translated">trova la corrispondenza una o più volte (corrispondenza lazy)</target>
        <note />
      </trans-unit>
      <trans-unit id="Regex_match_one_or_more_times_long">
        <source>The + quantifier matches the preceding element one or more times. It is equivalent to the {1,} quantifier. + is a greedy quantifier whose lazy equivalent is +?.</source>
        <target state="translated">Il quantificatore + trova la corrispondenza con l'elemento precedente una o più volte. Equivale al quantificatore {1,}. + è un quantificatore greedy il cui equivalente lazy è +?.</target>
        <note />
      </trans-unit>
      <trans-unit id="Regex_match_one_or_more_times_short">
        <source>match one or more times</source>
        <target state="translated">trova la corrispondenza una o più volte</target>
        <note />
      </trans-unit>
      <trans-unit id="Regex_match_zero_or_more_times_lazy_long">
        <source>The *? quantifier matches the preceding element zero or more times, but as few times as possible. It is the lazy counterpart of the greedy quantifier *</source>
        <target state="translated">Il quantificatore *? trova la corrispondenza con l'elemento precedente zero o più volte, ma il minor numero di volte possibile. Si tratta della controparte lazy del quantificatore greedy *</target>
        <note />
      </trans-unit>
      <trans-unit id="Regex_match_zero_or_more_times_lazy_short">
        <source>match zero or more times (lazy)</source>
        <target state="translated">trova la corrispondenza zero o più volte (corrispondenza lazy)</target>
        <note />
      </trans-unit>
      <trans-unit id="Regex_match_zero_or_more_times_long">
        <source>The * quantifier matches the preceding element zero or more times. It is equivalent to the {0,} quantifier. * is a greedy quantifier whose lazy equivalent is *?.</source>
        <target state="translated">Il quantificatore * trova la corrispondenza con l'elemento precedente zero o più volte. Equivale al quantificatore {0,}. * è un quantificatore greedy il cui equivalente lazy è *?.</target>
        <note />
      </trans-unit>
      <trans-unit id="Regex_match_zero_or_more_times_short">
        <source>match zero or more times</source>
        <target state="translated">trova la corrispondenza zero o più volte</target>
        <note />
      </trans-unit>
      <trans-unit id="Regex_match_zero_or_one_time_lazy_long">
        <source>The ?? quantifier matches the preceding element zero or one time, but as few times as possible. It is the lazy counterpart of the greedy quantifier ?</source>
        <target state="translated">Il quantificatore ?? trova la corrispondenza con l'elemento precedente zero o una volta, ma il minor numero di volte possibile. Si tratta della controparte lazy del quantificatore greedy ?</target>
        <note />
      </trans-unit>
      <trans-unit id="Regex_match_zero_or_one_time_lazy_short">
        <source>match zero or one time (lazy)</source>
        <target state="translated">trova la corrispondenza zero o una volta (corrispondenza lazy)</target>
        <note />
      </trans-unit>
      <trans-unit id="Regex_match_zero_or_one_time_long">
        <source>The ? quantifier matches the preceding element zero or one time. It is equivalent to the {0,1} quantifier. ? is a greedy quantifier whose lazy equivalent is ??.</source>
        <target state="translated">Il quantificatore ? trova la corrispondenza con l'elemento precedente zero o una volta. Equivale al quantificatore {0,1}. ? è un quantificatore greedy il cui equivalente lazy è ??.</target>
        <note />
      </trans-unit>
      <trans-unit id="Regex_match_zero_or_one_time_short">
        <source>match zero or one time</source>
        <target state="translated">trova la corrispondenza zero o una volta</target>
        <note />
      </trans-unit>
      <trans-unit id="Regex_matched_subexpression_long">
        <source>This grouping construct captures a matched 'subexpression', where 'subexpression' is any valid regular expression pattern. Captures that use parentheses are numbered automatically from left to right based on the order of the opening parentheses in the regular expression, starting from one. The capture that is numbered zero is the text matched by the entire regular expression pattern.</source>
        <target state="translated">Questo costrutto di raggruppamento acquisisce una 'subexpression' corrispondente, in cui 'subexpression' è qualsiasi criterio di ricerca di espressioni regolari valido. Le acquisizioni che usano parentesi sono numerate automaticamente da sinistra verso destra in base all'ordine delle parentesi di apertura nell'espressione regolare, a partire da uno. L'acquisizione che viene numerata zero è il testo corrispondente all'intero criterio di ricerca di espressioni regolari.</target>
        <note />
      </trans-unit>
      <trans-unit id="Regex_matched_subexpression_short">
        <source>matched subexpression</source>
        <target state="translated">sottoespressione corrispondente</target>
        <note />
      </trans-unit>
      <trans-unit id="Regex_name">
        <source>name</source>
        <target state="translated">nome</target>
        <note />
      </trans-unit>
      <trans-unit id="Regex_name1">
        <source>name1</source>
        <target state="translated">name1</target>
        <note />
      </trans-unit>
      <trans-unit id="Regex_name2">
        <source>name2</source>
        <target state="translated">name2</target>
        <note />
      </trans-unit>
      <trans-unit id="Regex_name_or_number">
        <source>name-or-number</source>
        <target state="translated">nome o numero</target>
        <note />
      </trans-unit>
      <trans-unit id="Regex_named_backreference_long">
        <source>A named or numbered backreference.

'name' is the name of a capturing group defined in the regular expression pattern.</source>
        <target state="translated">Backreference denominato o numerato.

'name' è il nome di un gruppo di acquisizione definito nel criterio di ricerca di espressioni regolari.</target>
        <note />
      </trans-unit>
      <trans-unit id="Regex_named_backreference_short">
        <source>named backreference</source>
        <target state="translated">backreference denominato</target>
        <note />
      </trans-unit>
      <trans-unit id="Regex_named_matched_subexpression_long">
        <source>Captures a matched subexpression and lets you access it by name or by number.

'name' is a valid group name, and 'subexpression' is any valid regular expression pattern. 'name' must not contain any punctuation characters and cannot begin with a number.

If the RegexOptions parameter of a regular expression pattern matching method includes the RegexOptions.ExplicitCapture flag, or if the n option is applied to this subexpression, the only way to capture a subexpression is to explicitly name capturing groups.</source>
        <target state="translated">Acquisisce una sottoespressione corrispondente e consente di accedervi tramite nome o numero.

'name' è un nome di gruppo valido e 'subexpression' è un qualsiasi criterio di ricerca di espressioni regolari valido. 'name' non deve contenere alcun simbolo di punteggiatura e non può iniziare con un numero.

Se il parametro RegexOptions di un criterio di ricerca di espressioni regolari include il flag RegexOptions.ExplicitCapture o se l'opzione n viene applicata a questa sottoespressione, l'unico modo per acquisire una sottoespressione consiste nell'assegnare esplicitamente un nome ai gruppi di acquisizione.</target>
        <note />
      </trans-unit>
      <trans-unit id="Regex_named_matched_subexpression_short">
        <source>named matched subexpression</source>
        <target state="translated">sottoespressione corrispondente denominate</target>
        <note />
      </trans-unit>
      <trans-unit id="Regex_negative_character_group_long">
        <source>A negative character group specifies a list of characters that must not appear in an input string for a match to occur. The list of characters are specified individually.

Two or more character ranges can be concatenated. For example, to specify the range of decimal digits from "0" through "9", the range of lowercase letters from "a" through "f", and the range of uppercase letters from "A" through "F", use [0-9a-fA-F].</source>
        <target state="translated">Un gruppo di caratteri negativi specifica un elenco di caratteri che non devono essere presenti in una stringa di input per trovare una corrispondenza. L'elenco di caratteri viene specificato singolarmente.

Due o più intervalli di caratteri possono essere concatenati. Ad esempio, per specificare l'intervallo di cifre decimali comprese tra "0" e "9", l'intervallo di lettere minuscole comprese tra "a" e "f" e l'intervallo di lettere maiuscole comprese tra "A" e "F", usare [0-9a-fA-F].</target>
        <note />
      </trans-unit>
      <trans-unit id="Regex_negative_character_group_short">
        <source>negative character group</source>
        <target state="translated">gruppo di caratteri negativi</target>
        <note />
      </trans-unit>
      <trans-unit id="Regex_negative_character_range_long">
        <source>A negative character range specifies a list of characters that must not appear in an input string for a match to occur. 'firstCharacter' is the character that begins the range, and 'lastCharacter' is the character that ends the range.

Two or more character ranges can be concatenated. For example, to specify the range of decimal digits from "0" through "9", the range of lowercase letters from "a" through "f", and the range of uppercase letters from "A" through "F", use [0-9a-fA-F].</source>
        <target state="translated">Un intervallo di caratteri negativi specifica un elenco di caratteri che non devono essere presenti in una stringa di input per trovare una corrispondenza. 'firstCharacter' è il carattere che inizia l'intervallo e 'lastCharacter' è il carattere che lo termina.

Due o più intervalli di caratteri possono essere concatenati. Ad esempio, per specificare l'intervallo di cifre decimali comprese tra "0" e "9", l'intervallo di lettere minuscole comprese tra "a" e "f" e l'intervallo di lettere maiuscole comprese tra "A" e "F", usare [0-9a-fA-F].</target>
        <note />
      </trans-unit>
      <trans-unit id="Regex_negative_character_range_short">
        <source>negative character range</source>
        <target state="translated">intervallo di caratteri negativi</target>
        <note />
      </trans-unit>
      <trans-unit id="Regex_negative_unicode_category_long">
        <source>The regular expression construct \P{ name } matches any character that does not belong to a Unicode general category or named block, where name is the category abbreviation or named block name.</source>
        <target state="translated">Il costrutto di espressione regolare \P{ name } corrisponde a qualsiasi carattere non appartenente a una categoria generale Unicode o a un blocco denominato, dove name è l'abbreviazione della categoria o il nome del blocco denominato.</target>
        <note />
      </trans-unit>
      <trans-unit id="Regex_negative_unicode_category_short">
        <source>negative unicode category</source>
        <target state="translated">categoria Unicode negativa</target>
        <note />
      </trans-unit>
      <trans-unit id="Regex_new_line_character_long">
        <source>Matches a new-line character, \u000A</source>
        <target state="translated">Trova la corrispondenza di un carattere di nuova riga \u000A</target>
        <note />
      </trans-unit>
      <trans-unit id="Regex_new_line_character_short">
        <source>new-line character</source>
        <target state="translated">carattere di nuova riga</target>
        <note />
      </trans-unit>
      <trans-unit id="Regex_no">
        <source>no</source>
        <target state="translated">no</target>
        <note />
      </trans-unit>
      <trans-unit id="Regex_non_digit_character_long">
        <source>\D matches any non-digit character. It is equivalent to the \P{Nd} regular expression pattern.

If ECMAScript-compliant behavior is specified, \D is equivalent to [^0-9]</source>
        <target state="translated">\D trova la corrispondenza con qualsiasi carattere non numerico. Equivale al criterio di ricerca di espressioni regolari \P{Nd}.

Se viene specificato il comportamento conforme a ECMAScript, \D equivale a [^0-9]</target>
        <note />
      </trans-unit>
      <trans-unit id="Regex_non_digit_character_short">
        <source>non-digit character</source>
        <target state="translated">carattere non numerico</target>
        <note />
      </trans-unit>
      <trans-unit id="Regex_non_white_space_character_long">
        <source>\S matches any non-white-space character. It is equivalent to the [^\f\n\r\t\v\x85\p{Z}] regular expression pattern, or the opposite of the regular expression pattern that is equivalent to \s, which matches white-space characters.

If ECMAScript-compliant behavior is specified, \S is equivalent to [^ \f\n\r\t\v]</source>
        <target state="translated">\S trova la corrispondenza di qualsiasi carattere diverso da uno spazio. Equivale al criterio di ricerca di espressioni regolari [^\f\n\r\t\v\x85\p{Z}] o è il contrario del criterio di ricerca di espressioni regolari equivalente a \s, che corrisponde a spazi vuoti.

Se viene specificato il comportamento conforme a ECMAScript, \S equivale a [^ \f\n\r\t\v]</target>
        <note />
      </trans-unit>
      <trans-unit id="Regex_non_white_space_character_short">
        <source>non-white-space character</source>
        <target state="translated">carattere diverso da uno spazio vuoto</target>
        <note />
      </trans-unit>
      <trans-unit id="Regex_non_word_boundary_long">
        <source>The \B anchor specifies that the match must not occur on a word boundary. It is the opposite of the \b anchor.</source>
        <target state="translated">L'ancoraggio \B specifica che la corrispondenza non deve verificarsi in un confine di parola. Si tratta dell'effetto contrario rispetto all'ancoraggio \b.</target>
        <note />
      </trans-unit>
      <trans-unit id="Regex_non_word_boundary_short">
        <source>non-word boundary</source>
        <target state="translated">carattere che non costituisce un confine di parola</target>
        <note />
      </trans-unit>
      <trans-unit id="Regex_non_word_character_long">
        <source>\W matches any non-word character. It matches any character except for those in the following Unicode categories:

    Ll	Letter, Lowercase
    Lu	Letter, Uppercase
    Lt	Letter, Titlecase
    Lo	Letter, Other
    Lm	Letter, Modifier
    Mn	Mark, Nonspacing
    Nd	Number, Decimal Digit
    Pc	Punctuation, Connector

If ECMAScript-compliant behavior is specified, \W is equivalent to [^a-zA-Z_0-9]</source>
        <target state="translated">\W trova la corrispondenza di qualsiasi carattere non alfabetico. Corrisponde a tutti i caratteri, ad eccezione di quelli inclusi nelle categorie Unicode seguenti:

    Ll	Letter, Lowercase
    Lu	Letter, Uppercase
    Lt	Letter, Titlecase
    Lo	Letter, Other
    Lm	Letter, Modifier
    Mn	Mark, Nonspacing
    Nd	Number, Decimal Digit
    Pc	Punctuation, Connector

Se viene specificato il comportamento conforme a ECMAScript, \W equivale a [^a-zA-Z_0-9]</target>
        <note>Note: Ll, Lu, Lt, Lo, Lm, Mn, Nd, and Pc are all things that should not be localized. </note>
      </trans-unit>
      <trans-unit id="Regex_non_word_character_short">
        <source>non-word character</source>
        <target state="translated">carattere non alfanumerico</target>
        <note />
      </trans-unit>
      <trans-unit id="Regex_noncapturing_group_long">
        <source>This construct does not capture the substring that is matched by a subexpression:

The noncapturing group construct is typically used when a quantifier is applied to a group, but the substrings captured by the group are of no interest.

If a regular expression includes nested grouping constructs, an outer noncapturing group construct does not apply to the inner nested group constructs.</source>
        <target state="translated">Questo costrutto non acquisisce la sottostringa corrispondente a una sottoespressione:

Il costrutto del gruppo non di acquisizione viene generalmente usato quando un quantificatore è applicato a un gruppo, ma le sottostringhe acquisite dal gruppo non sono di alcun interesse.

Se un'espressione regolare include costrutti di raggruppamento annidati, un costrutto del gruppo di non acquisizione esterno non si applica ai costrutti del gruppo annidati interni.</target>
        <note />
      </trans-unit>
      <trans-unit id="Regex_noncapturing_group_short">
        <source>noncapturing group</source>
        <target state="translated">gruppo di non acquisizione</target>
        <note />
      </trans-unit>
      <trans-unit id="Regex_number_decimal_digit">
        <source>number, decimal digit</source>
        <target state="translated">numerico, cifra decimale</target>
        <note />
      </trans-unit>
      <trans-unit id="Regex_number_letter">
        <source>number, letter</source>
        <target state="translated">numerico, alfanumerico</target>
        <note />
      </trans-unit>
      <trans-unit id="Regex_number_other">
        <source>number, other</source>
        <target state="translated">numerico, altro</target>
        <note />
      </trans-unit>
      <trans-unit id="Regex_numbered_backreference_long">
        <source>A numbered backreference, where 'number' is the ordinal position of the capturing group in the regular expression. For example, \4 matches the contents of the fourth capturing group.

There is an ambiguity between octal escape codes (such as \16) and \number backreferences that use the same notation. If the ambiguity is a problem, you can use the \k&lt;name&gt; notation, which is unambiguous and cannot be confused with octal character codes. Similarly, hexadecimal codes such as \xdd are unambiguous and cannot be confused with backreferences.</source>
        <target state="translated">Backreference numerato, in cui 'number' è la posizione ordinale del gruppo di acquisizione nell'espressione regolare. Ad esempio, \4 corrisponde al contenuto del quarto gruppo di acquisizione.

È presente un'ambiguità tra i codici di escape ottale, ad esempio \16, e i backreference \number che usano la stessa notazione. Se il problema è dovuto all'ambiguità, è possibile usare la notazione \k&lt;name&gt; che, non essendo ambigua, non può essere confusa con codici di caratteri ottali. Analogamente, i codici esadecimale come \xdd non sono ambigui e non possono essere confusi con backreference.</target>
        <note />
      </trans-unit>
      <trans-unit id="Regex_numbered_backreference_short">
        <source>numbered backreference</source>
        <target state="translated">backreference numerato</target>
        <note />
      </trans-unit>
      <trans-unit id="Regex_other_control">
        <source>other, control</source>
        <target state="translated">altro, controllo</target>
        <note />
      </trans-unit>
      <trans-unit id="Regex_other_format">
        <source>other, format</source>
        <target state="translated">altro, formato</target>
        <note />
      </trans-unit>
      <trans-unit id="Regex_other_not_assigned">
        <source>other, not assigned</source>
        <target state="translated">altro, non assegnato</target>
        <note />
      </trans-unit>
      <trans-unit id="Regex_other_private_use">
        <source>other, private use</source>
        <target state="translated">altro, uso privato</target>
        <note />
      </trans-unit>
      <trans-unit id="Regex_other_surrogate">
        <source>other, surrogate</source>
        <target state="translated">altro, surrogato</target>
        <note />
      </trans-unit>
      <trans-unit id="Regex_positive_character_group_long">
        <source>A positive character group specifies a list of characters, any one of which may appear in an input string for a match to occur.</source>
        <target state="translated">Un gruppo di caratteri positivi specifica un elenco di caratteri che possono essere presenti in una stringa di input per trovare una corrispondenza.</target>
        <note />
      </trans-unit>
      <trans-unit id="Regex_positive_character_group_short">
        <source>positive character group</source>
        <target state="translated">gruppo di caratteri positivi</target>
        <note />
      </trans-unit>
      <trans-unit id="Regex_positive_character_range_long">
        <source>A positive character range specifies a range of characters, any one of which may appear in an input string for a match to occur.  'firstCharacter' is the character that begins the range and 'lastCharacter' is the character that ends the range. </source>
        <target state="translated">Un intervallo di caratteri positivi specifica un intervallo di caratteri che possono essere presenti in una stringa di input per trovare una corrispondenza.  'firstCharacter' è il carattere che inizia l'intervallo e 'lastCharacter' è il carattere che lo termina. </target>
        <note />
      </trans-unit>
      <trans-unit id="Regex_positive_character_range_short">
        <source>positive character range</source>
        <target state="translated">intervallo di caratteri positivi</target>
        <note />
      </trans-unit>
      <trans-unit id="Regex_punctuation_close">
        <source>punctuation, close</source>
        <target state="translated">punteggiatura, chiusura</target>
        <note />
      </trans-unit>
      <trans-unit id="Regex_punctuation_connector">
        <source>punctuation, connector</source>
        <target state="translated">punteggiatura, connettore</target>
        <note />
      </trans-unit>
      <trans-unit id="Regex_punctuation_dash">
        <source>punctuation, dash</source>
        <target state="translated">punteggiatura, trattino</target>
        <note />
      </trans-unit>
      <trans-unit id="Regex_punctuation_final_quote">
        <source>punctuation, final quote</source>
        <target state="translated">punteggiatura, virgoletta finale</target>
        <note />
      </trans-unit>
      <trans-unit id="Regex_punctuation_initial_quote">
        <source>punctuation, initial quote</source>
        <target state="translated">punteggiatura, virgoletta iniziale</target>
        <note />
      </trans-unit>
      <trans-unit id="Regex_punctuation_open">
        <source>punctuation, open</source>
        <target state="translated">punteggiatura, apertura</target>
        <note />
      </trans-unit>
      <trans-unit id="Regex_punctuation_other">
        <source>punctuation, other</source>
        <target state="translated">punteggiatura, altro</target>
        <note />
      </trans-unit>
      <trans-unit id="Regex_separator_line">
        <source>separator, line</source>
        <target state="translated">separatore, riga</target>
        <note />
      </trans-unit>
      <trans-unit id="Regex_separator_paragraph">
        <source>separator, paragraph</source>
        <target state="translated">separatore, paragrafo</target>
        <note />
      </trans-unit>
      <trans-unit id="Regex_separator_space">
        <source>separator, space</source>
        <target state="translated">separatore, spazio</target>
        <note />
      </trans-unit>
      <trans-unit id="Regex_start_of_string_only_long">
        <source>The \A anchor specifies that a match must occur at the beginning of the input string. It is identical to the ^ anchor, except that \A ignores the RegexOptions.Multiline option. Therefore, it can only match the start of the first line in a multiline input string.</source>
        <target state="translated">L'ancoraggio \A specifica che la corrispondenza deve verificarsi all'inizio della stringa di input. L'ancoraggio è identico a ^, ad eccezione del fatto che \A ignora l'opzione RegexOptions.Multiline. Di conseguenza, può trovare solo l'inizio della prima riga in una stringa di input con più righe.</target>
        <note />
      </trans-unit>
      <trans-unit id="Regex_start_of_string_only_short">
        <source>start of string only</source>
        <target state="translated">solo inizio di stringa</target>
        <note />
      </trans-unit>
      <trans-unit id="Regex_start_of_string_or_line_long">
        <source>The ^ anchor specifies that the following pattern must begin at the first character position of the string. If you use ^ with the RegexOptions.Multiline option, the match must occur at the beginning of each line.</source>
        <target state="translated">L'ancoraggio ^ specifica che il criterio seguente deve iniziare in corrispondenza della posizione del primo carattere della stringa. Se si usa ^ con l'opzione RegexOptions.Multiline, la corrispondenza deve verificarsi all'inizio di ogni riga.</target>
        <note />
      </trans-unit>
      <trans-unit id="Regex_start_of_string_or_line_short">
        <source>start of string or line</source>
        <target state="translated">inizio di stringa o riga</target>
        <note />
      </trans-unit>
      <trans-unit id="Regex_subexpression">
        <source>subexpression</source>
        <target state="translated">sottoespressione</target>
        <note />
      </trans-unit>
      <trans-unit id="Regex_symbol_currency">
        <source>symbol, currency</source>
        <target state="translated">simbolo, valuta</target>
        <note />
      </trans-unit>
      <trans-unit id="Regex_symbol_math">
        <source>symbol, math</source>
        <target state="translated">simbolo, matematica</target>
        <note />
      </trans-unit>
      <trans-unit id="Regex_symbol_modifier">
        <source>symbol, modifier</source>
        <target state="translated">simbolo, modificatore</target>
        <note />
      </trans-unit>
      <trans-unit id="Regex_symbol_other">
        <source>symbol, other</source>
        <target state="translated">simbolo, altro</target>
        <note />
      </trans-unit>
      <trans-unit id="Regex_tab_character_long">
        <source>Matches a tab character, \u0009</source>
        <target state="translated">Trova la corrispondenza di un carattere di tabulazione \u0009</target>
        <note />
      </trans-unit>
      <trans-unit id="Regex_tab_character_short">
        <source>tab character</source>
        <target state="translated">carattere di tabulazione</target>
        <note />
      </trans-unit>
      <trans-unit id="Regex_unicode_category_long">
        <source>The regular expression construct \p{ name } matches any character that belongs to a Unicode general category or named block, where name is the category abbreviation or named block name.</source>
        <target state="translated">Il costrutto di espressione regolare \p{ name } corrisponde a qualsiasi carattere appartenente a una categoria generale Unicode o a un blocco denominato, dove name è l'abbreviazione della categoria o il nome del blocco denominato.</target>
        <note />
      </trans-unit>
      <trans-unit id="Regex_unicode_category_short">
        <source>unicode category</source>
        <target state="translated">categoria Unicode</target>
        <note />
      </trans-unit>
      <trans-unit id="Regex_unicode_escape_long">
        <source>Matches a UTF-16 code unit whose value is #### hexadecimal.</source>
        <target state="translated">Trova la corrispondenza di un'unità di codice UTF-16 il cui valore è l'esadecimale ####.</target>
        <note />
      </trans-unit>
      <trans-unit id="Regex_unicode_escape_short">
        <source>unicode escape</source>
        <target state="translated">carattere di escape Unicode</target>
        <note />
      </trans-unit>
      <trans-unit id="Regex_unicode_general_category_0">
        <source>Unicode General Category: {0}</source>
        <target state="translated">Categoria generale Unicode: {0}</target>
        <note />
      </trans-unit>
      <trans-unit id="Regex_vertical_tab_character_long">
        <source>Matches a vertical-tab character, \u000B</source>
        <target state="translated">Trova la corrispondenza di un carattere di tabulazione verticale \u000B</target>
        <note />
      </trans-unit>
      <trans-unit id="Regex_vertical_tab_character_short">
        <source>vertical-tab character</source>
        <target state="translated">carattere di tabulazione verticale</target>
        <note />
      </trans-unit>
      <trans-unit id="Regex_white_space_character_long">
        <source>\s matches any white-space character. It is equivalent to the following escape sequences and Unicode categories:

    \f	The form feed character, \u000C
    \n	The newline character, \u000A
    \r	The carriage return character, \u000D
    \t	The tab character, \u0009
    \v	The vertical tab character, \u000B
    \x85	The ellipsis or NEXT LINE (NEL) character (…), \u0085
    \p{Z}	Matches any separator character

If ECMAScript-compliant behavior is specified, \s is equivalent to [ \f\n\r\t\v]</source>
        <target state="translated">\s trova la corrispondenza di qualsiasi carattere di spazio. Equivale alle sequenze di escape e alle categorie Unicode seguenti:

    \f	Carattere di avanzamento modulo \u000C
    \n	Carattere di nuova riga \u000A
    \r	Carattere di ritorno a capo \u000D
    \t	Carattere di tabulazione \u0009
    \v	Carattere di tabulazione verticale \u000B
    \x85	Puntini di sospensione o carattere NEXT LINE (NEL) (…) \u0085
    \p{Z}	Trova la corrispondenza di un qualsiasi carattere separatore

Se viene specificato il comportamento conforme a ECMAScript, \s equivale a [ \f\n\r\t\v]</target>
        <note />
      </trans-unit>
      <trans-unit id="Regex_white_space_character_short">
        <source>white-space character</source>
        <target state="translated">spazio vuoto</target>
        <note />
      </trans-unit>
      <trans-unit id="Regex_word_boundary_long">
        <source>The \b anchor specifies that the match must occur on a boundary between a word character (the \w language element) and a non-word character (the \W language element). Word characters consist of alphanumeric characters and underscores; a non-word character is any character that is not alphanumeric or an underscore. The match may also occur on a word boundary at the beginning or end of the string.

The \b anchor is frequently used to ensure that a subexpression matches an entire word instead of just the beginning or end of a word.</source>
        <target state="translated">L'ancoraggio \b specifica che la corrispondenza deve verificarsi in un confine tra un carattere alfanumerico (elemento del linguaggio \w) e uno non alfanumerico (elemento del linguaggio \W). I caratteri alfanumerici sono costituiti da lettere, cifre e caratteri di sottolineatura. Un carattere non alfanumerico è qualsiasi carattere diverso da lettere, cifre e carattere di sottolineatura. La corrispondenza può verificarsi anche in un confine di parola all'inizio o alla fine della stringa.

L'ancoraggio \b viene usato di frequente per garantire che una sottoespressione corrisponda a un'intera parola anziché solo all'inizio o alla fine di una parola.</target>
        <note />
      </trans-unit>
      <trans-unit id="Regex_word_boundary_short">
        <source>word boundary</source>
        <target state="translated">confine di parola</target>
        <note />
      </trans-unit>
      <trans-unit id="Regex_word_character_long">
        <source>\w matches any word character. A word character is a member of any of the following Unicode categories:

    Ll	Letter, Lowercase
    Lu	Letter, Uppercase
    Lt	Letter, Titlecase
    Lo	Letter, Other
    Lm	Letter, Modifier
    Mn	Mark, Nonspacing
    Nd	Number, Decimal Digit
    Pc	Punctuation, Connector

If ECMAScript-compliant behavior is specified, \w is equivalent to [a-zA-Z_0-9]</source>
        <target state="translated">\w trova la corrispondenza di qualsiasi carattere alfanumerico. Un carattere alfanumerico è un membro di una delle categorie Unicode seguenti:

    Ll	Letter, Lowercase
    Lu	Letter, Uppercase
    Lt	Letter, Titlecase
    Lo	Letter, Other
    Lm	Letter, Modifier
    Mn	Mark, Nonspacing
    Nd	Number, Decimal Digit
    Pc	Punctuation, Connector

Se viene specificato il comportamento conforme a ECMAScript, \w equivale a [a-zA-Z_0-9]</target>
        <note>Note: Ll, Lu, Lt, Lo, Lm, Mn, Nd, and Pc are all things that should not be localized.</note>
      </trans-unit>
      <trans-unit id="Regex_word_character_short">
        <source>word character</source>
        <target state="translated">carattere alfanumerico</target>
        <note />
      </trans-unit>
      <trans-unit id="Regex_yes">
        <source>yes</source>
        <target state="translated">sì</target>
        <note />
      </trans-unit>
      <trans-unit id="Regex_zero_width_negative_lookahead_assertion_long">
        <source>A zero-width negative lookahead assertion, where for the match to be successful, the input string must not match the regular expression pattern in subexpression. The matched string is not included in the match result.

A zero-width negative lookahead assertion is typically used either at the beginning or at the end of a regular expression. At the beginning of a regular expression, it can define a specific pattern that should not be matched when the beginning of the regular expression defines a similar but more general pattern to be matched. In this case, it is often used to limit backtracking. At the end of a regular expression, it can define a subexpression that cannot occur at the end of a match.</source>
        <target state="translated">Asserzione lookahead negativa di larghezza zero, in cui per trovare una corrispondenza, la stringa di input non deve corrispondere al criterio di ricerca di espressioni regolari in subexpression. La stringa corrispondente non è inclusa nei risultati della corrispondenza.

Un'asserzione lookahead negativa di larghezza zero viene usata in genere all'inizio o alla fine di un'espressione regolare. All'inizio di un'espressione regolare, può definire un criterio specifico per il quale non deve essere trovata una corrispondenza quando l'inizio dell'espressione regolare definisce un criterio simile, ma più generale, per cui stabilire la corrispondenza. In questo caso, viene spesso usata per limitare il backtracking. Alla fine di un'espressione regolare, può definire una sottoespressione che non può verificarsi alla fine di una corrispondenza.</target>
        <note />
      </trans-unit>
      <trans-unit id="Regex_zero_width_negative_lookahead_assertion_short">
        <source>zero-width negative lookahead assertion</source>
        <target state="translated">asserzione lookahead negativa di larghezza zero</target>
        <note />
      </trans-unit>
      <trans-unit id="Regex_zero_width_negative_lookbehind_assertion_long">
        <source>A zero-width negative lookbehind assertion, where for a match to be successful, 'subexpression' must not occur at the input string to the left of the current position. Any substring that does not match 'subexpression' is not included in the match result.

Zero-width negative lookbehind assertions are typically used at the beginning of regular expressions. The pattern that they define precludes a match in the string that follows. They are also used to limit backtracking when the last character or characters in a captured group must not be one or more of the characters that match that group's regular expression pattern.</source>
        <target state="translated">Asserzione lookbehind negativa di larghezza zero, in cui per trovare una corrispondenza, 'subexpression' non deve trovarsi nella stringa di input a sinistra della posizione corrente. Qualsiasi sottostringa che non corrisponde a 'subexpression' non viene inclusa nel risultato della corrispondenza.

Le asserzioni lookbehind negative di larghezza zero vengono usate in genere all'inizio delle espressioni regolari. Il criterio definito preclude una corrispondenza nella stringa che segue. Queste asserzioni vengono usate anche per limitare il backtracking quando l'ultimo carattere o gli ultimi caratteri in un gruppo acquisito non devono essere costituiti da uno o più caratteri corrispondenti al criterio di ricerca di espressioni regolari di tale gruppo.</target>
        <note />
      </trans-unit>
      <trans-unit id="Regex_zero_width_negative_lookbehind_assertion_short">
        <source>zero-width negative lookbehind assertion</source>
        <target state="translated">asserzione lookbehind negativa di larghezza zero</target>
        <note />
      </trans-unit>
      <trans-unit id="Regex_zero_width_positive_lookahead_assertion_long">
        <source>A zero-width positive lookahead assertion, where for a match to be successful, the input string must match the regular expression pattern in 'subexpression'. The matched substring is not included in the match result. A zero-width positive lookahead assertion does not backtrack.

Typically, a zero-width positive lookahead assertion is found at the end of a regular expression pattern. It defines a substring that must be found at the end of a string for a match to occur but that should not be included in the match. It is also useful for preventing excessive backtracking. You can use a zero-width positive lookahead assertion to ensure that a particular captured group begins with text that matches a subset of the pattern defined for that captured group.</source>
        <target state="translated">Asserzione lookahead positiva di larghezza zero, in cui per trovare una corrispondenza, la stringa di input deve corrispondere al criterio di ricerca di espressioni regolari in 'subexpression'. La sottostringa corrispondente non è inclusa nei risultati della corrispondenza. Un'asserzione lookahead positiva di larghezza zero non esegue il backtracking.

In genere, un'asserzione lookahead positiva di larghezza zero viene trovata alla fine di un criterio di ricerca di espressioni regolari. Definisce una sottostringa che deve trovarsi alla fine di una stringa per stabilire una corrispondenza, ma che non deve essere inclusa nella corrispondenza. È anche utile per impedire un backtracking eccessivo. È possibile usare un'asserzione lookahead positiva di larghezza zero per assicurarsi che un particolare gruppo acquisito inizi con il testo che corrisponde a un subset del criterio definito per tale gruppo acquisito.</target>
        <note />
      </trans-unit>
      <trans-unit id="Regex_zero_width_positive_lookahead_assertion_short">
        <source>zero-width positive lookahead assertion</source>
        <target state="translated">asserzione lookahead positiva di larghezza zero</target>
        <note />
      </trans-unit>
      <trans-unit id="Regex_zero_width_positive_lookbehind_assertion_long">
        <source>A zero-width positive lookbehind assertion, where for a match to be successful, 'subexpression' must occur at the input string to the left of the current position. 'subexpression' is not included in the match result. A zero-width positive lookbehind assertion does not backtrack.

Zero-width positive lookbehind assertions are typically used at the beginning of regular expressions. The pattern that they define is a precondition for a match, although it is not a part of the match result.</source>
        <target state="translated">Asserzione lookbehind positiva di larghezza zero, in cui per trovare una corrispondenza, 'subexpression' deve trovarsi nella stringa di input a sinistra della posizione corrente. 'subexpression' non è incluso nei risultati della corrispondenza. Un'asserzione lookbehind positiva di larghezza zero non esegue il backtracking.

Le asserzioni lookbehind positive di larghezza zero vengono usate in genere all'inizio delle espressioni regolari. Il criterio definito è una precondizione per una corrispondenza, anche se non fa parte del risultato della corrispondenza.</target>
        <note />
      </trans-unit>
      <trans-unit id="Regex_zero_width_positive_lookbehind_assertion_short">
        <source>zero-width positive lookbehind assertion</source>
        <target state="translated">asserzione lookbehind positiva di larghezza zero</target>
        <note />
      </trans-unit>
      <trans-unit id="Related_method_signatures_found_in_metadata_will_not_be_updated">
        <source>Related method signatures found in metadata will not be updated.</source>
        <target state="translated">Le firme del metodo correlate trovate nei metadati non verranno aggiornate.</target>
        <note />
      </trans-unit>
      <trans-unit id="Removal_of_document_not_supported">
        <source>Removal of document not supported</source>
        <target state="translated">La rimozione del documento non è supportata</target>
        <note />
      </trans-unit>
      <trans-unit id="Remove_async_modifier">
        <source>Remove 'async' modifier</source>
        <target state="translated">Rimuovi il modificatore 'async'</target>
        <note />
      </trans-unit>
      <trans-unit id="Remove_unnecessary_casts">
        <source>Remove unnecessary casts</source>
        <target state="translated">Rimuovi i cast non necessari</target>
        <note />
      </trans-unit>
      <trans-unit id="Remove_unused_variables">
        <source>Remove unused variables</source>
        <target state="translated">Rimuovi le variabili non usate</target>
        <note />
      </trans-unit>
      <trans-unit id="Removing_0_that_accessed_captured_variables_1_and_2_declared_in_different_scopes_requires_restarting_the_application">
        <source>Removing {0} that accessed captured variables '{1}' and '{2}' declared in different scopes requires restarting the application.</source>
        <target state="new">Removing {0} that accessed captured variables '{1}' and '{2}' declared in different scopes requires restarting the application.</target>
        <note />
      </trans-unit>
      <trans-unit id="Removing_0_that_contains_an_active_statement_requires_restarting_the_application">
        <source>Removing {0} that contains an active statement requires restarting the application.</source>
        <target state="new">Removing {0} that contains an active statement requires restarting the application.</target>
        <note />
      </trans-unit>
      <trans-unit id="Renaming_0_requires_restarting_the_application">
        <source>Renaming {0} requires restarting the application.</source>
        <target state="new">Renaming {0} requires restarting the application.</target>
        <note />
      </trans-unit>
      <trans-unit id="Renaming_a_captured_variable_from_0_to_1_requires_restarting_the_application">
        <source>Renaming a captured variable, from '{0}' to '{1}' requires restarting the application.</source>
        <target state="new">Renaming a captured variable, from '{0}' to '{1}' requires restarting the application.</target>
        <note />
      </trans-unit>
      <trans-unit id="Replace_0_with_1">
        <source>Replace '{0}' with '{1}' </source>
        <target state="translated">Sostituisci '{0}' con '{1}'</target>
        <note />
      </trans-unit>
      <trans-unit id="Resolve_conflict_markers">
        <source>Resolve conflict markers</source>
        <target state="translated">Risolvi gli indicatori di conflitto</target>
        <note />
      </trans-unit>
      <trans-unit id="RudeEdit">
        <source>Rude edit</source>
        <target state="translated">Modifica non applicabile</target>
        <note />
      </trans-unit>
      <trans-unit id="Sort_accessibility_modifiers">
        <source>Sort accessibility modifiers</source>
        <target state="translated">Ordina i modificatori di accessibilità</target>
        <note />
      </trans-unit>
      <trans-unit id="Split_into_consecutive_0_statements">
        <source>Split into consecutive '{0}' statements</source>
        <target state="translated">Dividi in istruzioni '{0}' consecutive</target>
        <note />
      </trans-unit>
      <trans-unit id="Split_into_nested_0_statements">
        <source>Split into nested '{0}' statements</source>
        <target state="translated">Dividi in istruzioni '{0}' nidificate</target>
        <note />
      </trans-unit>
      <trans-unit id="StreamMustSupportReadAndSeek">
        <source>Stream must support read and seek operations.</source>
        <target state="translated">Il flusso deve supportare operazioni di lettura e ricerca.</target>
        <note />
      </trans-unit>
      <trans-unit id="Suppress_0">
        <source>Suppress {0}</source>
        <target state="translated">Elimina {0}</target>
        <note />
      </trans-unit>
      <trans-unit id="Switching_between_lambda_and_local_function_requires_restarting_the_application">
        <source>Switching between a lambda and a local function requires restarting the application.</source>
        <target state="new">Switching between a lambda and a local function requires restarting the application.</target>
        <note />
      </trans-unit>
      <trans-unit id="TODO_colon_free_unmanaged_resources_unmanaged_objects_and_override_finalizer">
        <source>TODO: free unmanaged resources (unmanaged objects) and override finalizer</source>
        <target state="translated">TODO: liberare risorse non gestite (oggetti non gestiti) ed eseguire l'override del finalizzatore</target>
        <note />
      </trans-unit>
      <trans-unit id="TODO_colon_override_finalizer_only_if_0_has_code_to_free_unmanaged_resources">
        <source>TODO: override finalizer only if '{0}' has code to free unmanaged resources</source>
        <target state="translated">TODO: eseguire l'override del finalizzatore solo se '{0}' contiene codice per liberare risorse non gestite</target>
        <note />
      </trans-unit>
      <trans-unit id="Target_type_matches">
        <source>Target type matches</source>
        <target state="translated">Imposta destinazione per corrispondenze di tipo</target>
        <note />
      </trans-unit>
      <trans-unit id="The_assembly_0_containing_type_1_references_NET_Framework">
        <source>The assembly '{0}' containing type '{1}' references .NET Framework, which is not supported.</source>
        <target state="translated">L'assembly '{0}' che contiene il tipo '{1}' fa riferimento a .NET Framework, che non è supportato.</target>
        <note />
      </trans-unit>
      <trans-unit id="The_selection_contains_a_local_function_call_without_its_declaration">
        <source>The selection contains a local function call without its declaration.</source>
        <target state="translated">La selezione contiene una chiamata di funzione locale senza la relativa dichiarazione.</target>
        <note />
      </trans-unit>
      <trans-unit id="Too_many_bars_in_conditional_grouping">
        <source>Too many | in (?()|)</source>
        <target state="translated">Troppi | in (?()|)</target>
        <note>This is an error message shown to the user when they write an invalid Regular Expression. Example: (?(0)a|b|)</note>
      </trans-unit>
      <trans-unit id="Too_many_close_parens">
        <source>Too many )'s</source>
        <target state="translated">Troppe parentesi di chiusura</target>
        <note>This is an error message shown to the user when they write an invalid Regular Expression. Example: )</note>
      </trans-unit>
      <trans-unit id="UnableToReadSourceFileOrPdb">
        <source>Unable to read source file '{0}' or the PDB built for the containing project. Any changes made to this file while debugging won't be applied until its content matches the built source.</source>
        <target state="translated">Non è possibile leggere il file di origine '{0}' o il file PDB compilato per il progetto contenitore. Tutte le modifiche apportate a questo file durante il debug non verranno applicate finché il relativo contenuto non corrisponde al codice sorgente compilato.</target>
        <note />
      </trans-unit>
      <trans-unit id="Unknown_property">
        <source>Unknown property</source>
        <target state="translated">Proprietà sconosciuta</target>
        <note>This is an error message shown to the user when they write an invalid Regular Expression. Example: \p{}</note>
      </trans-unit>
      <trans-unit id="Unknown_property_0">
        <source>Unknown property '{0}'</source>
        <target state="translated">Proprietà sconosciuta '{0}'</target>
        <note>This is an error message shown to the user when they write an invalid Regular Expression. Example: \p{xxx}. Here, {0} will be the name of the unknown property ('xxx')</note>
      </trans-unit>
      <trans-unit id="Unrecognized_control_character">
        <source>Unrecognized control character</source>
        <target state="translated">Carattere di controllo non riconosciuto</target>
        <note>This is an error message shown to the user when they write an invalid Regular Expression. Example: [\c]</note>
      </trans-unit>
      <trans-unit id="Unrecognized_escape_sequence_0">
        <source>Unrecognized escape sequence \{0}</source>
        <target state="translated">Sequenza di escape non riconosciuta: \{0}</target>
        <note>This is an error message shown to the user when they write an invalid Regular Expression. Example: \m. Here, {0} will be the unrecognized character ('m')</note>
      </trans-unit>
      <trans-unit id="Unrecognized_grouping_construct">
        <source>Unrecognized grouping construct</source>
        <target state="translated">Costrutto di raggruppamento non riconosciuto</target>
        <note>This is an error message shown to the user when they write an invalid Regular Expression. Example: (?&lt;</note>
      </trans-unit>
      <trans-unit id="Unterminated_character_class_set">
        <source>Unterminated [] set</source>
        <target state="translated">Set di [] senza terminazione</target>
        <note>This is an error message shown to the user when they write an invalid Regular Expression. Example: [</note>
      </trans-unit>
      <trans-unit id="Unterminated_regex_comment">
        <source>Unterminated (?#...) comment</source>
        <target state="translated">Commento (?#...) senza terminazione</target>
        <note>This is an error message shown to the user when they write an invalid Regular Expression. Example: (?#</note>
      </trans-unit>
      <trans-unit id="Unwrap_all_arguments">
        <source>Unwrap all arguments</source>
        <target state="translated">Annulla il ritorno a capo per tutti gli argomenti</target>
        <note />
      </trans-unit>
      <trans-unit id="Unwrap_all_parameters">
        <source>Unwrap all parameters</source>
        <target state="translated">Annulla il ritorno a capo per tutti i parametri</target>
        <note />
      </trans-unit>
      <trans-unit id="Unwrap_and_indent_all_arguments">
        <source>Unwrap and indent all arguments</source>
        <target state="translated">Annulla il ritorno a capo e imposta il rientro per tutti gli argomenti</target>
        <note />
      </trans-unit>
      <trans-unit id="Unwrap_and_indent_all_parameters">
        <source>Unwrap and indent all parameters</source>
        <target state="translated">Annulla il ritorno a capo e imposta rientro per tutti i parametri</target>
        <note />
      </trans-unit>
      <trans-unit id="Unwrap_argument_list">
        <source>Unwrap argument list</source>
        <target state="translated">Annulla il ritorno a capo per l'elenco di argomenti</target>
        <note />
      </trans-unit>
      <trans-unit id="Unwrap_call_chain">
        <source>Unwrap call chain</source>
        <target state="translated">Annulla il ritorno a capo per la catena di chiamate</target>
        <note />
      </trans-unit>
      <trans-unit id="Unwrap_expression">
        <source>Unwrap expression</source>
        <target state="translated">Annulla il ritorno a capo per l'espressione</target>
        <note />
      </trans-unit>
      <trans-unit id="Unwrap_parameter_list">
        <source>Unwrap parameter list</source>
        <target state="translated">Annulla il ritorno a capo per l'elenco di parametri</target>
        <note />
      </trans-unit>
      <trans-unit id="Updating_0_requires_restarting_the_application">
        <source>Updating '{0}' requires restarting the application.</source>
        <target state="new">Updating '{0}' requires restarting the application.</target>
        <note />
      </trans-unit>
      <trans-unit id="Updating_a_0_around_an_active_statement_requires_restarting_the_application">
        <source>Updating a {0} around an active statement requires restarting the application.</source>
        <target state="new">Updating a {0} around an active statement requires restarting the application.</target>
        <note />
      </trans-unit>
      <trans-unit id="Updating_a_complex_statement_containing_an_await_expression_requires_restarting_the_application">
        <source>Updating a complex statement containing an await expression requires restarting the application.</source>
        <target state="new">Updating a complex statement containing an await expression requires restarting the application.</target>
        <note />
      </trans-unit>
      <trans-unit id="Updating_an_active_statement_requires_restarting_the_application">
        <source>Updating an active statement requires restarting the application.</source>
        <target state="new">Updating an active statement requires restarting the application.</target>
        <note />
      </trans-unit>
      <trans-unit id="Updating_async_or_iterator_modifier_around_an_active_statement_requires_restarting_the_application">
        <source>Updating async or iterator modifier around an active statement requires restarting the application.</source>
        <target state="new">Updating async or iterator modifier around an active statement requires restarting the application.</target>
        <note>{Locked="async"}{Locked="iterator"} "async" and "iterator" are C#/VB keywords and should not be localized.</note>
      </trans-unit>
      <trans-unit id="Updating_reloadable_type_marked_by_0_attribute_or_its_member_requires_restarting_the_application_because_it_is_not_supported_by_the_runtime">
        <source>Updating a reloadable type (marked by {0}) or its member requires restarting the application because is not supported by the runtime.</source>
        <target state="new">Updating a reloadable type (marked by {0}) or its member requires restarting the application because is not supported by the runtime.</target>
        <note />
      </trans-unit>
      <trans-unit id="Updating_the_Handles_clause_of_0_requires_restarting_the_application">
        <source>Updating the Handles clause of {0} requires restarting the application.</source>
        <target state="new">Updating the Handles clause of {0} requires restarting the application.</target>
        <note>{Locked="Handles"} "Handles" is VB keywords and should not be localized.</note>
      </trans-unit>
      <trans-unit id="Updating_the_Implements_clause_of_a_0_requires_restarting_the_application">
        <source>Updating the Implements clause of a {0} requires restarting the application.</source>
        <target state="new">Updating the Implements clause of a {0} requires restarting the application.</target>
        <note>{Locked="Implements"} "Implements" is VB keywords and should not be localized.</note>
      </trans-unit>
      <trans-unit id="Updating_the_alias_of_Declare_statement_requires_restarting_the_application">
        <source>Updating the alias of Declare statement requires restarting the application.</source>
        <target state="new">Updating the alias of Declare statement requires restarting the application.</target>
        <note>{Locked="Declare"} "Declare" is VB keyword and should not be localized.</note>
      </trans-unit>
      <trans-unit id="Updating_the_attributes_of_0_requires_restarting_the_application_because_it_is_not_supported_by_the_runtime">
        <source>Updating the attributes of {0} requires restarting the application because it is not supported by the runtime.</source>
        <target state="new">Updating the attributes of {0} requires restarting the application because it is not supported by the runtime.</target>
        <note />
      </trans-unit>
      <trans-unit id="Updating_the_base_class_and_or_base_interface_s_of_0_requires_restarting_the_application">
        <source>Updating the base class and/or base interface(s) of {0} requires restarting the application.</source>
        <target state="new">Updating the base class and/or base interface(s) of {0} requires restarting the application.</target>
        <note />
      </trans-unit>
      <trans-unit id="Updating_the_initializer_of_0_requires_restarting_the_application">
        <source>Updating the initializer of {0} requires restarting the application.</source>
        <target state="new">Updating the initializer of {0} requires restarting the application.</target>
        <note />
      </trans-unit>
      <trans-unit id="Updating_the_kind_of_a_property_event_accessor_requires_restarting_the_application">
        <source>Updating the kind of a property/event accessor requires restarting the application.</source>
        <target state="new">Updating the kind of a property/event accessor requires restarting the application.</target>
        <note />
      </trans-unit>
      <trans-unit id="Updating_the_kind_of_a_type_requires_restarting_the_application">
        <source>Updating the kind of a type requires restarting the application.</source>
        <target state="new">Updating the kind of a type requires restarting the application.</target>
        <note />
      </trans-unit>
      <trans-unit id="Updating_the_library_name_of_Declare_statement_requires_restarting_the_application">
        <source>Updating the library name of Declare statement requires restarting the application.</source>
        <target state="new">Updating the library name of Declare statement requires restarting the application.</target>
        <note>{Locked="Declare"} "Declare" is VB keyword and should not be localized.</note>
      </trans-unit>
      <trans-unit id="Updating_the_modifiers_of_0_requires_restarting_the_application">
        <source>Updating the modifiers of {0} requires restarting the application.</source>
        <target state="new">Updating the modifiers of {0} requires restarting the application.</target>
        <note />
      </trans-unit>
      <trans-unit id="Updating_the_size_of_a_0_requires_restarting_the_application">
        <source>Updating the size of a {0} requires restarting the application.</source>
        <target state="new">Updating the size of a {0} requires restarting the application.</target>
        <note />
      </trans-unit>
      <trans-unit id="Updating_the_type_of_0_requires_restarting_the_application">
        <source>Updating the type of {0} requires restarting the application.</source>
        <target state="new">Updating the type of {0} requires restarting the application.</target>
        <note />
      </trans-unit>
      <trans-unit id="Updating_the_underlying_type_of_0_requires_restarting_the_application">
        <source>Updating the underlying type of {0} requires restarting the application.</source>
        <target state="new">Updating the underlying type of {0} requires restarting the application.</target>
        <note />
      </trans-unit>
      <trans-unit id="Updating_the_variance_of_0_requires_restarting_the_application">
        <source>Updating the variance of {0} requires restarting the application.</source>
        <target state="new">Updating the variance of {0} requires restarting the application.</target>
        <note />
      </trans-unit>
      <trans-unit id="Use_block_body_for_lambda_expressions">
        <source>Use block body for lambda expressions</source>
        <target state="translated">Usa il corpo del blocco per le espressioni lambda</target>
        <note />
      </trans-unit>
      <trans-unit id="Use_expression_body_for_lambda_expressions">
        <source>Use expression body for lambda expressions</source>
        <target state="translated">Usa il corpo dell'espressione per le espressioni lambda</target>
        <note />
      </trans-unit>
      <trans-unit id="Use_interpolated_verbatim_string">
        <source>Use interpolated verbatim string</source>
        <target state="translated">Usa stringa verbatim interpolata</target>
        <note />
      </trans-unit>
      <trans-unit id="Value_colon">
        <source>Value:</source>
        <target state="translated">Valore:</target>
        <note />
      </trans-unit>
      <trans-unit id="Warning_colon_changing_namespace_may_produce_invalid_code_and_change_code_meaning">
        <source>Warning: Changing namespace may produce invalid code and change code meaning.</source>
        <target state="translated">Avviso: la modifica dello spazio dei nomi può comportare la creazione di codice non valido e modificare il significato del codice.</target>
        <note />
      </trans-unit>
      <trans-unit id="Warning_colon_semantics_may_change_when_converting_statement">
        <source>Warning: Semantics may change when converting statement.</source>
        <target state="translated">Avviso: durante la conversione dell'istruzione la semantica può cambiare.</target>
        <note />
      </trans-unit>
      <trans-unit id="Wrap_and_align_call_chain">
        <source>Wrap and align call chain</source>
        <target state="translated">Imposta il ritorno a capo e allinea la catena di chiamate</target>
        <note />
      </trans-unit>
      <trans-unit id="Wrap_and_align_expression">
        <source>Wrap and align expression</source>
        <target state="translated">Imposta il ritorno a capo e allinea l'espressione</target>
        <note />
      </trans-unit>
      <trans-unit id="Wrap_and_align_long_call_chain">
        <source>Wrap and align long call chain</source>
        <target state="translated">Imposta il ritorno a capo e allinea la catena di chiamate lunga</target>
        <note />
      </trans-unit>
      <trans-unit id="Wrap_call_chain">
        <source>Wrap call chain</source>
        <target state="translated">Imposta il ritorno a capo alla catena di chiamate</target>
        <note />
      </trans-unit>
      <trans-unit id="Wrap_every_argument">
        <source>Wrap every argument</source>
        <target state="translated">Imposta il ritorno a capo a ogni argomento</target>
        <note />
      </trans-unit>
      <trans-unit id="Wrap_every_parameter">
        <source>Wrap every parameter</source>
        <target state="translated">Imposta il ritorno a capo a ogni parametro</target>
        <note />
      </trans-unit>
      <trans-unit id="Wrap_expression">
        <source>Wrap expression</source>
        <target state="translated">Imposta il ritorno a capo all'espressione</target>
        <note />
      </trans-unit>
      <trans-unit id="Wrap_long_argument_list">
        <source>Wrap long argument list</source>
        <target state="translated">Imposta il ritorno a capo all'elenco di argomenti lungo</target>
        <note />
      </trans-unit>
      <trans-unit id="Wrap_long_call_chain">
        <source>Wrap long call chain</source>
        <target state="translated">Imposta il ritorno a capo alla catena di chiamate lunga</target>
        <note />
      </trans-unit>
      <trans-unit id="Wrap_long_parameter_list">
        <source>Wrap long parameter list</source>
        <target state="translated">Imposta il ritorno a capo all'elenco di parametri lungo</target>
        <note />
      </trans-unit>
      <trans-unit id="Wrapping">
        <source>Wrapping</source>
        <target state="translated">Ritorno a capo</target>
        <note />
      </trans-unit>
      <trans-unit id="You_can_use_the_navigation_bar_to_switch_contexts">
        <source>You can use the navigation bar to switch contexts.</source>
        <target state="translated">Per cambiare contesto, si può usare la barra di spostamento.</target>
        <note />
      </trans-unit>
      <trans-unit id="_0_cannot_be_null_or_empty">
        <source>'{0}' cannot be null or empty.</source>
        <target state="translated">'{0}' non può essere null o vuoto.</target>
        <note />
      </trans-unit>
      <trans-unit id="_0_cannot_be_null_or_whitespace">
        <source>'{0}' cannot be null or whitespace.</source>
        <target state="translated">'{0}' non può essere Null o uno spazio vuoto.</target>
        <note />
      </trans-unit>
      <trans-unit id="_0_dash_1">
        <source>{0} - {1}</source>
        <target state="translated">{0} - {1}</target>
        <note />
      </trans-unit>
      <trans-unit id="_0_is_not_null_here">
        <source>'{0}' is not null here.</source>
        <target state="translated">'{0}' non è Null in questo punto.</target>
        <note />
      </trans-unit>
      <trans-unit id="_0_may_be_null_here">
        <source>'{0}' may be null here.</source>
        <target state="translated">'{0}' può essere Null in questo punto.</target>
        <note />
      </trans-unit>
      <trans-unit id="_10000000ths_of_a_second">
        <source>10,000,000ths of a second</source>
        <target state="translated">Decimilionesimi di secondo</target>
        <note />
      </trans-unit>
      <trans-unit id="_10000000ths_of_a_second_description">
        <source>The "fffffff" custom format specifier represents the seven most significant digits of the seconds fraction; that is, it represents the ten millionths of a second in a date and time value.

Although it's possible to display the ten millionths of a second component of a time value, that value may not be meaningful. The precision of date and time values depends on the resolution of the system clock. On the Windows NT 3.5 (and later) and Windows Vista operating systems, the clock's resolution is approximately 10-15 milliseconds.</source>
        <target state="translated">L'identificatore di formato personalizzato "fffffff" rappresenta le sette cifre più significative della frazione di secondi, ovvero i decimilionesimi di secondo in un valore di data e ora.

Anche se è possibile visualizzare i decimilionesimi di un componente relativo ai secondi di un valore di ora, tale valore potrebbe non essere significativo. La precisione dei valori di data e ora dipende dalla risoluzione del clock di sistema. Nei sistemi operativi Windows NT 3.5 e versioni successive e Windows Vista la risoluzione del clock è di circa 10-15 millisecondi.</target>
        <note />
      </trans-unit>
      <trans-unit id="_10000000ths_of_a_second_non_zero">
        <source>10,000,000ths of a second (non-zero)</source>
        <target state="translated">Decimilionesimi di secondo (diversi da zero)</target>
        <note />
      </trans-unit>
      <trans-unit id="_10000000ths_of_a_second_non_zero_description">
        <source>The "FFFFFFF" custom format specifier represents the seven most significant digits of the seconds fraction; that is, it represents the ten millionths of a second in a date and time value. However, trailing zeros or seven zero digits aren't displayed.

Although it's possible to display the ten millionths of a second component of a time value, that value may not be meaningful. The precision of date and time values depends on the resolution of the system clock. On the Windows NT 3.5 (and later) and Windows Vista operating systems, the clock's resolution is approximately 10-15 milliseconds.</source>
        <target state="translated">L'identificatore di formato personalizzato "FFFFFFF" rappresenta le sette cifre più significative della frazione di secondi, ovvero i decimilionesimi di secondo in un valore di data e ora. Gli zeri finali o le cifre con sette zeri non vengono tuttavia visualizzati.

Anche se è possibile visualizzare i decimilionesimi di un componente relativo ai secondi di un valore di ora, tale valore potrebbe non essere significativo. La precisione dei valori di data e ora dipende dalla risoluzione del clock di sistema. Nei sistemi operativi Windows NT 3.5 e versioni successive e Windows Vista la risoluzione del clock è di circa 10-15 millisecondi.</target>
        <note />
      </trans-unit>
      <trans-unit id="_1000000ths_of_a_second">
        <source>1,000,000ths of a second</source>
        <target state="translated">Milionesimi di secondo</target>
        <note />
      </trans-unit>
      <trans-unit id="_1000000ths_of_a_second_description">
        <source>The "ffffff" custom format specifier represents the six most significant digits of the seconds fraction; that is, it represents the millionths of a second in a date and time value.

Although it's possible to display the millionths of a second component of a time value, that value may not be meaningful. The precision of date and time values depends on the resolution of the system clock. On the Windows NT 3.5 (and later) and Windows Vista operating systems, the clock's resolution is approximately 10-15 milliseconds.</source>
        <target state="translated">L'identificatore di formato personalizzato "ffffff" rappresenta le sei cifre più significative della frazione di secondi, ovvero i milionesimi di secondo in un valore di data e ora.

Anche se è possibile visualizzare i milionesimi di un componente relativo ai secondi di un valore di ora, tale valore potrebbe non essere significativo. La precisione dei valori di data e ora dipende dalla risoluzione del clock di sistema. Nei sistemi operativi Windows NT 3.5 e versioni successive e Windows Vista la risoluzione del clock è di circa 10-15 millisecondi.</target>
        <note />
      </trans-unit>
      <trans-unit id="_1000000ths_of_a_second_non_zero">
        <source>1,000,000ths of a second (non-zero)</source>
        <target state="translated">Milionesimi di secondo (diversi da zero)</target>
        <note />
      </trans-unit>
      <trans-unit id="_1000000ths_of_a_second_non_zero_description">
        <source>The "FFFFFF" custom format specifier represents the six most significant digits of the seconds fraction; that is, it represents the millionths of a second in a date and time value. However, trailing zeros or six zero digits aren't displayed.

Although it's possible to display the millionths of a second component of a time value, that value may not be meaningful. The precision of date and time values depends on the resolution of the system clock. On the Windows NT 3.5 (and later) and Windows Vista operating systems, the clock's resolution is approximately 10-15 milliseconds.</source>
        <target state="translated">L'identificatore di formato personalizzato "FFFFFF" rappresenta le sei cifre più significative della frazione di secondi, ovvero i milionesimi di secondo in un valore di data e ora. Gli zeri finali o le cifre con sei zeri non vengono tuttavia visualizzati.

Anche se è possibile visualizzare i milionesimi di un componente relativo ai secondi di un valore di ora, tale valore potrebbe non essere significativo. La precisione dei valori di data e ora dipende dalla risoluzione del clock di sistema. Nei sistemi operativi Windows NT 3.5 e versioni successive e Windows Vista la risoluzione del clock è di circa 10-15 millisecondi.</target>
        <note />
      </trans-unit>
      <trans-unit id="_100000ths_of_a_second">
        <source>100,000ths of a second</source>
        <target state="translated">Centomillesimi di secondo</target>
        <note />
      </trans-unit>
      <trans-unit id="_100000ths_of_a_second_description">
        <source>The "fffff" custom format specifier represents the five most significant digits of the seconds fraction; that is, it represents the hundred thousandths of a second in a date and time value.

Although it's possible to display the hundred thousandths of a second component of a time value, that value may not be meaningful. The precision of date and time values depends on the resolution of the system clock. On the Windows NT 3.5 (and later) and Windows Vista operating systems, the clock's resolution is approximately 10-15 milliseconds.</source>
        <target state="translated">L'identificatore di formato personalizzato "fffff" rappresenta le cinque cifre più significative della frazione di secondi, ovvero i centomillesimi di secondo in un valore di data e ora.

Anche se è possibile visualizzare i centomillesimi di un componente relativo ai secondi di un valore di ora, tale valore potrebbe non essere significativo. La precisione dei valori di data e ora dipende dalla risoluzione del clock di sistema. Nei sistemi operativi Windows NT 3.5 e versioni successive e Windows Vista la risoluzione del clock è di circa 10-15 millisecondi.</target>
        <note />
      </trans-unit>
      <trans-unit id="_100000ths_of_a_second_non_zero">
        <source>100,000ths of a second (non-zero)</source>
        <target state="translated">Centomillesimi di secondo (diversi da zero)</target>
        <note />
      </trans-unit>
      <trans-unit id="_100000ths_of_a_second_non_zero_description">
        <source>The "FFFFF" custom format specifier represents the five most significant digits of the seconds fraction; that is, it represents the hundred thousandths of a second in a date and time value. However, trailing zeros or five zero digits aren't displayed.

Although it's possible to display the hundred thousandths of a second component of a time value, that value may not be meaningful. The precision of date and time values depends on the resolution of the system clock. On the Windows NT 3.5 (and later) and Windows Vista operating systems, the clock's resolution is approximately 10-15 milliseconds.</source>
        <target state="translated">L'identificatore di formato personalizzato "FFFFF" rappresenta le cinque cifre più significative della frazione di secondi, ovvero i centomillesimi di secondo in un valore di data e ora. Gli zeri finali o le cifre con cinque zeri non vengono tuttavia visualizzati.

Anche se è possibile visualizzare i centomillesimi di un componente relativo ai secondi di un valore di ora, tale valore potrebbe non essere significativo. La precisione dei valori di data e ora dipende dalla risoluzione del clock di sistema. Nei sistemi operativi Windows NT 3.5 e versioni successive e Windows Vista la risoluzione del clock è di circa 10-15 millisecondi.</target>
        <note />
      </trans-unit>
      <trans-unit id="_10000ths_of_a_second">
        <source>10,000ths of a second</source>
        <target state="translated">Decimillesimi di secondo</target>
        <note />
      </trans-unit>
      <trans-unit id="_10000ths_of_a_second_description">
        <source>The "ffff" custom format specifier represents the four most significant digits of the seconds fraction; that is, it represents the ten thousandths of a second in a date and time value.

Although it's possible to display the ten thousandths of a second component of a time value, that value may not be meaningful. The precision of date and time values depends on the resolution of the system clock. On the Windows NT version 3.5 (and later) and Windows Vista operating systems, the clock's resolution is approximately 10-15 milliseconds.</source>
        <target state="translated">L'identificatore di formato personalizzato "ffff" rappresenta le quattro cifre più significative della frazione di secondi, ovvero i decimillesimi di secondo in un valore di data e ora.

Anche se è possibile visualizzare i decimillesimi di un componente relativo ai secondi di un valore di ora, tale valore potrebbe non essere significativo. La precisione dei valori di data e ora dipende dalla risoluzione del clock di sistema. Nei sistemi operativi Windows NT 3.5 e versioni successive e Windows Vista la risoluzione del clock è di circa 10-15 millisecondi.</target>
        <note />
      </trans-unit>
      <trans-unit id="_10000ths_of_a_second_non_zero">
        <source>10,000ths of a second (non-zero)</source>
        <target state="translated">Decimillesimi di secondo (diversi da zero)</target>
        <note />
      </trans-unit>
      <trans-unit id="_10000ths_of_a_second_non_zero_description">
        <source>The "FFFF" custom format specifier represents the four most significant digits of the seconds fraction; that is, it represents the ten thousandths of a second in a date and time value. However, trailing zeros or four zero digits aren't displayed.

Although it's possible to display the ten thousandths of a second component of a time value, that value may not be meaningful. The precision of date and time values depends on the resolution of the system clock. On the Windows NT 3.5 (and later) and Windows Vista operating systems, the clock's resolution is approximately 10-15 milliseconds.</source>
        <target state="translated">L'identificatore di formato personalizzato "FFFF" rappresenta le quattro cifre più significative della frazione di secondi, ovvero i decimillesimi di secondo in un valore di data e ora. Gli zeri finali o le cifre con quattro zeri non vengono tuttavia visualizzati.

Anche se è possibile visualizzare i decimillesimi di un componente relativo ai secondi di un valore di ora, tale valore potrebbe non essere significativo. La precisione dei valori di data e ora dipende dalla risoluzione del clock di sistema. Nei sistemi operativi Windows NT 3.5 e versioni successive e Windows Vista la risoluzione del clock è di circa 10-15 millisecondi.</target>
        <note />
      </trans-unit>
      <trans-unit id="_1000ths_of_a_second">
        <source>1,000ths of a second</source>
        <target state="translated">Millisecondi</target>
        <note />
      </trans-unit>
      <trans-unit id="_1000ths_of_a_second_description">
        <source>The "fff" custom format specifier represents the three most significant digits of the seconds fraction; that is, it represents the milliseconds in a date and time value.</source>
        <target state="translated">L'identificatore di formato personalizzato "fff" rappresenta le tre cifre più significative della frazione di secondi, ovvero i millisecondi in un valore di data e ora.</target>
        <note />
      </trans-unit>
      <trans-unit id="_1000ths_of_a_second_non_zero">
        <source>1,000ths of a second (non-zero)</source>
        <target state="translated">Millisecondi (diversi da zero)</target>
        <note />
      </trans-unit>
      <trans-unit id="_1000ths_of_a_second_non_zero_description">
        <source>The "FFF" custom format specifier represents the three most significant digits of the seconds fraction; that is, it represents the milliseconds in a date and time value. However, trailing zeros or three zero digits aren't displayed.</source>
        <target state="translated">L'identificatore di formato personalizzato "FFF" rappresenta le tre cifre più significative della frazione di secondi, ovvero i millisecondi in un valore di data e ora. Gli zeri finali o le cifre con tre zeri non vengono tuttavia visualizzati.</target>
        <note />
      </trans-unit>
      <trans-unit id="_100ths_of_a_second">
        <source>100ths of a second</source>
        <target state="translated">Centesimi di secondo</target>
        <note />
      </trans-unit>
      <trans-unit id="_100ths_of_a_second_description">
        <source>The "ff" custom format specifier represents the two most significant digits of the seconds fraction; that is, it represents the hundredths of a second in a date and time value.</source>
        <target state="translated">L'identificatore di formato personalizzato "ff" rappresenta le due cifre più significative della frazione di secondi, ovvero i centesimi di secondo in un valore di data e ora.</target>
        <note />
      </trans-unit>
      <trans-unit id="_100ths_of_a_second_non_zero">
        <source>100ths of a second (non-zero)</source>
        <target state="translated">Centesimi di secondo (diversi da zero)</target>
        <note />
      </trans-unit>
      <trans-unit id="_100ths_of_a_second_non_zero_description">
        <source>The "FF" custom format specifier represents the two most significant digits of the seconds fraction; that is, it represents the hundredths of a second in a date and time value. However, trailing zeros or two zero digits aren't displayed.</source>
        <target state="translated">L'identificatore di formato personalizzato "FF" rappresenta le due cifre più significative della frazione di secondi, ovvero i centesimi di secondo in un valore di data e ora. Gli zeri finali o le cifre con due zeri non vengono tuttavia visualizzati.</target>
        <note />
      </trans-unit>
      <trans-unit id="_10ths_of_a_second">
        <source>10ths of a second</source>
        <target state="translated">Decimi di secondo</target>
        <note />
      </trans-unit>
      <trans-unit id="_10ths_of_a_second_description">
        <source>The "f" custom format specifier represents the most significant digit of the seconds fraction; that is, it represents the tenths of a second in a date and time value.

If the "f" format specifier is used without other format specifiers, it's interpreted as the "f" standard date and time format specifier.

When you use "f" format specifiers as part of a format string supplied to the ParseExact or TryParseExact method, the number of "f" format specifiers indicates the number of most significant digits of the seconds fraction that must be present to successfully parse the string.</source>
        <target state="new">The "f" custom format specifier represents the most significant digit of the seconds fraction; that is, it represents the tenths of a second in a date and time value.

If the "f" format specifier is used without other format specifiers, it's interpreted as the "f" standard date and time format specifier.

When you use "f" format specifiers as part of a format string supplied to the ParseExact or TryParseExact method, the number of "f" format specifiers indicates the number of most significant digits of the seconds fraction that must be present to successfully parse the string.</target>
        <note>{Locked="ParseExact"}{Locked="TryParseExact"}{Locked=""f""}</note>
      </trans-unit>
      <trans-unit id="_10ths_of_a_second_non_zero">
        <source>10ths of a second (non-zero)</source>
        <target state="translated">Decimi di secondo (diversi da zero)</target>
        <note />
      </trans-unit>
      <trans-unit id="_10ths_of_a_second_non_zero_description">
        <source>The "F" custom format specifier represents the most significant digit of the seconds fraction; that is, it represents the tenths of a second in a date and time value. Nothing is displayed if the digit is zero.

If the "F" format specifier is used without other format specifiers, it's interpreted as the "F" standard date and time format specifier.

The number of "F" format specifiers used with the ParseExact, TryParseExact, ParseExact, or TryParseExact method indicates the maximum number of most significant digits of the seconds fraction that can be present to successfully parse the string.</source>
        <target state="translated">L'identificatore di formato personalizzato "F" rappresenta la cifra più significativa della frazione di secondi, ovvero i decimi di secondo in un valore di data e ora. Se la cifra è zero, non viene visualizzato nulla.

Se l'identificatore di formato "F" viene usato senza altri identificatori di formato, viene interpretato come l'identificatore di formato di data e ora standard "F".

Il numero di identificatoti di formato "F" usati con il metodo ParseExact, TryParseExact, ParseExact o TryParseExact indica il numero massimo di cifre più significative della frazione di secondi che possono essere presenti per analizzare correttamente la stringa.</target>
        <note />
      </trans-unit>
      <trans-unit id="_12_hour_clock_1_2_digits">
        <source>12 hour clock (1-2 digits)</source>
        <target state="translated">Orario in formato 12 ore (1-2 cifre)</target>
        <note />
      </trans-unit>
      <trans-unit id="_12_hour_clock_1_2_digits_description">
        <source>The "h" custom format specifier represents the hour as a number from 1 through 12; that is, the hour is represented by a 12-hour clock that counts the whole hours since midnight or noon. A particular hour after midnight is indistinguishable from the same hour after noon. The hour is not rounded, and a single-digit hour is formatted without a leading zero. For example, given a time of 5:43 in the morning or afternoon, this custom format specifier displays "5".

If the "h" format specifier is used without other custom format specifiers, it's interpreted as a standard date and time format specifier and throws a FormatException.</source>
        <target state="translated">L'identificatore di formato personalizzato "h" rappresenta l'ora come numero compreso tra 1 e 12, ovvero l'ora rappresentata nell'orario in formato 12 ore in base al quale il conteggio riparte da mezzanotte o da mezzogiorno. Una particolare ora dopo mezzanotte non è distinguibile dalla stessa ora dopo mezzogiorno. L'ora non viene arrotondata e se è costituita da una singola cifra viene formattata senza zero iniziale. Se viene, ad esempio, specificata un'ora equivalente alle 5:43 della mattina o del pomeriggio, tramite questo identificatore di formato personalizzato viene visualizzato "5".

Se l'identificatore di formato "h" viene usato senza altri identificatori di formato personalizzati, viene interpretato come l'identificatore di formato di data e ora standard e viene generato un evento FormatException.</target>
        <note />
      </trans-unit>
      <trans-unit id="_12_hour_clock_2_digits">
        <source>12 hour clock (2 digits)</source>
        <target state="translated">Orario in formato 12 ore (2 cifre)</target>
        <note />
      </trans-unit>
      <trans-unit id="_12_hour_clock_2_digits_description">
        <source>The "hh" custom format specifier (plus any number of additional "h" specifiers) represents the hour as a number from 01 through 12; that is, the hour is represented by a 12-hour clock that counts the whole hours since midnight or noon. A particular hour after midnight is indistinguishable from the same hour after noon. The hour is not rounded, and a single-digit hour is formatted with a leading zero. For example, given a time of 5:43 in the morning or afternoon, this format specifier displays "05".</source>
        <target state="translated">L'identificatore di formato personalizzato "hh" (più qualsiasi numero di identificatori "h" aggiuntivi) rappresenta l'ora come numero compreso tra 01 e 12, ovvero l'ora rappresentata nell'orario in formato 12 ore in base al quale il conteggio riparte da mezzanotte o da mezzogiorno. Una particolare ora dopo mezzanotte non è distinguibile dalla stessa ora dopo mezzogiorno. L'ora non viene arrotondata e se è costituita da una singola cifra viene formattata con uno zero iniziale. Se viene, ad esempio, specificata un'ora equivalente alle 5:43 della mattina o del pomeriggio, tramite questo identificatore di formato viene visualizzato "05".</target>
        <note />
      </trans-unit>
      <trans-unit id="_24_hour_clock_1_2_digits">
        <source>24 hour clock (1-2 digits)</source>
        <target state="translated">Orario in formato 24 ore (1-2 cifre)</target>
        <note />
      </trans-unit>
      <trans-unit id="_24_hour_clock_1_2_digits_description">
        <source>The "H" custom format specifier represents the hour as a number from 0 through 23; that is, the hour is represented by a zero-based 24-hour clock that counts the hours since midnight. A single-digit hour is formatted without a leading zero.

If the "H" format specifier is used without other custom format specifiers, it's interpreted as a standard date and time format specifier and throws a FormatException.</source>
        <target state="translated">L'identificatore di formato personalizzato "H" rappresenta l'ora come numero compreso tra 0 e 23, ovvero l'ora rappresentata nell'orario in formato 24 ore a base zero in base al quale il conteggio riparte da mezzanotte. Un'ora costituita da una singola cifra viene formattata senza zero iniziale.

Se l'identificatore di formato "H" viene usato senza altri identificatori di formato personalizzati, viene interpretato come l'identificatore di formato di data e ora standard e viene generato un evento FormatException.</target>
        <note />
      </trans-unit>
      <trans-unit id="_24_hour_clock_2_digits">
        <source>24 hour clock (2 digits)</source>
        <target state="translated">Orario in formato 24 ore (2 cifre)</target>
        <note />
      </trans-unit>
      <trans-unit id="_24_hour_clock_2_digits_description">
        <source>The "HH" custom format specifier (plus any number of additional "H" specifiers) represents the hour as a number from 00 through 23; that is, the hour is represented by a zero-based 24-hour clock that counts the hours since midnight. A single-digit hour is formatted with a leading zero.</source>
        <target state="translated">L'identificatore di formato personalizzato "HH" (più qualsiasi numero di identificatori "H" aggiuntivi) rappresenta l'ora come numero compreso tra 00 e 23, ovvero l'ora rappresentata nell'orario in formato 24 ore a base zero in base al quale il conteggio riparte da mezzanotte. Un'ora costituita da una singola cifra viene formattata con uno zero iniziale.</target>
        <note />
      </trans-unit>
      <trans-unit id="and_update_call_sites_directly">
        <source>and update call sites directly</source>
        <target state="new">and update call sites directly</target>
        <note />
      </trans-unit>
      <trans-unit id="code">
        <source>code</source>
        <target state="translated">codice</target>
        <note />
      </trans-unit>
      <trans-unit id="date_separator">
        <source>date separator</source>
        <target state="translated">Separatore di data</target>
        <note />
      </trans-unit>
      <trans-unit id="date_separator_description">
        <source>The "/" custom format specifier represents the date separator, which is used to differentiate years, months, and days. The appropriate localized date separator is retrieved from the DateTimeFormatInfo.DateSeparator property of the current or specified culture.

Note: To change the date separator for a particular date and time string, specify the separator character within a literal string delimiter. For example, the custom format string mm'/'dd'/'yyyy produces a result string in which "/" is always used as the date separator. To change the date separator for all dates for a culture, either change the value of the DateTimeFormatInfo.DateSeparator property of the current culture, or instantiate a DateTimeFormatInfo object, assign the character to its DateSeparator property, and call an overload of the formatting method that includes an IFormatProvider parameter.

If the "/" format specifier is used without other custom format specifiers, it's interpreted as a standard date and time format specifier and throws a FormatException.</source>
        <target state="translated">L'identificatore di formato personalizzato "/" rappresenta il separatore di data usato per distinguere anni, mesi e giorni. Il separatore di data localizzato appropriato viene recuperato dalla proprietà DateTimeFormatInfo.DateSeparator delle impostazioni cultura correnti o specificate.

Nota: per modificare il separatore di data per una particolare stringa di data e ora, specificare il carattere separatore all'interno di un delimitatore di stringa letterale. La stringa con formato personalizzato mm'/'dd'/'yyyy, ad esempio, produce una stringa in cui come separatore di data viene sempre usato "/". Per cambiare il separatore di data per tutte le date per le impostazioni cultura, modificare il valore della proprietà DateTimeFormatInfo.DateSeparator per le impostazioni cultura correnti oppure creare un'istanza di un oggetto DateTimeFormatInfo, assegnare il carattere alla relativa proprietà DateSeparator e chiamare un overload del metodo di formattazione che include un parametro IFormatProvider.

Se l'identificatore di formato "/" viene usato senza altri identificatori di formato personalizzati, viene interpretato come l'identificatore di formato di data e ora standard e viene generato un evento FormatException.</target>
        <note />
      </trans-unit>
      <trans-unit id="day_of_the_month_1_2_digits">
        <source>day of the month (1-2 digits)</source>
        <target state="translated">Giorno del mese (1-2 cifre)</target>
        <note />
      </trans-unit>
      <trans-unit id="day_of_the_month_1_2_digits_description">
        <source>The "d" custom format specifier represents the day of the month as a number from 1 through 31. A single-digit day is formatted without a leading zero.

If the "d" format specifier is used without other custom format specifiers, it's interpreted as the "d" standard date and time format specifier.</source>
        <target state="translated">L'identificatore di formato personalizzato "d" rappresenta il giorno del mese come numero compreso tra 1 e 31. Un giorno a una sola cifra viene formattato senza uno zero iniziale.

Se l'identificatore di formato "d" viene usato senza altri identificatori di formato personalizzati, viene interpretato come l'identificatore di formato di data e ora standard "d".</target>
        <note />
      </trans-unit>
      <trans-unit id="day_of_the_month_2_digits">
        <source>day of the month (2 digits)</source>
        <target state="translated">Giorno del mese (2 cifre)</target>
        <note />
      </trans-unit>
      <trans-unit id="day_of_the_month_2_digits_description">
        <source>The "dd" custom format string represents the day of the month as a number from 01 through 31. A single-digit day is formatted with a leading zero.</source>
        <target state="translated">La stringa di formato personalizzata "dd" rappresenta il giorno del mese come numero compreso tra 01 e 31. Un giorno a una sola cifra viene formattato con uno zero iniziale.</target>
        <note />
      </trans-unit>
      <trans-unit id="day_of_the_week_abbreviated">
        <source>day of the week (abbreviated)</source>
        <target state="translated">Giorno della settimana (abbreviato)</target>
        <note />
      </trans-unit>
      <trans-unit id="day_of_the_week_abbreviated_description">
        <source>The "ddd" custom format specifier represents the abbreviated name of the day of the week. The localized abbreviated name of the day of the week is retrieved from the DateTimeFormatInfo.AbbreviatedDayNames property of the current or specified culture.</source>
        <target state="translated">L'identificatore di formato personalizzato "ddd" rappresenta il nome abbreviato del giorno della settimana. Il nome abbreviato localizzato del giorno della settimana viene recuperato dalla proprietà DateTimeFormatInfo.AbbreviatedDayNames delle impostazioni cultura correnti o specificate.</target>
        <note />
      </trans-unit>
      <trans-unit id="day_of_the_week_full">
        <source>day of the week (full)</source>
        <target state="translated">Giorno della settimana (esteso)</target>
        <note />
      </trans-unit>
      <trans-unit id="day_of_the_week_full_description">
        <source>The "dddd" custom format specifier (plus any number of additional "d" specifiers) represents the full name of the day of the week. The localized name of the day of the week is retrieved from the DateTimeFormatInfo.DayNames property of the current or specified culture.</source>
        <target state="translated">L'identificatore di formato personalizzato "dddd" (più qualsiasi numero di identificatori "d" aggiuntivi) rappresenta il nome esteso del giorno della settimana. Il nome localizzato del giorno della settimana viene recuperato dalla proprietà DateTimeFormatInfo.DayNames delle impostazioni cultura correnti o specificate.</target>
        <note />
      </trans-unit>
      <trans-unit id="discard">
        <source>discard</source>
        <target state="translated">variabile discard</target>
        <note />
      </trans-unit>
      <trans-unit id="from_metadata">
        <source>from metadata</source>
        <target state="translated">da metadati</target>
        <note />
      </trans-unit>
      <trans-unit id="full_long_date_time">
        <source>full long date/time</source>
        <target state="translated">Ora estesa e data completa</target>
        <note />
      </trans-unit>
      <trans-unit id="full_long_date_time_description">
        <source>The "F" standard format specifier represents a custom date and time format string that is defined by the current DateTimeFormatInfo.FullDateTimePattern property. For example, the custom format string for the invariant culture is "dddd, dd MMMM yyyy HH:mm:ss".</source>
        <target state="translated">L'identificatore di formato standard "F" rappresenta una stringa di formato di data e ora personalizzata definita dalla proprietà DateTimeFormatInfo.FullDateTimePattern corrente. Ad esempio, la stringa di formato personalizzata per le impostazioni cultura inglese non dipendenti da paese/area geografica è "dddd, dd MMMM yyyy HH:mm:ss".</target>
        <note />
      </trans-unit>
      <trans-unit id="full_short_date_time">
        <source>full short date/time</source>
        <target state="translated">Ora breve e data estesa</target>
        <note />
      </trans-unit>
      <trans-unit id="full_short_date_time_description">
        <source>The Full Date Short Time ("f") Format Specifier

The "f" standard format specifier represents a combination of the long date ("D") and short time ("t") patterns, separated by a space.</source>
        <target state="translated">Identificatore di formato di ora breve e data estesa ("f")

L'identificatore di formato standard "f" rappresenta una combinazione degli schemi di data estesa ("D") e ora breve ("t"), separati da uno spazio.</target>
        <note />
      </trans-unit>
      <trans-unit id="general_long_date_time">
        <source>general long date/time</source>
        <target state="translated">Ora estesa e data generale</target>
        <note />
      </trans-unit>
      <trans-unit id="general_long_date_time_description">
        <source>The "G" standard format specifier represents a combination of the short date ("d") and long time ("T") patterns, separated by a space.</source>
        <target state="translated">L'identificatore di formato standard "G" rappresenta una combinazione degli schemi di data breve ("d") e ora estesa ("T"), separati da uno spazio.</target>
        <note />
      </trans-unit>
      <trans-unit id="general_short_date_time">
        <source>general short date/time</source>
        <target state="translated">Ora breve e data generale</target>
        <note />
      </trans-unit>
      <trans-unit id="general_short_date_time_description">
        <source>The "g" standard format specifier represents a combination of the short date ("d") and short time ("t") patterns, separated by a space.</source>
        <target state="translated">L'identificatore di formato standard "g" rappresenta una combinazione degli schemi di data breve ("d") e ora breve ("t"), separati da uno spazio.</target>
        <note />
      </trans-unit>
      <trans-unit id="generic_overload">
        <source>generic overload</source>
        <target state="translated">overload generico</target>
        <note />
      </trans-unit>
      <trans-unit id="generic_overloads">
        <source>generic overloads</source>
        <target state="translated">overload generici</target>
        <note />
      </trans-unit>
      <trans-unit id="in_0_1_2">
        <source>in {0} ({1} - {2})</source>
        <target state="translated">in {0} ({1} - {2})</target>
        <note />
      </trans-unit>
      <trans-unit id="in_Source_attribute">
        <source>in Source (attribute)</source>
        <target state="translated">nell'origine (attributo)</target>
        <note />
      </trans-unit>
      <trans-unit id="into_extracted_method_to_invoke_at_call_sites">
        <source>into extracted method to invoke at call sites</source>
        <target state="new">into extracted method to invoke at call sites</target>
        <note />
      </trans-unit>
      <trans-unit id="into_new_overload">
        <source>into new overload</source>
        <target state="new">into new overload</target>
        <note />
      </trans-unit>
      <trans-unit id="long_date">
        <source>long date</source>
        <target state="translated">Data estesa</target>
        <note />
      </trans-unit>
      <trans-unit id="long_date_description">
        <source>The "D" standard format specifier represents a custom date and time format string that is defined by the current DateTimeFormatInfo.LongDatePattern property. For example, the custom format string for the invariant culture is "dddd, dd MMMM yyyy".</source>
        <target state="translated">L'identificatore di formato standard "D" rappresenta una stringa di formato di data e ora personalizzata definita dalla proprietà DateTimeFormatInfo.LongDatePattern corrente. Ad esempio, la stringa di formato personalizzata per le impostazioni cultura inglese non dipendenti da paese/area geografica è "dddd, dd MMMM yyyy".</target>
        <note />
      </trans-unit>
      <trans-unit id="long_time">
        <source>long time</source>
        <target state="translated">Ora estesa</target>
        <note />
      </trans-unit>
      <trans-unit id="long_time_description">
        <source>The "T" standard format specifier represents a custom date and time format string that is defined by a specific culture's DateTimeFormatInfo.LongTimePattern property. For example, the custom format string for the invariant culture is "HH:mm:ss".</source>
        <target state="translated">L'identificatore di formato standard "T" rappresenta una stringa di formato di data e ora personalizzata definita dalla proprietà DateTimeFormatInfo.LongTimePattern di impostazioni cultura specifiche. Ad esempio, la stringa di formato personalizzata per le impostazioni cultura inglese non dipendenti da paese/area geografica è "HH:mm:ss".</target>
        <note />
      </trans-unit>
      <trans-unit id="member_kind_and_name">
        <source>{0} '{1}'</source>
        <target state="translated">{0} '{1}'</target>
        <note>e.g. "method 'M'"</note>
      </trans-unit>
      <trans-unit id="minute_1_2_digits">
        <source>minute (1-2 digits)</source>
        <target state="translated">Minuto (1-2 cifre)</target>
        <note />
      </trans-unit>
      <trans-unit id="minute_1_2_digits_description">
        <source>The "m" custom format specifier represents the minute as a number from 0 through 59. The minute represents whole minutes that have passed since the last hour. A single-digit minute is formatted without a leading zero.

If the "m" format specifier is used without other custom format specifiers, it's interpreted as the "m" standard date and time format specifier.</source>
        <target state="translated">L'identificatore di formato personalizzato "m" rappresenta i minuti come numero compreso tra 0 e 59. Tali minuti rappresentano il numero intero di minuti passati dall'ultima ora. Un minuto costituito da una singola cifra viene formattato senza zero iniziale.

Se l'identificatore di formato "m" viene usato senza altri identificatori di formato personalizzati, viene interpretato come l'identificatore di formato di data e ora standard "m".</target>
        <note />
      </trans-unit>
      <trans-unit id="minute_2_digits">
        <source>minute (2 digits)</source>
        <target state="translated">Minuto (2 cifre)</target>
        <note />
      </trans-unit>
      <trans-unit id="minute_2_digits_description">
        <source>The "mm" custom format specifier (plus any number of additional "m" specifiers) represents the minute as a number from 00 through 59. The minute represents whole minutes that have passed since the last hour. A single-digit minute is formatted with a leading zero.</source>
        <target state="translated">L'identificatore di formato personalizzato "mm" (più qualsiasi numero di identificatori "m" aggiuntivi) rappresenta i minuti come numero compreso tra 00 e 59. Tali minuti rappresentano il numero intero di minuti passati dall'ultima ora. Un minuto costituito da una singola cifra viene formattato con uno zero iniziale.</target>
        <note />
      </trans-unit>
      <trans-unit id="month_1_2_digits">
        <source>month (1-2 digits)</source>
        <target state="translated">Mese (1-2 cifre)</target>
        <note />
      </trans-unit>
      <trans-unit id="month_1_2_digits_description">
        <source>The "M" custom format specifier represents the month as a number from 1 through 12 (or from 1 through 13 for calendars that have 13 months). A single-digit month is formatted without a leading zero.

If the "M" format specifier is used without other custom format specifiers, it's interpreted as the "M" standard date and time format specifier.</source>
        <target state="translated">L'identificatore di formato personalizzato "M" rappresenta il mese come numero compreso tra 1 e 12 (o tra 1 e 13 per i calendari con 13 mesi). Un mese a una sola cifra viene formattato senza zero iniziale.

Se l'identificatore di formato "M" viene usato senza altri identificatori di formato personalizzati, viene interpretato come l'identificatore di formato di data e ora standard "M".</target>
        <note />
      </trans-unit>
      <trans-unit id="month_2_digits">
        <source>month (2 digits)</source>
        <target state="translated">Mese (2 cifre)</target>
        <note />
      </trans-unit>
      <trans-unit id="month_2_digits_description">
        <source>The "MM" custom format specifier represents the month as a number from 01 through 12 (or from 1 through 13 for calendars that have 13 months). A single-digit month is formatted with a leading zero.</source>
        <target state="translated">L'identificatore di formato personalizzato "MM" rappresenta il mese come numero compreso tra 01 e 12 (o tra 1 e 13 per i calendari con 13 mesi). Un mese a una sola cifra viene formattato con uno zero iniziale.</target>
        <note />
      </trans-unit>
      <trans-unit id="month_abbreviated">
        <source>month (abbreviated)</source>
        <target state="translated">Mese (abbreviato)</target>
        <note />
      </trans-unit>
      <trans-unit id="month_abbreviated_description">
        <source>The "MMM" custom format specifier represents the abbreviated name of the month. The localized abbreviated name of the month is retrieved from the DateTimeFormatInfo.AbbreviatedMonthNames property of the current or specified culture.</source>
        <target state="translated">L'identificatore di formato personalizzato "MMM" rappresenta il nome abbreviato del mese. Il nome abbreviato localizzato del mese viene recuperato dalla proprietà DateTimeFormatInfo.AbbreviatedMonthNames delle impostazioni cultura correnti o specificate.</target>
        <note />
      </trans-unit>
      <trans-unit id="month_day">
        <source>month day</source>
        <target state="translated">Giorno del mese</target>
        <note />
      </trans-unit>
      <trans-unit id="month_day_description">
        <source>The "M" or "m" standard format specifier represents a custom date and time format string that is defined by the current DateTimeFormatInfo.MonthDayPattern property. For example, the custom format string for the invariant culture is "MMMM dd".</source>
        <target state="translated">L'identificatore di formato standard "M" o "m" rappresenta una stringa di formato di data e ora personalizzata definita dalla proprietà DateTimeFormatInfo.MonthDayPattern corrente. Ad esempio, la stringa di formato personalizzata per le impostazioni cultura inglese non dipendenti da paese/area geografica è "MMMM dd".</target>
        <note />
      </trans-unit>
      <trans-unit id="month_full">
        <source>month (full)</source>
        <target state="translated">Mese (esteso)</target>
        <note />
      </trans-unit>
      <trans-unit id="month_full_description">
        <source>The "MMMM" custom format specifier represents the full name of the month. The localized name of the month is retrieved from the DateTimeFormatInfo.MonthNames property of the current or specified culture.</source>
        <target state="translated">L'identificatore di formato personalizzato "MMMM" rappresenta il nome esteso del mese. Il nome localizzato del mese viene recuperato dalla proprietà DateTimeFormatInfo.MonthNames delle impostazioni cultura correnti o specificate.</target>
        <note />
      </trans-unit>
      <trans-unit id="overload">
        <source>overload</source>
        <target state="translated">overload</target>
        <note />
      </trans-unit>
      <trans-unit id="overloads_">
        <source>overloads</source>
        <target state="translated">overload</target>
        <note />
      </trans-unit>
      <trans-unit id="_0_Keyword">
        <source>{0} Keyword</source>
        <target state="translated">Parola chiave di {0}</target>
        <note />
      </trans-unit>
      <trans-unit id="Encapsulate_field_colon_0_and_use_property">
        <source>Encapsulate field: '{0}' (and use property)</source>
        <target state="translated">Incapsula il campo '{0}' (e usa la proprietà)</target>
        <note />
      </trans-unit>
      <trans-unit id="Encapsulate_field_colon_0_but_still_use_field">
        <source>Encapsulate field: '{0}' (but still use field)</source>
        <target state="translated">Incapsula il campo '{0}' (ma continua a usarlo)</target>
        <note />
      </trans-unit>
      <trans-unit id="Encapsulate_fields_and_use_property">
        <source>Encapsulate fields (and use property)</source>
        <target state="translated">Incapsula i campi (e usa la proprietà)</target>
        <note />
      </trans-unit>
      <trans-unit id="Encapsulate_fields_but_still_use_field">
        <source>Encapsulate fields (but still use field)</source>
        <target state="translated">Incapsula i campi (ma continua a usarli)</target>
        <note />
      </trans-unit>
      <trans-unit id="Could_not_extract_interface_colon_The_selection_is_not_inside_a_class_interface_struct">
        <source>Could not extract interface: The selection is not inside a class/interface/struct.</source>
        <target state="translated">Non è possibile estrarre l'interfaccia: la selezione non si trova all'interno di una classe/interfaccia/struct.</target>
        <note />
      </trans-unit>
      <trans-unit id="Could_not_extract_interface_colon_The_type_does_not_contain_any_member_that_can_be_extracted_to_an_interface">
        <source>Could not extract interface: The type does not contain any member that can be extracted to an interface.</source>
        <target state="translated">Non è possibile estrarre l'interfaccia: il tipo non contiene membri che possono essere estratti in un'interfaccia.</target>
        <note />
      </trans-unit>
      <trans-unit id="can_t_not_construct_final_tree">
        <source>can't not construct final tree</source>
        <target state="translated">non è possibile costruire l'albero finale</target>
        <note />
      </trans-unit>
      <trans-unit id="Parameters_type_or_return_type_cannot_be_an_anonymous_type_colon_bracket_0_bracket">
        <source>Parameters' type or return type cannot be an anonymous type : [{0}]</source>
        <target state="translated">Il tipo o il tipo restituito dei parametri non può essere un tipo anonimo: [{0}]</target>
        <note />
      </trans-unit>
      <trans-unit id="The_selection_contains_no_active_statement">
        <source>The selection contains no active statement.</source>
        <target state="translated">La selezione non contiene istruzioni attive.</target>
        <note />
      </trans-unit>
      <trans-unit id="The_selection_contains_an_error_or_unknown_type">
        <source>The selection contains an error or unknown type.</source>
        <target state="translated">La selezione contiene un errore o un tipo sconosciuto.</target>
        <note />
      </trans-unit>
      <trans-unit id="Type_parameter_0_is_hidden_by_another_type_parameter_1">
        <source>Type parameter '{0}' is hidden by another type parameter '{1}'.</source>
        <target state="translated">Il parametro di tipo '{0}' è nascosto da un altro parametro di tipo '{1}'.</target>
        <note />
      </trans-unit>
      <trans-unit id="The_address_of_a_variable_is_used_inside_the_selected_code">
        <source>The address of a variable is used inside the selected code.</source>
        <target state="translated">Nel codice selezionato viene usato l'indirizzo di una variabile.</target>
        <note />
      </trans-unit>
      <trans-unit id="Assigning_to_readonly_fields_must_be_done_in_a_constructor_colon_bracket_0_bracket">
        <source>Assigning to readonly fields must be done in a constructor : [{0}].</source>
        <target state="translated">L'assegnazione a campi di sola lettura deve essere effettuata in un costruttore: [{0}].</target>
        <note />
      </trans-unit>
      <trans-unit id="generated_code_is_overlapping_with_hidden_portion_of_the_code">
        <source>generated code is overlapping with hidden portion of the code</source>
        <target state="translated">il codice generato si sovrappone alla parte nascosta del codice</target>
        <note />
      </trans-unit>
      <trans-unit id="Add_optional_parameters_to_0">
        <source>Add optional parameters to '{0}'</source>
        <target state="translated">Aggiungi i parametri facoltativi a '{0}'</target>
        <note />
      </trans-unit>
      <trans-unit id="Add_parameters_to_0">
        <source>Add parameters to '{0}'</source>
        <target state="translated">Aggiungi i parametri a '{0}'</target>
        <note />
      </trans-unit>
      <trans-unit id="Generate_delegating_constructor_0_1">
        <source>Generate delegating constructor '{0}({1})'</source>
        <target state="translated">Genera il costruttore delegante '{0}({1})'</target>
        <note />
      </trans-unit>
      <trans-unit id="Generate_constructor_0_1">
        <source>Generate constructor '{0}({1})'</source>
        <target state="translated">Genera il costruttore '{0}({1})'</target>
        <note />
      </trans-unit>
      <trans-unit id="Generate_field_assigning_constructor_0_1">
        <source>Generate field assigning constructor '{0}({1})'</source>
        <target state="translated">Genera il costruttore per l'assegnazione dei campi '{0}({1})'</target>
        <note />
      </trans-unit>
      <trans-unit id="Generate_Equals_and_GetHashCode">
        <source>Generate Equals and GetHashCode</source>
        <target state="translated">Genera Equals e GetHashCode</target>
        <note />
      </trans-unit>
      <trans-unit id="Generate_Equals_object">
        <source>Generate Equals(object)</source>
        <target state="translated">Genera Equals(oggetto)</target>
        <note />
      </trans-unit>
      <trans-unit id="Generate_GetHashCode">
        <source>Generate GetHashCode()</source>
        <target state="translated">Genera GetHashCode()</target>
        <note />
      </trans-unit>
      <trans-unit id="Generate_constructor_in_0">
        <source>Generate constructor in '{0}'</source>
        <target state="translated">Genera il costruttore in '{0}'</target>
        <note />
      </trans-unit>
      <trans-unit id="Generate_all">
        <source>Generate all</source>
        <target state="translated">Genera tutto</target>
        <note />
      </trans-unit>
      <trans-unit id="Generate_enum_member_1_0">
        <source>Generate enum member '{1}.{0}'</source>
        <target state="translated">Genera il membro di enumerazione '{1}.{0}'</target>
        <note />
      </trans-unit>
      <trans-unit id="Generate_constant_1_0">
        <source>Generate constant '{1}.{0}'</source>
        <target state="translated">Genera la costante '{1}.{0}'</target>
        <note />
      </trans-unit>
      <trans-unit id="Generate_read_only_property_1_0">
        <source>Generate read-only property '{1}.{0}'</source>
        <target state="translated">Genera la proprietà di sola lettura '{1}.{0}'</target>
        <note />
      </trans-unit>
      <trans-unit id="Generate_property_1_0">
        <source>Generate property '{1}.{0}'</source>
        <target state="translated">Genera la proprietà '{1}.{0}'</target>
        <note />
      </trans-unit>
      <trans-unit id="Generate_read_only_field_1_0">
        <source>Generate read-only field '{1}.{0}'</source>
        <target state="translated">Genera il campo di sola lettura '{1}.{0}'</target>
        <note />
      </trans-unit>
      <trans-unit id="Generate_field_1_0">
        <source>Generate field '{1}.{0}'</source>
        <target state="translated">Genera il campo '{1}.{0}'</target>
        <note />
      </trans-unit>
      <trans-unit id="Generate_local_0">
        <source>Generate local '{0}'</source>
        <target state="translated">Genera l'elemento '{0}' locale</target>
        <note />
      </trans-unit>
      <trans-unit id="Generate_0_1_in_new_file">
        <source>Generate {0} '{1}' in new file</source>
        <target state="translated">Genera l'elemento {0} '{1}' nel nuovo file</target>
        <note />
      </trans-unit>
      <trans-unit id="Generate_nested_0_1">
        <source>Generate nested {0} '{1}'</source>
        <target state="translated">Genera l'elemento {0} '{1}' annidato</target>
        <note />
      </trans-unit>
      <trans-unit id="Global_Namespace">
        <source>Global Namespace</source>
        <target state="translated">Spazio dei nomi globale</target>
        <note />
      </trans-unit>
      <trans-unit id="Implement_interface_abstractly">
        <source>Implement interface abstractly</source>
        <target state="translated">Implementa l'interfaccia in modo astratto</target>
        <note />
      </trans-unit>
      <trans-unit id="Implement_interface_through_0">
        <source>Implement interface through '{0}'</source>
        <target state="translated">Implementa l'interfaccia tramite '{0}'</target>
        <note />
      </trans-unit>
      <trans-unit id="Implement_interface">
        <source>Implement interface</source>
        <target state="translated">Implementa l'interfaccia</target>
        <note />
      </trans-unit>
      <trans-unit id="Introduce_field_for_0">
        <source>Introduce field for '{0}'</source>
        <target state="translated">Introduce il campo per '{0}'</target>
        <note />
      </trans-unit>
      <trans-unit id="Introduce_local_for_0">
        <source>Introduce local for '{0}'</source>
        <target state="translated">Introduce l'elemento locale per '{0}'</target>
        <note />
      </trans-unit>
      <trans-unit id="Introduce_constant_for_0">
        <source>Introduce constant for '{0}'</source>
        <target state="translated">Introduce la costante per '{0}'</target>
        <note />
      </trans-unit>
      <trans-unit id="Introduce_local_constant_for_0">
        <source>Introduce local constant for '{0}'</source>
        <target state="translated">Introduce la costante locale per '{0}'</target>
        <note />
      </trans-unit>
      <trans-unit id="Introduce_field_for_all_occurrences_of_0">
        <source>Introduce field for all occurrences of '{0}'</source>
        <target state="translated">Introduce il campo per tutte le occorrenze di '{0}'</target>
        <note />
      </trans-unit>
      <trans-unit id="Introduce_local_for_all_occurrences_of_0">
        <source>Introduce local for all occurrences of '{0}'</source>
        <target state="translated">Introduce l'elemento locale per tutte le occorrenze di '{0}'</target>
        <note />
      </trans-unit>
      <trans-unit id="Introduce_constant_for_all_occurrences_of_0">
        <source>Introduce constant for all occurrences of '{0}'</source>
        <target state="translated">Introduce la costante per tutte le occorrenze di '{0}'</target>
        <note />
      </trans-unit>
      <trans-unit id="Introduce_local_constant_for_all_occurrences_of_0">
        <source>Introduce local constant for all occurrences of '{0}'</source>
        <target state="translated">Introduce la costante locale per tutte le occorrenze di '{0}'</target>
        <note />
      </trans-unit>
      <trans-unit id="Introduce_query_variable_for_all_occurrences_of_0">
        <source>Introduce query variable for all occurrences of '{0}'</source>
        <target state="translated">Introduce la variabile di query per tutte le occorrenze di '{0}'</target>
        <note />
      </trans-unit>
      <trans-unit id="Introduce_query_variable_for_0">
        <source>Introduce query variable for '{0}'</source>
        <target state="translated">Introduce la variabile di query per '{0}'</target>
        <note />
      </trans-unit>
      <trans-unit id="Anonymous_Types_colon">
        <source>Anonymous Types:</source>
        <target state="translated">Tipi anonimi:</target>
        <note />
      </trans-unit>
      <trans-unit id="is_">
        <source>is</source>
        <target state="translated">è</target>
        <note />
      </trans-unit>
      <trans-unit id="Represents_an_object_whose_operations_will_be_resolved_at_runtime">
        <source>Represents an object whose operations will be resolved at runtime.</source>
        <target state="translated">Rappresenta un oggetto le cui operazioni verranno risolte in fase di esecuzione.</target>
        <note />
      </trans-unit>
      <trans-unit id="constant">
        <source>constant</source>
        <target state="translated">costante</target>
        <note />
      </trans-unit>
      <trans-unit id="field">
        <source>field</source>
        <target state="translated">campo</target>
        <note />
      </trans-unit>
      <trans-unit id="local_constant">
        <source>local constant</source>
        <target state="translated">costante locale</target>
        <note />
      </trans-unit>
      <trans-unit id="local_variable">
        <source>local variable</source>
        <target state="translated">variabile locale</target>
        <note />
      </trans-unit>
      <trans-unit id="label">
        <source>label</source>
        <target state="translated">Etichetta</target>
        <note />
      </trans-unit>
      <trans-unit id="period_era">
        <source>period/era</source>
        <target state="translated">Periodo/era</target>
        <note />
      </trans-unit>
      <trans-unit id="period_era_description">
        <source>The "g" or "gg" custom format specifiers (plus any number of additional "g" specifiers) represents the period or era, such as A.D. The formatting operation ignores this specifier if the date to be formatted doesn't have an associated period or era string.

If the "g" format specifier is used without other custom format specifiers, it's interpreted as the "g" standard date and time format specifier.</source>
        <target state="translated">Gli identificatori di formato personalizzati "g" o "gg" (più qualsiasi numero di identificatori "g" aggiuntivi) rappresentano il periodo o l'era, ad esempio D.C. Questo identificatore viene ignorato dall'operazione di formattazione se la data da formattare non è associata a una stringa di periodo o di era.

Se l'identificatore di formato "g" viene usato senza altri identificatori di formato personalizzati, viene interpretato come l'identificatore di formato di data e ora standard "g".</target>
        <note />
      </trans-unit>
      <trans-unit id="property_accessor">
        <source>property accessor</source>
        <target state="new">property accessor</target>
        <note />
      </trans-unit>
      <trans-unit id="range_variable">
        <source>range variable</source>
        <target state="translated">variabile di intervallo</target>
        <note />
      </trans-unit>
      <trans-unit id="parameter">
        <source>parameter</source>
        <target state="translated">parametro</target>
        <note />
      </trans-unit>
      <trans-unit id="in_">
        <source>in</source>
        <target state="translated">in</target>
        <note />
      </trans-unit>
      <trans-unit id="Summary_colon">
        <source>Summary:</source>
        <target state="translated">Riepilogo:</target>
        <note />
      </trans-unit>
      <trans-unit id="Locals_and_parameters">
        <source>Locals and parameters</source>
        <target state="translated">Variabili locali e parametri</target>
        <note />
      </trans-unit>
      <trans-unit id="Type_parameters_colon">
        <source>Type parameters:</source>
        <target state="translated">Parametri di tipo:</target>
        <note />
      </trans-unit>
      <trans-unit id="Returns_colon">
        <source>Returns:</source>
        <target state="translated">Valori restituiti:</target>
        <note />
      </trans-unit>
      <trans-unit id="Exceptions_colon">
        <source>Exceptions:</source>
        <target state="translated">Eccezioni:</target>
        <note />
      </trans-unit>
      <trans-unit id="Remarks_colon">
        <source>Remarks:</source>
        <target state="translated">Commenti:</target>
        <note />
      </trans-unit>
      <trans-unit id="generating_source_for_symbols_of_this_type_is_not_supported">
        <source>generating source for symbols of this type is not supported</source>
        <target state="translated">la generazione dell'origine per i simboli di questo tipo non è supportata</target>
        <note />
      </trans-unit>
      <trans-unit id="Assembly">
        <source>Assembly</source>
        <target state="translated">assembly</target>
        <note />
      </trans-unit>
      <trans-unit id="location_unknown">
        <source>location unknown</source>
        <target state="translated">percorso sconosciuto</target>
        <note />
      </trans-unit>
      <trans-unit id="Unexpected_interface_member_kind_colon_0">
        <source>Unexpected interface member kind: {0}</source>
        <target state="translated">Tipo di membro di interfaccia imprevisto: {0}</target>
        <note />
      </trans-unit>
      <trans-unit id="Unknown_symbol_kind">
        <source>Unknown symbol kind</source>
        <target state="translated">Tipo di simbolo sconosciuto</target>
        <note />
      </trans-unit>
      <trans-unit id="Generate_abstract_property_1_0">
        <source>Generate abstract property '{1}.{0}'</source>
        <target state="translated">Genera la proprietà astratta '{1}.{0}'</target>
        <note />
      </trans-unit>
      <trans-unit id="Generate_abstract_method_1_0">
        <source>Generate abstract method '{1}.{0}'</source>
        <target state="translated">Genera il metodo astratto '{1}.{0}'</target>
        <note />
      </trans-unit>
      <trans-unit id="Generate_method_1_0">
        <source>Generate method '{1}.{0}'</source>
        <target state="translated">Genera il metodo '{1}.{0}'</target>
        <note />
      </trans-unit>
      <trans-unit id="Requested_assembly_already_loaded_from_0">
        <source>Requested assembly already loaded from '{0}'.</source>
        <target state="translated">L'assembly richiesto è già stato caricato da '{0}'.</target>
        <note />
      </trans-unit>
      <trans-unit id="The_symbol_does_not_have_an_icon">
        <source>The symbol does not have an icon.</source>
        <target state="translated">Per il simbolo non esiste un'icona.</target>
        <note />
      </trans-unit>
      <trans-unit id="Asynchronous_method_cannot_have_ref_out_parameters_colon_bracket_0_bracket">
        <source>Asynchronous method cannot have ref/out parameters : [{0}]</source>
        <target state="translated">Il metodo asincrono non può contenere parametri ref/out: [{0}]</target>
        <note />
      </trans-unit>
      <trans-unit id="The_member_is_defined_in_metadata">
        <source>The member is defined in metadata.</source>
        <target state="translated">Il membro è definito nei metadati.</target>
        <note />
      </trans-unit>
      <trans-unit id="You_can_only_change_the_signature_of_a_constructor_indexer_method_or_delegate">
        <source>You can only change the signature of a constructor, indexer, method or delegate.</source>
        <target state="translated">È possibile modificare solo la firma di un costruttore, un indicizzatore, un metodo o un delegato.</target>
        <note />
      </trans-unit>
      <trans-unit id="This_symbol_has_related_definitions_or_references_in_metadata_Changing_its_signature_may_result_in_build_errors_Do_you_want_to_continue">
        <source>This symbol has related definitions or references in metadata. Changing its signature may result in build errors.

Do you want to continue?</source>
        <target state="translated">Nei metadati di questo simbolo sono presenti definizioni o riferimenti correlati. Se si modifica la firma, potrebbero verificarsi errori di compilazione.

Continuare?</target>
        <note />
      </trans-unit>
      <trans-unit id="Change_signature">
        <source>Change signature...</source>
        <target state="translated">Modifica firma...</target>
        <note />
      </trans-unit>
      <trans-unit id="Generate_new_type">
        <source>Generate new type...</source>
        <target state="translated">Genera nuovo tipo...</target>
        <note />
      </trans-unit>
      <trans-unit id="User_Diagnostic_Analyzer_Failure">
        <source>User Diagnostic Analyzer Failure.</source>
        <target state="translated">Errore dell'analizzatore diagnostico utente.</target>
        <note />
      </trans-unit>
      <trans-unit id="Analyzer_0_threw_an_exception_of_type_1_with_message_2">
        <source>Analyzer '{0}' threw an exception of type '{1}' with message '{2}'.</source>
        <target state="translated">L'analizzatore '{0}' ha generato un'eccezione di tipo '{1}'. Messaggio: '{2}'.</target>
        <note />
      </trans-unit>
      <trans-unit id="Analyzer_0_threw_the_following_exception_colon_1">
        <source>Analyzer '{0}' threw the following exception:
'{1}'.</source>
        <target state="translated">L'analizzatore '{0}' ha generato l'eccezione seguente:
'{1}'.</target>
        <note />
      </trans-unit>
      <trans-unit id="Simplify_Names">
        <source>Simplify Names</source>
        <target state="translated">Semplifica nomi</target>
        <note />
      </trans-unit>
      <trans-unit id="Simplify_Member_Access">
        <source>Simplify Member Access</source>
        <target state="translated">Semplifica accesso membri</target>
        <note />
      </trans-unit>
      <trans-unit id="Remove_qualification">
        <source>Remove qualification</source>
        <target state="translated">Rimuovi qualificazione</target>
        <note />
      </trans-unit>
      <trans-unit id="Unknown_error_occurred">
        <source>Unknown error occurred</source>
        <target state="translated">Si è verificato un errore sconosciuto</target>
        <note />
      </trans-unit>
      <trans-unit id="Available">
        <source>Available</source>
        <target state="translated">Disponibile</target>
        <note />
      </trans-unit>
      <trans-unit id="Not_Available">
        <source>Not Available ⚠</source>
        <target state="translated">Non disponibile ⚠</target>
        <note />
      </trans-unit>
      <trans-unit id="_0_1">
        <source>    {0} - {1}</source>
        <target state="translated">    {0} - {1}</target>
        <note />
      </trans-unit>
      <trans-unit id="in_Source">
        <source>in Source</source>
        <target state="translated">nell'origine</target>
        <note />
      </trans-unit>
      <trans-unit id="in_Suppression_File">
        <source>in Suppression File</source>
        <target state="translated">nel file di eliminazione</target>
        <note />
      </trans-unit>
      <trans-unit id="Remove_Suppression_0">
        <source>Remove Suppression {0}</source>
        <target state="translated">Rimuovi eliminazione {0}</target>
        <note />
      </trans-unit>
      <trans-unit id="Remove_Suppression">
        <source>Remove Suppression</source>
        <target state="translated">Rimuovi eliminazione</target>
        <note />
      </trans-unit>
      <trans-unit id="Pending">
        <source>&lt;Pending&gt;</source>
        <target state="translated">&lt;In sospeso&gt;</target>
        <note />
      </trans-unit>
      <trans-unit id="Note_colon_Tab_twice_to_insert_the_0_snippet">
        <source>Note: Tab twice to insert the '{0}' snippet.</source>
        <target state="translated">Nota: premere due volte TAB per inserire il frammento di codice '{0}'.</target>
        <note />
      </trans-unit>
      <trans-unit id="Implement_interface_explicitly_with_Dispose_pattern">
        <source>Implement interface explicitly with Dispose pattern</source>
        <target state="translated">Implementa l'interfaccia in modo esplicito con il criterio Dispose</target>
        <note />
      </trans-unit>
      <trans-unit id="Implement_interface_with_Dispose_pattern">
        <source>Implement interface with Dispose pattern</source>
        <target state="translated">Implementa l'interfaccia con il criterio Dispose</target>
        <note />
      </trans-unit>
      <trans-unit id="Re_triage_0_currently_1">
        <source>Re-triage {0}(currently '{1}')</source>
        <target state="translated">Valuta di nuovo {0} (attualmente '{1}')</target>
        <note />
      </trans-unit>
      <trans-unit id="Argument_cannot_have_a_null_element">
        <source>Argument cannot have a null element.</source>
        <target state="translated">L'argomento non può contenere un elemento Null.</target>
        <note />
      </trans-unit>
      <trans-unit id="Argument_cannot_be_empty">
        <source>Argument cannot be empty.</source>
        <target state="translated">L'argomento non può essere vuoto.</target>
        <note />
      </trans-unit>
      <trans-unit id="Reported_diagnostic_with_ID_0_is_not_supported_by_the_analyzer">
        <source>Reported diagnostic with ID '{0}' is not supported by the analyzer.</source>
        <target state="translated">La diagnostica restituita con ID '{0}' non è supportata dall'analizzatore.</target>
        <note />
      </trans-unit>
      <trans-unit id="Computing_fix_all_occurrences_code_fix">
        <source>Computing fix all occurrences code fix...</source>
        <target state="translated">Calcolo di tutte le occorrenze da correggere nel codice...</target>
        <note />
      </trans-unit>
      <trans-unit id="Fix_all_occurrences">
        <source>Fix all occurrences</source>
        <target state="translated">Correggi tutte le occorrenze</target>
        <note />
      </trans-unit>
      <trans-unit id="Document">
        <source>Document</source>
        <target state="translated">Documento</target>
        <note />
      </trans-unit>
      <trans-unit id="Project">
        <source>Project</source>
        <target state="translated">PROGETTO</target>
        <note />
      </trans-unit>
      <trans-unit id="Solution">
        <source>Solution</source>
        <target state="translated">Soluzione</target>
        <note />
      </trans-unit>
      <trans-unit id="TODO_colon_dispose_managed_state_managed_objects">
        <source>TODO: dispose managed state (managed objects)</source>
        <target state="translated">TODO: eliminare lo stato gestito (oggetti gestiti)</target>
        <note />
      </trans-unit>
      <trans-unit id="TODO_colon_set_large_fields_to_null">
        <source>TODO: set large fields to null</source>
        <target state="translated">TODO: impostare campi di grandi dimensioni su Null</target>
        <note />
      </trans-unit>
      <trans-unit id="Compiler2">
        <source>Compiler</source>
        <target state="translated">Compilatore</target>
        <note />
      </trans-unit>
      <trans-unit id="Live">
        <source>Live</source>
        <target state="translated">In tempo reale</target>
        <note />
      </trans-unit>
      <trans-unit id="enum_value">
        <source>enum value</source>
        <target state="translated">valore di enumerazione</target>
        <note>{Locked="enum"} "enum" is a C#/VB keyword and should not be localized.</note>
      </trans-unit>
      <trans-unit id="const_field">
        <source>const field</source>
        <target state="translated">campo const</target>
        <note>{Locked="const"} "const" is a C#/VB keyword and should not be localized.</note>
      </trans-unit>
      <trans-unit id="method">
        <source>method</source>
        <target state="translated">metodo</target>
        <note />
      </trans-unit>
      <trans-unit id="operator_">
        <source>operator</source>
        <target state="translated">operatore</target>
        <note />
      </trans-unit>
      <trans-unit id="constructor">
        <source>constructor</source>
        <target state="translated">costruttore</target>
        <note />
      </trans-unit>
      <trans-unit id="auto_property">
        <source>auto-property</source>
        <target state="translated">proprietà automatica</target>
        <note />
      </trans-unit>
      <trans-unit id="property_">
        <source>property</source>
        <target state="translated">proprietà</target>
        <note />
      </trans-unit>
      <trans-unit id="event_accessor">
        <source>event accessor</source>
        <target state="translated">funzione di accesso eventi</target>
        <note />
      </trans-unit>
      <trans-unit id="rfc1123_date_time">
        <source>rfc1123 date/time</source>
        <target state="translated">Data/ora RFC 1123</target>
        <note />
      </trans-unit>
      <trans-unit id="rfc1123_date_time_description">
        <source>The "R" or "r" standard format specifier represents a custom date and time format string that is defined by the DateTimeFormatInfo.RFC1123Pattern property. The pattern reflects a defined standard, and the property is read-only. Therefore, it is always the same, regardless of the culture used or the format provider supplied. The custom format string is "ddd, dd MMM yyyy HH':'mm':'ss 'GMT'". When this standard format specifier is used, the formatting or parsing operation always uses the invariant culture.</source>
        <target state="translated">L'identificatore di formato standard "R" o "r" rappresenta una stringa di formato di data e ora personalizzata definita dalla proprietà DateTimeFormatInfo.RFC1123Pattern corrente. Lo schema rispecchia uno standard definito e la proprietà è di sola lettura. Sarà quindi sempre lo stesso, indipendentemente dalle impostazioni cultura usate o dal provider di formato specificato. La stringa di formato personalizzata è "ddd, dd MMM yyyy HH':'mm':'ss 'GMT'". Quando si usa questo identificatore di formato standard, la formattazione o l'operazione di analisi usa sempre le impostazioni cultura inglese non dipendenti da paese/area geografica.</target>
        <note />
      </trans-unit>
      <trans-unit id="round_trip_date_time">
        <source>round-trip date/time</source>
        <target state="translated">Data/ora round trip</target>
        <note />
      </trans-unit>
      <trans-unit id="round_trip_date_time_description">
        <source>The "O" or "o" standard format specifier represents a custom date and time format string using a pattern that preserves time zone information and emits a result string that complies with ISO 8601. For DateTime values, this format specifier is designed to preserve date and time values along with the DateTime.Kind property in text. The formatted string can be parsed back by using the DateTime.Parse(String, IFormatProvider, DateTimeStyles) or DateTime.ParseExact method if the styles parameter is set to DateTimeStyles.RoundtripKind.

The "O" or "o" standard format specifier corresponds to the "yyyy'-'MM'-'dd'T'HH':'mm':'ss'.'fffffffK" custom format string for DateTime values and to the "yyyy'-'MM'-'dd'T'HH':'mm':'ss'.'fffffffzzz" custom format string for DateTimeOffset values. In this string, the pairs of single quotation marks that delimit individual characters, such as the hyphens, the colons, and the letter "T", indicate that the individual character is a literal that cannot be changed. The apostrophes do not appear in the output string.

The "O" or "o" standard format specifier (and the "yyyy'-'MM'-'dd'T'HH':'mm':'ss'.'fffffffK" custom format string) takes advantage of the three ways that ISO 8601 represents time zone information to preserve the Kind property of DateTime values:

    The time zone component of DateTimeKind.Local date and time values is an offset from UTC (for example, +01:00, -07:00). All DateTimeOffset values are also represented in this format.

    The time zone component of DateTimeKind.Utc date and time values uses "Z" (which stands for zero offset) to represent UTC.

    DateTimeKind.Unspecified date and time values have no time zone information.

Because the "O" or "o" standard format specifier conforms to an international standard, the formatting or parsing operation that uses the specifier always uses the invariant culture and the Gregorian calendar.

Strings that are passed to the Parse, TryParse, ParseExact, and TryParseExact methods of DateTime and DateTimeOffset can be parsed by using the "O" or "o" format specifier if they are in one of these formats. In the case of DateTime objects, the parsing overload that you call should also include a styles parameter with a value of DateTimeStyles.RoundtripKind. Note that if you call a parsing method with the custom format string that corresponds to the "O" or "o" format specifier, you won't get the same results as "O" or "o". This is because parsing methods that use a custom format string can't parse the string representation of date and time values that lack a time zone component or use "Z" to indicate UTC.</source>
        <target state="translated">L'identificatore di formato standard "O" o "o" rappresenta una stringa di formato di data e ora personalizzata con uno schema che mantiene le informazioni sul fuso orario e crea una stringa di risultato conforme allo standard ISO 8601. Per i valori DateTime, questo identificatore di formato è progettato in modo da mantenere i valori di data e ora insieme alla proprietà DateTime.Kind nel testo. È possibile analizzare di nuovo la stringa formattata usando il metodo DateTime.Parse(String, IFormatProvider, DateTimeStyles) o DateTime.ParseExact se il parametro styles è impostato su DateTimeStyles.RoundtripKind.

L'identificatore di formato standard "O" o "o" corrisponde alla stringa di formato personalizzata "yyyy'-'MM'-'dd'T'HH':'mm':'ss'.'fffffffK" per valori DateTime e alla stringa di formato personalizzata "yyyy'-'MM'-'dd'T'HH':'mm':'ss'.'fffffffzzz" per valori DateTimeOffset. In questa stringa le coppie di virgolette singole che delimitano singoli caratteri, ad esempio trattini, due punti e la lettera "T", indicano che il singolo carattere è un valore letterale che non può essere modificato. Gli apostrofi non vengono visualizzati nella stringa di output.

L'identificatore di formato standard "O" o "o" (e la stringa di formato personalizzata "yyyy'-'MM'-'dd'T'HH':'mm':'ss'.'fffffffK") sfrutta i tre modi in cui lo standard ISO 8601 rappresenta le informazioni sul fuso orario per mantenere la proprietà Kind dei valori DateTime:

    Il componente relativo al fuso orario dei valori di data e ora DateTimeKind.Local rappresenta la differenza dall'ora UTC (ad esempio +01:00, -07:00). Anche tutti i valori DateTimeOffset sono rappresentati in questo formato.

    Il componente relativo al fuso orario dei valori di data e ora DateTimeKind.Utc usa "Z" (che corrisponde alla differenza zero) per rappresentare l'ora UTC.

    I valori di data e ora DateTimeKind.Unspecified non includono informazioni sul fuso orario.

Dal momento che l'identificatore di formato standard "O" o "o" è conforme a uno standard internazionale, per l'operazione di formattazione o di analisi che usa l'identificatore vengono usate sempre le impostazioni cultura inglese non dipendenti da paese/area geografica e il calendario gregoriano.

Le stringhe passate ai metodi Parse, TryParse, ParseExact e TryParseExact di DateTime e DateTimeOffset possono essere analizzate usando l'identificatore di formato "O" o "o" se sono in uno di questi formati. Nel caso degli oggetti DateTime, l'overload di analisi chiamato deve anche includere un parametro styles con un valore DateTimeStyles.RoundtripKind. Tenere presente che se si chiama un metodo di analisi con la stringa di formato personalizzata che corrisponde all'identificatore di formato "O" o "o", non si otterranno gli stessi risultati di "O" o "o". Il motivo è che i metodi di analisi che usano una stringa di formato personalizzata non possono analizzare la rappresentazione in formato stringa di valori di data e ora in cui manca un componente di fuso orario o che usano "Z" per indicare l'ora UTC.</target>
        <note />
      </trans-unit>
      <trans-unit id="second_1_2_digits">
        <source>second (1-2 digits)</source>
        <target state="translated">Secondo (1-2 cifre)</target>
        <note />
      </trans-unit>
      <trans-unit id="second_1_2_digits_description">
        <source>The "s" custom format specifier represents the seconds as a number from 0 through 59. The result represents whole seconds that have passed since the last minute. A single-digit second is formatted without a leading zero.

If the "s" format specifier is used without other custom format specifiers, it's interpreted as the "s" standard date and time format specifier.</source>
        <target state="translated">L'identificatore di formato personalizzato "s" rappresenta i secondi come numero compreso tra 0 e 59. Il risultato rappresenta il numero intero di secondi passati dall'ultimo minuto. Un secondo costituito da una singola cifra viene formattato senza zero iniziale.

Se l'identificatore di formato "s" viene usato senza altri identificatori di formato personalizzati, viene interpretato come l'identificatore di formato di data e ora standard "s".</target>
        <note />
      </trans-unit>
      <trans-unit id="second_2_digits">
        <source>second (2 digits)</source>
        <target state="translated">Secondo (2 cifre)</target>
        <note />
      </trans-unit>
      <trans-unit id="second_2_digits_description">
        <source>The "ss" custom format specifier (plus any number of additional "s" specifiers) represents the seconds as a number from 00 through 59. The result represents whole seconds that have passed since the last minute. A single-digit second is formatted with a leading zero.</source>
        <target state="translated">L'identificatore di formato personalizzato "ss" (più qualsiasi numero di identificatori "s" aggiuntivi) rappresenta i secondi come numero compreso tra 00 e 59. Il risultato rappresenta il numero intero di secondi passati dall'ultimo minuto. Un secondo costituito da una singola cifra viene formattato con uno zero iniziale.</target>
        <note />
      </trans-unit>
      <trans-unit id="short_date">
        <source>short date</source>
        <target state="translated">Data breve</target>
        <note />
      </trans-unit>
      <trans-unit id="short_date_description">
        <source>The "d" standard format specifier represents a custom date and time format string that is defined by a specific culture's DateTimeFormatInfo.ShortDatePattern property. For example, the custom format string that is returned by the ShortDatePattern property of the invariant culture is "MM/dd/yyyy".</source>
        <target state="translated">L'identificatore di formato standard "d" rappresenta una stringa di formato di data e ora personalizzata definita dalla proprietà DateTimeFormatInfo.ShortDatePattern di impostazioni cultura specifiche. Ad esempio, la stringa di formato personalizzata restituita dalla proprietà ShortDatePattern delle impostazioni cultura inglese non dipendenti da paese/area geografica è "MM/dd/yyyy".</target>
        <note />
      </trans-unit>
      <trans-unit id="short_time">
        <source>short time</source>
        <target state="translated">Ora breve</target>
        <note />
      </trans-unit>
      <trans-unit id="short_time_description">
        <source>The "t" standard format specifier represents a custom date and time format string that is defined by the current DateTimeFormatInfo.ShortTimePattern property. For example, the custom format string for the invariant culture is "HH:mm".</source>
        <target state="translated">L'identificatore di formato standard "t" rappresenta una stringa di formato di data e ora personalizzata definita dalla proprietà DateTimeFormatInfo.ShortTimePattern corrente. Ad esempio, la stringa di formato personalizzata per le impostazioni cultura inglese non dipendenti da paese/area geografica è "HH:mm".</target>
        <note />
      </trans-unit>
      <trans-unit id="sortable_date_time">
        <source>sortable date/time</source>
        <target state="translated">Data/ora ordinabile</target>
        <note />
      </trans-unit>
      <trans-unit id="sortable_date_time_description">
        <source>The "s" standard format specifier represents a custom date and time format string that is defined by the DateTimeFormatInfo.SortableDateTimePattern property. The pattern reflects a defined standard (ISO 8601), and the property is read-only. Therefore, it is always the same, regardless of the culture used or the format provider supplied. The custom format string is "yyyy'-'MM'-'dd'T'HH':'mm':'ss".

The purpose of the "s" format specifier is to produce result strings that sort consistently in ascending or descending order based on date and time values. As a result, although the "s" standard format specifier represents a date and time value in a consistent format, the formatting operation does not modify the value of the date and time object that is being formatted to reflect its DateTime.Kind property or its DateTimeOffset.Offset value. For example, the result strings produced by formatting the date and time values 2014-11-15T18:32:17+00:00 and 2014-11-15T18:32:17+08:00 are identical.

When this standard format specifier is used, the formatting or parsing operation always uses the invariant culture.</source>
        <target state="translated">L'identificatore di formato standard "s" rappresenta una stringa di formato di data e ora personalizzata definita dalla proprietà DateTimeFormatInfo.SortableDateTimePattern corrente. Lo schema rispecchia uno standard definito (ISO 8601) e la proprietà è di sola lettura. Sarà quindi sempre lo stesso, indipendentemente dalle impostazioni cultura usate o dal provider di formato specificato. La stringa di formato personalizzata è "yyyy'-'MM'-'dd'T'HH':'mm':'ss".

L'identificatore di formato "s" ha lo scopo di produrre stringhe di risultati organizzate coerentemente in ordine crescente o decrescente, in base ai valori di data e ora. Di conseguenza, anche se l'identificatore di formato standard "s" rappresenta un valore di data e ora in un formato coerente, l'operazione di formattazione non modifica il valore dell'oggetto data e ora che viene formattato per rispecchiare la proprietà DateTime.Kind o il valore DateTimeOffset.Offset corrispondente. Ad esempio, le stringhe di risultati generate dalla formattazione dei valori di data e ora 2014-11-15T18:32:17+00:00 e 2014-11-15T18:32:17+08:00 sono identiche.

Quando si usa questo identificatore di formato standard, la formattazione o l'operazione di analisi usa sempre le impostazioni cultura inglese non dipendenti da paese/area geografica.</target>
        <note />
      </trans-unit>
      <trans-unit id="static_constructor">
        <source>static constructor</source>
        <target state="translated">costruttore statico</target>
        <note />
      </trans-unit>
      <trans-unit id="symbol_cannot_be_a_namespace">
        <source>'symbol' cannot be a namespace.</source>
        <target state="translated">'L'elemento 'symbol' non può essere uno spazio dei nomi.</target>
        <note />
      </trans-unit>
      <trans-unit id="time_separator">
        <source>time separator</source>
        <target state="translated">Separatore di ora</target>
        <note />
      </trans-unit>
      <trans-unit id="time_separator_description">
        <source>The ":" custom format specifier represents the time separator, which is used to differentiate hours, minutes, and seconds. The appropriate localized time separator is retrieved from the DateTimeFormatInfo.TimeSeparator property of the current or specified culture.

Note: To change the time separator for a particular date and time string, specify the separator character within a literal string delimiter. For example, the custom format string hh'_'dd'_'ss produces a result string in which "_" (an underscore) is always used as the time separator. To change the time separator for all dates for a culture, either change the value of the DateTimeFormatInfo.TimeSeparator property of the current culture, or instantiate a DateTimeFormatInfo object, assign the character to its TimeSeparator property, and call an overload of the formatting method that includes an IFormatProvider parameter.

If the ":" format specifier is used without other custom format specifiers, it's interpreted as a standard date and time format specifier and throws a FormatException.</source>
        <target state="translated">L'identificatore di formato personalizzato ":" rappresenta il separatore di ora che viene usato per distinguere ore, minuti e secondi. Il separatore di ora localizzato appropriato viene recuperato dalla proprietà DateTimeFormatInfo.TimeSeparator delle impostazioni cultura correnti o specificate.

Nota: per modificare il separatore di ora per una particolare stringa di data e ora, specificare il carattere separatore all'interno di un delimitatore di stringa letterale. La stringa con formato personalizzato hh'_'dd'_'ss, ad esempio, produce una stringa in cui come separatore di ora viene sempre usato "_" (carattere di sottolineatura). Per cambiare il separatore di ora per tutte le date per impostazioni cultura, modificare il valore della proprietà DateTimeFormatInfo.TimeSeparator per le impostazioni cultura correnti oppure creare un'istanza di un oggetto DateTimeFormatInfo, assegnare il carattere alla relativa proprietà TimeSeparator e chiamare un overload del metodo di formattazione che include un parametro IFormatProvider.

Se l'identificatore di formato ":" viene usato senza altri identificatori di formato personalizzati, viene interpretato come l'identificatore di formato di data e ora standard e viene generato un evento FormatException.</target>
        <note />
      </trans-unit>
      <trans-unit id="time_zone">
        <source>time zone</source>
        <target state="translated">Fuso orario</target>
        <note />
      </trans-unit>
      <trans-unit id="time_zone_description">
        <source>The "K" custom format specifier represents the time zone information of a date and time value. When this format specifier is used with DateTime values, the result string is defined by the value of the DateTime.Kind property:

    For the local time zone (a DateTime.Kind property value of DateTimeKind.Local), this specifier is equivalent to the "zzz" specifier and produces a result string containing the local offset from Coordinated Universal Time (UTC); for example, "-07:00".

    For a UTC time (a DateTime.Kind property value of DateTimeKind.Utc), the result string includes a "Z" character to represent a UTC date.

    For a time from an unspecified time zone (a time whose DateTime.Kind property equals DateTimeKind.Unspecified), the result is equivalent to String.Empty.

For DateTimeOffset values, the "K" format specifier is equivalent to the "zzz" format specifier, and produces a result string containing the DateTimeOffset value's offset from UTC.

If the "K" format specifier is used without other custom format specifiers, it's interpreted as a standard date and time format specifier and throws a FormatException.</source>
        <target state="translated">L'identificatore di formato personalizzato "K" rappresenta le informazioni sul fuso orario di un valore di data e ora. Quando questo identificatore di formato viene usato con valori DateTime, la stringa di risultato viene definita dal valore della proprietà DateTime.Kind:

    Per il fuso orario locale (un valore della proprietà DateTime.Kind uguale a DateTimeKind.Local) questo identificatore è equivalente all'identificatore "zzz" e genera una stringa di risultato che contiene la differenza locale dall'ora UTC (Coordinated Universal Time), ad esempio "-07.00".

    Per un'ora UTC (un valore della proprietà DateTime.Kind uguale a DateTimeKind.Utc) la stringa di risultato include un carattere "Z" per rappresentare una data UTC.

    Per un'ora di un fuso orario non specificato (un'ora la cui proprietà DateTime.Kind è uguale a DateTimeKind.Unspecified) il risultato è equivalente a String.Empty.

Per i valori DateTimeOffset, l'identificatore di formato "K" è equivalente all'identificatore di formato "zzz" e genera una stringa di risultato che contiene la diffenza dall'ora UTC del valore DateTimeOffset.

Se l'identificatore di formato "K" viene usato senza altri identificatori di formato personalizzati, viene interpretato come l'identificatore di formato di data e ora standard e viene generato un evento FormatException.</target>
        <note />
      </trans-unit>
      <trans-unit id="type">
        <source>type</source>
        <target state="new">type</target>
        <note />
      </trans-unit>
      <trans-unit id="type_constraint">
        <source>type constraint</source>
        <target state="translated">vincolo di tipo</target>
        <note />
      </trans-unit>
      <trans-unit id="type_parameter">
        <source>type parameter</source>
        <target state="translated">parametro di tipo</target>
        <note />
      </trans-unit>
      <trans-unit id="attribute">
        <source>attribute</source>
        <target state="translated">attributo</target>
        <note />
      </trans-unit>
      <trans-unit id="Replace_0_and_1_with_property">
        <source>Replace '{0}' and '{1}' with property</source>
        <target state="translated">Sostituisci '{0}' e '{1}' con la proprietà</target>
        <note />
      </trans-unit>
      <trans-unit id="Replace_0_with_property">
        <source>Replace '{0}' with property</source>
        <target state="translated">Sostituisci '{0}' con la proprietà</target>
        <note />
      </trans-unit>
      <trans-unit id="Method_referenced_implicitly">
        <source>Method referenced implicitly</source>
        <target state="translated">Metodo con riferimenti impliciti</target>
        <note />
      </trans-unit>
      <trans-unit id="Generate_type_0">
        <source>Generate type '{0}'</source>
        <target state="translated">Genera il tipo '{0}'</target>
        <note />
      </trans-unit>
      <trans-unit id="Generate_0_1">
        <source>Generate {0} '{1}'</source>
        <target state="translated">Genera l'elemento {0} '{1}'</target>
        <note />
      </trans-unit>
      <trans-unit id="Change_0_to_1">
        <source>Change '{0}' to '{1}'.</source>
        <target state="translated">Cambia '{0}' in '{1}'.</target>
        <note />
      </trans-unit>
      <trans-unit id="Non_invoked_method_cannot_be_replaced_with_property">
        <source>Non-invoked method cannot be replaced with property.</source>
        <target state="translated">Non è possibile sostituire il metodo non richiamato con la proprietà.</target>
        <note />
      </trans-unit>
      <trans-unit id="Only_methods_with_a_single_argument_which_is_not_an_out_variable_declaration_can_be_replaced_with_a_property">
        <source>Only methods with a single argument, which is not an out variable declaration, can be replaced with a property.</source>
        <target state="translated">È possibile sostituire con una proprietà solo i metodi con un singolo argomento non corrispondente a una dichiarazione di variabile out.</target>
        <note />
      </trans-unit>
      <trans-unit id="Roslyn_HostError">
        <source>Roslyn.HostError</source>
        <target state="translated">Roslyn.HostError</target>
        <note />
      </trans-unit>
      <trans-unit id="An_instance_of_analyzer_0_cannot_be_created_from_1_colon_2">
        <source>An instance of analyzer {0} cannot be created from {1}: {2}.</source>
        <target state="translated">Non è possibile creare un'istanza dell'analizzatore {0} da {1}: {2}.</target>
        <note />
      </trans-unit>
      <trans-unit id="The_assembly_0_does_not_contain_any_analyzers">
        <source>The assembly {0} does not contain any analyzers.</source>
        <target state="translated">L'assembly {0} non contiene analizzatori.</target>
        <note />
      </trans-unit>
      <trans-unit id="Unable_to_load_Analyzer_assembly_0_colon_1">
        <source>Unable to load Analyzer assembly {0}: {1}</source>
        <target state="translated">Non è possibile caricare l'assembly dell'analizzatore {0}: {1}</target>
        <note />
      </trans-unit>
      <trans-unit id="Make_method_synchronous">
        <source>Make method synchronous</source>
        <target state="translated">Imposta il metodo come sincrono</target>
        <note />
      </trans-unit>
      <trans-unit id="from_0">
        <source>from {0}</source>
        <target state="translated">da {0}</target>
        <note />
      </trans-unit>
      <trans-unit id="Find_and_install_latest_version">
        <source>Find and install latest version</source>
        <target state="translated">Trova e installa l'ultima versione</target>
        <note />
      </trans-unit>
      <trans-unit id="Use_local_version_0">
        <source>Use local version '{0}'</source>
        <target state="translated">Usa la versione locale '{0}'</target>
        <note />
      </trans-unit>
      <trans-unit id="Use_locally_installed_0_version_1_This_version_used_in_colon_2">
        <source>Use locally installed '{0}' version '{1}'
This version used in: {2}</source>
        <target state="translated">Usa la versione '{1}' di '{0}' installata in locale
Questa versione è usata {2}</target>
        <note />
      </trans-unit>
      <trans-unit id="Find_and_install_latest_version_of_0">
        <source>Find and install latest version of '{0}'</source>
        <target state="translated">Trova e installa l'ultima versione di '{0}'</target>
        <note />
      </trans-unit>
      <trans-unit id="Install_with_package_manager">
        <source>Install with package manager...</source>
        <target state="translated">Installa con Gestione pacchetti...</target>
        <note />
      </trans-unit>
      <trans-unit id="Install_0_1">
        <source>Install '{0} {1}'</source>
        <target state="translated">Installa '{0} {1}'</target>
        <note />
      </trans-unit>
      <trans-unit id="Install_version_0">
        <source>Install version '{0}'</source>
        <target state="translated">Installa la versione '{0}'</target>
        <note />
      </trans-unit>
      <trans-unit id="Generate_variable_0">
        <source>Generate variable '{0}'</source>
        <target state="translated">Genera la variabile '{0}'</target>
        <note />
      </trans-unit>
      <trans-unit id="Classes">
        <source>Classes</source>
        <target state="translated">Classi</target>
        <note />
      </trans-unit>
      <trans-unit id="Constants">
        <source>Constants</source>
        <target state="translated">Costanti</target>
        <note />
      </trans-unit>
      <trans-unit id="Delegates">
        <source>Delegates</source>
        <target state="translated">Delegati</target>
        <note />
      </trans-unit>
      <trans-unit id="Enums">
        <source>Enums</source>
        <target state="translated">Enumerazioni</target>
        <note />
      </trans-unit>
      <trans-unit id="Events">
        <source>Events</source>
        <target state="translated">Eventi</target>
        <note />
      </trans-unit>
      <trans-unit id="Extension_methods">
        <source>Extension methods</source>
        <target state="translated">Metodi di estensione</target>
        <note />
      </trans-unit>
      <trans-unit id="Fields">
        <source>Fields</source>
        <target state="translated">Campi</target>
        <note />
      </trans-unit>
      <trans-unit id="Interfaces">
        <source>Interfaces</source>
        <target state="translated">Interfacce</target>
        <note />
      </trans-unit>
      <trans-unit id="Locals">
        <source>Locals</source>
        <target state="translated">Variabili locali</target>
        <note />
      </trans-unit>
      <trans-unit id="Methods">
        <source>Methods</source>
        <target state="translated">Metodi</target>
        <note />
      </trans-unit>
      <trans-unit id="Modules">
        <source>Modules</source>
        <target state="translated">Moduli</target>
        <note />
      </trans-unit>
      <trans-unit id="Namespaces">
        <source>Namespaces</source>
        <target state="translated">Spazi dei nomi</target>
        <note />
      </trans-unit>
      <trans-unit id="Properties">
        <source>Properties</source>
        <target state="translated">Proprietà</target>
        <note />
      </trans-unit>
      <trans-unit id="Structures">
        <source>Structures</source>
        <target state="translated">Strutture</target>
        <note />
      </trans-unit>
      <trans-unit id="Parameters_colon">
        <source>Parameters:</source>
        <target state="translated">Parametri:</target>
        <note />
      </trans-unit>
      <trans-unit id="Variadic_SignatureHelpItem_must_have_at_least_one_parameter">
        <source>Variadic SignatureHelpItem must have at least one parameter.</source>
        <target state="translated">L'elemento SignatureHelpItem variadic deve avere almeno un parametro.</target>
        <note />
      </trans-unit>
      <trans-unit id="Replace_0_with_method">
        <source>Replace '{0}' with method</source>
        <target state="translated">Sostituisci '{0}' con il metodo</target>
        <note />
      </trans-unit>
      <trans-unit id="Replace_0_with_methods">
        <source>Replace '{0}' with methods</source>
        <target state="translated">Sostituisci '{0}' con i metodi</target>
        <note />
      </trans-unit>
      <trans-unit id="Property_referenced_implicitly">
        <source>Property referenced implicitly</source>
        <target state="translated">Proprietà con riferimenti impliciti</target>
        <note />
      </trans-unit>
      <trans-unit id="Property_cannot_safely_be_replaced_with_a_method_call">
        <source>Property cannot safely be replaced with a method call</source>
        <target state="translated">Non è possibile sostituire in modo sicuro la proprietà con una chiamata a un metodo</target>
        <note />
      </trans-unit>
      <trans-unit id="Convert_to_interpolated_string">
        <source>Convert to interpolated string</source>
        <target state="translated">Converti in stringa interpolata</target>
        <note />
      </trans-unit>
      <trans-unit id="Move_type_to_0">
        <source>Move type to {0}</source>
        <target state="translated">Sposta il tipo in {0}</target>
        <note />
      </trans-unit>
      <trans-unit id="Rename_file_to_0">
        <source>Rename file to {0}</source>
        <target state="translated">Rinomina il file in {0}</target>
        <note />
      </trans-unit>
      <trans-unit id="Rename_type_to_0">
        <source>Rename type to {0}</source>
        <target state="translated">Rinomina il tipo in {0}</target>
        <note />
      </trans-unit>
      <trans-unit id="Remove_tag">
        <source>Remove tag</source>
        <target state="translated">Rimuovi tag</target>
        <note />
      </trans-unit>
      <trans-unit id="Add_missing_param_nodes">
        <source>Add missing param nodes</source>
        <target state="translated">Aggiungi nodi di parametro mancanti</target>
        <note />
      </trans-unit>
      <trans-unit id="Make_containing_scope_async">
        <source>Make containing scope async</source>
        <target state="translated">Rendi asincrono l'ambito contenitore</target>
        <note />
      </trans-unit>
      <trans-unit id="Make_containing_scope_async_return_Task">
        <source>Make containing scope async (return Task)</source>
        <target state="translated">Rendi asincrono l'ambito contenitore (restituisci Task)</target>
        <note />
      </trans-unit>
      <trans-unit id="paren_Unknown_paren">
        <source>(Unknown)</source>
        <target state="translated">(Sconosciuto)</target>
        <note />
      </trans-unit>
      <trans-unit id="Use_framework_type">
        <source>Use framework type</source>
        <target state="translated">Usa il tipo di framework</target>
        <note />
      </trans-unit>
      <trans-unit id="Install_package_0">
        <source>Install package '{0}'</source>
        <target state="translated">Installa il pacchetto '{0}'</target>
        <note />
      </trans-unit>
      <trans-unit id="project_0">
        <source>project {0}</source>
        <target state="translated">progetto {0}</target>
        <note />
      </trans-unit>
      <trans-unit id="Fully_qualify_0">
        <source>Fully qualify '{0}'</source>
        <target state="translated">Qualifica completamente '{0}'</target>
        <note />
      </trans-unit>
      <trans-unit id="Remove_reference_to_0">
        <source>Remove reference to '{0}'.</source>
        <target state="translated">Rimuove il riferimento a '{0}'.</target>
        <note />
      </trans-unit>
      <trans-unit id="Keywords">
        <source>Keywords</source>
        <target state="translated">Parole chiave</target>
        <note />
      </trans-unit>
      <trans-unit id="Snippets">
        <source>Snippets</source>
        <target state="translated">Frammenti</target>
        <note />
      </trans-unit>
      <trans-unit id="All_lowercase">
        <source>All lowercase</source>
        <target state="translated">Tutto minuscole</target>
        <note />
      </trans-unit>
      <trans-unit id="All_uppercase">
        <source>All uppercase</source>
        <target state="translated">Tutto maiuscole</target>
        <note />
      </trans-unit>
      <trans-unit id="First_word_capitalized">
        <source>First word capitalized</source>
        <target state="translated">Prima lettera maiuscola</target>
        <note />
      </trans-unit>
      <trans-unit id="Pascal_Case">
        <source>Pascal Case</source>
        <target state="translated">Notazione Pascal</target>
        <note />
      </trans-unit>
      <trans-unit id="Remove_document_0">
        <source>Remove document '{0}'</source>
        <target state="translated">Rimuovi il documento '{0}'</target>
        <note />
      </trans-unit>
      <trans-unit id="Add_document_0">
        <source>Add document '{0}'</source>
        <target state="translated">Aggiungi il documento '{0}'</target>
        <note />
      </trans-unit>
      <trans-unit id="Add_argument_name_0">
        <source>Add argument name '{0}'</source>
        <target state="translated">Aggiungi il nome di argomento '{0}'</target>
        <note />
      </trans-unit>
      <trans-unit id="Take_0">
        <source>Take '{0}'</source>
        <target state="translated">Accetta '{0}'</target>
        <note />
      </trans-unit>
      <trans-unit id="Take_both">
        <source>Take both</source>
        <target state="translated">Accetta entrambi</target>
        <note />
      </trans-unit>
      <trans-unit id="Take_bottom">
        <source>Take bottom</source>
        <target state="translated">Accetta inferiore</target>
        <note />
      </trans-unit>
      <trans-unit id="Take_top">
        <source>Take top</source>
        <target state="translated">Accetta superiore</target>
        <note />
      </trans-unit>
      <trans-unit id="Remove_unused_variable">
        <source>Remove unused variable</source>
        <target state="translated">Rimuovi la variabile non usata</target>
        <note />
      </trans-unit>
      <trans-unit id="Convert_to_binary">
        <source>Convert to binary</source>
        <target state="translated">Converti in binario</target>
        <note />
      </trans-unit>
      <trans-unit id="Convert_to_decimal">
        <source>Convert to decimal</source>
        <target state="translated">Converti in decimale</target>
        <note />
      </trans-unit>
      <trans-unit id="Convert_to_hex">
        <source>Convert to hex</source>
        <target state="translated">Converti in hex</target>
        <note />
      </trans-unit>
      <trans-unit id="Separate_thousands">
        <source>Separate thousands</source>
        <target state="translated">Separa le migliaia</target>
        <note />
      </trans-unit>
      <trans-unit id="Separate_words">
        <source>Separate words</source>
        <target state="translated">Separa le parole</target>
        <note />
      </trans-unit>
      <trans-unit id="Separate_nibbles">
        <source>Separate nibbles</source>
        <target state="translated">Separa i nibble</target>
        <note />
      </trans-unit>
      <trans-unit id="Remove_separators">
        <source>Remove separators</source>
        <target state="translated">Rimuovi i separatori</target>
        <note />
      </trans-unit>
      <trans-unit id="Add_parameter_to_0">
        <source>Add parameter to '{0}'</source>
        <target state="translated">Aggiungi il parametro a '{0}'</target>
        <note />
      </trans-unit>
      <trans-unit id="Generate_constructor">
        <source>Generate constructor...</source>
        <target state="translated">Genera il costruttore...</target>
        <note />
      </trans-unit>
      <trans-unit id="Pick_members_to_be_used_as_constructor_parameters">
        <source>Pick members to be used as constructor parameters</source>
        <target state="translated">Selezionare i membri da usare come parametri del costruttore</target>
        <note />
      </trans-unit>
      <trans-unit id="Pick_members_to_be_used_in_Equals_GetHashCode">
        <source>Pick members to be used in Equals/GetHashCode</source>
        <target state="translated">Selezionare i membri da usare in Equals/GetHashCode</target>
        <note />
      </trans-unit>
      <trans-unit id="Generate_overrides">
        <source>Generate overrides...</source>
        <target state="translated">Genera gli override...</target>
        <note />
      </trans-unit>
      <trans-unit id="Pick_members_to_override">
        <source>Pick members to override</source>
        <target state="translated">Selezionare i membri di cui eseguire l'override</target>
        <note />
      </trans-unit>
      <trans-unit id="Add_null_check">
        <source>Add null check</source>
        <target state="translated">Aggiungi il controllo Null</target>
        <note />
      </trans-unit>
      <trans-unit id="Add_string_IsNullOrEmpty_check">
        <source>Add 'string.IsNullOrEmpty' check</source>
        <target state="translated">Aggiungi il controllo 'string.IsNullOrEmpty'</target>
        <note />
      </trans-unit>
      <trans-unit id="Add_string_IsNullOrWhiteSpace_check">
        <source>Add 'string.IsNullOrWhiteSpace' check</source>
        <target state="translated">Aggiungi il controllo 'string.IsNullOrWhiteSpace'</target>
        <note />
      </trans-unit>
      <trans-unit id="Initialize_field_0">
        <source>Initialize field '{0}'</source>
        <target state="translated">Inizializza il campo '{0}'</target>
        <note />
      </trans-unit>
      <trans-unit id="Initialize_property_0">
        <source>Initialize property '{0}'</source>
        <target state="translated">Inizializza la proprietà '{0}'</target>
        <note />
      </trans-unit>
      <trans-unit id="Add_null_checks">
        <source>Add null checks</source>
        <target state="translated">Aggiungi i controlli Null</target>
        <note />
      </trans-unit>
      <trans-unit id="Generate_operators">
        <source>Generate operators</source>
        <target state="translated">Genera gli operatori</target>
        <note />
      </trans-unit>
      <trans-unit id="Implement_0">
        <source>Implement {0}</source>
        <target state="translated">Implementa {0}</target>
        <note />
      </trans-unit>
      <trans-unit id="Reported_diagnostic_0_has_a_source_location_in_file_1_which_is_not_part_of_the_compilation_being_analyzed">
        <source>Reported diagnostic '{0}' has a source location in file '{1}', which is not part of the compilation being analyzed.</source>
        <target state="translated">Il percorso di origine della diagnostica restituita '{0}' è incluso nel file '{1}', che non fa parte della compilazione da analizzare.</target>
        <note />
      </trans-unit>
      <trans-unit id="Reported_diagnostic_0_has_a_source_location_1_in_file_2_which_is_outside_of_the_given_file">
        <source>Reported diagnostic '{0}' has a source location '{1}' in file '{2}', which is outside of the given file.</source>
        <target state="translated">Il percorso di origine '{1}' della diagnostica restituita '{0}' è incluso nel file '{2}', che non è presente nel file specificato.</target>
        <note />
      </trans-unit>
      <trans-unit id="in_0_project_1">
        <source>in {0} (project {1})</source>
        <target state="translated">in {0} (progetto {1})</target>
        <note />
      </trans-unit>
      <trans-unit id="Add_accessibility_modifiers">
        <source>Add accessibility modifiers</source>
        <target state="translated">Aggiungi i modificatori di accessibilità</target>
        <note />
      </trans-unit>
      <trans-unit id="Move_declaration_near_reference">
        <source>Move declaration near reference</source>
        <target state="translated">Sposta la dichiarazione accanto al riferimento</target>
        <note />
      </trans-unit>
      <trans-unit id="Convert_to_full_property">
        <source>Convert to full property</source>
        <target state="translated">Converti in proprietà completa</target>
        <note />
      </trans-unit>
      <trans-unit id="Warning_Method_overrides_symbol_from_metadata">
        <source>Warning: Method overrides symbol from metadata</source>
        <target state="translated">Avviso: il metodo esegue l'override del simbolo dei metadati</target>
        <note />
      </trans-unit>
      <trans-unit id="Use_0">
        <source>Use {0}</source>
        <target state="translated">Usa {0}</target>
        <note />
      </trans-unit>
      <trans-unit id="Add_argument_name_0_including_trailing_arguments">
        <source>Add argument name '{0}' (including trailing arguments)</source>
        <target state="translated">Aggiungi il nome di argomento '{0}' (inclusi gli argomenti finali)</target>
        <note />
      </trans-unit>
      <trans-unit id="local_function">
        <source>local function</source>
        <target state="translated">funzione locale</target>
        <note />
      </trans-unit>
      <trans-unit id="indexer_">
        <source>indexer</source>
        <target state="translated">indicizzatore</target>
        <note />
      </trans-unit>
      <trans-unit id="Alias_ambiguous_type_0">
        <source>Alias ambiguous type '{0}'</source>
        <target state="translated">Tipo di alias '{0}' ambiguo</target>
        <note />
      </trans-unit>
      <trans-unit id="Warning_colon_Collection_was_modified_during_iteration">
        <source>Warning: Collection was modified during iteration.</source>
        <target state="translated">Avviso: la raccolta è stata modificata durante l'iterazione.</target>
        <note />
      </trans-unit>
      <trans-unit id="Warning_colon_Iteration_variable_crossed_function_boundary">
        <source>Warning: Iteration variable crossed function boundary.</source>
        <target state="translated">Avviso: la variabile di iterazione ha superato il limite della funzione.</target>
        <note />
      </trans-unit>
      <trans-unit id="Warning_colon_Collection_may_be_modified_during_iteration">
        <source>Warning: Collection may be modified during iteration.</source>
        <target state="translated">Avviso: è possibile che la raccolta venga modificata durante l'iterazione.</target>
        <note />
      </trans-unit>
      <trans-unit id="universal_full_date_time">
        <source>universal full date/time</source>
        <target state="translated">Data/ora estesa universale</target>
        <note />
      </trans-unit>
      <trans-unit id="universal_full_date_time_description">
        <source>The "U" standard format specifier represents a custom date and time format string that is defined by a specified culture's DateTimeFormatInfo.FullDateTimePattern property. The pattern is the same as the "F" pattern. However, the DateTime value is automatically converted to UTC before it is formatted.</source>
        <target state="translated">L'identificatore di formato standard "U" rappresenta una stringa di formato di data e ora personalizzata definita dalla proprietà DateTimeFormatInfo.FullDateTimePattern di impostazioni cultura specifiche. Lo schema è uguale a quello di "F". Il valore DateTime, tuttavia, viene convertito automaticamente in formato UTC prima di essere formattato.</target>
        <note />
      </trans-unit>
      <trans-unit id="universal_sortable_date_time">
        <source>universal sortable date/time</source>
        <target state="translated">Data/ora ordinabile universale</target>
        <note />
      </trans-unit>
      <trans-unit id="universal_sortable_date_time_description">
        <source>The "u" standard format specifier represents a custom date and time format string that is defined by the DateTimeFormatInfo.UniversalSortableDateTimePattern property. The pattern reflects a defined standard, and the property is read-only. Therefore, it is always the same, regardless of the culture used or the format provider supplied. The custom format string is "yyyy'-'MM'-'dd HH':'mm':'ss'Z'". When this standard format specifier is used, the formatting or parsing operation always uses the invariant culture.

Although the result string should express a time as Coordinated Universal Time (UTC), no conversion of the original DateTime value is performed during the formatting operation. Therefore, you must convert a DateTime value to UTC by calling the DateTime.ToUniversalTime method before formatting it.</source>
        <target state="translated">L'identificatore di formato standard "u" rappresenta una stringa di formato di data e ora personalizzata definita dalla proprietà DateTimeFormatInfo.UniversalSortableDateTimePattern corrente. Lo schema rispecchia uno standard definito e la proprietà è di sola lettura. Sarà quindi sempre lo stesso, indipendentemente dalle impostazioni cultura usate o dal provider di formato specificato. La stringa di formato personalizzata è "yyyy'-'MM'-'dd HH':'mm':'ss'Z'". Quando si usa questo identificatore di formato standard, la formattazione o l'operazione di analisi usa sempre le impostazioni cultura inglese non dipendenti da paese/area geografica.

Anche se la stringa di risultato deve esprimere un'ora in formato UTC (Coordinated Universal Time), non viene eseguita alcuna conversione del valore DateTime originale durante l'operazione di formattazione. È quindi necessario convertire un valore DateTime in formato UTC chiamando il metodo DateTime.ToUniversalTime prima di eseguire l'operazione di formattazione.</target>
        <note />
      </trans-unit>
      <trans-unit id="updating_usages_in_containing_member">
        <source>updating usages in containing member</source>
        <target state="translated">aggiornamento degli utilizzi nel membro contenitore</target>
        <note />
      </trans-unit>
      <trans-unit id="updating_usages_in_containing_project">
        <source>updating usages in containing project</source>
        <target state="translated">aggiornamento degli utilizzi nel progetto contenitore</target>
        <note />
      </trans-unit>
      <trans-unit id="updating_usages_in_containing_type">
        <source>updating usages in containing type</source>
        <target state="translated">aggiornamento degli utilizzi nel tipo contenitore</target>
        <note />
      </trans-unit>
      <trans-unit id="updating_usages_in_dependent_projects">
        <source>updating usages in dependent projects</source>
        <target state="translated">aggiornamento degli utilizzi nei progetti dipendenti</target>
        <note />
      </trans-unit>
      <trans-unit id="utc_hour_and_minute_offset">
        <source>utc hour and minute offset</source>
        <target state="translated">Differenza dall'ora UTC in ore e minuti</target>
        <note />
      </trans-unit>
      <trans-unit id="utc_hour_and_minute_offset_description">
        <source>With DateTime values, the "zzz" custom format specifier represents the signed offset of the local operating system's time zone from UTC, measured in hours and minutes. It doesn't reflect the value of an instance's DateTime.Kind property. For this reason, the "zzz" format specifier is not recommended for use with DateTime values.

With DateTimeOffset values, this format specifier represents the DateTimeOffset value's offset from UTC in hours and minutes.

The offset is always displayed with a leading sign. A plus sign (+) indicates hours ahead of UTC, and a minus sign (-) indicates hours behind UTC. A single-digit offset is formatted with a leading zero.</source>
        <target state="translated">Con valori DateTime, l'identificatore di formato personalizzato "zzz" rappresenta la differenza dall'ora UTC con segno del fuso orario del sistema operativo locale, misurata in ore e minuti. Non rispecchia il valore della proprietà DateTime.Kind di un'istanza. Per questo motivo, non è consigliabile usare l'identificatore di formato "zzz" con valori DateTime.

Con valori DateTimeOffset, questo identificatore di formato rappresenta la differenza dall'ora UTC del valore DateTimeOffset in ore e minuti.

La differenza viene sempre visualizzata con un segno iniziale. Un segno più (+) indica le ore in più e un segno meno (-) le ore in meno rispetto all'ora UTC. Un valore di differenza a una sola cifra viene formattato con uno zero iniziale.</target>
        <note />
      </trans-unit>
      <trans-unit id="utc_hour_offset_1_2_digits">
        <source>utc hour offset (1-2 digits)</source>
        <target state="translated">Differenza dall'ora UTC in ore (1-2 cifre)</target>
        <note />
      </trans-unit>
      <trans-unit id="utc_hour_offset_1_2_digits_description">
        <source>With DateTime values, the "z" custom format specifier represents the signed offset of the local operating system's time zone from Coordinated Universal Time (UTC), measured in hours. It doesn't reflect the value of an instance's DateTime.Kind property. For this reason, the "z" format specifier is not recommended for use with DateTime values.

With DateTimeOffset values, this format specifier represents the DateTimeOffset value's offset from UTC in hours.

The offset is always displayed with a leading sign. A plus sign (+) indicates hours ahead of UTC, and a minus sign (-) indicates hours behind UTC. A single-digit offset is formatted without a leading zero.

If the "z" format specifier is used without other custom format specifiers, it's interpreted as a standard date and time format specifier and throws a FormatException.</source>
        <target state="translated">Con valori DateTime, l'identificatore di formato personalizzato "z" rappresenta la differenza dall'ora UTC (Coordinated Universal Time) con segno del fuso orario del sistema operativo locale, misurata in ore. Non rispecchia il valore della proprietà DateTime.Kind di un'istanza. Per questo motivo, non è consigliabile usare l'identificatore di formato "z" con valori DateTime.

Con valori DateTimeOffset, questo identificatore di formato rappresenta la differenza dall'ora UTC del valore DateTimeOffset in ore.

La differenza viene sempre visualizzata con un segno iniziale. Un segno più (+) indica le ore in più e un segno meno (-) le ore in meno rispetto all'ora UTC. Un valore di differenza a una sola cifra viene formattato senza zero iniziale.

Se l'identificatore di formato "z" viene usato senza altri identificatori di formato personalizzati, viene interpretato come l'identificatore di formato di data e ora standard e viene generato un evento FormatException.</target>
        <note />
      </trans-unit>
      <trans-unit id="utc_hour_offset_2_digits">
        <source>utc hour offset (2 digits)</source>
        <target state="translated">Differenza dall'ora UTC in ore (2 cifre)</target>
        <note />
      </trans-unit>
      <trans-unit id="utc_hour_offset_2_digits_description">
        <source>With DateTime values, the "zz" custom format specifier represents the signed offset of the local operating system's time zone from UTC, measured in hours. It doesn't reflect the value of an instance's DateTime.Kind property. For this reason, the "zz" format specifier is not recommended for use with DateTime values.

With DateTimeOffset values, this format specifier represents the DateTimeOffset value's offset from UTC in hours.

The offset is always displayed with a leading sign. A plus sign (+) indicates hours ahead of UTC, and a minus sign (-) indicates hours behind UTC. A single-digit offset is formatted with a leading zero.</source>
        <target state="translated">Con valori DateTime, l'identificatore di formato personalizzato "zz" rappresenta la differenza dall'ora UTC con segno del fuso orario del sistema operativo locale, misurata in ore. Non rispecchia il valore della proprietà DateTime.Kind di un'istanza. Per questo motivo, non è consigliabile usare l'identificatore di formato "zz" con valori DateTime.

Con valori DateTimeOffset, questo identificatore di formato rappresenta la differenza dall'ora UTC del valore DateTimeOffset in ore.

La differenza viene sempre visualizzata con un segno iniziale. Un segno più (+) indica le ore in più e un segno meno (-) le ore in meno rispetto all'ora UTC. Un valore di differenza a una sola cifra viene formattato con uno zero iniziale.</target>
        <note />
      </trans-unit>
      <trans-unit id="x_y_range_in_reverse_order">
        <source>[x-y] range in reverse order</source>
        <target state="translated">Intervallo [x-y] in ordine inverso</target>
        <note>This is an error message shown to the user when they write an invalid Regular Expression. Example: [b-a]</note>
      </trans-unit>
      <trans-unit id="year_1_2_digits">
        <source>year (1-2 digits)</source>
        <target state="translated">Anno (1-2 cifre)</target>
        <note />
      </trans-unit>
      <trans-unit id="year_1_2_digits_description">
        <source>The "y" custom format specifier represents the year as a one-digit or two-digit number. If the year has more than two digits, only the two low-order digits appear in the result. If the first digit of a two-digit year begins with a zero (for example, 2008), the number is formatted without a leading zero.

If the "y" format specifier is used without other custom format specifiers, it's interpreted as the "y" standard date and time format specifier.</source>
        <target state="translated">L'identificatore di formato personalizzato "y" rappresenta l'anno come numero a una cifra o a due cifre. Se l'anno ha più di due cifre, nel risultato vengono visualizzate solo le due cifre di ordine inferiore. Se la prima cifra di un anno a due cifre inizia con zero (ad esempio, 2008), il numero viene formattato senza zero iniziale.

Se l'identificatore di formato "y" viene usato senza altri identificatori di formato personalizzati, viene interpretato come l'identificatore di formato di data e ora standard "y".</target>
        <note />
      </trans-unit>
      <trans-unit id="year_2_digits">
        <source>year (2 digits)</source>
        <target state="translated">Anno (2 cifre)</target>
        <note />
      </trans-unit>
      <trans-unit id="year_2_digits_description">
        <source>The "yy" custom format specifier represents the year as a two-digit number. If the year has more than two digits, only the two low-order digits appear in the result. If the two-digit year has fewer than two significant digits, the number is padded with leading zeros to produce two digits.

In a parsing operation, a two-digit year that is parsed using the "yy" custom format specifier is interpreted based on the Calendar.TwoDigitYearMax property of the format provider's current calendar. The following example parses the string representation of a date that has a two-digit year by using the default Gregorian calendar of the en-US culture, which, in this case, is the current culture. It then changes the current culture's CultureInfo object to use a GregorianCalendar object whose TwoDigitYearMax property has been modified.</source>
        <target state="translated">L'identificatore di formato personalizzato "yy" rappresenta l'anno come numero a due cifre. Se l'anno ha più di due cifre, nel risultato vengono visualizzate solo le due cifre di ordine inferiore. Se l'anno a due cifre ha meno di due cifre significative, prima del numero vengono aggiunti gli zeri necessari per ottenere due cifre.

In un'operazione di analisi un anno a due cifre analizzato usando l'identificatore di formato personalizzato "yy" viene interpretato in base alla proprietà Calendar.TwoDigitYearMax del calendario corrente del provider di formato. Nell'esempio seguente viene analizzata la rappresentazione di stringa di una data con un anno a due cifre usando il calendario gregoriano predefinito delle impostazioni cultura en-US, che, in questo caso, sono le impostazioni cultura correnti. Modifica quindi l'oggetto CultureInfo delle impostazioni cultura correnti per usare un oggetto GregorianCalendar la cui proprietà TwoDigitYearMax è stata modificata.</target>
        <note />
      </trans-unit>
      <trans-unit id="year_3_4_digits">
        <source>year (3-4 digits)</source>
        <target state="translated">Anno (3-4 cifre)</target>
        <note />
      </trans-unit>
      <trans-unit id="year_3_4_digits_description">
        <source>The "yyy" custom format specifier represents the year with a minimum of three digits. If the year has more than three significant digits, they are included in the result string. If the year has fewer than three digits, the number is padded with leading zeros to produce three digits.</source>
        <target state="translated">L'identificatore di formato personalizzato "yyy" rappresenta l'anno con un minimo di tre cifre. Se l'anno ha più di tre cifre significative, queste vengono incluse nella stringa di risultato. Se l'anno ha meno di tre cifre, prima del numero vengono aggiunti gli zeri necessari per ottenere tre cifre.</target>
        <note />
      </trans-unit>
      <trans-unit id="year_4_digits">
        <source>year (4 digits)</source>
        <target state="translated">Anno (4 cifre)</target>
        <note />
      </trans-unit>
      <trans-unit id="year_4_digits_description">
        <source>The "yyyy" custom format specifier represents the year with a minimum of four digits. If the year has more than four significant digits, they are included in the result string. If the year has fewer than four digits, the number is padded with leading zeros to produce four digits.</source>
        <target state="translated">L'identificatore di formato personalizzato "yyyy" rappresenta l'anno con un minimo di quattro cifre. Se l'anno ha più di quattro cifre significative, queste vengono incluse nella stringa di risultato. Se l'anno ha meno di quattro cifre, prima del numero vengono aggiunti gli zeri necessari per ottenere quattro cifre.</target>
        <note />
      </trans-unit>
      <trans-unit id="year_5_digits">
        <source>year (5 digits)</source>
        <target state="translated">Anno (5 cifre)</target>
        <note />
      </trans-unit>
      <trans-unit id="year_5_digits_description">
        <source>The "yyyyy" custom format specifier (plus any number of additional "y" specifiers) represents the year with a minimum of five digits. If the year has more than five significant digits, they are included in the result string. If the year has fewer than five digits, the number is padded with leading zeros to produce five digits.

If there are additional "y" specifiers, the number is padded with as many leading zeros as necessary to produce the number of "y" specifiers.</source>
        <target state="translated">L'identificatore di formato personalizzato "yyyyy" (più qualsiasi numero di identificatori "y" aggiuntivi) rappresenta l'anno con un minimo di cinque cifre. Se l'anno ha più di cinque cifre significative, queste vengono incluse nella stringa di risultato. Se l'anno ha meno di cinque cifre, prima del numero vengono aggiunti gli zeri necessari per ottenere cinque cifre.

Se sono presenti identificatori "y" aggiuntivi, prima del numero vengono aggiunti gli zeri necessari per ottenere il numero di identificatori "y".</target>
        <note />
      </trans-unit>
      <trans-unit id="year_month">
        <source>year month</source>
        <target state="translated">Anno e mese</target>
        <note />
      </trans-unit>
      <trans-unit id="year_month_description">
        <source>The "Y" or "y" standard format specifier represents a custom date and time format string that is defined by the DateTimeFormatInfo.YearMonthPattern property of a specified culture. For example, the custom format string for the invariant culture is "yyyy MMMM".</source>
        <target state="translated">L'identificatore di formato standard "Y" o "y" rappresenta una stringa di formato di data e ora personalizzata definita dalla proprietà DateTimeFormatInfo.YearMonthPattern di impostazioni cultura specifiche. Ad esempio, la stringa di formato personalizzata per le impostazioni cultura inglese non dipendenti da paese/area geografica è "yyyy MMMM".</target>
        <note />
      </trans-unit>
    </body>
  </file>
</xliff><|MERGE_RESOLUTION|>--- conflicted
+++ resolved
@@ -775,16 +775,6 @@
         <target state="translated">Inverti espressione condizionale</target>
         <note />
       </trans-unit>
-<<<<<<< HEAD
-      <trans-unit id="Making_a_method_an_iterator_will_prevent_the_debug_session_from_continuing">
-        <source>Making a method an iterator will prevent the debug session from continuing.</source>
-        <target state="translated">Se si imposta un metodo come iteratore, la sessione di debug non potrà continuare.</target>
-        <note />
-      </trans-unit>
-      <trans-unit id="Making_a_method_async_will_prevent_the_debug_session_from_continuing">
-        <source>Making a method 'async' will prevent the debug session from continuing.</source>
-        <target state="translated">Se si imposta un metodo come 'async', la sessione di debug non potrà continuare.</target>
-=======
       <trans-unit id="Making_a_method_an_iterator_requires_restarting_the_application">
         <source>Making a method an iterator requires restarting the application.</source>
         <target state="new">Making a method an iterator requires restarting the application.</target>
@@ -793,7 +783,6 @@
       <trans-unit id="Making_a_method_asynchronous_requires_restarting_the_application">
         <source>Making a method asynchronous requires restarting the application.</source>
         <target state="new">Making a method asynchronous requires restarting the application.</target>
->>>>>>> f27e6335
         <note />
       </trans-unit>
       <trans-unit id="Malformed">
