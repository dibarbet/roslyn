--- conflicted
+++ resolved
@@ -51,7 +51,6 @@
         private readonly Dictionary<DocumentId, (Document Document, AsyncLazy<DocumentAnalysisResults> Results)> _analyses
             = new Dictionary<DocumentId, (Document, AsyncLazy<DocumentAnalysisResults>)>();
         private readonly object _analysesGuard = new object();
-<<<<<<< HEAD
 
         /// <summary>
         /// Errors to be reported when a project is updated but the corresponding module does not support EnC.
@@ -75,48 +74,15 @@
 
         private bool _changesApplied;
 
-=======
-
-        /// <summary>
-        /// Errors to be reported when a project is updated but the corresponding module does not support EnC.
-        /// 
-        /// The capability of a module to apply edits may change during edit session if the user attaches debugger to 
-        /// an additional process that doesn't support EnC (or detaches from such process). The diagnostic reflects 
-        /// the state of the module when queried for the first time. Before we actually apply an edit to the module 
-        /// we need to query again instead of just reusing the diagnostic.
-        /// </summary>
-        private readonly Dictionary<Guid, ImmutableArray<LocationlessDiagnostic>> _moduleDiagnostics
-             = new Dictionary<Guid, ImmutableArray<LocationlessDiagnostic>>();
-        private readonly object _moduleDiagnosticsGuard = new object();
-
-        /// <summary>
-        /// A <see cref="DocumentId"/> is added whenever <see cref="EditAndContinueDiagnosticAnalyzer"/> reports 
-        /// rude edits or module diagnostics. At the end of the session we ask the diagnostic analyzer to reanalyze 
-        /// the documents to clean up the diagnostics.
-        /// </summary>
-        private readonly HashSet<DocumentId> _documentsWithReportedDiagnostics = new HashSet<DocumentId>();
-        private readonly object _documentsWithReportedDiagnosticsGuard = new object();
-
-        private bool _changesApplied;
-
->>>>>>> 2f21c63b
         internal EditSession(DebuggingSession debuggingSession, EditSessionTelemetry telemetry)
         {
             Debug.Assert(debuggingSession != null);
             Debug.Assert(telemetry != null);
-<<<<<<< HEAD
 
             DebuggingSession = debuggingSession;
 
             _nonRemappableRegions = debuggingSession.NonRemappableRegions;
 
-=======
-
-            DebuggingSession = debuggingSession;
-
-            _nonRemappableRegions = debuggingSession.NonRemappableRegions;
-
->>>>>>> 2f21c63b
             Telemetry = telemetry;
             BaseSolution = debuggingSession.LastCommittedSolution;
 
@@ -187,20 +153,13 @@
             }
         }
 
-        internal static bool SupportsEditAndContinue(Project project)
-            => project.LanguageServices.GetService<IEditAndContinueAnalyzer>() != null;
-
         private ActiveStatementsMap CreateActiveStatementsMap(Solution solution, ImmutableArray<ActiveStatementDebugInfo> debugInfos)
         {
             var byDocument = PooledDictionary<DocumentId, ArrayBuilder<ActiveStatement>>.GetInstance();
             var byInstruction = PooledDictionary<ActiveInstructionId, ActiveStatement>.GetInstance();
 
             bool supportsEditAndContinue(DocumentId documentId)
-<<<<<<< HEAD
-                => SupportsEditAndContinue(solution.GetProject(documentId.ProjectId));
-=======
                 => EditAndContinueWorkspaceService.SupportsEditAndContinue(solution.GetProject(documentId.ProjectId));
->>>>>>> 2f21c63b
 
             foreach (var debugInfo in debugInfos)
             {
@@ -322,11 +281,7 @@
             }
         }
 
-<<<<<<< HEAD
-        private List<(DocumentId DocumentId, AsyncLazy<DocumentAnalysisResults> Results)> GetChangedDocumentsAnalyses(Project baseProject, Project project)
-=======
         private ImmutableArray<(DocumentId DocumentId, AsyncLazy<DocumentAnalysisResults> Results)> GetChangedDocumentsAnalyses(Project baseProject, Project project)
->>>>>>> 2f21c63b
         {
             var changes = project.GetChanges(baseProject);
 
@@ -467,11 +422,7 @@
                 bool anyChanges = false;
                 foreach (var project in projects)
                 {
-<<<<<<< HEAD
-                    if (!SupportsEditAndContinue(project))
-=======
                     if (!EditAndContinueWorkspaceService.SupportsEditAndContinue(project))
->>>>>>> 2f21c63b
                     {
                         continue;
                     }
@@ -502,11 +453,7 @@
                     var changedDocumentAnalyses = GetChangedDocumentsAnalyses(baseProject, project);
                     var projectSummary = await GetProjectAnalysisSymmaryAsync(changedDocumentAnalyses, cancellationToken).ConfigureAwait(false);
 
-<<<<<<< HEAD
-                    if (projectSummary == ProjectAnalysisSummary.ValidChanges && 
-=======
                     if (projectSummary == ProjectAnalysisSummary.ValidChanges &&
->>>>>>> 2f21c63b
                         !GetModuleDiagnostics(mvid, project.Name).IsEmpty)
                     {
                         EditAndContinueWorkspaceService.Log.Write("EnC state of '{0}' [0x{1:X8}] queried: module blocking EnC", project.Id.DebugName, project.Id);
@@ -543,17 +490,10 @@
         }
 
         private async Task<ProjectAnalysisSummary> GetProjectAnalysisSymmaryAsync(
-<<<<<<< HEAD
-            List<(DocumentId DocumentId, AsyncLazy<DocumentAnalysisResults> Results)> documentAnalyses,
-            CancellationToken cancellationToken)
-        {
-            if (documentAnalyses.Count == 0)
-=======
             ImmutableArray<(DocumentId DocumentId, AsyncLazy<DocumentAnalysisResults> Results)> documentAnalyses,
             CancellationToken cancellationToken)
         {
             if (documentAnalyses.Length == 0)
->>>>>>> 2f21c63b
             {
                 return ProjectAnalysisSummary.NoChanges;
             }
@@ -591,7 +531,6 @@
             {
                 // we get here if a document is closed and reopen without any actual change:
                 return ProjectAnalysisSummary.NoChanges;
-<<<<<<< HEAD
             }
 
             if (!hasSignificantValidChanges)
@@ -602,20 +541,7 @@
             return ProjectAnalysisSummary.ValidChanges;
         }
 
-        private static async Task<ProjectChanges> GetProjectChangesAsync(List<(DocumentId Document, AsyncLazy<DocumentAnalysisResults> Results)> changedDocumentAnalyses, CancellationToken cancellationToken)
-=======
-            }
-
-            if (!hasSignificantValidChanges)
-            {
-                return ProjectAnalysisSummary.ValidInsignificantChanges;
-            }
-
-            return ProjectAnalysisSummary.ValidChanges;
-        }
-
         private static async Task<ProjectChanges> GetProjectChangesAsync(ImmutableArray<(DocumentId Document, AsyncLazy<DocumentAnalysisResults> Results)> changedDocumentAnalyses, CancellationToken cancellationToken)
->>>>>>> 2f21c63b
         {
             try
             {
@@ -673,11 +599,7 @@
 
                 foreach (var project in solution.Projects)
                 {
-<<<<<<< HEAD
-                    if (!SupportsEditAndContinue(project))
-=======
                     if (!EditAndContinueWorkspaceService.SupportsEditAndContinue(project))
->>>>>>> 2f21c63b
                     {
                         continue;
                     }
