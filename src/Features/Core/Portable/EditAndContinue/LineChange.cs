﻿// Copyright (c) Microsoft.  All Rights Reserved.  Licensed under the Apache License, Version 2.0.  See License.txt in the project root for license information.

using System;
using System.Diagnostics;
using Roslyn.Utilities;

namespace Microsoft.CodeAnalysis.EditAndContinue
{
    internal readonly struct LineChange : IEquatable<LineChange>
    {
        /// <summary>
        /// Zero-based line number.
        /// </summary>
        public readonly int OldLine;

        /// <summary>
        /// Zero-based line number.
        /// </summary>
        public readonly int NewLine;

        internal LineChange(int oldLine, int newLine)
        {
            Debug.Assert(oldLine >= 0);
            Debug.Assert(newLine >= 0);
            Debug.Assert(oldLine != newLine);

            OldLine = oldLine;
            NewLine = newLine;
        }

        public override bool Equals(object obj)
            => obj is LineChange && Equals((LineChange)obj);

        public bool Equals(LineChange other)
<<<<<<< HEAD
        {
            return OldLine == other.OldLine
                && NewLine == other.NewLine;
        }
=======
            => OldLine == other.OldLine && NewLine == other.NewLine;
>>>>>>> a2ee4379

        public override int GetHashCode()
            => Hash.Combine(OldLine, NewLine);

        public override string ToString()
            => $"{OldLine} -> {NewLine}";
    }
}<|MERGE_RESOLUTION|>--- conflicted
+++ resolved
@@ -32,14 +32,7 @@
             => obj is LineChange && Equals((LineChange)obj);
 
         public bool Equals(LineChange other)
-<<<<<<< HEAD
-        {
-            return OldLine == other.OldLine
-                && NewLine == other.NewLine;
-        }
-=======
             => OldLine == other.OldLine && NewLine == other.NewLine;
->>>>>>> a2ee4379
 
         public override int GetHashCode()
             => Hash.Combine(OldLine, NewLine);
