﻿<?xml version="1.0" encoding="utf-8"?>
<xliff xmlns="urn:oasis:names:tc:xliff:document:1.2" xmlns:xsi="http://www.w3.org/2001/XMLSchema-instance" version="1.2" xsi:schemaLocation="urn:oasis:names:tc:xliff:document:1.2 xliff-core-1.2-transitional.xsd">
  <file datatype="xml" source-language="en" target-language="ko" original="../VBFeaturesResources.resx">
    <body>
      <trans-unit id="Add_Await">
        <source>Add Await</source>
        <target state="translated">Await 추가</target>
        <note />
      </trans-unit>
      <trans-unit id="Add_Await_and_ConfigureAwaitFalse">
        <source>Add Await and 'ConfigureAwait(false)'</source>
        <target state="translated">Await 및 'ConfigureAwait(false)' 추가</target>
        <note />
      </trans-unit>
      <trans-unit id="Add_missing_Imports">
        <source>Add missing Imports</source>
        <target state="translated">누락된 Imports 추가</target>
        <note>{Locked="Import"}</note>
      </trans-unit>
      <trans-unit id="Add_Shadows">
        <source>Add 'Shadows'</source>
        <target state="translated">'Shadows' 추가</target>
        <note>{Locked="Shadows"} "Shadows" is a VB keyword and should not be localized.</note>
      </trans-unit>
      <trans-unit id="Apply_isnot_preferences">
        <source>Apply IsNot preferences</source>
        <target state="new">Apply IsNot preferences</target>
        <note />
      </trans-unit>
      <trans-unit id="Apply_object_creation_preferences">
        <source>Apply object creation preferences</source>
        <target state="new">Apply object creation preferences</target>
        <note />
      </trans-unit>
      <trans-unit id="Change_to_DirectCast">
        <source>Change to 'DirectCast'</source>
        <target state="translated">'DirectCast'로 변경</target>
        <note />
      </trans-unit>
      <trans-unit id="Change_to_TryCast">
        <source>Change to 'TryCast'</source>
        <target state="translated">'TryCast'로 변경</target>
        <note />
      </trans-unit>
      <trans-unit id="Insert_0">
        <source>Insert '{0}'.</source>
        <target state="translated">'{0}'을(를) 삽입합니다.</target>
        <note />
      </trans-unit>
      <trans-unit id="Delete_the_0_statement1">
        <source>Delete the '{0}' statement.</source>
        <target state="translated">'{0}' 문을 삭제합니다.</target>
        <note />
      </trans-unit>
      <trans-unit id="Create_event_0_in_1">
        <source>Create event {0} in {1}</source>
        <target state="translated">{1}에서 {0} 이벤트를 만들기</target>
        <note />
      </trans-unit>
      <trans-unit id="Insert_the_missing_End_Property_statement">
        <source>Insert the missing 'End Property' statement.</source>
        <target state="translated">없는 'End Property' 문을 삽입합니다.</target>
        <note />
      </trans-unit>
      <trans-unit id="Insert_the_missing_0">
        <source>Insert the missing '{0}'.</source>
        <target state="translated">누락된 '{0}'을(를) 삽입합니다.</target>
        <note />
      </trans-unit>
      <trans-unit id="Inline_temporary_variable">
        <source>Inline temporary variable</source>
        <target state="translated">인라인 임시 변수</target>
        <note />
      </trans-unit>
      <trans-unit id="Conflict_s_detected">
        <source>Conflict(s) detected.</source>
        <target state="translated">충돌이 감지되었습니다.</target>
        <note />
      </trans-unit>
      <trans-unit id="Introduce_Using_statement">
        <source>Introduce 'Using' statement</source>
        <target state="translated">'Using' 문 지정</target>
        <note>{Locked="Using"} "Using" is a VB keyword and should not be localized.</note>
      </trans-unit>
<<<<<<< HEAD
      <trans-unit id="Make_private_field_ReadOnly_when_possible">
        <source>Make private field ReadOnly when possible</source>
        <target state="translated">가능한 경우 프라이빗 필드를 ReadOnly로 만들기</target>
        <note>{Locked="ReadOnly"} "ReadOnly" is a VB keyword and should not be localized.</note>
=======
      <trans-unit id="Make_0_inheritable">
        <source>Make '{0}' inheritable</source>
        <target state="translated">'{0}'을(를) 상속 가능으로 지정</target>
        <note />
>>>>>>> 90112dd0
      </trans-unit>
      <trans-unit id="Move_the_0_statement_to_line_1">
        <source>Move the '{0}' statement to line {1}.</source>
        <target state="translated">'{0}' 문을 {1} 줄로 이동합니다.</target>
        <note />
      </trans-unit>
      <trans-unit id="Delete_the_0_statement2">
        <source>Delete the '{0}' statement.</source>
        <target state="translated">'{0}' 문을 삭제합니다.</target>
        <note />
      </trans-unit>
      <trans-unit id="Multiple_Types">
        <source>&lt;Multiple Types&gt;</source>
        <target state="translated">&lt;여러 형식&gt;</target>
        <note />
      </trans-unit>
      <trans-unit id="Organize_Imports">
        <source>Organize Imports</source>
        <target state="translated">Import 구성</target>
        <note>{Locked="Import"}</note>
      </trans-unit>
      <trans-unit id="Remove_shared_keyword_from_module_member">
        <source>Remove 'Shared' keyword from Module member</source>
        <target state="translated">모듈 멤버에서 'Shared' 키워드 제거</target>
        <note>{Locked="Shared"} "Shared" is a VB keyword and should not be localized.</note>
      </trans-unit>
      <trans-unit id="Shared_constructor">
        <source>Shared constructor</source>
        <target state="translated">공유 생성자</target>
        <note />
      </trans-unit>
      <trans-unit id="Type_a_name_here_to_declare_a_new_field">
        <source>Type a name here to declare a new field.</source>
        <target state="translated">여기에 이름을 입력하여 새 필드를 선언하세요.</target>
        <note />
      </trans-unit>
      <trans-unit id="Note_colon_Space_completion_is_disabled_to_avoid_potential_interference_To_insert_a_name_from_the_list_use_tab">
        <source>Note: Space completion is disabled to avoid potential interference. To insert a name from the list, use tab.</source>
        <target state="translated">참고: 입력을 방해하지 않으려면 공백 완성 기능을 사용하지 않도록 설정합니다. 목록에서 이름을 삽입하려면 탭을 사용하세요.</target>
        <note />
      </trans-unit>
      <trans-unit id="_0_Events">
        <source>({0} Events)</source>
        <target state="translated">({0} 이벤트)</target>
        <note />
      </trans-unit>
      <trans-unit id="new_field">
        <source>&lt;new field&gt;</source>
        <target state="translated">&lt;새 필드&gt;</target>
        <note />
      </trans-unit>
      <trans-unit id="Type_a_name_here_to_declare_a_parameter_If_no_preceding_keyword_is_used_ByVal_will_be_assumed_and_the_argument_will_be_passed_by_value">
        <source>Type a name here to declare a parameter. If no preceding keyword is used; 'ByVal' will be assumed and the argument will be passed by value.</source>
        <target state="translated">여기에 이름을 입력하여 매개 변수를 선언하세요. 선행 키워드를 사용하지 않으면 'ByVal'이 가정되고 인수가 값으로 전달됩니다.</target>
        <note />
      </trans-unit>
      <trans-unit id="parameter_name">
        <source>&lt;parameter name&gt;</source>
        <target state="translated">&lt;매개 변수 이름&gt;</target>
        <note />
      </trans-unit>
      <trans-unit id="Type_a_new_name_for_the_column_followed_by_Otherwise_the_original_column_name_with_be_used">
        <source>Type a new name for the column, followed by '='. Otherwise, the original column name with be used.</source>
        <target state="translated">열의 새 이름을 입력하고 뒤에 '='를 입력하세요. 그렇게 하지 않으면 원래 열 이름이 사용됩니다.</target>
        <note />
      </trans-unit>
      <trans-unit id="Note_colon_Use_tab_for_automatic_completion_space_completion_is_disabled_to_avoid_interfering_with_a_new_name">
        <source>Note: Use tab for automatic completion; space completion is disabled to avoid interfering with a new name.</source>
        <target state="translated">참고: 자동으로 완성되게 하려면 탭을 사용하세요. 새 이름의 입력을 방해하지 않으려면 공백 완성 기능을 사용하지 않도록 설정합니다.</target>
        <note />
      </trans-unit>
      <trans-unit id="result_alias">
        <source>&lt;result alias&gt;</source>
        <target state="translated">&lt;결과 별칭&gt;</target>
        <note />
      </trans-unit>
      <trans-unit id="Type_a_new_variable_name">
        <source>Type a new variable name</source>
        <target state="translated">새 변수 이름 입력</target>
        <note />
      </trans-unit>
      <trans-unit id="Note_colon_Space_and_completion_are_disabled_to_avoid_potential_interference_To_insert_a_name_from_the_list_use_tab">
        <source>Note: Space and '=' completion are disabled to avoid potential interference. To insert a name from the list, use tab.</source>
        <target state="translated">참고: 입력을 방해하지 않으려면 공백 및 '=' 완성 기능을 사용하지 않도록 설정합니다. 목록에서 이름을 삽입하려면 탭을 사용하세요.</target>
        <note />
      </trans-unit>
      <trans-unit id="new_resource">
        <source>&lt;new resource&gt;</source>
        <target state="translated">&lt;새 리소스&gt;</target>
        <note />
      </trans-unit>
      <trans-unit id="AddHandler_statement">
        <source>AddHandler statement</source>
        <target state="translated">AddHandler 문</target>
        <note />
      </trans-unit>
      <trans-unit id="RemoveHandler_statement">
        <source>RemoveHandler statement</source>
        <target state="translated">RemoveHandler 문</target>
        <note />
      </trans-unit>
      <trans-unit id="_0_function">
        <source>{0} function</source>
        <target state="translated">{0} 함수</target>
        <note />
      </trans-unit>
      <trans-unit id="CType_function">
        <source>CType function</source>
        <target state="translated">CType 함수</target>
        <note />
      </trans-unit>
      <trans-unit id="DirectCast_function">
        <source>DirectCast function</source>
        <target state="translated">DirectCast 함수</target>
        <note />
      </trans-unit>
      <trans-unit id="TryCast_function">
        <source>TryCast function</source>
        <target state="translated">TryCast 함수</target>
        <note />
      </trans-unit>
      <trans-unit id="GetType_function">
        <source>GetType function</source>
        <target state="translated">GetType 함수</target>
        <note />
      </trans-unit>
      <trans-unit id="GetXmlNamespace_function">
        <source>GetXmlNamespace function</source>
        <target state="translated">GetXmlNamespace 함수</target>
        <note />
      </trans-unit>
      <trans-unit id="Mid_statement">
        <source>Mid statement</source>
        <target state="translated">Mid 문</target>
        <note />
      </trans-unit>
      <trans-unit id="Fix_Incorrect_Function_Return_Type">
        <source>Fix Incorrect Function Return Type</source>
        <target state="translated">잘못된 함수 반환 형식 수정</target>
        <note />
      </trans-unit>
      <trans-unit id="Simplify_name_0">
        <source>Simplify name '{0}'</source>
        <target state="translated">'{0}' 이름 단순화</target>
        <note />
      </trans-unit>
      <trans-unit id="Simplify_member_access_0">
        <source>Simplify member access '{0}'</source>
        <target state="translated">멤버 액세스 '{0}' 단순화</target>
        <note />
      </trans-unit>
      <trans-unit id="Remove_Me_qualification">
        <source>Remove 'Me' qualification</source>
        <target state="translated">Me' 한정자 제거</target>
        <note>{Locked="Me"} "Me" is a VB keyword and should not be localized.</note>
      </trans-unit>
      <trans-unit id="can_t_determine_valid_range_of_statements_to_extract_out">
        <source>can't determine valid range of statements to extract out</source>
        <target state="translated">추출할 문에 유효한 범위를 결정할 수 없습니다.</target>
        <note />
      </trans-unit>
      <trans-unit id="Not_all_code_paths_return">
        <source>Not all code paths return</source>
        <target state="translated">일부 코드 경로가 반환됩니다.</target>
        <note />
      </trans-unit>
      <trans-unit id="contains_invalid_selection">
        <source>contains invalid selection</source>
        <target state="translated">선택 영역이 잘못되었습니다.</target>
        <note />
      </trans-unit>
      <trans-unit id="the_selection_contains_syntactic_errors">
        <source>the selection contains syntactic errors</source>
        <target state="translated">선택 영역에 구문 오류가 포함되어 있습니다.</target>
        <note />
      </trans-unit>
      <trans-unit id="Selection_can_t_be_crossed_over_preprocessors">
        <source>Selection can't be crossed over preprocessors</source>
        <target state="translated">선택 영역은 전처리기를 벗어날 수 없습니다.</target>
        <note />
      </trans-unit>
      <trans-unit id="Selection_can_t_contain_throw_without_enclosing_catch_block">
        <source>Selection can't contain throw without enclosing catch block</source>
        <target state="translated">선택 영역은 바깥쪽 catch 블록 없이 throw를 포함할 수 없습니다.</target>
        <note />
      </trans-unit>
      <trans-unit id="Selection_can_t_be_parts_of_constant_initializer_expression">
        <source>Selection can't be parts of constant initializer expression</source>
        <target state="translated">선택 영역은 상수 이니셜라이저 식의 일부일 수 없습니다.</target>
        <note />
      </trans-unit>
      <trans-unit id="Argument_used_for_ByRef_parameter_can_t_be_extracted_out">
        <source>Argument used for ByRef parameter can't be extracted out</source>
        <target state="translated">ByRef 매개 변수에 사용되는 인수는 추출할 수 없습니다.</target>
        <note />
      </trans-unit>
      <trans-unit id="all_static_local_usages_defined_in_the_selection_must_be_included_in_the_selection">
        <source>all static local usages defined in the selection must be included in the selection</source>
        <target state="translated">선택 영역에 정의된 모든 고정 로컬 사용 내역은 선택 영역에 포함되어야 합니다.</target>
        <note />
      </trans-unit>
      <trans-unit id="Implicit_member_access_can_t_be_included_in_the_selection_without_containing_statement">
        <source>Implicit member access can't be included in the selection without containing statement</source>
        <target state="translated">문이 없는 선택 영역에 암시적 멤버 액세스를 포함할 수 없습니다.</target>
        <note />
      </trans-unit>
      <trans-unit id="Selection_must_be_part_of_executable_statements">
        <source>Selection must be part of executable statements</source>
        <target state="translated">선택 영역은 실행 가능 문의 일부여야 합니다.</target>
        <note />
      </trans-unit>
      <trans-unit id="next_statement_control_variable_doesn_t_have_matching_declaration_statement">
        <source>next statement control variable doesn't have matching declaration statement</source>
        <target state="translated">next 문 제어 변수에 일치하는 declaration 문이 없습니다.</target>
        <note />
      </trans-unit>
      <trans-unit id="Selection_doesn_t_contain_any_valid_node">
        <source>Selection doesn't contain any valid node</source>
        <target state="translated">선택 영역에 유효한 노드가 포함되어 있지 않습니다.</target>
        <note />
      </trans-unit>
      <trans-unit id="no_valid_statement_range_to_extract_out">
        <source>no valid statement range to extract out</source>
        <target state="translated">추출하는 데 유효한 문 범위가 없습니다.</target>
        <note />
      </trans-unit>
      <trans-unit id="Deprecated">
        <source>Deprecated</source>
        <target state="translated">사용되지 않음</target>
        <note />
      </trans-unit>
      <trans-unit id="Extension">
        <source>Extension</source>
        <target state="translated">확장</target>
        <note />
      </trans-unit>
      <trans-unit id="Awaitable">
        <source>Awaitable</source>
        <target state="translated">대기 가능</target>
        <note />
      </trans-unit>
      <trans-unit id="Awaitable_Extension">
        <source>Awaitable, Extension</source>
        <target state="translated">대기 가능, 확장</target>
        <note />
      </trans-unit>
      <trans-unit id="new_variable">
        <source>&lt;new variable&gt;</source>
        <target state="translated">&lt;새 변수&gt;</target>
        <note />
      </trans-unit>
      <trans-unit id="Creates_a_delegate_procedure_instance_that_references_the_specified_procedure_AddressOf_procedureName">
        <source>Creates a delegate procedure instance that references the specified procedure.
AddressOf &lt;procedureName&gt;</source>
        <target state="translated">지정한 프로시저를 참조하는 대리자 프로시저 인스턴스를 만듭니다.
AddressOf &lt;procedureName&gt;</target>
        <note />
      </trans-unit>
      <trans-unit id="Indicates_that_an_external_procedure_has_another_name_in_its_DLL">
        <source>Indicates that an external procedure has another name in its DLL.</source>
        <target state="translated">외부 프로시저의 DLL에 다른 이름이 있음을 나타냅니다.</target>
        <note />
      </trans-unit>
      <trans-unit id="Performs_a_short_circuit_logical_conjunction_on_two_expressions_Returns_True_if_both_operands_evaluate_to_True_If_the_first_expression_evaluates_to_False_the_second_is_not_evaluated_result_expression1_AndAlso_expression2">
        <source>Performs a short-circuit logical conjunction on two expressions. Returns True if both operands evaluate to True. If the first expression evaluates to False, the second is not evaluated.
&lt;result&gt; = &lt;expression1&gt; AndAlso &lt;expression2&gt;</source>
        <target state="translated">두 식의 단락(short-circuit) 논리곱 연산을 수행합니다. 두 피연산자가 모두 True인 경우 True를 반환합니다. 첫 번째 식이 False인 경우 두 번째 식은 계산하지 않습니다.
&lt;result&gt; = &lt;expression1&gt; AndAlso &lt;expression2&gt;</target>
        <note />
      </trans-unit>
      <trans-unit id="Performs_a_logical_conjunction_on_two_Boolean_expressions_or_a_bitwise_conjunction_on_two_numeric_expressions_For_Boolean_expressions_returns_True_if_both_operands_evaluate_to_True_Both_expressions_are_always_evaluated_result_expression1_And_expression2">
        <source>Performs a logical conjunction on two Boolean expressions, or a bitwise conjunction on two numeric expressions. For Boolean expressions, returns True if both operands evaluate to True. Both expressions are always evaluated.
&lt;result&gt; = &lt;expression1&gt; And &lt;expression2&gt;</source>
        <target state="translated">두 Boolean 식의 논리곱 연산을 수행하거나 두 숫자 식의 비트 논리곱 연산을 수행합니다. Boolean 식의 경우 두 피연산자가 모두 True이면 True를 반환합니다. 항상 두 식을 모두 계산합니다.
&lt;result&gt; = &lt;expression1&gt; And &lt;expression2&gt;</target>
        <note />
      </trans-unit>
      <trans-unit id="Used_in_a_Declare_statement_The_Ansi_modifier_specifies_that_Visual_Basic_should_marshal_all_strings_to_ANSI_values_and_should_look_up_the_procedure_without_modifying_its_name_during_the_search_If_no_character_set_is_specified_ANSI_is_the_default">
        <source>Used in a Declare statement. The Ansi modifier specifies that Visual Basic should marshal all strings to ANSI values, and should look up the procedure without modifying its name during the search. If no character set is specified, ANSI is the default.</source>
        <target state="translated">Declare 문에 사용됩니다. Ansi 한정자는 Visual Basic에서 모든 문자열을 ANSI 값으로 마샬링하고 프로시저를 검색하는 동안 프로시저 이름을 수정하지 않고 프로시저를 조회하도록 지정합니다. 문자 집합을 지정하지 않으면 ANSI가 기본값으로 사용됩니다.</target>
        <note />
      </trans-unit>
      <trans-unit id="Specifies_a_data_type_in_a_declaration_statement">
        <source>Specifies a data type in a declaration statement.</source>
        <target state="translated">선언 문의 데이터 형식을 지정합니다.</target>
        <note />
      </trans-unit>
      <trans-unit id="Specifies_that_an_attribute_at_the_beginning_of_a_source_file_applies_to_the_entire_assembly_Otherwise_the_attribute_will_apply_only_to_an_individual_programming_element_such_as_a_class_or_property">
        <source>Specifies that an attribute at the beginning of a source file applies to the entire assembly. Otherwise the attribute will apply only to an individual programming element, such as a class or property.</source>
        <target state="translated">소스 파일의 시작 부분에 있는 특성이 전체 어셈블리에 적용되도록 지정합니다. 그렇게 하지 않으면 특성이 클래스나 속성 같은 개별 프로그래밍 요소에만 적용됩니다.</target>
        <note />
      </trans-unit>
      <trans-unit id="Indicates_an_asynchronous_method_that_can_use_the_Await_operator">
        <source>Indicates an asynchronous method that can use the Await operator.</source>
        <target state="translated">Await 연산자를 사용할 수 있는 비동기 메서드를 나타냅니다.</target>
        <note />
      </trans-unit>
      <trans-unit id="Used_in_a_Declare_statement_The_Auto_modifier_specifies_that_Visual_Basic_should_marshal_strings_according_to_NET_Framework_rules_and_should_determine_the_base_character_set_of_the_run_time_platform_and_possibly_modify_the_external_procedure_name_if_the_initial_search_fails">
        <source>Used in a Declare statement. The Auto modifier specifies that Visual Basic should marshal strings according to .NET Framework rules, and should determine the base character set of the run-time platform and possibly modify the external procedure name if the initial search fails.</source>
        <target state="translated">Declare 문에 사용됩니다. Auto 한정자는 Visual Basic에서 .NET Framework 규칙에 따라 문자열을 마샬링하고 런타임 플랫폼의 기본 문자 집합을 결정하고 초기 검색에 실패할 경우 외부 프로시저 이름을 수정하도록 지정합니다.</target>
        <note />
      </trans-unit>
      <trans-unit id="Specifies_that_an_argument_is_passed_in_such_a_way_that_the_called_procedure_can_change_the_underlying_value_of_the_argument_in_the_calling_code">
        <source>Specifies that an argument is passed in such a way that the called procedure can change the underlying value of the argument in the calling code.</source>
        <target state="translated">호출된 프로시저가 호출 코드의 내부 인수 값을 변경할 수 있는 방식으로 인수가 전달되도록 지정합니다.</target>
        <note />
      </trans-unit>
      <trans-unit id="Specifies_that_an_argument_is_passed_in_such_a_way_that_the_called_procedure_or_property_cannot_change_the_underlying_value_of_the_argument_in_the_calling_code">
        <source>Specifies that an argument is passed in such a way that the called procedure or property cannot change the underlying value of the argument in the calling code.</source>
        <target state="translated">호출된 프로시저 또는 속성이 호출 코드의 내부 인수 값을 변경할 수 없는 방식으로 인수가 전달되도록 지정합니다.</target>
        <note />
      </trans-unit>
      <trans-unit id="Declares_the_name_of_a_class_and_introduces_the_definitions_of_the_variables_properties_and_methods_that_make_up_the_class">
        <source>Declares the name of a class and introduces the definitions of the variables, properties, and methods that make up the class.</source>
        <target state="translated">클래스 이름을 선언하고 클래스를 구성하는 변수, 속성 및 메서드의 정의를 지정합니다.</target>
        <note />
      </trans-unit>
      <trans-unit id="Generates_a_string_concatenation_of_two_expressions">
        <source>Generates a string concatenation of two expressions.</source>
        <target state="translated">두 식의 문자열 연결을 생성합니다.</target>
        <note />
      </trans-unit>
      <trans-unit id="Declares_and_defines_one_or_more_constants">
        <source>Declares and defines one or more constants.</source>
        <target state="translated">하나 이상의 상수를 선언하고 정의합니다.</target>
        <note />
      </trans-unit>
      <trans-unit id="Use_In_for_a_type_that_will_only_be_used_for_ByVal_arguments_to_functions">
        <source>Use 'In' for a type that will only be used for ByVal arguments to functions.</source>
        <target state="translated">함수의 ByVal 인수에만 사용되는 형식에 'In'을 사용하세요.</target>
        <note />
      </trans-unit>
      <trans-unit id="Use_Out_for_a_type_that_will_only_be_used_as_a_return_from_functions">
        <source>Use 'Out' for a type that will only be used as a return from functions.</source>
        <target state="translated">함수에서의 반환 형식으로만 사용되는 형식에 'Out'을 사용하세요.</target>
        <note />
      </trans-unit>
      <trans-unit id="Returns_the_result_of_explicitly_converting_an_expression_to_a_specified_data_type_object_structure_class_or_interface_CType_Object_As_Expression_Object_As_Type_As_Type">
        <source>Returns the result of explicitly converting an expression to a specified data type, object, structure, class, or interface.
CType(Object As Expression, Object As Type) As Type</source>
        <target state="translated">식을 지정한 데이터 형식, 개체, 구조체, 클래스 또는 인터페이스로 명시적으로 변환한 결과를 반환합니다.
CType(Object As Expression, Object As Type) As Type</target>
        <note />
      </trans-unit>
      <trans-unit id="Specifies_that_an_event_has_additional_specialized_code_for_adding_handlers_removing_handlers_and_raising_events">
        <source>Specifies that an event has additional, specialized code for adding handlers, removing handlers, and raising events.</source>
        <target state="translated">처리기 추가, 처리기 제거, 이벤트 발생 등의 특수화된 추가 코드를 사용하는 이벤트를 지정합니다.</target>
        <note />
      </trans-unit>
      <trans-unit id="Declares_a_reference_to_a_procedure_implemented_in_an_external_file">
        <source>Declares a reference to a procedure implemented in an external file.</source>
        <target state="translated">외부 파일에 구현된 프로시저에 대한 참조를 선언합니다.</target>
        <note />
      </trans-unit>
      <trans-unit id="Identifies_a_property_as_the_default_property_of_its_class_structure_or_interface">
        <source>Identifies a property as the default property of its class, structure, or interface.</source>
        <target state="translated">속성을 클래스, 구조체 또는 인터페이스의 기본 속성으로 식별합니다.</target>
        <note />
      </trans-unit>
      <trans-unit id="Used_to_declare_a_delegate_A_delegate_is_a_reference_type_that_refers_to_a_shared_method_of_a_type_or_to_an_instance_method_of_an_object_Any_procedure_that_is_convertible_or_that_has_matching_parameter_types_and_return_type_may_be_used_to_create_an_instance_of_this_delegate_class">
        <source>Used to declare a delegate. A delegate is a reference type that refers to a shared method of a type or to an instance method of an object. Any procedure that is convertible, or that has matching parameter types and return type may be used to create an instance of this delegate class.</source>
        <target state="translated">대리자를 선언하는 데 사용됩니다. 대리자는 형식의 공유 메서드 또는 개체의 인스턴스 메서드를 참조하는 참조 형식입니다. 변환 가능한 프로시저 또는 일치하는 매개 변수 형식과 반환 형식이 있는 프로시저는 이 대리자 클래스의 인스턴스를 만드는 데 사용할 수 있습니다.</target>
        <note />
      </trans-unit>
      <trans-unit id="Declares_and_allocates_storage_space_for_one_or_more_variables_Dim_var_bracket_As_bracket_New_bracket_dataType_bracket_boundList_bracket_bracket_bracket_initializer_bracket_bracket_var2_bracket">
        <source>Declares and allocates storage space for one or more variables.
Dim {&lt;var&gt; [As [New] dataType [(boundList)]][= initializer]}[, var2]</source>
        <target state="translated">하나 이상의 변수에 사용할 스토리지 공간을 선언하고 할당합니다.
Dim {&lt;var&gt; [As [New] dataType [(boundList)]][= initializer]}[, var2]</target>
        <note />
      </trans-unit>
      <trans-unit id="Divides_two_numbers_and_returns_a_floating_point_result">
        <source>Divides two numbers and returns a floating-point result.</source>
        <target state="translated">두 수를 나누고 부동 소수점 결과를 반환합니다.</target>
        <note />
      </trans-unit>
      <trans-unit id="Terminates_a_0_block">
        <source>Terminates a {0} block.</source>
        <target state="translated">{0} 블록을 종료합니다.</target>
        <note />
      </trans-unit>
      <trans-unit id="Terminates_an_0_block">
        <source>Terminates an {0} block.</source>
        <target state="translated">{0} 블록을 종료합니다.</target>
        <note />
      </trans-unit>
      <trans-unit id="Terminates_the_definition_of_a_0_statement">
        <source>Terminates the definition of a {0} statement.</source>
        <target state="translated">{0} 문의 정의를 종료합니다.</target>
        <note />
      </trans-unit>
      <trans-unit id="Terminates_the_definition_of_an_0_statement">
        <source>Terminates the definition of an {0} statement.</source>
        <target state="translated">{0} 문의 정의를 종료합니다.</target>
        <note />
      </trans-unit>
      <trans-unit id="Declares_an_enumeration_and_defines_the_values_of_its_members">
        <source>Declares an enumeration and defines the values of its members.</source>
        <target state="translated">열거형을 선언하고 열거형의 멤버 값을 정의합니다.</target>
        <note />
      </trans-unit>
      <trans-unit id="Compares_two_expressions_and_returns_True_if_they_are_equal_Otherwise_returns_False">
        <source>Compares two expressions and returns True if they are equal. Otherwise, returns False.</source>
        <target state="translated">두 식을 비교한 후 같으면 True를 반환하고, 같지 않으면 False를 반환합니다.</target>
        <note />
      </trans-unit>
      <trans-unit id="Used_to_release_array_variables_and_deallocate_the_memory_used_for_their_elements">
        <source>Used to release array variables and deallocate the memory used for their elements.</source>
        <target state="translated">배열 변수를 해제하고 해당 요소에 사용되는 메모리 할당을 해제하는 데 사용됩니다.</target>
        <note />
      </trans-unit>
      <trans-unit id="Declares_a_user_defined_event">
        <source>Declares a user-defined event.</source>
        <target state="translated">사용자 정의된 이벤트를 선언합니다.</target>
        <note />
      </trans-unit>
      <trans-unit id="Exits_a_Sub_procedure_and_transfers_execution_immediately_to_the_statement_following_the_call_to_the_Sub_procedure">
        <source>Exits a Sub procedure and transfers execution immediately to the statement following the call to the Sub procedure.</source>
        <target state="translated">Sub 프로시저를 끝내고 Sub 프로시저 호출 다음에 오는 문으로 실행을 즉시 이동합니다.</target>
        <note />
      </trans-unit>
      <trans-unit id="Raises_a_number_to_the_power_of_another_number">
        <source>Raises a number to the power of another number.</source>
        <target state="translated">특정 수를 다른 수의 승수로 거듭제곱합니다.</target>
        <note />
      </trans-unit>
      <trans-unit id="Specifies_that_the_external_procedure_being_referenced_in_the_Declare_statement_is_a_Function">
        <source>Specifies that the external procedure being referenced in the Declare statement is a Function.</source>
        <target state="translated">Declare 문에서 참조하는 외부 프로시저가 Function임을 지정합니다.</target>
        <note />
      </trans-unit>
      <trans-unit id="Specifies_that_the_external_procedure_being_referenced_in_the_Declare_statement_is_a_Sub">
        <source>Specifies that the external procedure being referenced in the Declare statement is a Sub.</source>
        <target state="translated">Declare 문에서 참조하는 외부 프로시저가 Sub임을 지정합니다.</target>
        <note />
      </trans-unit>
      <trans-unit id="Specifies_that_one_or_more_declared_programming_elements_are_accessible_only_from_within_the_assembly_that_contains_their_declaration">
        <source>Specifies that one or more declared programming elements are accessible only from within the assembly that contains their declaration.</source>
        <target state="translated">프로그래밍 요소를 선언한 어셈블리에서만 해당 프로그래밍 요소를 하나 이상 액세스할 수 있도록 지정합니다.</target>
        <note />
      </trans-unit>
      <trans-unit id="Specifies_a_collection_and_a_range_variable_to_use_in_a_query">
        <source>Specifies a collection and a range variable to use in a query.</source>
        <target state="translated">쿼리에 사용할 컬렉션과 범위 변수를 지정합니다.</target>
        <note />
      </trans-unit>
      <trans-unit id="Declares_the_name_parameters_and_code_that_define_a_Function_procedure_that_is_a_procedure_that_returns_a_value_to_the_calling_code">
        <source>Declares the name, parameters, and code that define a Function procedure, that is, a procedure that returns a value to the calling code.</source>
        <target state="translated">호출 코드에 값을 반환하는 Function 프로시저를 정의하는 이름, 매개 변수 및 코드를 선언합니다.</target>
        <note />
      </trans-unit>
      <trans-unit id="Constrains_a_generic_type_parameter_to_require_that_any_type_argument_passed_to_it_be_a_reference_type">
        <source>Constrains a generic type parameter to require that any type argument passed to it be a reference type.</source>
        <target state="translated">제네릭 형식 매개 변수에 전달된 형식 인수가 참조 형식이 되도록 제한합니다.</target>
        <note />
      </trans-unit>
      <trans-unit id="Specifies_a_constructor_constraint_on_a_generic_type_parameter">
        <source>Specifies a constructor constraint on a generic type parameter.</source>
        <target state="translated">제네릭 형식 매개 변수에 생성자 제약 조건을 지정합니다.</target>
        <note />
      </trans-unit>
      <trans-unit id="Constrains_a_generic_type_parameter_to_require_that_any_type_argument_passed_to_it_be_a_value_type">
        <source>Constrains a generic type parameter to require that any type argument passed to it be a value type.</source>
        <target state="translated">제네릭 형식 매개 변수에 전달된 형식 인수가 참조 형식이 되도록 제한합니다.</target>
        <note />
      </trans-unit>
      <trans-unit id="Declares_a_Get_property_procedure_that_is_used_to_return_the_current_value_of_a_property">
        <source>Declares a Get property procedure that is used to return the current value of a property.</source>
        <target state="translated">속성의 현재 값을 반환하는 데 사용되는 Get 속성 프로시저를 선언합니다.</target>
        <note />
      </trans-unit>
      <trans-unit id="Compares_two_expressions_and_returns_True_if_the_first_is_greater_than_the_second_Otherwise_returns_False">
        <source>Compares two expressions and returns True if the first is greater than the second. Otherwise, returns False.</source>
        <target state="translated">두 식을 비교한 후 첫 번째 값이 두 번째 값보다 크면 True를 반환하고, 그렇지 않으면 False를 반환합니다.</target>
        <note />
      </trans-unit>
      <trans-unit id="Compares_two_expressions_and_returns_True_if_the_first_is_greater_than_or_equal_to_the_second_Otherwise_returns_False">
        <source>Compares two expressions and returns True if the first is greater than or equal to the second. Otherwise, returns False.</source>
        <target state="translated">두 식을 비교한 후 첫 번째 값이 두 번째 값보다 크거나 같으면 True를 반환하고, 그렇지 않으면 False를 반환합니다.</target>
        <note />
      </trans-unit>
      <trans-unit id="Declares_that_a_procedure_handles_a_specified_event">
        <source>Declares that a procedure handles a specified event.</source>
        <target state="translated">지정된 이벤트를 처리하는 프로시저를 선언합니다.</target>
        <note />
      </trans-unit>
      <trans-unit id="Indicates_that_a_class_or_structure_member_is_providing_the_implementation_for_a_member_defined_in_an_interface">
        <source>Indicates that a class or structure member is providing the implementation for a member defined in an interface.</source>
        <target state="translated">클래스 또는 구조체 멤버가 인터페이스에 정의된 멤버를 구현함을 나타냅니다.</target>
        <note />
      </trans-unit>
      <trans-unit id="Specifies_one_or_more_interfaces_or_interface_members_that_must_be_implemented_in_the_class_or_structure_definition_in_which_the_Implements_statement_appears">
        <source>Specifies one or more interfaces, or interface members, that must be implemented in the class or structure definition in which the Implements statement appears.</source>
        <target state="translated">Implements 문이 표시되는 클래스 또는 구조체 정의에 구현해야 하는 인터페이스 또는 인터페이스 멤버를 하나 이상 지정합니다.</target>
        <note />
      </trans-unit>
      <trans-unit id="Imports_all_or_specified_elements_of_a_namespace_into_a_file">
        <source>Imports all or specified elements of a namespace into a file.</source>
        <target state="translated">네임스페이스의 모든 요소 또는 지정한 요소를 파일로 가져옵니다.</target>
        <note />
      </trans-unit>
      <trans-unit id="Specifies_the_group_that_the_loop_variable_in_a_For_Each_statement_is_to_traverse">
        <source>Specifies the group that the loop variable in a For Each statement is to traverse.</source>
        <target state="translated">For Each 문에서 루프 변수가 트래버스하는 그룹을 지정합니다.</target>
        <note />
      </trans-unit>
      <trans-unit id="Causes_the_current_class_or_interface_to_inherit_the_attributes_variables_properties_procedures_and_events_from_another_class_or_set_of_interfaces">
        <source>Causes the current class or interface to inherit the attributes, variables, properties, procedures, and events from another class or set of interfaces.</source>
        <target state="translated">현재 클래스 또는 인터페이스가 다른 클래스나 인터페이스 집합에서 특성, 변수, 속성, 프로시저 및 이벤트를 상속하도록 합니다.</target>
        <note />
      </trans-unit>
      <trans-unit id="Specifies_the_group_that_the_range_variable_is_to_traverse_in_a_query">
        <source>Specifies the group that the range variable is to traverse in a query.</source>
        <target state="translated">쿼리에서 범위 변수가 트래버스하는 그룹을 지정합니다.</target>
        <note />
      </trans-unit>
      <trans-unit id="Divides_two_numbers_and_returns_an_integer_result">
        <source>Divides two numbers and returns an integer result.</source>
        <target state="translated">두 수를 나누고 정수 결과를 반환합니다.</target>
        <note />
      </trans-unit>
      <trans-unit id="Declares_the_name_of_an_interface_and_the_definitions_of_the_members_of_the_interface">
        <source>Declares the name of an interface and the definitions of the members of the interface.</source>
        <target state="translated">인터페이스 이름과 인터페이스 멤버의 정의를 선언합니다.</target>
        <note />
      </trans-unit>
      <trans-unit id="Determines_whether_an_expression_is_false_If_instances_of_any_class_or_structure_will_be_used_in_an_OrElse_clause_you_must_define_IsFalse_on_that_class_or_structure">
        <source>Determines whether an expression is false. If instances of any class or structure will be used in an OrElse clause, you must define IsFalse on that class or structure.</source>
        <target state="translated">식이 false인지 확인합니다. 클래스 또는 구조체의 인스턴스가 OrElse 절에 사용되면 해당 클래스 또는 구조체에서 IsFalse를 정의해야 합니다.</target>
        <note />
      </trans-unit>
      <trans-unit id="Compares_two_object_reference_variables_and_returns_True_if_the_objects_are_equal_result_object1_Is_object2">
        <source>Compares two object reference variables and returns True if the objects are equal.
&lt;result&gt; = &lt;object1&gt; Is &lt;object2&gt;</source>
        <target state="translated">두 개체 참조 변수를 비교하여 개체가 같은 경우 True를 반환합니다.
&lt;result&gt; = &lt;object1&gt; Is &lt;object2&gt;</target>
        <note />
      </trans-unit>
      <trans-unit id="Compares_two_object_reference_variables_and_returns_True_if_the_objects_are_not_equal_result_object1_IsNot_object2">
        <source>Compares two object reference variables and returns True if the objects are not equal.
&lt;result&gt; = &lt;object1&gt; IsNot &lt;object2&gt;</source>
        <target state="translated">두 개체 참조 변수를 비교하여 개체가 다르면 True를 반환합니다.
&lt;result&gt; = &lt;object1&gt; IsNot &lt;object2&gt;</target>
        <note />
      </trans-unit>
      <trans-unit id="Determines_whether_an_expression_is_true_If_instances_of_any_class_or_structure_will_be_used_in_an_OrElse_clause_you_must_define_IsTrue_on_that_class_or_structure">
        <source>Determines whether an expression is true. If instances of any class or structure will be used in an OrElse clause, you must define IsTrue on that class or structure.</source>
        <target state="translated">식이 true인지 확인합니다. 클래스 또는 구조체의 인스턴스가 OrElse 절에 사용되면 해당 클래스 또는 구조체에서 IsTrue를 정의해야 합니다.</target>
        <note />
      </trans-unit>
      <trans-unit id="Indicates_an_iterator_method_that_can_use_the_Yield_statement">
        <source>Indicates an iterator method that can use the Yield statement.</source>
        <target state="translated">Yield 문을 사용할 수 있는 반복기 메서드를 나타냅니다.</target>
        <note />
      </trans-unit>
      <trans-unit id="Defines_an_iterator_lambda_expression_that_can_use_the_Yield_statement_Iterator_Function_parameterList_As_IEnumerable_Of_T">
        <source>Defines an iterator lambda expression that can use the Yield statement.
Iterator Function(&lt;parameterList&gt;) As IEnumerable(Of &lt;T&gt;)</source>
        <target state="translated">Yield 문을 사용할 수 있는 반복기 람다 식을 정의합니다.
Iterator Function(&lt;parameterList&gt;) As IEnumerable(Of &lt;T&gt;)</target>
        <note />
      </trans-unit>
      <trans-unit id="Performs_an_arithmetic_left_shift_on_a_bit_pattern">
        <source>Performs an arithmetic left shift on a bit pattern.</source>
        <target state="translated">비트 패턴의 산술 왼쪽 시프트 연산을 수행합니다.</target>
        <note />
      </trans-unit>
      <trans-unit id="Compares_two_expressions_and_returns_True_if_the_first_is_less_than_the_second_Otherwise_returns_False">
        <source>Compares two expressions and returns True if the first is less than the second. Otherwise, returns False.</source>
        <target state="translated">두 식을 비교한 후 첫 번째 값이 두 번째 값보다 작으면 True를 반환하고, 그렇지 않으면 False를 반환합니다.</target>
        <note />
      </trans-unit>
      <trans-unit id="Compares_two_expressions_and_returns_True_if_the_first_is_less_than_or_equal_to_the_second_Otherwise_returns_False">
        <source>Compares two expressions and returns True if the first is less than or equal to the second. Otherwise, returns False.</source>
        <target state="translated">두 식을 비교한 후 첫 번째 값이 두 번째 값보다 작거나 같으면 True를 반환하고, 그렇지 않으면 False를 반환합니다.</target>
        <note />
      </trans-unit>
      <trans-unit id="Introduces_a_clause_that_identifies_the_external_file_DLL_or_code_resource_containing_an_external_procedure">
        <source>Introduces a clause that identifies the external file (DLL or code resource) containing an external procedure.</source>
        <target state="translated">외부 프로시저가 포함된 외부 파일(DLL 또는 코드 리소스)을 식별하는 절을 지정합니다.</target>
        <note />
      </trans-unit>
      <trans-unit id="Compares_a_string_against_a_pattern_Wildcards_available_include_to_match_1_character_and_to_match_0_or_more_characters_result_string_Like_pattern">
        <source>Compares a string against a pattern. Wildcards available include ? to match 1 character and * to match 0 or more characters.
&lt;result&gt; = &lt;string&gt; Like &lt;pattern&gt;</source>
        <target state="translated">문자열을 패턴과 비교합니다. 사용 가능한 와일드카드에는 ?(단일 문자와 일치)와 *(0개 이상의 문자와 일치)가 있습니다.
&lt;result&gt; = &lt;string&gt; Like &lt;pattern&gt;</target>
        <note />
      </trans-unit>
      <trans-unit id="Returns_the_difference_between_two_numeric_expressions_or_the_negative_value_of_a_numeric_expression">
        <source>Returns the difference between two numeric expressions, or the negative value of a numeric expression.</source>
        <target state="translated">두 숫자 식의 차이를 반환하거나 숫자 식의 음의 값을 반환합니다.</target>
        <note />
      </trans-unit>
      <trans-unit id="Divides_two_numbers_and_returns_only_the_remainder_number1_Mod_number2">
        <source>Divides two numbers and returns only the remainder.
&lt;number1&gt; Mod &lt;number2&gt;</source>
        <target state="translated">두 숫자를 나누고 나머지만 반환합니다
&lt;number1&gt; Mod &lt;number2&gt;</target>
        <note />
      </trans-unit>
      <trans-unit id="Specifies_that_an_attribute_at_the_beginning_of_a_source_file_applies_to_the_entire_module_Otherwise_the_attribute_will_apply_only_to_an_individual_programming_element_such_as_a_class_or_property">
        <source>Specifies that an attribute at the beginning of a source file applies to the entire module. Otherwise the attribute will apply only to an individual programming element, such as a class or property.</source>
        <target state="translated">소스 파일의 시작 부분에 있는 특성이 전체 모듈에 적용되도록 지정합니다. 그렇게 하지 않으면 특성이 클래스나 속성 같은 개별 프로그래밍 요소에만 적용됩니다.</target>
        <note />
      </trans-unit>
      <trans-unit id="Multiplies_two_numbers_and_returns_the_product">
        <source>Multiplies two numbers and returns the product.</source>
        <target state="translated">두 수를 곱하고 그 결과를 반환합니다.</target>
        <note />
      </trans-unit>
      <trans-unit id="Specifies_that_a_class_can_be_used_only_as_a_base_class_and_that_you_cannot_create_an_object_directly_from_it">
        <source>Specifies that a class can be used only as a base class, and that you cannot create an object directly from it.</source>
        <target state="translated">클래스를 기본 클래스로만 사용할 수 있고 클래스에서 개체를 직접 만들 수 없도록 지정합니다.</target>
        <note />
      </trans-unit>
      <trans-unit id="Specifies_that_a_property_or_procedure_is_not_implemented_in_the_class_and_must_be_overridden_in_a_derived_class_before_it_can_be_used">
        <source>Specifies that a property or procedure is not implemented in the class and must be overridden in a derived class before it can be used.</source>
        <target state="translated">속성 또는 프로시저가 클래스에서 구현되지 않고 파생 클래스에서 재정의한 후 사용할 수 있도록 지정합니다.</target>
        <note />
      </trans-unit>
      <trans-unit id="Declares_the_name_of_a_namespace_and_causes_the_source_code_following_the_declaration_to_be_compiled_within_that_namespace">
        <source>Declares the name of a namespace, and causes the source code following the declaration to be compiled within that namespace.</source>
        <target state="translated">네임스페이스의 이름을 선언하고 이 선언 뒤에 오는 소스 코드가 해당 네임스페이스에서 컴파일되도록 합니다.</target>
        <note />
      </trans-unit>
      <trans-unit id="Indicates_that_a_conversion_operator_CType_converts_a_class_or_structure_to_a_type_that_might_not_be_able_to_hold_some_of_the_possible_values_of_the_original_class_or_structure">
        <source>Indicates that a conversion operator (CType) converts a class or structure to a type that might not be able to hold some of the possible values of the original class or structure.</source>
        <target state="translated">변환 연산자(CType)가 클래스 또는 구조체를 원래 클래스 또는 구조체에서 사용되던 값 중 일부를 보유할 수 없는 형식으로 변환함을 나타냅니다.</target>
        <note />
      </trans-unit>
      <trans-unit id="Compares_two_expressions_and_returns_True_if_they_are_not_equal_Otherwise_returns_False">
        <source>Compares two expressions and returns True if they are not equal. Otherwise, returns False.</source>
        <target state="translated">두 식을 비교한 후 같지 않으면 True를 반환하고, 같으면 False를 반환합니다.</target>
        <note />
      </trans-unit>
      <trans-unit id="Specifies_that_a_class_cannot_be_used_as_a_base_class">
        <source>Specifies that a class cannot be used as a base class.</source>
        <target state="translated">클래스를 기본 클래스로 사용할 수 없도록 지정합니다.</target>
        <note />
      </trans-unit>
      <trans-unit id="Performs_logical_negation_on_a_Boolean_expression_or_bitwise_negation_on_a_numeric_expression_result_Not_expression">
        <source>Performs logical negation on a Boolean expression, or bitwise negation on a numeric expression.
&lt;result&gt; = Not &lt;expression&gt;</source>
        <target state="translated">Boolean 식의 논리 부정 연산을 수행하거나 숫자 식의 비트 부정 연산을 수행합니다.
&lt;result&gt; = Not &lt;expression&gt;</target>
        <note />
      </trans-unit>
      <trans-unit id="Specifies_that_a_property_or_procedure_cannot_be_overridden_in_a_derived_class">
        <source>Specifies that a property or procedure cannot be overridden in a derived class.</source>
        <target state="translated">속성 또는 프로시저를 파생 클래스에서 재정의할 수 없도록 지정합니다.</target>
        <note />
      </trans-unit>
      <trans-unit id="Identifies_a_type_parameter_on_a_generic_class_structure_interface_delegate_or_procedure">
        <source>Identifies a type parameter on a generic class, structure, interface, delegate, or procedure.</source>
        <target state="translated">제네릭 클래스, 구조체, 인터페이스, 대리자 또는 프로시저에서 형식 매개 변수를 식별합니다.</target>
        <note />
      </trans-unit>
      <trans-unit id="Declares_the_operator_symbol_operands_and_code_that_define_an_operator_procedure_on_a_class_or_structure">
        <source>Declares the operator symbol, operands, and code that define an operator procedure on a class or structure.</source>
        <target state="translated">클래스 또는 구조체에서 연산자 프로시저를 정의하는 연산자 기호, 피연산자 및 코드를 선언합니다.</target>
        <note />
      </trans-unit>
      <trans-unit id="Specifies_that_a_procedure_argument_can_be_omitted_when_the_procedure_is_called">
        <source>Specifies that a procedure argument can be omitted when the procedure is called.</source>
        <target state="translated">프로시저를 호출할 때 프로시저 인수를 생략할 수 있도록 지정합니다.</target>
        <note />
      </trans-unit>
      <trans-unit id="Introduces_a_statement_that_specifies_a_compiler_option_that_applies_to_the_entire_source_file">
        <source>Introduces a statement that specifies a compiler option that applies to the entire source file.</source>
        <target state="translated">전체 소스 파일에 적용할 컴파일러 옵션을 지정하는 문을 지정합니다.</target>
        <note />
      </trans-unit>
      <trans-unit id="Performs_short_circuit_inclusive_logical_disjunction_on_two_expressions_Returns_True_if_either_operand_evaluates_to_True_If_the_first_expression_evaluates_to_True_the_second_expression_is_not_evaluated_result_expression1_OrElse_expression2">
        <source>Performs short-circuit inclusive logical disjunction on two expressions. Returns True if either operand evaluates to True. If the first expression evaluates to True, the second expression is not evaluated.
&lt;result&gt; = &lt;expression1&gt; OrElse &lt;expression2&gt;</source>
        <target state="translated">두 식의 단락(short-circuit) 포함 논리합 연산을 수행합니다. 두 피연산자 중 하나가 True이면 True를 반환합니다. 첫 번째 식이 True이면 두 번째 식을 계산하지 않습니다.
&lt;result&gt; = &lt;expression1&gt; OrElse &lt;expression2&gt;</target>
        <note />
      </trans-unit>
      <trans-unit id="Performs_an_inclusive_logical_disjunction_on_two_Boolean_expressions_or_a_bitwise_disjunction_on_two_numeric_expressions_For_Boolean_expressions_returns_True_if_at_least_one_operand_evaluates_to_True_Both_expressions_are_always_evaluated_result_expression1_Or_expression2">
        <source>Performs an inclusive logical disjunction on two Boolean expressions, or a bitwise disjunction on two numeric expressions. For Boolean expressions, returns True if at least one operand evaluates to True. Both expressions are always evaluated.
&lt;result&gt; = &lt;expression1&gt; Or &lt;expression2&gt;</source>
        <target state="translated">두 Boolean 식의 포함 논리합 연산을 수행하거나 두 숫자 식의 비트 논리합 연산을 수행합니다. Boolean 식의 경우 하나 이상의 피연산자가 True이면 True를 반환합니다. 항상 두 식을 모두 계산합니다.
&lt;result&gt; = &lt;expression1&gt; Or &lt;expression2&gt;</target>
        <note />
      </trans-unit>
      <trans-unit id="Specifies_that_a_property_or_procedure_re_declares_one_or_more_existing_properties_or_procedures_with_the_same_name">
        <source>Specifies that a property or procedure re-declares one or more existing properties or procedures with the same name.</source>
        <target state="translated">속성 또는 프로시저에서 하나 이상의 기존 속성 또는 프로시저를 같은 이름으로 다시 선언할 수 있도록 지정합니다.</target>
        <note />
      </trans-unit>
      <trans-unit id="Specifies_that_a_property_or_procedure_can_be_overridden_by_an_identically_named_property_or_procedure_in_a_derived_class">
        <source>Specifies that a property or procedure can be overridden by an identically named property or procedure in a derived class.</source>
        <target state="translated">속성 또는 프로시저가 파생 클래스의 이름이 같은 속성 또는 프로시저로 재정의될 수 있도록 지정합니다.</target>
        <note />
      </trans-unit>
      <trans-unit id="Specifies_that_a_property_or_procedure_overrides_an_identically_named_property_or_procedure_inherited_from_a_base_class">
        <source>Specifies that a property or procedure overrides an identically named property or procedure inherited from a base class.</source>
        <target state="translated">속성 또는 프로시저가 기본 클래스에서 상속된 이름이 같은 속성 또는 프로시저를 재정의하도록 지정합니다.</target>
        <note />
      </trans-unit>
      <trans-unit id="Specifies_that_a_procedure_parameter_takes_an_optional_array_of_elements_of_the_specified_type">
        <source>Specifies that a procedure parameter takes an optional array of elements of the specified type.</source>
        <target state="translated">프로시저 매개 변수가 지정된 형식의 선택적인 요소 배열을 사용하도록 지정합니다.</target>
        <note />
      </trans-unit>
      <trans-unit id="Indicates_that_a_method_class_or_structure_declaration_is_a_partial_definition_of_the_method_class_or_structure">
        <source>Indicates that a method, class, or structure declaration is a partial definition of the method, class, or structure.</source>
        <target state="translated">메서드, 클래스 또는 구조체 선언이 메서드, 클래스 또는 구조체의 부분 정의임을 나타냅니다.</target>
        <note />
      </trans-unit>
      <trans-unit id="Returns_the_sum_of_two_numbers_or_the_positive_value_of_a_numeric_expression">
        <source>Returns the sum of two numbers, or the positive value of a numeric expression.</source>
        <target state="translated">두 수의 합계를 반환하거나 숫자 식의 양의 값을 반환합니다.</target>
        <note />
      </trans-unit>
      <trans-unit id="Prevents_the_contents_of_an_array_from_being_cleared_when_the_dimensions_of_the_array_are_changed">
        <source>Prevents the contents of an array from being cleared when the dimensions of the array are changed.</source>
        <target state="translated">배열 차원을 변경할 때 배열 내용이 지워지지 않도록 합니다.</target>
        <note />
      </trans-unit>
      <trans-unit id="Specifies_that_one_or_more_declared_programming_elements_are_accessible_only_from_within_their_module_class_or_structure">
        <source>Specifies that one or more declared programming elements are accessible only from within their module, class, or structure.</source>
        <target state="translated">프로그래밍 요소를 선언한 모듈, 클래스 또는 구조체에서만 해당 프로그래밍 요소를 액세스할 수 있도록 지정합니다.</target>
        <note />
      </trans-unit>
      <trans-unit id="Declares_the_name_of_a_property_and_the_property_procedures_used_to_store_and_retrieve_the_value_of_the_property">
        <source>Declares the name of a property, and the property procedures used to store and retrieve the value of the property.</source>
        <target state="translated">속성 이름과 속성 값을 저장하고 검색하는 데 사용되는 속성 프로시저를 선언합니다.</target>
        <note />
      </trans-unit>
      <trans-unit id="Specifies_that_one_or_more_declared_members_of_a_class_are_accessible_from_anywhere_in_the_same_assembly_their_own_classes_and_derived_classes">
        <source>Specifies that one or more declared members of a class are accessible from anywhere in the same assembly, their own classes, and derived classes.</source>
        <target state="translated">키워드 클래스 멤버를 선언한 어셈블리, 해당 어셈블리의 클래스 및 파생 클래스 어디에서나 선언된 클래스 멤버를 액세스할 수 있도록 지정합니다.</target>
        <note />
      </trans-unit>
      <trans-unit id="Specifies_that_one_or_more_declared_programming_elements_are_accessible_only_from_within_their_own_class_or_from_a_derived_class">
        <source>Specifies that one or more declared programming elements are accessible only from within their own class or from a derived class.</source>
        <target state="translated">프로그래밍 요소를 선언한 클래스 또는 파생 클래스에서만 해당 프로그래밍 요소를 액세스할 수 있도록 지정합니다.</target>
        <note />
      </trans-unit>
      <trans-unit id="Specifies_that_one_or_more_declared_programming_elements_have_no_access_restrictions">
        <source>Specifies that one or more declared programming elements have no access restrictions.</source>
        <target state="translated">선언된 프로그래밍 요소에 대한 액세스를 제한하지 않도록 지정합니다.</target>
        <note />
      </trans-unit>
      <trans-unit id="Specifies_that_a_variable_or_property_can_be_read_but_not_written_to">
        <source>Specifies that a variable or property can be read but not written to.</source>
        <target state="translated">변수 또는 속성을 읽을 수 있지만 쓸 수는 없도록 지정합니다.</target>
        <note />
      </trans-unit>
      <trans-unit id="Reallocates_storage_space_for_an_array_variable">
        <source>Reallocates storage space for an array variable.</source>
        <target state="translated">배열 변수의 스토리지 공간을 다시 할당합니다.</target>
        <note />
      </trans-unit>
      <trans-unit id="Performs_an_arithmetic_right_shift_on_a_bit_pattern">
        <source>Performs an arithmetic right shift on a bit pattern</source>
        <target state="translated">비트 패턴의 산술 오른쪽 시프트 연산을 수행합니다.</target>
        <note />
      </trans-unit>
      <trans-unit id="Declares_a_Set_property_procedure_that_is_used_to_assign_a_value_to_a_property">
        <source>Declares a Set property procedure that is used to assign a value to a property.</source>
        <target state="translated">속성에 값을 할당하는 데 사용되는 Set 속성 프로시저를 선언합니다.</target>
        <note />
      </trans-unit>
      <trans-unit id="Specifies_that_a_declared_programming_element_redeclares_and_hides_an_identically_named_element_in_a_base_class">
        <source>Specifies that a declared programming element redeclares and hides an identically named element in a base class.</source>
        <target state="translated">선언된 프로그래밍 요소가 기본 클래스의 이름이 같은 요소를 다시 선언하고 숨깁니다.</target>
        <note />
      </trans-unit>
      <trans-unit id="Specifies_that_one_or_more_declared_programming_elements_are_associated_with_all_instances_of_a_class_or_structure">
        <source>Specifies that one or more declared programming elements are associated with all instances of a class or structure.</source>
        <target state="translated">선언된 프로그래밍 요소가 클래스 또는 구조체의 모든 인스턴스와 연결되도록 지정합니다.</target>
        <note />
      </trans-unit>
      <trans-unit id="Specifies_that_one_or_more_declared_local_variables_are_to_remain_in_existence_and_retain_their_latest_values_after_the_procedure_in_which_they_are_declared_terminates">
        <source>Specifies that one or more declared local variables are to remain in existence and retain their latest values after the procedure in which they are declared terminates.</source>
        <target state="translated">지역 변수가 선언된 프로시저가 종료된 후에도 선언된 지역 변수를 하나 이상 유지하고, 최신 값을 그대로 보존하도록 지정합니다.</target>
        <note />
      </trans-unit>
      <trans-unit id="Declares_the_name_of_a_structure_and_introduces_the_definition_of_the_variables_properties_events_and_procedures_that_make_up_the_structure">
        <source>Declares the name of a structure and introduces the definition of the variables, properties, events, and procedures that make up the structure.</source>
        <target state="translated">구조체의 이름을 선언하고 해당 구조체를 구성하는 변수, 속성, 이벤트 및 프로시저의 정의를 지정합니다.</target>
        <note />
      </trans-unit>
      <trans-unit id="Declares_the_name_parameters_and_code_that_define_a_Sub_procedure_that_is_a_procedure_that_does_not_return_a_value_to_the_calling_code">
        <source>Declares the name, parameters, and code that define a Sub procedure, that is, a procedure that does not return a value to the calling code.</source>
        <target state="translated">호출 코드에 값을 반환하지 않는 프로시저인 Sub 프로시저를 정의하는 이름, 매개 변수 및 코드를 선언합니다.</target>
        <note />
      </trans-unit>
      <trans-unit id="Separates_the_beginning_and_ending_values_of_a_loop_counter_or_array_bounds_or_that_of_a_value_match_range">
        <source>Separates the beginning and ending values of a loop counter or array bounds or that of a value match range.</source>
        <target state="translated">루프 카운터나 배열 범위, 범위와 일치하는 값의 시작 값과 끝 값을 구분합니다.</target>
        <note />
      </trans-unit>
      <trans-unit id="Determines_the_run_time_type_of_an_object_reference_variable_and_compares_it_to_a_data_type_Returns_True_or_False_depending_on_whether_the_two_types_are_compatible_result_TypeOf_objectExpression_Is_typeName">
        <source>Determines the run-time type of an object reference variable and compares it to a data type. Returns True or False depending, on whether the two types are compatible.
&lt;result&gt; = TypeOf &lt;objectExpression&gt; Is &lt;typeName&gt;</source>
        <target state="translated">개체 참조 변수의 런타임 형식을 확인한 후 데이터 형식과 비교합니다. 두 형식의 호환 여부에 따라 True 또는 False를 반환합니다.
&lt;result&gt; = TypeOf &lt;objectExpression&gt; Is &lt;typeName&gt;</target>
        <note />
      </trans-unit>
      <trans-unit id="Used_in_a_Declare_statement_Specifies_that_Visual_Basic_should_marshal_all_strings_to_Unicode_values_in_a_call_into_an_external_procedure_and_should_look_up_the_procedure_without_modifying_its_name">
        <source>Used in a Declare statement. Specifies that Visual Basic should marshal all strings to Unicode values in a call into an external procedure, and should look up the procedure without modifying its name.</source>
        <target state="translated">Declare 문에 사용됩니다. Visual Basic에서 외부 프로시저 호출 시 모든 문자열을 Unicode 값으로 마샬링하고 프로시저 이름을 수정하지 않고 프로시저를 조회하도록 지정합니다.</target>
        <note />
      </trans-unit>
      <trans-unit id="Indicates_that_a_conversion_operator_CType_converts_a_class_or_structure_to_a_type_that_can_hold_all_possible_values_of_the_original_class_or_structure">
        <source>Indicates that a conversion operator (CType) converts a class or structure to a type that can hold all possible values of the original class or structure.</source>
        <target state="translated">변환 연산자(CType)가 클래스 또는 구조체를 원래 클래스 또는 구조체에서 사용되던 모든 값을 보유할 수 있는 형식으로 변환함을 나타냅니다.</target>
        <note />
      </trans-unit>
      <trans-unit id="Specifies_that_one_or_more_declared_member_variables_refer_to_an_instance_of_a_class_that_can_raise_events">
        <source>Specifies that one or more declared member variables refer to an instance of a class that can raise events</source>
        <target state="translated">선언된 멤버 변수가 이벤트를 발생시킬 수 있는 클래스의 인스턴스를 참조하도록 지정합니다.</target>
        <note />
      </trans-unit>
      <trans-unit id="Specifies_that_a_property_can_be_written_to_but_not_read">
        <source>Specifies that a property can be written to but not read.</source>
        <target state="translated">속성을 쓸 수 있지만 읽을 수 없도록 지정합니다.</target>
        <note />
      </trans-unit>
      <trans-unit id="Performs_a_logical_exclusion_on_two_Boolean_expressions_or_a_bitwise_exclusion_on_two_numeric_expressions_For_Boolean_expressions_returns_True_if_exactly_one_of_the_expressions_evaluates_to_True_Both_expressions_are_always_evaluated_result_expression1_Xor_expression2">
        <source>Performs a logical exclusion on two Boolean expressions, or a bitwise exclusion on two numeric expressions. For Boolean expressions, returns True if exactly one of the expressions evaluates to True. Both expressions are always evaluated.
&lt;result&gt; = &lt;expression1&gt; Xor &lt;expression2&gt;</source>
        <target state="translated">두 Boolean 식의 배타적 논리합 연산을 수행하거나 두 숫자 식의 배타적 비트 연산을 수행합니다. Boolean 식의 경우 두 식 중 하나가 True이면 True를 반환합니다. 항상 두 식을 계산합니다.
&lt;result&gt; = &lt;expression1&gt; Xor &lt;expression2&gt;</target>
        <note />
      </trans-unit>
      <trans-unit id="Applies_an_aggregation_function_such_as_Sum_Average_or_Count_to_a_sequence">
        <source>Applies an aggregation function, such as Sum, Average, or Count to a sequence.</source>
        <target state="translated">Sum, Average, Count 등의 집계 함수를 시퀀스에 적용합니다.</target>
        <note />
      </trans-unit>
      <trans-unit id="Specifies_the_sort_order_for_an_Order_By_clause_in_a_query_The_smallest_element_will_appear_first">
        <source>Specifies the sort order for an Order By clause in a query. The smallest element will appear first.</source>
        <target state="translated">쿼리의 Order By 절에 사용할 정렬 순서를 지정합니다. 가장 작은 요소가 가장 먼저 표시됩니다.</target>
        <note />
      </trans-unit>
      <trans-unit id="Sets_the_string_comparison_method_specified_in_Option_Compare_to_a_strict_binary_sort_order">
        <source>Sets the string comparison method specified in Option Compare to a strict binary sort order.</source>
        <target state="translated">Option Compare에 지정된 문자열 비교 메서드를 엄격한 이진 정렬 순서로 설정합니다.</target>
        <note />
      </trans-unit>
      <trans-unit id="Specifies_the_element_keys_used_for_grouping_in_Group_By_or_sort_order_in_Order_By">
        <source>Specifies the element keys used for grouping (in Group By) or sort order (in Order By).</source>
        <target state="translated">그룹화(Group By) 또는 정렬 순서(Order By)에 사용할 요소 키를 지정합니다.</target>
        <note />
      </trans-unit>
      <trans-unit id="Transfers_execution_to_a_Function_Sub_or_dynamic_link_library_DLL_procedure_bracket_Call_bracket_procedureName_bracket_argumentList_bracket">
        <source>Transfers execution to a Function, Sub, or dynamic-link library (DLL) procedure.
[Call] &lt;procedureName&gt; [(&lt;argumentList&gt;)]</source>
        <target state="translated">Function, Sub 또는 DLL(동적 연결 라이브러리) 프로시저로 실행을 이동합니다.
[Call] &lt;procedureName&gt; [(&lt;argumentList&gt;)]</target>
        <note />
      </trans-unit>
      <trans-unit id="Introduces_the_statements_to_run_if_none_of_the_previous_cases_in_the_Select_Case_statement_returns_True">
        <source>Introduces the statements to run if none of the previous cases in the Select Case statement returns True.</source>
        <target state="translated">Select Case 문에서 이전 조건이 True를 반환하지 않을 경우 실행할 문을 지정합니다.</target>
        <note />
      </trans-unit>
      <trans-unit id="Followed_by_a_comparison_operator_and_then_an_expression_Case_Is_introduces_the_statements_to_run_if_the_Select_Case_expression_combined_with_the_Case_Is_expression_evaluates_to_True">
        <source>Followed by a comparison operator and then an expression, Case Is introduces the statements to run if the Select Case expression combined with the Case Is expression evaluates to True.</source>
        <target state="translated">이 키워드 뒤에는 비교 연산자와 식이 차례로 나옵니다. Case Is는 Case Is 식과 함께 사용하는 Select Case 식이 True인 경우 실행할 문을 지정합니다.</target>
        <note />
      </trans-unit>
      <trans-unit id="Introduces_a_value_or_set_of_values_against_which_the_value_of_an_expression_in_a_Select_Case_statement_is_to_be_tested_Case_expression_expression1_To_expression2_bracket_Is_bracket_comparisonOperator_expression">
        <source>Introduces a value, or set of values, against which the value of an expression in a Select Case statement is to be tested.
Case {&lt;expression&gt;|&lt;expression1&gt; To &lt;expression2&gt;|[Is] &lt;comparisonOperator&gt; &lt;expression&gt;}</source>
        <target state="translated">Case 문 Select Case 문에서 식의 값을 테스트할 대상 값 또는 값 집합을 지정합니다.
Case {&lt;expression&gt;|&lt;expression1&gt; To &lt;expression2&gt;|[Is] &lt;comparisonOperator&gt; &lt;expression&gt;}</target>
        <note />
      </trans-unit>
      <trans-unit id="Introduces_a_statement_block_to_be_run_if_the_specified_exception_occurs_inside_a_Try_block">
        <source>Introduces a statement block to be run if the specified exception occurs inside a Try block.</source>
        <target state="translated">지정한 예외가 Try 블록 안에서 발생할 경우 실행할 문 블록을 지정합니다.</target>
        <note />
      </trans-unit>
      <trans-unit id="Sets_the_default_comparison_method_to_use_when_comparing_string_data_When_set_to_Text_uses_a_text_sort_order_that_is_not_case_sensitive_When_set_to_Binary_uses_a_strict_binary_sort_order_Option_Compare_Binary_Text">
        <source>Sets the default comparison method to use when comparing string data. When set to Text, uses a text sort order that is not case sensitive. When set to Binary, uses a strict binary sort order.
Option Compare {Binary | Text}</source>
        <target state="translated">문자열 데이터를 비교할 때 사용할 기본 비교 메서드를 설정합니다. Text로 설정하면 대/소문자를 구분하지 않는 텍스트 정렬 순서를 사용하고, Binary로 설정하면 엄격한 이진 정렬 순서를 사용합니다.
Option Compare {Binary | Text}</target>
        <note />
      </trans-unit>
      <trans-unit id="Defines_a_conditional_compiler_constant_Conditional_compiler_constants_are_always_private_to_the_file_in_which_they_appear_The_expressions_used_to_initialize_them_can_contain_only_conditional_compiler_constants_and_literals">
        <source>Defines a conditional compiler constant. Conditional compiler constants are always private to the file in which they appear. The expressions used to initialize them can contain only conditional compiler constants and literals.</source>
        <target state="translated">조건부 컴파일러 상수를 정의합니다. 조건부 컴파일러 상수는 이 상수가 사용된 파일에 대해 항상 Private입니다. 조건부 컴파일러 상수를 초기화하는 데 사용되는 식에는 조건부 컴파일러 상수와 리터럴만 사용할 수 있습니다.</target>
        <note />
      </trans-unit>
      <trans-unit id="Transfers_execution_immediately_to_the_next_iteration_of_the_Do_loop">
        <source>Transfers execution immediately to the next iteration of the Do loop.</source>
        <target state="translated">Do 루프의 다음 반복으로 실행을 즉시 이동합니다.</target>
        <note />
      </trans-unit>
      <trans-unit id="Transfers_execution_immediately_to_the_next_iteration_of_the_For_loop">
        <source>Transfers execution immediately to the next iteration of the For loop.</source>
        <target state="translated">For 루프의 다음 반복으로 실행을 즉시 이동합니다.</target>
        <note />
      </trans-unit>
      <trans-unit id="Transfers_execution_immediately_to_the_next_iteration_of_the_loop_Can_be_used_in_a_Do_loop_a_For_loop_or_a_While_loop">
        <source>Transfers execution immediately to the next iteration of the loop. Can be used in a Do loop, a For loop, or a While loop.</source>
        <target state="translated">루프의 다음 반복으로 실행을 즉시 이동합니다. Do 루프, For 루프 또는 While 루프에 사용할 수 있습니다.</target>
        <note />
      </trans-unit>
      <trans-unit id="Transfers_execution_immediately_to_the_next_iteration_of_the_While_loop">
        <source>Transfers execution immediately to the next iteration of the While loop.</source>
        <target state="translated">While 루프의 다음 반복으로 실행을 즉시 이동합니다.</target>
        <note />
      </trans-unit>
      <trans-unit id="Specifies_the_sort_order_for_an_Order_By_clause_in_a_query_The_largest_element_will_appear_first">
        <source>Specifies the sort order for an Order By clause in a query. The largest element will appear first.</source>
        <target state="translated">쿼리의 Order By 절에 사용할 정렬 순서를 지정합니다. 가장 큰 요소가 가장 먼저 표시됩니다.</target>
        <note />
      </trans-unit>
      <trans-unit id="Restricts_the_values_of_a_query_result_to_eliminate_duplicate_values">
        <source>Restricts the values of a query result to eliminate duplicate values.</source>
        <target state="translated">쿼리 결과 값을 제한하여 중복 값을 제거합니다.</target>
        <note />
      </trans-unit>
      <trans-unit id="Repeats_a_block_of_statements_while_a_Boolean_condition_is_true_or_until_the_condition_becomes_true_Do_Loop_While_Until_condition">
        <source>Repeats a block of statements while a Boolean condition is true, or until the condition becomes true.
Do...Loop {While | Until} &lt;condition&gt;</source>
        <target state="translated">Boolean 조건이 true이거나 조건이 true가 될 때까지 문 블록을 반복합니다.
Do...Loop {While | Until} &lt;condition&gt;</target>
        <note />
      </trans-unit>
      <trans-unit id="Repeats_a_block_of_statements_until_a_Boolean_condition_becomes_true_Do_Until_condition_Loop">
        <source>Repeats a block of statements until a Boolean condition becomes true.
Do Until &lt;condition&gt;...Loop</source>
        <target state="translated">Boolean 조건이 true가 될 때까지 문 블록을 반복합니다.
Do Until &lt;condition&gt;...Loop</target>
        <note />
      </trans-unit>
      <trans-unit id="Repeats_a_block_of_statements_while_a_Boolean_condition_is_true_Do_While_condition_Loop">
        <source>Repeats a block of statements while a Boolean condition is true.
Do While &lt;condition&gt;...Loop</source>
        <target state="translated">Boolean 조건이 ture인 경우 문 블록을 반복합니다.
Do While &lt;condition&gt;...Loop</target>
        <note />
      </trans-unit>
      <trans-unit id="Introduces_a_group_of_statements_in_an_SharpIf_statement_that_is_compiled_if_no_previous_condition_evaluates_to_True">
        <source>Introduces a group of statements in an #If statement that is compiled if no previous condition evaluates to True.</source>
        <target state="translated">#If 문에서 이전 조건이 True가 아닌 경우 컴파일할 문 그룹을 지정합니다.</target>
        <note />
      </trans-unit>
      <trans-unit id="Introduces_a_condition_in_an_SharpIf_statement_that_is_tested_if_the_previous_conditional_test_evaluates_to_False">
        <source>Introduces a condition in an #If statement that is tested if the previous conditional test evaluates to False.</source>
        <target state="translated">#If 문에서 이전 조건 테스트가 False인 경우 테스트할 조건을 지정합니다.</target>
        <note />
      </trans-unit>
      <trans-unit id="Introduces_a_condition_in_an_If_statement_that_is_to_be_tested_if_the_previous_conditional_test_fails">
        <source>Introduces a condition in an If statement that is to be tested if the previous conditional test fails.</source>
        <target state="translated">If 문에서 이전 조건 테스트가 실패할 경우 테스트할 조건을 지정합니다.</target>
        <note />
      </trans-unit>
      <trans-unit id="Introduces_a_group_of_statements_in_an_If_statement_that_is_executed_if_no_previous_condition_evaluates_to_True">
        <source>Introduces a group of statements in an If statement that is executed if no previous condition evaluates to True.</source>
        <target state="translated">If 문에서 이전 조건이 True가 아닌 경우 실행할 문 그룹을 지정합니다.</target>
        <note />
      </trans-unit>
      <trans-unit id="Terminates_the_definition_of_an_SharpIf_block">
        <source>Terminates the definition of an #If block.</source>
        <target state="translated">#If 블록의 정의를 종료합니다.</target>
        <note />
      </trans-unit>
      <trans-unit id="Stops_execution_immediately">
        <source>Stops execution immediately.</source>
        <target state="translated">바로 실행을 중지합니다.</target>
        <note />
      </trans-unit>
      <trans-unit id="Terminates_a_SharpRegion_block">
        <source>Terminates a #Region block.</source>
        <target state="translated">#Region 블록을 종료합니다.</target>
        <note />
      </trans-unit>
      <trans-unit id="Specifies_the_relationship_between_element_keys_to_use_as_the_basis_of_a_join_operation">
        <source>Specifies the relationship between element keys to use as the basis of a join operation.</source>
        <target state="translated">조인 연산의 기준으로 사용할 요소 키 사이의 관계를 지정합니다.</target>
        <note />
      </trans-unit>
      <trans-unit id="Simulates_the_occurrence_of_an_error">
        <source>Simulates the occurrence of an error.</source>
        <target state="translated">오류 항목을 시뮬레이션합니다.</target>
        <note />
      </trans-unit>
      <trans-unit id="Exits_a_Do_loop_and_transfers_execution_immediately_to_the_statement_following_the_Loop_statement">
        <source>Exits a Do loop and transfers execution immediately to the statement following the Loop statement.</source>
        <target state="translated">Do 루프를 끝내고 Loop 문 다음에 오는 문으로 실행을 즉시 이동합니다.</target>
        <note />
      </trans-unit>
      <trans-unit id="Exits_a_For_loop_and_transfers_execution_immediately_to_the_statement_following_the_Next_statement">
        <source>Exits a For loop and transfers execution immediately to the statement following the Next statement.</source>
        <target state="translated">For 루프를 끝내고 Next 문 다음에 오는 문으로 실행을 즉시 이동합니다.</target>
        <note />
      </trans-unit>
      <trans-unit id="Exits_a_procedure_or_block_and_transfers_execution_immediately_to_the_statement_following_the_procedure_call_or_block_definition_Exit_Do_For_Function_Property_Select_Sub_Try_While">
        <source>Exits a procedure or block and transfers execution immediately to the statement following the procedure call or block definition.
Exit {Do | For | Function | Property | Select | Sub | Try | While}</source>
        <target state="translated">프로시저 또는 블록을 끝내고 프로시저 호출 또는 블록 정의 다음에 오는 문으로 실행을 즉시 이동합니다.
Exit {Do | For | Function | Property | Select | Sub | Try | While}</target>
        <note />
      </trans-unit>
      <trans-unit id="Exits_a_Select_block_and_transfers_execution_immediately_to_the_statement_following_the_End_Select_statement">
        <source>Exits a Select block and transfers execution immediately to the statement following the End Select statement.</source>
        <target state="translated">Select 블록을 끝내고 End Select 문 다음에 오는 문으로 실행을 즉시 이동합니다.</target>
        <note />
      </trans-unit>
      <trans-unit id="Exits_a_Try_block_and_transfers_execution_immediately_to_the_statement_following_the_End_Try_statement">
        <source>Exits a Try block and transfers execution immediately to the statement following the End Try statement.</source>
        <target state="translated">Try 블록을 끝내고 End Try 문 다음에 오는 문으로 실행을 즉시 이동합니다.</target>
        <note />
      </trans-unit>
      <trans-unit id="Exits_a_While_loop_and_transfers_execution_immediately_to_the_statement_following_the_End_While_statement">
        <source>Exits a While loop and transfers execution immediately to the statement following the End While statement.</source>
        <target state="translated">While 루프를 끝내고 End While 문 다음에 오는 문으로 실행을 즉시 이동합니다.</target>
        <note />
      </trans-unit>
      <trans-unit id="When_set_to_On_requires_explicit_declaration_of_all_variables_using_a_Dim_Private_Public_or_ReDim_statement_Option_Explicit_On_Off">
        <source>When set to On, requires explicit declaration of all variables, using a Dim, Private, Public, or ReDim statement.
Option Explicit {On | Off}</source>
        <target state="translated">On으로 설정하면 Dim, Private, Public 또는 ReDim 문을 사용하여 모든 변수를 명시적으로 선언해야 합니다.
Option Explicit {On | Off}</target>
        <note />
      </trans-unit>
      <trans-unit id="Represents_a_Boolean_value_that_fails_a_conditional_test">
        <source>Represents a Boolean value that fails a conditional test.</source>
        <target state="translated">조건 테스트에 실패하는 Boolean 값을 나타냅니다.</target>
        <note />
      </trans-unit>
      <trans-unit id="Introduces_a_statement_block_to_be_run_before_exiting_a_Try_structure">
        <source>Introduces a statement block to be run before exiting a Try structure.</source>
        <target state="translated">Try 구조체를 끝내기 전에 실행할 문 블록을 지정합니다.</target>
        <note />
      </trans-unit>
      <trans-unit id="Introduces_a_loop_that_is_repeated_for_each_element_in_a_collection">
        <source>Introduces a loop that is repeated for each element in a collection.</source>
        <target state="translated">컬렉션의 for each 요소에 대해 반복되는 루프를 지정합니다.</target>
        <note />
      </trans-unit>
      <trans-unit id="Introduces_a_loop_that_is_iterated_a_specified_number_of_times">
        <source>Introduces a loop that is iterated a specified number of times.</source>
        <target state="translated">지정한 횟수만큼 반복되는 루프를 지정합니다.</target>
        <note />
      </trans-unit>
      <trans-unit id="Identifies_a_list_of_values_as_a_collection_initializer">
        <source>Identifies a list of values as a collection initializer</source>
        <target state="translated">값 목록을 컬렉션 이니셜라이저로 식별합니다.</target>
        <note />
      </trans-unit>
      <trans-unit id="Branches_unconditionally_to_a_specified_line_in_a_procedure">
        <source>Branches unconditionally to a specified line in a procedure.</source>
        <target state="translated">프로시저에 지정된 줄로 무조건 분기합니다.</target>
        <note />
      </trans-unit>
      <trans-unit id="Groups_elements_that_have_a_common_key">
        <source>Groups elements that have a common key.</source>
        <target state="translated">공통 키를 포함된 요소를 그룹화합니다.</target>
        <note />
      </trans-unit>
      <trans-unit id="Combines_the_elements_of_two_sequences_and_groups_the_results_The_join_operation_is_based_on_matching_keys">
        <source>Combines the elements of two sequences and groups the results. The join operation is based on matching keys.</source>
        <target state="translated">두 시퀀스의 요소를 결합하고 결과를 그룹화합니다. 조인 연산은 일치하는 키를 기준으로 합니다.</target>
        <note />
      </trans-unit>
      <trans-unit id="Use_Group_to_specify_that_a_group_named_0_should_be_created">
        <source>Use 'Group' to specify that a group named '{0}' should be created.</source>
        <target state="translated">Group'을 사용하여 이름이 '{0}'인 그룹을 만들도록 지정합니다.</target>
        <note />
      </trans-unit>
      <trans-unit id="Use_Group_to_specify_that_a_group_named_Group_should_be_created">
        <source>Use 'Group' to specify that a group named 'Group' should be created.</source>
        <target state="translated">Group'을 사용하여 이름이 'Group'인 그룹을 만들도록 지정합니다.</target>
        <note />
      </trans-unit>
      <trans-unit id="Conditionally_compiles_selected_blocks_of_code_depending_on_the_value_of_an_expression">
        <source>Conditionally compiles selected blocks of code, depending on the value of an expression.</source>
        <target state="translated">식의 값에 따라 선택한 코드 블록을 조건부로 컴파일합니다.</target>
        <note />
      </trans-unit>
      <trans-unit id="Conditionally_executes_a_group_of_statements_depending_on_the_value_of_an_expression">
        <source>Conditionally executes a group of statements, depending on the value of an expression.</source>
        <target state="translated">식의 값에 따라 문 그룹을 조건부로 실행합니다.</target>
        <note />
      </trans-unit>
      <trans-unit id="When_set_to_On_allows_the_use_of_local_type_inference_in_declaring_variables_Option_Infer_On_Off">
        <source>When set to On, allows the use of local type inference in declaring variables.
Option Infer {On | Off}</source>
        <target state="translated">On으로 설정하면 변수를 선언할 때 지역 형식을 유추할 수 있습니다.
Option Infer {On | Off}</target>
        <note />
      </trans-unit>
      <trans-unit id="Specifies_an_identifier_that_can_serve_as_a_reference_to_the_results_of_a_join_or_grouping_subexpression">
        <source>Specifies an identifier that can serve as a reference to the results of a join or grouping subexpression.</source>
        <target state="translated">조인 또는 그룹화 하위 식의 결과에 대한 참조로 사용할 수 있는 식별자를 지정합니다.</target>
        <note />
      </trans-unit>
      <trans-unit id="Combines_the_elements_of_two_sequences_The_join_operation_is_based_on_matching_keys">
        <source>Combines the elements of two sequences. The join operation is based on matching keys.</source>
        <target state="translated">두 시퀀스의 요소를 결합합니다. 조인 연산은 일치하는 키를 기준으로 합니다.</target>
        <note />
      </trans-unit>
      <trans-unit id="Identifies_a_key_field_in_an_anonymous_type_definition">
        <source>Identifies a key field in an anonymous type definition.</source>
        <target state="translated">익명 형식 정의의 키 필드를 식별합니다.</target>
        <note />
      </trans-unit>
      <trans-unit id="Computes_a_value_for_each_item_in_the_query_and_assigns_the_value_to_a_new_range_variable">
        <source>Computes a value for each item in the query, and assigns the value to a new range variable.</source>
        <target state="translated">쿼리의 각 항목에 사용할 값을 계산한 후 해당 값을 새 범위 변수에 할당합니다.</target>
        <note />
      </trans-unit>
      <trans-unit id="Terminates_a_loop_that_is_introduced_with_a_Do_statement">
        <source>Terminates a loop that is introduced with a Do statement.</source>
        <target state="translated">Do 문으로 지정한 루프를 종료합니다.</target>
        <note />
      </trans-unit>
      <trans-unit id="Repeats_a_block_of_statements_until_a_Boolean_condition_becomes_true_Do_Loop_Until_condition">
        <source>Repeats a block of statements until a Boolean condition becomes true.
Do...Loop Until &lt;condition&gt;</source>
        <target state="translated">Boolean 조건이 true가 될 때까지 문 블록을 반복합니다.
Do...Loop Until &lt;condition&gt;</target>
        <note />
      </trans-unit>
      <trans-unit id="Repeats_a_block_of_statements_while_a_Boolean_condition_is_true_Do_Loop_While_condition">
        <source>Repeats a block of statements while a Boolean condition is true.
Do...Loop While &lt;condition&gt;</source>
        <target state="translated">Boolean 조건이 ture인 경우 문 블록을 반복합니다.
Do...Loop While &lt;condition&gt;</target>
        <note />
      </trans-unit>
      <trans-unit id="Provides_a_way_to_refer_to_the_current_instance_of_a_class_or_structure_that_is_the_instance_in_which_the_code_is_running">
        <source>Provides a way to refer to the current instance of a class or structure, that is, the instance in which the code is running.</source>
        <target state="translated">코드를 실행 중인 클래스 또는 구조체의 현재 인스턴스를 참조할 수 있도록 합니다.</target>
        <note />
      </trans-unit>
      <trans-unit id="Provides_a_way_to_refer_to_the_base_class_of_the_current_class_instance_You_cannot_use_MyBase_to_call_MustOverride_base_methods">
        <source>Provides a way to refer to the base class of the current class instance. You cannot use MyBase to call MustOverride base methods.</source>
        <target state="translated">현재 클래스 인스턴스의 기본 클래스를 참조할 수 있도록 합니다. MyBase를 사용하여 MustOverride 기본 메서드를 호출할 수 없습니다.</target>
        <note />
      </trans-unit>
      <trans-unit id="Provides_a_way_to_refer_to_the_class_instance_members_as_originally_implemented_ignoring_any_derived_class_overrides">
        <source>Provides a way to refer to the class instance members as originally implemented, ignoring any derived class overrides.</source>
        <target state="translated">파생 클래스 재정의를 무시하면서 원래 구현된 클래스 인스턴스 멤버를 참조할 수 있도록 합니다.</target>
        <note />
      </trans-unit>
      <trans-unit id="Creates_a_new_object_instance">
        <source>Creates a new object instance.</source>
        <target state="translated">새 개체 인스턴스를 만듭니다.</target>
        <note />
      </trans-unit>
      <trans-unit id="Terminates_a_loop_that_iterates_through_the_values_of_a_loop_variable">
        <source>Terminates a loop that iterates through the values of a loop variable.</source>
        <target state="translated">루프 변수 값을 통해 반복하는 루프를 종료합니다.</target>
        <note />
      </trans-unit>
      <trans-unit id="Represents_the_default_value_of_any_data_type">
        <source>Represents the default value of any data type.</source>
        <target state="translated">모든 데이터 형식의 기본값을 나타냅니다.</target>
        <note />
      </trans-unit>
      <trans-unit id="Turns_a_compiler_option_off">
        <source>Turns a compiler option off.</source>
        <target state="translated">컴파일러 옵션을 해제합니다.</target>
        <note />
      </trans-unit>
      <trans-unit id="Enables_the_error_handling_routine_that_starts_at_the_line_specified_in_the_line_argument_The_specified_line_must_be_in_the_same_procedure_as_the_On_Error_statement_On_Error_GoTo_bracket_label_0_1_bracket">
        <source>Enables the error-handling routine that starts at the line specified in the line argument.
The specified line must be in the same procedure as the On Error statement.
On Error GoTo [&lt;label&gt; | 0 | -1]</source>
        <target state="translated">줄 인수에 지정한 줄에서 시작하는 오류 처리 루틴을 활성화합니다.
지정한 줄은 On Error 문과 같은 프로시저에 있어야 합니다.
On Error GoTo [&lt;label&gt; | 0 | -1]</target>
        <note />
      </trans-unit>
      <trans-unit id="When_a_run_time_error_occurs_execution_transfers_to_the_statement_following_the_statement_or_procedure_call_that_resulted_in_the_error">
        <source>When a run-time error occurs, execution transfers to the statement following the statement or procedure call that resulted in the error.</source>
        <target state="translated">런타임 오류가 발생하면 오류가 발생한 문 또는 프로시저 호출 다음에 오는 문으로 실행을 이동합니다.</target>
        <note />
      </trans-unit>
      <trans-unit id="Turns_a_compiler_option_on">
        <source>Turns a compiler option on.</source>
        <target state="translated">컴파일러 옵션을 설정합니다.</target>
        <note />
      </trans-unit>
      <trans-unit id="Specifies_the_element_keys_used_to_correlate_sequences_for_a_join_operation">
        <source>Specifies the element keys used to correlate sequences for a join operation.</source>
        <target state="translated">조인 연산의 시퀀스를 서로 관련시키는 데 사용할 요소 키를 지정합니다.</target>
        <note />
      </trans-unit>
      <trans-unit id="Specifies_the_sort_order_for_columns_in_a_query_Can_be_followed_by_either_the_Ascending_or_the_Descending_keyword_If_neither_is_specified_Ascending_is_used">
        <source>Specifies the sort order for columns in a query. Can be followed by either the Ascending or the Descending keyword. If neither is specified, Ascending is used.</source>
        <target state="translated">쿼리에서 열의 정렬 순서를 지정합니다. 뒤에 Ascending 또는 Descending 키워드가 올 수 있습니다. 아무 값도 지정하지 않으면 Ascending이 사용됩니다.</target>
        <note />
      </trans-unit>
      <trans-unit id="Specifies_the_statements_to_run_when_the_event_is_raised_by_the_RaiseEvent_statement_RaiseEvent_delegateSignature_End_RaiseEvent">
        <source>Specifies the statements to run when the event is raised by the RaiseEvent statement.
RaiseEvent(&lt;delegateSignature&gt;)...End RaiseEvent</source>
        <target state="translated">RaiseEvent 문으로 이벤트가 발생될 때 실행할 문을 지정합니다.
RaiseEvent(&lt;delegateSignature&gt;)...End RaiseEvent</target>
        <note />
      </trans-unit>
      <trans-unit id="Triggers_an_event_declared_at_module_level_within_a_class_form_or_document_RaiseEvent_eventName_bracket_argumentList_bracket">
        <source>Triggers an event declared at module level within a class, form, or document.
RaiseEvent &lt;eventName&gt; [(&lt;argumentList&gt;)]</source>
        <target state="translated">클래스, 폼 또는 문서의 모듈 수준에서 선언한 이벤트를 트리거합니다.
RaiseEvent &lt;eventName&gt; [(&lt;argumentList&gt;)]</target>
        <note />
      </trans-unit>
      <trans-unit id="Collapses_and_hides_sections_of_code_in_Visual_Basic_files">
        <source>Collapses and hides sections of code in Visual Basic files.</source>
        <target state="translated">Visual Basic 파일에서 코드 섹션을 축소하고 숨깁니다.</target>
        <note />
      </trans-unit>
      <trans-unit id="Returns_execution_to_the_code_that_called_the_Function_Sub_Get_Set_or_Operator_procedure_Return_or_Return_expression">
        <source>Returns execution to the code that called the Function, Sub, Get, Set, or Operator procedure.
Return -or- Return &lt;expression&gt;</source>
        <target state="translated">Function, Sub, Get, Set, Operator 프로시저 등을 호출한 코드로 실행을 반환합니다.
Return -or- Return &lt;expression&gt;</target>
        <note />
      </trans-unit>
      <trans-unit id="Runs_one_of_several_groups_of_statements_depending_on_the_value_of_an_expression">
        <source>Runs one of several groups of statements, depending on the value of an expression.</source>
        <target state="translated">식의 값에 따라 여러 문 그룹 중 하나를 실행합니다.</target>
        <note />
      </trans-unit>
      <trans-unit id="Specifies_which_columns_to_include_in_the_result_of_a_query">
        <source>Specifies which columns to include in the result of a query.</source>
        <target state="translated">쿼리 결과에 포함할 열을 지정합니다.</target>
        <note />
      </trans-unit>
      <trans-unit id="Skips_elements_up_to_a_specified_position_in_the_collection">
        <source>Skips elements up to a specified position in the collection.</source>
        <target state="translated">컬렉션에서 지정한 위치까지 요소를 건너뜁니다.</target>
        <note />
      </trans-unit>
      <trans-unit id="Specifies_how_much_to_increment_between_each_loop_iteration">
        <source>Specifies how much to increment between each loop iteration.</source>
        <target state="translated">각 루프 반복 간에 증가하는 크기를 지정합니다.</target>
        <note />
      </trans-unit>
      <trans-unit id="Suspends_program_execution">
        <source>Suspends program execution.</source>
        <target state="translated">프로그램 실행을 일시 중단합니다.</target>
        <note />
      </trans-unit>
      <trans-unit id="When_set_to_On_restricts_implicit_data_type_conversions_to_only_widening_conversions_Option_Strict_On_Off">
        <source>When set to On, restricts implicit data type conversions to only widening conversions.
Option Strict {On | Off}</source>
        <target state="translated">On으로 설정하면 암시적 데이터 형식 변환을 확대 변환으로만 제한합니다.
Option Strict {On | Off}</target>
        <note />
      </trans-unit>
      <trans-unit id="Ensures_that_multiple_threads_do_not_execute_the_statement_block_at_the_same_time_SyncLock_object_End_Synclock">
        <source>Ensures that multiple threads do not execute the statement block at the same time.
SyncLock &lt;object&gt;...End Synclock</source>
        <target state="translated">여러 스레드가 동시에 문 블록을 실행하지 않도록 합니다.
SyncLock &lt;object&gt;...End Synclock</target>
        <note />
      </trans-unit>
      <trans-unit id="Includes_elements_up_to_a_specified_position_in_the_collection">
        <source>Includes elements up to a specified position in the collection.</source>
        <target state="translated">컬렉션에서 지정한 위치까지 요소를 포함합니다.</target>
        <note />
      </trans-unit>
      <trans-unit id="Sets_the_string_comparison_method_specified_in_Option_Compare_to_a_text_sort_order_that_is_not_case_sensitive">
        <source>Sets the string comparison method specified in Option Compare to a text sort order that is not case sensitive.</source>
        <target state="translated">Option Compare에 지정된 문자열 비교 메서드를 대/소문자를 구분하지 않는 텍스트 정렬 순서로 설정합니다.</target>
        <note />
      </trans-unit>
      <trans-unit id="Introduces_a_statement_block_to_be_compiled_or_executed_if_a_tested_condition_is_true">
        <source>Introduces a statement block to be compiled or executed if a tested condition is true.</source>
        <target state="translated">테스트한 조건이 true일 때 컴파일하거나 실행할 문 블록을 지정합니다.</target>
        <note />
      </trans-unit>
      <trans-unit id="Throws_an_exception_within_a_procedure_so_that_you_can_handle_it_with_structured_or_unstructured_exception_handling_code">
        <source>Throws an exception within a procedure so that you can handle it with structured or unstructured exception-handling code.</source>
        <target state="translated">구조적 또는 비구조적 예외 처리 코드로 처리할 수 있도록 프로시저에서 에외를 throw합니다.</target>
        <note />
      </trans-unit>
      <trans-unit id="Represents_a_Boolean_value_that_passes_a_conditional_test">
        <source>Represents a Boolean value that passes a conditional test.</source>
        <target state="translated">조건 테스트를 통과하는 Boolean 값을 나타냅니다.</target>
        <note />
      </trans-unit>
      <trans-unit id="Provides_a_way_to_handle_some_or_all_possible_errors_that_might_occur_in_a_given_block_of_code_while_still_running_the_code_Try_bracket_Catch_bracket_Catch_Finally_End_Try">
        <source>Provides a way to handle some or all possible errors that might occur in a given block of code, while still running the code.
Try...[Catch]...{Catch | Finally}...End Try</source>
        <target state="translated">코드를 계속 실행하면서 지정한 코드 블록에서 발생할 수 있는 오류의 일부 또는 전체를 처리할 방법을 제공합니다.
Try...[Catch]...{Catch | Finally}...End Try</target>
        <note />
      </trans-unit>
      <trans-unit id="A_Using_block_does_three_things_colon_it_creates_and_initializes_variables_in_the_resource_list_it_runs_the_code_in_the_block_and_it_disposes_of_the_variables_before_exiting_Resources_used_in_the_Using_block_must_implement_System_IDisposable_Using_resource1_bracket_resource2_bracket_End_Using">
        <source>A Using block does three things: it creates and initializes variables in the resource list, it runs the code in the block, and it disposes of the variables before exiting. Resources used in the Using block must implement System.IDisposable.
Using &lt;resource1&gt;[, &lt;resource2&gt;]...End Using</source>
        <target state="translated">Using 블록은 다음과 같은 세 가지 작업을 합니다. 리소스 목록의 변수를 만들어 초기화하고, 블록의 코드를 실행하며, 종료하기 전에 변수를 삭제합니다. Using 블록에 사용되는 리소스는 System.IDisposable을 구현해야 합니다.
Using &lt;resource1&gt;[, &lt;resource2&gt;]...End Using</target>
        <note />
      </trans-unit>
      <trans-unit id="Adds_a_conditional_test_to_a_Catch_statement_Exceptions_are_caught_by_that_Catch_statement_only_when_the_conditional_test_that_follows_the_When_keyword_evaluates_to_True">
        <source>Adds a conditional test to a Catch statement. Exceptions are caught by that Catch statement only when the conditional test that follows the When keyword evaluates to True.</source>
        <target state="translated">조건 테스트를 Catch 문에 추가합니다. 예외는 When 키워드 다음에 오는 조건 테스트가 True인 경우에만 이 Catch 문에서 catch됩니다.</target>
        <note />
      </trans-unit>
      <trans-unit id="Specifies_the_filtering_condition_for_a_range_variable_in_a_query">
        <source>Specifies the filtering condition for a range variable in a query.</source>
        <target state="translated">쿼리의 범위 변수에 사용할 필터링 조건을 지정합니다.</target>
        <note />
      </trans-unit>
      <trans-unit id="Runs_a_series_of_statements_as_long_as_a_given_condition_is_true">
        <source>Runs a series of statements as long as a given condition is true.</source>
        <target state="translated">지정한 조건이 true인 동안 일련의 문을 실행합니다.</target>
        <note />
      </trans-unit>
      <trans-unit id="Specifies_a_condition_for_Skip_and_Take_operations_Elements_will_be_bypassed_or_included_as_long_as_the_condition_is_true">
        <source>Specifies a condition for Skip and Take operations. Elements will be bypassed or included as long as the condition is true.</source>
        <target state="translated">Skip 및 Take 작업에 사용할 조건을 지정합니다. 조건이 True인 동안 요소를 건너뛰거나 포함합니다.</target>
        <note />
      </trans-unit>
      <trans-unit id="Specifies_the_declaration_of_property_initializations_in_an_object_initializer_New_typeName_With_bracket_property_expression_bracket_bracket_bracket">
        <source>Specifies the declaration of property initializations in an object initializer.
New &lt;typeName&gt; With {[.&lt;property&gt; = &lt;expression&gt;][,...]}</source>
        <target state="translated">속성 초기화 선언을 개체 이니셜라이저에 지정합니다.
New &lt;typeName&gt; With {[.&lt;property&gt; = &lt;expression&gt;][,...]}</target>
        <note />
      </trans-unit>
      <trans-unit id="Runs_a_series_of_statements_that_refer_to_a_single_object_or_structure_With_object_End_With">
        <source>Runs a series of statements that refer to a single object or structure.
With &lt;object&gt;...End With</source>
        <target state="translated">단일 개체 또는 구조체를 참조하는 일련의 문을 실행합니다.
With &lt;object&gt;...End With</target>
        <note />
      </trans-unit>
      <trans-unit id="Produces_an_element_of_an_IEnumerable_or_IEnumerator">
        <source>Produces an element of an IEnumerable or IEnumerator.</source>
        <target state="translated">IEnumerable 또는 IEnumerator의 요소를 생성합니다.</target>
        <note />
      </trans-unit>
      <trans-unit id="Defines_an_asynchronous_lambda_expression_that_can_use_the_Await_operator_Can_be_used_wherever_a_delegate_type_is_expected_Async_Sub_Function_parameterList_expression">
        <source>Defines an asynchronous lambda expression that can use the Await operator. Can be used wherever a delegate type is expected.
Async Sub/Function(&lt;parameterList&gt;) &lt;expression&gt;</source>
        <target state="translated">Await 연산자를 사용할 수 있는 비동기 람다 식을 정의합니다. 대리자 형식이 필요할 때마다 사용할 수 있습니다.
Async Sub/Function(&lt;parameterList&gt;) &lt;expression&gt;</target>
        <note />
      </trans-unit>
      <trans-unit id="Defines_a_lambda_expression_that_calculates_and_returns_a_single_value_Can_be_used_wherever_a_delegate_type_is_expected_Function_parameterList_expression">
        <source>Defines a lambda expression that calculates and returns a single value. Can be used wherever a delegate type is expected.
Function(&lt;parameterList&gt;) &lt;expression&gt;</source>
        <target state="translated">단일 값을 계산하고 반환하는 람다 식을 정의합니다. 대리자 형식이 필요한 곳마다 사용할 수 있습니다.
Function(&lt;parameterList&gt;) &lt;expression&gt;</target>
        <note />
      </trans-unit>
      <trans-unit id="Defines_a_lambda_expression_that_can_execute_statements_and_does_not_return_a_value_Can_be_used_wherever_a_delegate_type_is_expected_Sub_parameterList_statement">
        <source>Defines a lambda expression that can execute statements and does not return a value. Can be used wherever a delegate type is expected.
Sub(&lt;parameterList&gt;) &lt;statement&gt;</source>
        <target state="translated">문을 실행할 수 있고 값을 반환하지 않는 람다 식을 정의합니다. 대리자 형식이 필요한 곳마다 사용할 수 있습니다.
Sub(&lt;parameterList&gt;) &lt;statement&gt;</target>
        <note />
      </trans-unit>
      <trans-unit id="Disables_reporting_of_specified_warnings_in_the_portion_of_the_source_file_below_the_current_line">
        <source>Disables reporting of specified warnings in the portion of the source file below the current line.</source>
        <target state="translated">현재 줄 아래의 소스 파일 부분에서 지정한 경고를 보고하지 않습니다.</target>
        <note />
      </trans-unit>
      <trans-unit id="Enables_reporting_of_specified_warnings_in_the_portion_of_the_source_file_below_the_current_line">
        <source>Enables reporting of specified warnings in the portion of the source file below the current line.</source>
        <target state="translated">현재 줄 아래의 소스 파일 부분에서 지정한 경고를 보고합니다.</target>
        <note />
      </trans-unit>
      <trans-unit id="Make_0_an_Async_Function">
        <source>Make {0} an Async Function.</source>
        <target state="translated">{0}을(를) 비동기 함수로 설정합니다.</target>
        <note />
      </trans-unit>
      <trans-unit id="Use_the_correct_control_variable">
        <source>Use the correct control variable</source>
        <target state="translated">올바른 제어 변수 사용</target>
        <note />
      </trans-unit>
      <trans-unit id="NameOf_function">
        <source>NameOf function</source>
        <target state="translated">함수 이름</target>
        <note />
      </trans-unit>
      <trans-unit id="Generate_narrowing_conversion_in_0">
        <source>Generate narrowing conversion in '{0}'</source>
        <target state="translated">'{0}'에서 축소 변환 생성</target>
        <note />
      </trans-unit>
      <trans-unit id="Generate_widening_conversion_in_0">
        <source>Generate widening conversion in '{0}'</source>
        <target state="translated">'{0}'에서 확대 변환 생성</target>
        <note />
      </trans-unit>
      <trans-unit id="Try_block">
        <source>Try block</source>
        <target state="translated">Try 블록</target>
        <note>{Locked="Try"} "Try" is a VB keyword and should not be localized.</note>
      </trans-unit>
      <trans-unit id="Catch_clause">
        <source>Catch clause</source>
        <target state="translated">Catch 절</target>
        <note>{Locked="Catch"} "Catch" is a VB keyword and should not be localized.</note>
      </trans-unit>
      <trans-unit id="Finally_clause">
        <source>Finally clause</source>
        <target state="translated">Finally 절</target>
        <note>{Locked="Finally"} "Finally" is a VB keyword and should not be localized.</note>
      </trans-unit>
      <trans-unit id="Using_statement">
        <source>Using statement</source>
        <target state="translated">Using 문</target>
        <note>{Locked="Using"} "Using" is a VB keyword and should not be localized.</note>
      </trans-unit>
      <trans-unit id="Using_block">
        <source>Using block</source>
        <target state="translated">Using 블록</target>
        <note>{Locked="Using"} "Using" is a VB keyword and should not be localized.</note>
      </trans-unit>
      <trans-unit id="With_statement">
        <source>With statement</source>
        <target state="translated">With 문</target>
        <note>{Locked="With"} "With" is a VB keyword and should not be localized.</note>
      </trans-unit>
      <trans-unit id="With_block">
        <source>With block</source>
        <target state="translated">With 블록</target>
        <note>{Locked="With"} "With" is a VB keyword and should not be localized.</note>
      </trans-unit>
      <trans-unit id="SyncLock_statement">
        <source>SyncLock statement</source>
        <target state="translated">SyncLock 문</target>
        <note>{Locked="SyncLock"} "SyncLock" is a VB keyword and should not be localized.</note>
      </trans-unit>
      <trans-unit id="SyncLock_block">
        <source>SyncLock block</source>
        <target state="translated">SyncLock 블록</target>
        <note>{Locked="SyncLock"} "SyncLock" is a VB keyword and should not be localized.</note>
      </trans-unit>
      <trans-unit id="For_Each_statement">
        <source>For Each statement</source>
        <target state="translated">For Each 문</target>
        <note>{Locked="For Each"} "For Each" is a VB keyword and should not be localized.</note>
      </trans-unit>
      <trans-unit id="For_Each_block">
        <source>For Each block</source>
        <target state="translated">For Each 블록</target>
        <note>{Locked="For Each"} "For Each" is a VB keyword and should not be localized.</note>
      </trans-unit>
      <trans-unit id="On_Error_statement">
        <source>On Error statement</source>
        <target state="translated">On Error 문</target>
        <note>{Locked="On Error"} "On Error" is a VB keyword and should not be localized.</note>
      </trans-unit>
      <trans-unit id="Resume_statement">
        <source>Resume statement</source>
        <target state="translated">Resume 문</target>
        <note>{Locked="Resume"} "Resume" is a VB keyword and should not be localized.</note>
      </trans-unit>
      <trans-unit id="Yield_statement">
        <source>Yield statement</source>
        <target state="translated">Yield 문</target>
        <note>{Locked="Yield"} "Yield" is a VB keyword and should not be localized.</note>
      </trans-unit>
      <trans-unit id="Await_expression">
        <source>Await expression</source>
        <target state="translated">Await 식</target>
        <note>{Locked="Await"} "Await" is a VB keyword and should not be localized.</note>
      </trans-unit>
      <trans-unit id="Lambda">
        <source>Lambda</source>
        <target state="translated">람다</target>
        <note />
      </trans-unit>
      <trans-unit id="Where_clause">
        <source>Where clause</source>
        <target state="translated">Where 절</target>
        <note>{Locked="Where"} "Where" is a VB keyword and should not be localized.</note>
      </trans-unit>
      <trans-unit id="Select_clause">
        <source>Select clause</source>
        <target state="translated">Select 절</target>
        <note>{Locked="Select"} "Select" is a VB keyword and should not be localized.</note>
      </trans-unit>
      <trans-unit id="From_clause">
        <source>From clause</source>
        <target state="translated">From 절</target>
        <note>{Locked="From"} "From" is a VB keyword and should not be localized.</note>
      </trans-unit>
      <trans-unit id="Aggregate_clause">
        <source>Aggregate clause</source>
        <target state="translated">Aggregate 절</target>
        <note>{Locked="Aggregate"} "Aggregate" is a VB keyword and should not be localized.</note>
      </trans-unit>
      <trans-unit id="Let_clause">
        <source>Let clause</source>
        <target state="translated">Let 절</target>
        <note>{Locked="Let"} "Let" is a VB keyword and should not be localized.</note>
      </trans-unit>
      <trans-unit id="Join_clause">
        <source>Join clause</source>
        <target state="translated">Join 절</target>
        <note>{Locked="Join"} "Join" is a VB keyword and should not be localized.</note>
      </trans-unit>
      <trans-unit id="Group_Join_clause">
        <source>Group Join clause</source>
        <target state="translated">Group Join 절</target>
        <note>{Locked="Group Join"} "Group Join" is a VB keyword and should not be localized.</note>
      </trans-unit>
      <trans-unit id="Group_By_clause">
        <source>Group By clause</source>
        <target state="translated">Group By 절</target>
        <note>{Locked="Group By"} "Group By" is a VB keyword and should not be localized.</note>
      </trans-unit>
      <trans-unit id="Function_aggregation">
        <source>Function aggregation</source>
        <target state="translated">함수 집계</target>
        <note />
      </trans-unit>
      <trans-unit id="Take_While_clause">
        <source>Take While clause</source>
        <target state="translated">Take While 절</target>
        <note>{Locked="Take While"} "Take While" is a VB keyword and should not be localized.</note>
      </trans-unit>
      <trans-unit id="Skip_While_clause">
        <source>Skip While clause</source>
        <target state="translated">Skip While 절</target>
        <note>{Locked="Skip While"} "Skip While" is a VB keyword and should not be localized.</note>
      </trans-unit>
      <trans-unit id="Ordering_clause">
        <source>Ordering clause</source>
        <target state="translated">Ordering 절</target>
        <note>{Locked="Ordering"} "Ordering" is a VB keyword and should not be localized.</note>
      </trans-unit>
      <trans-unit id="Join_condition">
        <source>Join condition</source>
        <target state="translated">Join 조건</target>
        <note>{Locked="Join"} "Join" is a VB keyword and should not be localized.</note>
      </trans-unit>
      <trans-unit id="WithEvents_field">
        <source>WithEvents field</source>
        <target state="translated">WithEvents 필드</target>
        <note>{Locked="WithEvents"} "WithEvents" is a VB keyword and should not be localized.</note>
      </trans-unit>
      <trans-unit id="as_clause">
        <source>as clause</source>
        <target state="translated">as 절</target>
        <note>{Locked="as"} "as" is a VB keyword and should not be localized.</note>
      </trans-unit>
      <trans-unit id="type_parameters">
        <source>type parameters</source>
        <target state="translated">형식 매개 변수</target>
        <note />
      </trans-unit>
      <trans-unit id="parameters">
        <source>parameters</source>
        <target state="translated">매개 변수</target>
        <note />
      </trans-unit>
      <trans-unit id="attributes">
        <source>attributes</source>
        <target state="translated">특성</target>
        <note />
      </trans-unit>
      <trans-unit id="Type_0_is_not_defined">
        <source>Type '{0}' is not defined.</source>
        <target state="translated">'{0}' 형식이 정의되지 않았습니다.</target>
        <note />
      </trans-unit>
      <trans-unit id="Add_Overloads">
        <source>Add 'Overloads'</source>
        <target state="translated">'Overloads' 추가</target>
        <note>{Locked="Overloads"} "Overloads" is a VB keyword and should not be localized.</note>
      </trans-unit>
      <trans-unit id="Add_a_metadata_reference_to_specified_assembly_and_all_its_dependencies_e_g_Sharpr_myLib_dll">
        <source>Add a metadata reference to specified assembly and all its dependencies, e.g. #r "myLib.dll".</source>
        <target state="translated">지정한 어셈블리 및 모든 해당 종속성에 대한 메타데이터 참조를 추가합니다(예: #r "myLib.dll").</target>
        <note />
      </trans-unit>
      <trans-unit id="Properties">
        <source>Properties</source>
        <target state="translated">속성</target>
        <note />
      </trans-unit>
      <trans-unit id="namespace_name">
        <source>&lt;namespace name&gt;</source>
        <target state="translated">&lt;네임스페이스 이름&gt;</target>
        <note />
      </trans-unit>
      <trans-unit id="Type_a_name_here_to_declare_a_namespace">
        <source>Type a name here to declare a namespace.</source>
        <target state="translated">네임스페이스를 선언하려면 여기에 이름을 입력하세요.</target>
        <note />
      </trans-unit>
      <trans-unit id="Type_a_name_here_to_declare_a_partial_class">
        <source>Type a name here to declare a partial class.</source>
        <target state="translated">Partial 클래스를 선언하려면 여기에 이름을 입력하세요.</target>
        <note />
      </trans-unit>
      <trans-unit id="class_name">
        <source>&lt;class name&gt;</source>
        <target state="translated">&lt;클래스 이름&gt;</target>
        <note />
      </trans-unit>
      <trans-unit id="interface_name">
        <source>&lt;interface name&gt;</source>
        <target state="translated">&lt;인터페이스 이름&gt;</target>
        <note />
      </trans-unit>
      <trans-unit id="module_name">
        <source>&lt;module name&gt;</source>
        <target state="translated">&lt;모듈 이름&gt;</target>
        <note />
      </trans-unit>
      <trans-unit id="structure_name">
        <source>&lt;structure name&gt;</source>
        <target state="translated">&lt;구조체 이름&gt;</target>
        <note />
      </trans-unit>
      <trans-unit id="Type_a_name_here_to_declare_a_partial_interface">
        <source>Type a name here to declare a partial interface.</source>
        <target state="translated">Partial 인터페이스를 선언하려면 여기에 이름을 입력하세요.</target>
        <note />
      </trans-unit>
      <trans-unit id="Type_a_name_here_to_declare_a_partial_module">
        <source>Type a name here to declare a partial module.</source>
        <target state="translated">Partial 모듈을 선언하려면 여기에 이름을 입력하세요.</target>
        <note />
      </trans-unit>
      <trans-unit id="Type_a_name_here_to_declare_a_partial_structure">
        <source>Type a name here to declare a partial structure.</source>
        <target state="translated">Partial 구조체를 선언하려면 여기에 이름을 입력하세요.</target>
        <note />
      </trans-unit>
      <trans-unit id="Event_add_handler_name">
        <source>{0}.add</source>
        <target state="translated">{0}.add</target>
        <note>The name of an event add handler where "{0}" is the event name.</note>
      </trans-unit>
      <trans-unit id="Event_remove_handler_name">
        <source>{0}.remove</source>
        <target state="translated">{0}.remove</target>
        <note>The name of an event remove handler where "{0}" is the event name.</note>
      </trans-unit>
      <trans-unit id="Property_getter_name">
        <source>{0}.get</source>
        <target state="translated">{0}.get</target>
        <note>The name of a property getter like "public int MyProperty { get; }" where "{0}" is the property name</note>
      </trans-unit>
      <trans-unit id="Property_setter_name">
        <source>{0}.set</source>
        <target state="translated">{0}.set</target>
        <note>The name of a property setter like "public int MyProperty { set; }" where "{0}" is the property name</note>
      </trans-unit>
      <trans-unit id="Make_Async_Function">
        <source>Make Async Function</source>
        <target state="translated">비동기 함수로 설정</target>
        <note />
      </trans-unit>
      <trans-unit id="Make_Async_Sub">
        <source>Make Async Sub</source>
        <target state="translated">비동기 Sub로 설정</target>
        <note />
      </trans-unit>
      <trans-unit id="Convert_to_Select_Case">
        <source>Convert to 'Select Case'</source>
        <target state="translated">'Select Case'로 변환</target>
        <note />
      </trans-unit>
      <trans-unit id="Convert_to_For_Each">
        <source>Convert to 'For Each'</source>
        <target state="translated">'For Each'로 변환</target>
        <note />
      </trans-unit>
      <trans-unit id="Convert_to_For">
        <source>Convert  to 'For'</source>
        <target state="translated">'For'로 변환</target>
        <note />
      </trans-unit>
      <trans-unit id="Invert_If">
        <source>Invert If</source>
        <target state="translated">if 반전</target>
        <note />
      </trans-unit>
    </body>
  </file>
</xliff><|MERGE_RESOLUTION|>--- conflicted
+++ resolved
@@ -82,18 +82,6 @@
         <target state="translated">'Using' 문 지정</target>
         <note>{Locked="Using"} "Using" is a VB keyword and should not be localized.</note>
       </trans-unit>
-<<<<<<< HEAD
-      <trans-unit id="Make_private_field_ReadOnly_when_possible">
-        <source>Make private field ReadOnly when possible</source>
-        <target state="translated">가능한 경우 프라이빗 필드를 ReadOnly로 만들기</target>
-        <note>{Locked="ReadOnly"} "ReadOnly" is a VB keyword and should not be localized.</note>
-=======
-      <trans-unit id="Make_0_inheritable">
-        <source>Make '{0}' inheritable</source>
-        <target state="translated">'{0}'을(를) 상속 가능으로 지정</target>
-        <note />
->>>>>>> 90112dd0
-      </trans-unit>
       <trans-unit id="Move_the_0_statement_to_line_1">
         <source>Move the '{0}' statement to line {1}.</source>
         <target state="translated">'{0}' 문을 {1} 줄로 이동합니다.</target>
