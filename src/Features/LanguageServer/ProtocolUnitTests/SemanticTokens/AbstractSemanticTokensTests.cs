﻿// Licensed to the .NET Foundation under one or more agreements.
// The .NET Foundation licenses this file to you under the MIT license.
// See the LICENSE file in the project root for more information.

#nullable enable

using System.Linq;
using System.Threading;
using System.Threading.Tasks;
<<<<<<< HEAD
using Microsoft.CodeAnalysis.Editor.UnitTests.Workspaces;
using Microsoft.CodeAnalysis.LanguageServer.Handler.SemanticTokens;
using Microsoft.CodeAnalysis.Text;
using Microsoft.VisualStudio.LanguageServer.Protocol;
=======
>>>>>>> 02a56599
using Roslyn.Test.Utilities;
using Roslyn.Utilities;
using Xunit;
using LSP = Microsoft.VisualStudio.LanguageServer.Protocol;

namespace Microsoft.CodeAnalysis.LanguageServer.UnitTests.SemanticTokens
{
    public abstract class AbstractSemanticTokensTests : AbstractLanguageServerProtocolTests
    {
<<<<<<< HEAD
        private protected static async Task<LSP.SemanticTokens> RunGetSemanticTokensAsync(TestLspServer testLspServer, LSP.Location caret)
        {
            var result = await testLspServer.ExecuteRequestAsync<LSP.SemanticTokensParams, RoslynSemanticTokens>(LSP.Methods.TextDocumentSemanticTokensFullName,
                CreateSemanticTokensParams(caret), CancellationToken.None);
            Contract.ThrowIfNull(result);
            return result;
        }

        private static LSP.SemanticTokensParams CreateSemanticTokensParams(LSP.Location caret)
            => new LSP.SemanticTokensParams
            {
                TextDocument = new LSP.TextDocumentIdentifier { Uri = caret.Uri }
            };

=======
>>>>>>> 02a56599
        private protected static async Task<LSP.SemanticTokens> RunGetSemanticTokensRangeAsync(TestLspServer testLspServer, LSP.Location caret, LSP.Range range)
        {
            var result = await testLspServer.ExecuteRequestAsync<LSP.SemanticTokensRangeParams, RoslynSemanticTokens>(LSP.Methods.TextDocumentSemanticTokensRangeName,
                CreateSemanticTokensRangeParams(caret, range), CancellationToken.None);
            Contract.ThrowIfNull(result);
            return result;
        }

        private static LSP.SemanticTokensRangeParams CreateSemanticTokensRangeParams(LSP.Location caret, LSP.Range range)
            => new LSP.SemanticTokensRangeParams
            {
                TextDocument = new LSP.TextDocumentIdentifier { Uri = caret.Uri },
                Range = range
            };

<<<<<<< HEAD
        private protected static async Task<SumType<LSP.SemanticTokens, RoslynSemanticTokensDelta>> RunGetSemanticTokensEditsAsync(TestLspServer testLspServer, LSP.Location caret, string previousResultId)
        {
            return await testLspServer.ExecuteRequestAsync<LSP.SemanticTokensDeltaParams, SumType<LSP.SemanticTokens, RoslynSemanticTokensDelta>>(LSP.Methods.TextDocumentSemanticTokensFullDeltaName,
                CreateSemanticTokensParams(caret, previousResultId), CancellationToken.None);
        }

        private static LSP.SemanticTokensDeltaParams CreateSemanticTokensParams(LSP.Location caret, string previousResultId)
            => new LSP.SemanticTokensDeltaParams
            {
                TextDocument = new LSP.TextDocumentIdentifier { Uri = caret.Uri },
                PreviousResultId = previousResultId
            };

        protected static async Task UpdateDocumentTextAsync(string updatedText, Workspace workspace)
        {
            var docId = ((TestWorkspace)workspace).Documents.First().Id;
            await ((TestWorkspace)workspace).ChangeDocumentAsync(docId, SourceText.From(updatedText));
        }

=======
>>>>>>> 02a56599
        // VS doesn't currently support multi-line tokens, so we want to verify that we aren't
        // returning any in the tokens array.
        private protected static async Task VerifyNoMultiLineTokens(TestLspServer testLspServer, int[] tokens)
        {
            var document = testLspServer.GetCurrentSolution().Projects.First().Documents.First();
            var text = await document.GetTextAsync().ConfigureAwait(false);

            var currentLine = 0;
            var currentChar = 0;

            Assert.True(tokens.Length % 5 == 0);

            for (var i = 0; i < tokens.Length; i += 5)
            {
                // i: line # (relative to previous line)
                // i + 1: character # (relative to start of previous token in the line or 0)
                // i + 2: token length

                // Gets the current absolute line index
                currentLine += tokens[i];

                // Gets the character # relative to the start of the line
                if (tokens[i] != 0)
                {
                    currentChar = tokens[i + 1];
                }
                else
                {
                    currentChar += tokens[i + 1];
                }

                // Gets the length of the token
                var tokenLength = tokens[i + 2];

                var lineLength = text.Lines[currentLine].Span.Length;

                // If this assertion fails, we didn't break up a multi-line token properly.
                Assert.True(currentChar + tokenLength <= lineLength,
                    $"Multi-line token found on line {currentLine} at character index {currentChar}. " +
                    $"The token ends at index {currentChar + tokenLength}, which exceeds the line length of {lineLength}.");
            }
        }
    }
}<|MERGE_RESOLUTION|>--- conflicted
+++ resolved
@@ -7,13 +7,9 @@
 using System.Linq;
 using System.Threading;
 using System.Threading.Tasks;
-<<<<<<< HEAD
 using Microsoft.CodeAnalysis.Editor.UnitTests.Workspaces;
 using Microsoft.CodeAnalysis.LanguageServer.Handler.SemanticTokens;
 using Microsoft.CodeAnalysis.Text;
-using Microsoft.VisualStudio.LanguageServer.Protocol;
-=======
->>>>>>> 02a56599
 using Roslyn.Test.Utilities;
 using Roslyn.Utilities;
 using Xunit;
@@ -23,23 +19,6 @@
 {
     public abstract class AbstractSemanticTokensTests : AbstractLanguageServerProtocolTests
     {
-<<<<<<< HEAD
-        private protected static async Task<LSP.SemanticTokens> RunGetSemanticTokensAsync(TestLspServer testLspServer, LSP.Location caret)
-        {
-            var result = await testLspServer.ExecuteRequestAsync<LSP.SemanticTokensParams, RoslynSemanticTokens>(LSP.Methods.TextDocumentSemanticTokensFullName,
-                CreateSemanticTokensParams(caret), CancellationToken.None);
-            Contract.ThrowIfNull(result);
-            return result;
-        }
-
-        private static LSP.SemanticTokensParams CreateSemanticTokensParams(LSP.Location caret)
-            => new LSP.SemanticTokensParams
-            {
-                TextDocument = new LSP.TextDocumentIdentifier { Uri = caret.Uri }
-            };
-
-=======
->>>>>>> 02a56599
         private protected static async Task<LSP.SemanticTokens> RunGetSemanticTokensRangeAsync(TestLspServer testLspServer, LSP.Location caret, LSP.Range range)
         {
             var result = await testLspServer.ExecuteRequestAsync<LSP.SemanticTokensRangeParams, RoslynSemanticTokens>(LSP.Methods.TextDocumentSemanticTokensRangeName,
@@ -55,28 +34,12 @@
                 Range = range
             };
 
-<<<<<<< HEAD
-        private protected static async Task<SumType<LSP.SemanticTokens, RoslynSemanticTokensDelta>> RunGetSemanticTokensEditsAsync(TestLspServer testLspServer, LSP.Location caret, string previousResultId)
-        {
-            return await testLspServer.ExecuteRequestAsync<LSP.SemanticTokensDeltaParams, SumType<LSP.SemanticTokens, RoslynSemanticTokensDelta>>(LSP.Methods.TextDocumentSemanticTokensFullDeltaName,
-                CreateSemanticTokensParams(caret, previousResultId), CancellationToken.None);
-        }
-
-        private static LSP.SemanticTokensDeltaParams CreateSemanticTokensParams(LSP.Location caret, string previousResultId)
-            => new LSP.SemanticTokensDeltaParams
-            {
-                TextDocument = new LSP.TextDocumentIdentifier { Uri = caret.Uri },
-                PreviousResultId = previousResultId
-            };
-
         protected static async Task UpdateDocumentTextAsync(string updatedText, Workspace workspace)
         {
             var docId = ((TestWorkspace)workspace).Documents.First().Id;
             await ((TestWorkspace)workspace).ChangeDocumentAsync(docId, SourceText.From(updatedText));
         }
 
-=======
->>>>>>> 02a56599
         // VS doesn't currently support multi-line tokens, so we want to verify that we aren't
         // returning any in the tokens array.
         private protected static async Task VerifyNoMultiLineTokens(TestLspServer testLspServer, int[] tokens)
