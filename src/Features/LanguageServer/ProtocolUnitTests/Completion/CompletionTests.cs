﻿// Licensed to the .NET Foundation under one or more agreements.
// The .NET Foundation licenses this file to you under the MIT license.
// See the LICENSE file in the project root for more information.

#nullable disable

using System;
using System.Collections.Immutable;
using System.Linq;
using System.Threading;
using System.Threading.Tasks;
using Microsoft.CodeAnalysis.Completion;
using Microsoft.CodeAnalysis.LanguageServer.Handler;
using Microsoft.CodeAnalysis.LanguageServer.Handler.Completion;
using Microsoft.CodeAnalysis.Options;
using Roslyn.Test.Utilities;
using Xunit;
using LSP = Microsoft.VisualStudio.LanguageServer.Protocol;

namespace Microsoft.CodeAnalysis.LanguageServer.UnitTests.Completion
{
    public class CompletionTests : AbstractLanguageServerProtocolTests
    {

        [Fact]
        public async Task TestGetCompletionsAsync_PromotesCommitCharactersToListAsync()
        {
            var clientCapabilities = new LSP.VSInternalClientCapabilities
            {
                SupportsVisualStudioExtensions = true,
                TextDocument = new LSP.TextDocumentClientCapabilities()
                {
                    Completion = new LSP.VSInternalCompletionSetting()
                    {
                        CompletionList = new LSP.VSInternalCompletionListSetting()
                        {
                            CommitCharacters = true,
                        }
                    }
                }
            };
            var markup =
@"class A
{
    void M()
    {
        {|caret:|}
    }
}";
            using var testLspServer = await CreateTestLspServerAsync(markup, clientCapabilities);
            var completionParams = CreateCompletionParams(
                testLspServer.GetLocations("caret").Single(),
                invokeKind: LSP.VSInternalCompletionInvokeKind.Explicit,
                triggerCharacter: "\0",
                triggerKind: LSP.CompletionTriggerKind.Invoked);

            var document = testLspServer.GetCurrentSolution().Projects.First().Documents.First();

            var expected = await CreateCompletionItemAsync(label: "A", kind: LSP.CompletionItemKind.Class, tags: new string[] { "Class", "Internal" },
                request: completionParams, document: document, commitCharacters: CompletionRules.Default.DefaultCommitCharacters).ConfigureAwait(false);
            var expectedCommitCharacters = expected.CommitCharacters;

            // Null out the commit characters since we're expecting the commit characters will be lifted onto the completion list.
            expected.CommitCharacters = null;

            var results = await RunGetCompletionsAsync(testLspServer, completionParams).ConfigureAwait(false);
            AssertJsonEquals(expected, results.Items.First());
            var vsCompletionList = Assert.IsAssignableFrom<LSP.VSInternalCompletionList>(results);
            Assert.Equal(expectedCommitCharacters, vsCompletionList.CommitCharacters.Value.First);
        }

        [Fact]
        public async Task TestGetCompletions_PromotesNothingWhenNoCommitCharactersAsync()
        {
            var clientCapabilities = new LSP.VSInternalClientCapabilities
            {
                SupportsVisualStudioExtensions = true,
                TextDocument = new LSP.TextDocumentClientCapabilities()
                {
                    Completion = new LSP.VSInternalCompletionSetting()
                    {
                        CompletionList = new LSP.VSInternalCompletionListSetting()
                        {
                            CommitCharacters = true,
                        }
                    }
                }
            };
            var markup =
@"namespace M
{{|caret:|}
}";
            using var testLspServer = await CreateTestLspServerAsync(markup, clientCapabilities);
            var completionParams = CreateCompletionParams(
                testLspServer.GetLocations("caret").Single(),
                invokeKind: LSP.VSInternalCompletionInvokeKind.Explicit,
                triggerCharacter: "\0",
                triggerKind: LSP.CompletionTriggerKind.Invoked);

            var document = testLspServer.GetCurrentSolution().Projects.First().Documents.First();

            var expected = await CreateCompletionItemAsync(label: "A", kind: LSP.CompletionItemKind.Class, tags: new string[] { "Class", "Internal" },
                request: completionParams, document: document, commitCharacters: CompletionRules.Default.DefaultCommitCharacters, insertText: "A").ConfigureAwait(false);
            var expectedCommitCharacters = expected.CommitCharacters;

            // Null out the commit characters since we're expecting the commit characters will be lifted onto the completion list.
            expected.CommitCharacters = null;

            var results = await RunGetCompletionsAsync(testLspServer, completionParams).ConfigureAwait(false);
            Assert.All(results.Items, item => Assert.Null(item.CommitCharacters));
            var vsCompletionList = Assert.IsAssignableFrom<LSP.VSInternalCompletionList>(results);
            Assert.Equal(expectedCommitCharacters, vsCompletionList.CommitCharacters.Value.First);
        }

        [Fact]
        public async Task TestGetCompletionsAsync()
        {
            var markup =
@"class A
{
    void M()
    {
        {|caret:|}
    }
}";
            using var testLspServer = await CreateTestLspServerAsync(markup, CapabilitiesWithVSExtensions);
            var completionParams = CreateCompletionParams(
                testLspServer.GetLocations("caret").Single(),
                invokeKind: LSP.VSInternalCompletionInvokeKind.Explicit,
                triggerCharacter: "\0",
                triggerKind: LSP.CompletionTriggerKind.Invoked);

            var document = testLspServer.GetCurrentSolution().Projects.First().Documents.First();

            var expected = await CreateCompletionItemAsync(label: "A", kind: LSP.CompletionItemKind.Class, tags: new string[] { "Class", "Internal" },
                request: completionParams, document: document, commitCharacters: null).ConfigureAwait(false);

            var results = await RunGetCompletionsAsync(testLspServer, completionParams).ConfigureAwait(false);
            AssertJsonEquals(expected, results.Items.First());
        }

        [Fact]
        public async Task TestGetCompletionsTypingAsync()
        {
            var markup =
@"class A
{
    void M()
    {
        A{|caret:|}
    }
}";
            using var testLspServer = await CreateTestLspServerAsync(markup, CapabilitiesWithVSExtensions);
            var completionParams = CreateCompletionParams(
                testLspServer.GetLocations("caret").Single(),
                invokeKind: LSP.VSInternalCompletionInvokeKind.Typing,
                triggerCharacter: "A",
                triggerKind: LSP.CompletionTriggerKind.Invoked);

            var document = testLspServer.GetCurrentSolution().Projects.First().Documents.First();

            var expected = await CreateCompletionItemAsync(label: "A", kind: LSP.CompletionItemKind.Class, tags: new string[] { "Class", "Internal" },
                request: completionParams, document: document, commitCharacters: null).ConfigureAwait(false);

            var results = await RunGetCompletionsAsync(testLspServer, completionParams).ConfigureAwait(false);
            AssertJsonEquals(expected, results.Items.First());
        }

        [Fact]
        public async Task TestGetCompletionsDoesNotIncludeUnimportedTypesAsync()
        {
            var markup =
@"class A
{
    void M()
    {
        {|caret:|}
    }
}";
            using var testLspServer = await CreateTestLspServerAsync(markup, CapabilitiesWithVSExtensions);
            var solution = testLspServer.TestWorkspace.CurrentSolution;

            // Make sure the unimported types option is on by default.
            testLspServer.TestWorkspace.GlobalOptions.SetGlobalOption(new OptionKey(CompletionOptionsStorage.ShowItemsFromUnimportedNamespaces, LanguageNames.CSharp), true);

            var completionParams = CreateCompletionParams(
                testLspServer.GetLocations("caret").Single(),
                invokeKind: LSP.VSInternalCompletionInvokeKind.Explicit,
                triggerCharacter: "\0",
                triggerKind: LSP.CompletionTriggerKind.Invoked);

            var results = await RunGetCompletionsAsync(testLspServer, completionParams);
            Assert.False(results.Items.Any(item => "Console" == item.Label));
        }

        [Fact]
        public async Task TestGetCompletionsUsesSnippetOptionAsync()
        {
            var markup =
@"class A
{
    {|caret:|}
}";
<<<<<<< HEAD
            using var testLspServer = await CreateTestLspServerAsync(markup, CapabilitiesWithVSExtensions);
            var solution = testLspServer.TestWorkspace.CurrentSolution;
            solution = solution.WithOptions(solution.Options
                .WithChangedOption(CompletionOptions.Metadata.SnippetsBehavior, LanguageNames.CSharp, SnippetsRule.AlwaysInclude));
=======
            using var testLspServer = await CreateTestLspServerAsync(markup);

            testLspServer.TestWorkspace.GlobalOptions.SetGlobalOption(
                new OptionKey(CompletionOptionsStorage.SnippetsBehavior, LanguageNames.CSharp), SnippetsRule.NeverInclude);
>>>>>>> 02a56599

            var completionParams = CreateCompletionParams(
                testLspServer.GetLocations("caret").Single(),
                invokeKind: LSP.VSInternalCompletionInvokeKind.Explicit,
                triggerCharacter: "\0",
                triggerKind: LSP.CompletionTriggerKind.Invoked);

            var results = await RunGetCompletionsAsync(testLspServer, completionParams);
            Assert.False(results.Items.Any(item => "ctor" == item.Label));
        }

        [Fact]
        public async Task TestGetCompletionsWithPreselectAsync()
        {
            var markup =
@"class A
{
    void M()
    {
        A classA = new {|caret:|}
    }
}";
            using var testLspServer = await CreateTestLspServerAsync(markup, CapabilitiesWithVSExtensions);
            var completionParams = CreateCompletionParams(
                testLspServer.GetLocations("caret").Single(),
                invokeKind: LSP.VSInternalCompletionInvokeKind.Explicit,
                triggerCharacter: "\0",
                LSP.CompletionTriggerKind.Invoked);

            var document = testLspServer.GetCurrentSolution().Projects.First().Documents.First();

            var expected = await CreateCompletionItemAsync("A", LSP.CompletionItemKind.Class, new string[] { "Class", "Internal" },
                completionParams, document, preselect: true, commitCharacters: ImmutableArray.Create(' ', '(', '[', '{', ';', '.')).ConfigureAwait(false);

            var results = await RunGetCompletionsAsync(testLspServer, completionParams).ConfigureAwait(false);
            AssertJsonEquals(expected, results.Items.First());
        }

        [Fact]
        public async Task TestGetCompletionsIsInSuggestionMode()
        {
            var markup =
@"
using System.Collections.Generic;
using System.Linq; 
namespace M
{
    class Item
    {
        void M()
        {
            var items = new List<Item>();
            items.Count(i{|caret:|}
        }
    }
}";
            using var testLspServer = await CreateTestLspServerAsync(markup, CapabilitiesWithVSExtensions);
            var completionParams = CreateCompletionParams(
                testLspServer.GetLocations("caret").Single(),
                invokeKind: LSP.VSInternalCompletionInvokeKind.Typing,
                triggerCharacter: "i",
                triggerKind: LSP.CompletionTriggerKind.Invoked);

            var results = (LSP.VSInternalCompletionList)await RunGetCompletionsAsync(testLspServer, completionParams).ConfigureAwait(false);
            Assert.True(results.Items.Any());
            Assert.True(results.SuggestionMode);
        }

        [Fact]
        public async Task TestGetDateAndTimeCompletionsAsync()
        {
            var markup =
@"using System;
class A
{
    void M()
    {
        DateTime.Now.ToString(""{|caret:|});
    }
}";
            using var testLspServer = await CreateTestLspServerAsync(markup, CapabilitiesWithVSExtensions);
            var completionParams = CreateCompletionParams(
                testLspServer.GetLocations("caret").Single(),
                invokeKind: LSP.VSInternalCompletionInvokeKind.Typing,
                triggerCharacter: "\"",
                triggerKind: LSP.CompletionTriggerKind.TriggerCharacter);

            var document = testLspServer.GetCurrentSolution().Projects.First().Documents.First();

            var expected = await CreateCompletionItemAsync(
                label: "d", kind: LSP.CompletionItemKind.Text, tags: new string[] { "Text" }, request: completionParams, document: document, sortText: "0000").ConfigureAwait(false);

            var results = await RunGetCompletionsAsync(testLspServer, completionParams).ConfigureAwait(false);
            AssertJsonEquals(expected, results.Items.First());
        }

        [Fact]
        [WorkItem(50964, "https://github.com/dotnet/roslyn/issues/50964")]
        public async Task TestGetRegexCompletionsAsync()
        {
            var markup =
@"using System.Text.RegularExpressions;
class A
{
    void M()
    {
        new Regex(""{|caret:|}"");
    }
}";
            using var testLspServer = await CreateTestLspServerAsync(markup, CapabilitiesWithVSExtensions);
            var completionParams = CreateCompletionParams(
                testLspServer.GetLocations("caret").Single(),
                invokeKind: LSP.VSInternalCompletionInvokeKind.Explicit,
                triggerCharacter: "\0",
                triggerKind: LSP.CompletionTriggerKind.Invoked);

            var solution = testLspServer.GetCurrentSolution();
            var document = solution.Projects.First().Documents.First();

            // Set to use prototype completion behavior (i.e. feature flag).
            var globalOptions = testLspServer.TestWorkspace.GetService<IGlobalOptionService>();
            globalOptions.SetGlobalOption(new OptionKey(LspOptions.LspCompletionFeatureFlag), true);

            var textEdit = GenerateTextEdit(@"\\A", startLine: 5, startChar: 19, endLine: 5, endChar: 19);

            var expected = await CreateCompletionItemAsync(
                label: @"\A", kind: LSP.CompletionItemKind.Text, tags: new string[] { "Text" }, request: completionParams, document: document, textEdit: textEdit,
                sortText: "0000").ConfigureAwait(false);

            var results = await RunGetCompletionsAsync(testLspServer, completionParams).ConfigureAwait(false);
            AssertJsonEquals(expected, results.Items.First());
        }

        [Fact]
        [WorkItem(50964, "https://github.com/dotnet/roslyn/issues/50964")]
        public async Task TestGetRegexLiteralCompletionsAsync()
        {
            var markup =
@"using System.Text.RegularExpressions;
class A
{
    void M()
    {
        new Regex(@""\{|caret:|}"");
    }
}";
            using var testLspServer = await CreateTestLspServerAsync(markup, CapabilitiesWithVSExtensions);
            var completionParams = CreateCompletionParams(
                testLspServer.GetLocations("caret").Single(),
                invokeKind: LSP.VSInternalCompletionInvokeKind.Explicit,
                triggerCharacter: "\\",
                triggerKind: LSP.CompletionTriggerKind.TriggerCharacter);

            var solution = testLspServer.GetCurrentSolution();
            var document = solution.Projects.First().Documents.First();

            // Set to use prototype completion behavior (i.e. feature flag).
            var globalOptions = testLspServer.TestWorkspace.GetService<IGlobalOptionService>();
            globalOptions.SetGlobalOption(new OptionKey(LspOptions.LspCompletionFeatureFlag), true);

            var textEdit = GenerateTextEdit(@"\A", startLine: 5, startChar: 20, endLine: 5, endChar: 21);

            var expected = await CreateCompletionItemAsync(
                label: @"\A", kind: LSP.CompletionItemKind.Text, tags: new string[] { "Text" }, request: completionParams, document: document, textEdit: textEdit,
                sortText: "0000").ConfigureAwait(false);

            var results = await RunGetCompletionsAsync(testLspServer, completionParams).ConfigureAwait(false);
            AssertJsonEquals(expected, results.Items.First());
        }

        [Fact]
        [WorkItem(50964, "https://github.com/dotnet/roslyn/issues/50964")]
        public async Task TestGetRegexCompletionsReplaceTextAsync()
        {
            var markup =
@"using System.Text.RegularExpressions;
class A
{
    void M()
    {
        Regex r = new(""\\{|caret:|}"");
    }
}";
            using var testLspServer = await CreateTestLspServerAsync(markup, CapabilitiesWithVSExtensions);
            var completionParams = CreateCompletionParams(
                testLspServer.GetLocations("caret").Single(),
                invokeKind: LSP.VSInternalCompletionInvokeKind.Typing,
                triggerCharacter: "\\",
                triggerKind: LSP.CompletionTriggerKind.TriggerCharacter);

            var solution = testLspServer.GetCurrentSolution();
            var document = solution.Projects.First().Documents.First();

            // Set to use prototype completion behavior (i.e. feature flag).
            var globalOptions = testLspServer.TestWorkspace.GetService<IGlobalOptionService>();
            globalOptions.SetGlobalOption(new OptionKey(LspOptions.LspCompletionFeatureFlag), true);

            var textEdit = GenerateTextEdit(@"\\A", startLine: 5, startChar: 23, endLine: 5, endChar: 25);

            var expected = await CreateCompletionItemAsync(
                label: @"\A", kind: LSP.CompletionItemKind.Text, tags: new string[] { "Text" }, request: completionParams, document: document, textEdit: textEdit,
                sortText: "0000").ConfigureAwait(false);

            var results = await RunGetCompletionsAsync(testLspServer, completionParams).ConfigureAwait(false);
            AssertJsonEquals(expected, results.Items.First());
        }

        [Fact]
        [WorkItem(46694, "https://github.com/dotnet/roslyn/issues/46694")]
        public async Task TestCompletionListCacheAsync()
        {
            var markup =
@"class A
{
    void M()
    {
        {|caret:|}
    }
}";
            using var testLspServer = await CreateTestLspServerAsync(markup, CapabilitiesWithVSExtensions);
            var cache = GetCompletionListCache(testLspServer);
            Assert.NotNull(cache);

            var testAccessor = cache.GetTestAccessor();

            // This test assumes that the maximum cache size is 3, and will have to modified if this number changes.
            Assert.True(CompletionListCache.TestAccessor.MaximumCacheSize == 3);

            var completionParams = CreateCompletionParams(
                testLspServer.GetLocations("caret").Single(),
                invokeKind: LSP.VSInternalCompletionInvokeKind.Explicit,
                triggerCharacter: "\0",
                triggerKind: LSP.CompletionTriggerKind.Invoked);

            // 1 item in cache
            await RunGetCompletionsAsync(testLspServer, completionParams).ConfigureAwait(false);
            var completionList = cache.GetCachedCompletionList(0).CompletionList;
            Assert.NotNull(completionList);
            Assert.True(testAccessor.GetCacheContents().Count == 1);

            // 2 items in cache
            await RunGetCompletionsAsync(testLspServer, completionParams).ConfigureAwait(false);
            completionList = cache.GetCachedCompletionList(0).CompletionList;
            Assert.NotNull(completionList);
            completionList = cache.GetCachedCompletionList(1).CompletionList;
            Assert.NotNull(completionList);
            Assert.True(testAccessor.GetCacheContents().Count == 2);

            // 3 items in cache
            await RunGetCompletionsAsync(testLspServer, completionParams).ConfigureAwait(false);
            completionList = cache.GetCachedCompletionList(0).CompletionList;
            Assert.NotNull(completionList);
            completionList = cache.GetCachedCompletionList(1).CompletionList;
            Assert.NotNull(completionList);
            completionList = cache.GetCachedCompletionList(2).CompletionList;
            Assert.NotNull(completionList);
            Assert.True(testAccessor.GetCacheContents().Count == 3);

            // Maximum size of cache (3) should not be exceeded - oldest item should be ejected
            await RunGetCompletionsAsync(testLspServer, completionParams).ConfigureAwait(false);
            var cacheEntry = cache.GetCachedCompletionList(0);
            Assert.Null(cacheEntry);
            completionList = cache.GetCachedCompletionList(1).CompletionList;
            Assert.NotNull(completionList);
            completionList = cache.GetCachedCompletionList(2).CompletionList;
            Assert.NotNull(completionList);
            completionList = cache.GetCachedCompletionList(3).CompletionList;
            Assert.NotNull(completionList);
            Assert.True(testAccessor.GetCacheContents().Count == 3);
        }

        [Fact]
        public async Task TestGetCompletionsWithDeletionInvokeKindAsync()
        {
            var markup =
@"class A
{
    void M()
    {
        {|caret:|}
    }
}";
            using var testLspServer = await CreateTestLspServerAsync(markup, CapabilitiesWithVSExtensions);
            var completionParams = CreateCompletionParams(
                testLspServer.GetLocations("caret").Single(),
                invokeKind: LSP.VSInternalCompletionInvokeKind.Deletion,
                triggerCharacter: "M",
                triggerKind: LSP.CompletionTriggerKind.Invoked);

            var document = testLspServer.GetCurrentSolution().Projects.First().Documents.First();

            var expected = await CreateCompletionItemAsync("A", LSP.CompletionItemKind.Class, new string[] { "Class", "Internal" },
                completionParams, document, commitCharacters: CompletionRules.Default.DefaultCommitCharacters).ConfigureAwait(false);

            var results = await RunGetCompletionsAsync(testLspServer, completionParams).ConfigureAwait(false);

            // By default, completion doesn't trigger on deletion.
            Assert.Null(results);
        }

        [Fact]
        public async Task TestDoNotProvideOverrideTextEditsOrInsertTextAsync()
        {
            var markup =
@"abstract class A
{
    public abstract void M();
}

class B : A
{
    override {|caret:|}
}";
            using var testLspServer = await CreateTestLspServerAsync(markup, CapabilitiesWithVSExtensions);
            var completionParams = CreateCompletionParams(
                testLspServer.GetLocations("caret").Single(),
                invokeKind: LSP.VSInternalCompletionInvokeKind.Explicit,
                triggerCharacter: "\0",
                triggerKind: LSP.CompletionTriggerKind.Invoked);

            var document = testLspServer.GetCurrentSolution().Projects.First().Documents.First();

            var results = await RunGetCompletionsAsync(testLspServer, completionParams).ConfigureAwait(false);
            Assert.Null(results.Items.First().TextEdit);
            Assert.Null(results.Items.First().InsertText);
        }

        [Fact]
        public async Task TestDoNotProvidePartialMethodTextEditsOrInsertTextAsync()
        {
            var markup =
@"partial class C
{
    partial void Method();
}

partial class C
{
    partial {|caret:|}
}";
            using var testLspServer = await CreateTestLspServerAsync(markup, CapabilitiesWithVSExtensions);
            var completionParams = CreateCompletionParams(
                testLspServer.GetLocations("caret").Single(),
                invokeKind: LSP.VSInternalCompletionInvokeKind.Explicit,
                triggerCharacter: "\0",
                triggerKind: LSP.CompletionTriggerKind.Invoked);

            var document = testLspServer.GetCurrentSolution().Projects.First().Documents.First();

            var results = await RunGetCompletionsAsync(testLspServer, completionParams).ConfigureAwait(false);
            Assert.Null(results.Items.First().TextEdit);
            Assert.Null(results.Items.First().InsertText);
        }

        [Fact]
        public async Task TestAlwaysHasCommitCharactersWithoutVSCapabilityAsync()
        {
            var markup =
@"using System;
class A
{
    void M()
    {
        {|caret:|}
    }
}";
            using var testLspServer = await CreateTestLspServerAsync(markup);
            var completionParams = CreateCompletionParams(
                testLspServer.GetLocations("caret").Single(),
                invokeKind: LSP.VSInternalCompletionInvokeKind.Explicit,
                triggerCharacter: "\0",
                triggerKind: LSP.CompletionTriggerKind.Invoked);

            var document = testLspServer.GetCurrentSolution().Projects.First().Documents.First();

            var results = await RunGetCompletionsAsync(testLspServer, completionParams).ConfigureAwait(false);
            Assert.NotNull(results);
            Assert.NotEmpty(results.Items);
            Assert.All(results.Items, (item) => Assert.NotNull(item.CommitCharacters));
        }

        [Fact]
        public async Task TestSoftSelectedItemsHaveNoCommitCharactersWithoutVSCapabilityAsync()
        {
            var markup =
@"using System.Text.RegularExpressions;
class A
{
    void M()
    {
        new Regex(""[{|caret:|}"")
    }
}";
            using var testLspServer = await CreateTestLspServerAsync(markup);
            var completionParams = CreateCompletionParams(
                testLspServer.GetLocations("caret").Single(),
                invokeKind: LSP.VSInternalCompletionInvokeKind.Typing,
                triggerCharacter: "[",
                triggerKind: LSP.CompletionTriggerKind.TriggerCharacter);

            var document = testLspServer.GetCurrentSolution().Projects.First().Documents.First();

            var results = await RunGetCompletionsAsync(testLspServer, completionParams).ConfigureAwait(false);
            Assert.NotNull(results);
            Assert.NotEmpty(results.Items);
            Assert.All(results.Items, (item) => Assert.Null(item.CommitCharacters));
        }

        [Fact]
        public async Task TestLargeCompletionListIsMarkedIncompleteAsync()
        {
            var markup =
@"using System;
using System.Buffers;
using System.Buffers.Binary;
using System.Buffers.Text;
using System.Collections;
using System.Collections.Generic;
using System.Collections.Immutable;
using System.Collections.ObjectModel;
using System.ComponentModel;
using System.ComponentModel.Design;
using System.Configuration;
using System.Data;
using System.Diagnostics;
using System.Diagnostics.CodeAnalysis;
using System.Drawing;
using System.Dynamic;
using System.Globalization;
using System.IO;
using System.Linq;
using System.Media;
using System.Net;
using System.Net.Http;
using System.Net.Http.Json;
using System.Text;
using System.Threading;
using System.Threading.Tasks;
class A
{
    void M()
    {
        T{|caret:|}
    }
}";
            using var testLspServer = await CreateTestLspServerAsync(markup, CapabilitiesWithVSExtensions);
            var completionParams = CreateCompletionParams(
                testLspServer.GetLocations("caret").Single(),
                invokeKind: LSP.VSInternalCompletionInvokeKind.Typing,
                triggerCharacter: "T",
                triggerKind: LSP.CompletionTriggerKind.Invoked);

            var results = await RunGetCompletionsAsync(testLspServer, completionParams).ConfigureAwait(false);
            Assert.Equal(1000, results.Items.Length);
            Assert.True(results.IsIncomplete);
        }

        [Fact]
        public async Task TestIncompleteCompletionListContainsPreselectedItemAsync()
        {
            var markup =
@"using System;
using System.Buffers;
using System.Buffers.Binary;
using System.Buffers.Text;
using System.Collections;
using System.Collections.Generic;
using System.Collections.Immutable;
using System.Collections.ObjectModel;
using System.ComponentModel;
using System.ComponentModel.Design;
using System.Configuration;
using System.Data;
using System.Diagnostics;
using System.Diagnostics.CodeAnalysis;
using System.Drawing;
using System.Dynamic;
using System.Globalization;
using System.IO;
using System.Linq;
using System.Media;
using System.Net;
using System.Net.Http;
using System.Net.Http.Json;
using System.Text;
using System.Threading;
using System.Threading.Tasks;
class A
{
    class W
    {
    }
    void M()
    {
        W someW = new {|caret:|}
    }
}";
            using var testLspServer = await CreateTestLspServerAsync(markup, CapabilitiesWithVSExtensions);
            var caretLocation = testLspServer.GetLocations("caret").Single();

            var completionParams = CreateCompletionParams(
                caretLocation,
                invokeKind: LSP.VSInternalCompletionInvokeKind.Typing,
                triggerCharacter: " ",
                triggerKind: LSP.CompletionTriggerKind.TriggerCharacter);

            var results = await RunGetCompletionsAsync(testLspServer, completionParams).ConfigureAwait(false);
            Assert.Equal(1000, results.Items.Length);
            Assert.True(results.IsIncomplete);
            var itemW = results.Items.Single(item => item.Label == "W");
            Assert.True(itemW.Preselect);
        }

        [Fact]
        public async Task TestRequestForIncompleteListIsFilteredDownAsync()
        {
            var markup =
@"using System;
using System.Buffers;
using System.Buffers.Binary;
using System.Buffers.Text;
using System.Collections;
using System.Collections.Generic;
using System.Collections.Immutable;
using System.Collections.ObjectModel;
using System.ComponentModel;
using System.ComponentModel.Design;
using System.Configuration;
using System.Data;
using System.Diagnostics;
using System.Diagnostics.CodeAnalysis;
using System.Drawing;
using System.Dynamic;
using System.Globalization;
using System.IO;
using System.Linq;
using System.Media;
using System.Net;
using System.Net.Http;
using System.Net.Http.Json;
using System.Text;
using System.Threading;
using System.Threading.Tasks;
class A
{
    void M()
    {
        T{|caret:|}
    }
}";
            using var testLspServer = await CreateTestLspServerAsync(markup, CapabilitiesWithVSExtensions);
            var caretLocation = testLspServer.GetLocations("caret").Single();
            await testLspServer.OpenDocumentAsync(caretLocation.Uri);

            var completionParams = CreateCompletionParams(
                caretLocation,
                invokeKind: LSP.VSInternalCompletionInvokeKind.Typing,
                triggerCharacter: "T",
                triggerKind: LSP.CompletionTriggerKind.Invoked);

            var results = await RunGetCompletionsAsync(testLspServer, completionParams).ConfigureAwait(false);
            Assert.Equal(1000, results.Items.Length);
            Assert.True(results.IsIncomplete);
            Assert.Equal("T", results.Items.First().Label);

            await testLspServer.InsertTextAsync(caretLocation.Uri, (caretLocation.Range.End.Line, caretLocation.Range.End.Character, "a"));

            completionParams = CreateCompletionParams(
                testLspServer.GetLocations("caret").Single(),
                invokeKind: LSP.VSInternalCompletionInvokeKind.Typing,
                triggerCharacter: "a",
                triggerKind: LSP.CompletionTriggerKind.TriggerForIncompleteCompletions);

            results = await RunGetCompletionsAsync(testLspServer, completionParams).ConfigureAwait(false);
            Assert.True(results.IsIncomplete);
            Assert.True(results.Items.Length < 1000);
            Assert.Contains("ta", results.Items.First().Label, StringComparison.OrdinalIgnoreCase);
        }

        [Fact]
        public async Task TestIncompleteCompletionListFiltersWithPatternMatchingAsync()
        {
            var markup =
@"using System;
using System.Buffers;
using System.Buffers.Binary;
using System.Buffers.Text;
using System.Collections;
using System.Collections.Generic;
using System.Collections.Immutable;
using System.Collections.ObjectModel;
using System.ComponentModel;
using System.ComponentModel.Design;
using System.Configuration;
using System.Data;
using System.Diagnostics;
using System.Diagnostics.CodeAnalysis;
using System.Drawing;
using System.Dynamic;
using System.Globalization;
using System.IO;
using System.Linq;
using System.Media;
using System.Net;
using System.Net.Http;
using System.Net.Http.Json;
using System.Text;
using System.Threading;
using System.Threading.Tasks;
class A
{
    void M()
    {
        T{|caret:|}
    }
}";
            using var testLspServer = await CreateTestLspServerAsync(markup, CapabilitiesWithVSExtensions);
            var caretLocation = testLspServer.GetLocations("caret").Single();
            await testLspServer.OpenDocumentAsync(caretLocation.Uri);

            var completionParams = CreateCompletionParams(
                caretLocation,
                invokeKind: LSP.VSInternalCompletionInvokeKind.Typing,
                triggerCharacter: "T",
                triggerKind: LSP.CompletionTriggerKind.Invoked);

            var results = await RunGetCompletionsAsync(testLspServer, completionParams).ConfigureAwait(false);
            Assert.Equal(1000, results.Items.Length);
            Assert.True(results.IsIncomplete);
            Assert.Equal("T", results.Items.First().Label);

            await testLspServer.InsertTextAsync(caretLocation.Uri, (caretLocation.Range.End.Line, caretLocation.Range.End.Character, "C"));

            completionParams = CreateCompletionParams(
                testLspServer.GetLocations("caret").Single(),
                invokeKind: LSP.VSInternalCompletionInvokeKind.Typing,
                triggerCharacter: "C",
                triggerKind: LSP.CompletionTriggerKind.TriggerForIncompleteCompletions);

            results = await RunGetCompletionsAsync(testLspServer, completionParams).ConfigureAwait(false);
            Assert.True(results.IsIncomplete);
            Assert.True(results.Items.Length < 1000);
            Assert.Equal("TaiwanCalendar", results.Items.First().Label);
        }

        [Fact]
        public async Task TestIncompleteCompletionListWithDeletionAsync()
        {
            var markup =
@"using System;
using System.Buffers;
using System.Buffers.Binary;
using System.Buffers.Text;
using System.Collections;
using System.Collections.Generic;
using System.Collections.Immutable;
using System.Collections.ObjectModel;
using System.ComponentModel;
using System.ComponentModel.Design;
using System.Configuration;
using System.Data;
using System.Diagnostics;
using System.Diagnostics.CodeAnalysis;
using System.Drawing;
using System.Dynamic;
using System.Globalization;
using System.IO;
using System.Linq;
using System.Media;
using System.Net;
using System.Net.Http;
using System.Net.Http.Json;
using System.Text;
using System.Threading;
using System.Threading.Tasks;
class A
{
    void M()
    {
        T{|caret:|}
    }
}";
            using var testLspServer = await CreateTestLspServerAsync(markup, CapabilitiesWithVSExtensions);
            var caretLocation = testLspServer.GetLocations("caret").Single();
            await testLspServer.OpenDocumentAsync(caretLocation.Uri);

            // Insert 'T' to make 'T' and trigger completion.
            var completionParams = CreateCompletionParams(
                caretLocation,
                invokeKind: LSP.VSInternalCompletionInvokeKind.Typing,
                triggerCharacter: "T",
                triggerKind: LSP.CompletionTriggerKind.Invoked);
            var results = await RunGetCompletionsAsync(testLspServer, completionParams).ConfigureAwait(false);
            Assert.Equal(1000, results.Items.Length);
            Assert.True(results.IsIncomplete);
            Assert.Equal("T", results.Items.First().Label);

            // Insert 'ask' to make 'Task' and trigger completion.
            await testLspServer.InsertTextAsync(caretLocation.Uri, (caretLocation.Range.End.Line, caretLocation.Range.End.Character, "ask"));
            completionParams = CreateCompletionParams(
                testLspServer.GetLocations("caret").Single(),
                invokeKind: LSP.VSInternalCompletionInvokeKind.Typing,
                triggerCharacter: "k",
                triggerKind: LSP.CompletionTriggerKind.TriggerForIncompleteCompletions);
            results = await RunGetCompletionsAsync(testLspServer, completionParams).ConfigureAwait(false);
            Assert.True(results.IsIncomplete);
            Assert.True(results.Items.Length < 1000);
            Assert.Equal("Task", results.Items.First().Label);

            // Delete 'ask' to make 'T' and trigger completion on deletion.
            await testLspServer.DeleteTextAsync(caretLocation.Uri, (caretLocation.Range.End.Line, caretLocation.Range.End.Character, caretLocation.Range.End.Line, caretLocation.Range.End.Character + 3));
            completionParams = CreateCompletionParams(
                testLspServer.GetLocations("caret").Single(),
                invokeKind: LSP.VSInternalCompletionInvokeKind.Deletion,
                triggerCharacter: "a",
                triggerKind: LSP.CompletionTriggerKind.TriggerForIncompleteCompletions);
            results = await RunGetCompletionsAsync(testLspServer, completionParams).ConfigureAwait(false);
            Assert.True(results.IsIncomplete);
            Assert.Equal(1000, results.Items.Length);
            Assert.True(results.IsIncomplete);
            Assert.Equal("T", results.Items.First().Label);

            // Insert 'i' to make 'Ti' and trigger completion.
            await testLspServer.InsertTextAsync(caretLocation.Uri, (caretLocation.Range.End.Line, caretLocation.Range.End.Character, "i"));
            completionParams = CreateCompletionParams(
                testLspServer.GetLocations("caret").Single(),
                invokeKind: LSP.VSInternalCompletionInvokeKind.Typing,
                triggerCharacter: "i",
                triggerKind: LSP.CompletionTriggerKind.TriggerForIncompleteCompletions);
            results = await RunGetCompletionsAsync(testLspServer, completionParams).ConfigureAwait(false);
            Assert.True(results.IsIncomplete);
            Assert.True(results.Items.Length < 1000);
            Assert.Equal("Timeout", results.Items.First().Label);
        }

        [Fact]
        public async Task TestNewCompletionRequestDoesNotUseIncompleteListAsync()
        {
            var markup =
@"using System;
using System.Buffers;
using System.Buffers.Binary;
using System.Buffers.Text;
using System.Collections;
using System.Collections.Generic;
using System.Collections.Immutable;
using System.Collections.ObjectModel;
using System.ComponentModel;
using System.ComponentModel.Design;
using System.Configuration;
using System.Data;
using System.Diagnostics;
using System.Diagnostics.CodeAnalysis;
using System.Drawing;
using System.Dynamic;
using System.Globalization;
using System.IO;
using System.Linq;
using System.Media;
using System.Net;
using System.Net.Http;
using System.Net.Http.Json;
using System.Text;
using System.Threading;
using System.Threading.Tasks;
class A
{
    void M()
    {
        T{|firstCaret:|}
    }

    void M2()
    {
        Console.W{|secondCaret:|}
    }
}";
            using var testLspServer = await CreateTestLspServerAsync(markup, CapabilitiesWithVSExtensions);
            var firstCaret = testLspServer.GetLocations("firstCaret").Single();
            await testLspServer.OpenDocumentAsync(firstCaret.Uri);

            // Make a completion request that returns an incomplete list.
            var completionParams = CreateCompletionParams(
                firstCaret,
                invokeKind: LSP.VSInternalCompletionInvokeKind.Typing,
                triggerCharacter: "T",
                triggerKind: LSP.CompletionTriggerKind.Invoked);
            var results = await RunGetCompletionsAsync(testLspServer, completionParams).ConfigureAwait(false);
            Assert.Equal(1000, results.Items.Length);
            Assert.True(results.IsIncomplete);
            Assert.Equal("T", results.Items.First().Label);

            // Make a second completion request, but not for the original incomplete list.
            completionParams = CreateCompletionParams(
                testLspServer.GetLocations("secondCaret").Single(),
                invokeKind: LSP.VSInternalCompletionInvokeKind.Typing,
                triggerCharacter: "W",
                triggerKind: LSP.CompletionTriggerKind.Invoked);
            results = await RunGetCompletionsAsync(testLspServer, completionParams).ConfigureAwait(false);
            Assert.False(results.IsIncomplete);
            Assert.True(results.Items.Length < 1000);
            Assert.Equal("WindowHeight", results.Items.First().Label);
        }

        [Fact]
        public async Task TestRequestForIncompleteListWhenMissingCachedListAsync()
        {
            var markup =
@"using System;
using System.Buffers;
using System.Buffers.Binary;
using System.Buffers.Text;
using System.Collections;
using System.Collections.Generic;
using System.Collections.Immutable;
using System.Collections.ObjectModel;
using System.ComponentModel;
using System.ComponentModel.Design;
using System.Configuration;
using System.Data;
using System.Diagnostics;
using System.Diagnostics.CodeAnalysis;
using System.Drawing;
using System.Dynamic;
using System.Globalization;
using System.IO;
using System.Linq;
using System.Media;
using System.Net;
using System.Net.Http;
using System.Net.Http.Json;
using System.Text;
using System.Threading;
using System.Threading.Tasks;
class A
{
    void M()
    {
        Ta{|caret:|}
    }
}";
            using var testLspServer = await CreateTestLspServerAsync(markup, CapabilitiesWithVSExtensions);
            var caretLocation = testLspServer.GetLocations("caret").Single();

            var completionParams = CreateCompletionParams(
                testLspServer.GetLocations("caret").Single(),
                invokeKind: LSP.VSInternalCompletionInvokeKind.Typing,
                triggerCharacter: "a",
                triggerKind: LSP.CompletionTriggerKind.TriggerForIncompleteCompletions);

            var results = await RunGetCompletionsAsync(testLspServer, completionParams).ConfigureAwait(false);
            Assert.True(results.IsIncomplete);
            Assert.True(results.Items.Length < 1000);
            Assert.Contains("ta", results.Items.First().Label, StringComparison.OrdinalIgnoreCase);
        }

        [Fact]
        public async Task TestRequestForIncompleteListUsesCorrectCachedListAsync()
        {
            var markup =
@"using System;
using System.Buffers;
using System.Buffers.Binary;
using System.Buffers.Text;
using System.Collections;
using System.Collections.Generic;
using System.Collections.Immutable;
using System.Collections.ObjectModel;
using System.ComponentModel;
using System.ComponentModel.Design;
using System.Configuration;
using System.Data;
using System.Diagnostics;
using System.Diagnostics.CodeAnalysis;
using System.Drawing;
using System.Dynamic;
using System.Globalization;
using System.IO;
using System.Linq;
using System.Media;
using System.Net;
using System.Net.Http;
using System.Net.Http.Json;
using System.Text;
using System.Threading;
using System.Threading.Tasks;
class A
{
    void M1()
    {
        int Taaa = 1;
        T{|firstCaret:|}
    }

    void M2()
    {
        int Saaa = 1;
        {|secondCaret:|}
    }
}";
            using var testLspServer = await CreateTestLspServerAsync(markup, CapabilitiesWithVSExtensions);
            var firstCaretLocation = testLspServer.GetLocations("firstCaret").Single();
            await testLspServer.OpenDocumentAsync(firstCaretLocation.Uri);

            // Create request to on insertion of 'T'
            var completionParams = CreateCompletionParams(
                firstCaretLocation,
                invokeKind: LSP.VSInternalCompletionInvokeKind.Typing,
                triggerCharacter: "T",
                triggerKind: LSP.CompletionTriggerKind.Invoked);
            var results = await RunGetCompletionsAsync(testLspServer, completionParams).ConfigureAwait(false);
            Assert.Equal(1000, results.Items.Length);
            Assert.True(results.IsIncomplete);
            Assert.Equal("T", results.Items.First().Label);
            Assert.Single(results.Items, item => item.Label == "Taaa");

            // Insert 'S' at the second caret
            var secondCaretLocation = testLspServer.GetLocations("secondCaret").Single();
            await testLspServer.InsertTextAsync(secondCaretLocation.Uri, (secondCaretLocation.Range.End.Line, secondCaretLocation.Range.End.Character, "S"));

            // Trigger completion on 'S'
            var triggerLocation = GetLocationPlusOne(secondCaretLocation);
            completionParams = CreateCompletionParams(
                triggerLocation,
                invokeKind: LSP.VSInternalCompletionInvokeKind.Typing,
                triggerCharacter: "S",
                triggerKind: LSP.CompletionTriggerKind.Invoked);
            results = await RunGetCompletionsAsync(testLspServer, completionParams).ConfigureAwait(false);
            Assert.Equal(1000, results.Items.Length);
            Assert.True(results.IsIncomplete);
            Assert.Equal("Saaa", results.Items.First().Label);

            // Now type 'a' in M1 after 'T'
            await testLspServer.InsertTextAsync(firstCaretLocation.Uri, (firstCaretLocation.Range.End.Line, firstCaretLocation.Range.End.Character, "a"));

            // Trigger completion on 'a' (using incomplete as we previously returned incomplete completions from 'T').
            triggerLocation = GetLocationPlusOne(firstCaretLocation);
            completionParams = CreateCompletionParams(
                triggerLocation,
                invokeKind: LSP.VSInternalCompletionInvokeKind.Typing,
                triggerCharacter: "a",
                triggerKind: LSP.CompletionTriggerKind.TriggerForIncompleteCompletions);
            results = await RunGetCompletionsAsync(testLspServer, completionParams).ConfigureAwait(false);

            // Verify we get completions for 'Ta' and not from the 'S' location in M2
            Assert.True(results.IsIncomplete);
            Assert.True(results.Items.Length < 1000);
            Assert.DoesNotContain(results.Items, item => item.Label == "Saaa");
            Assert.Contains(results.Items, item => item.Label == "Taaa");

            static LSP.Location GetLocationPlusOne(LSP.Location originalLocation)
            {
                var newPosition = new LSP.Position { Character = originalLocation.Range.Start.Character + 1, Line = originalLocation.Range.Start.Line };
                return new LSP.Location
                {
                    Uri = originalLocation.Uri,
                    Range = new LSP.Range { Start = newPosition, End = newPosition }
                };
            }
        }

        [Fact]
        public async Task TestCompletionRequestRespectsListSizeOptionAsync()
        {
            var markup =
@"class A
{
    void M()
    {
        {|caret:|}
    }
}";
            using var testLspServer = await CreateTestLspServerAsync(markup, CapabilitiesWithVSExtensions);
            var completionParams = CreateCompletionParams(
                testLspServer.GetLocations("caret").Single(),
                invokeKind: LSP.VSInternalCompletionInvokeKind.Explicit,
                triggerCharacter: "\0",
                triggerKind: LSP.CompletionTriggerKind.Invoked);

            var globalOptions = testLspServer.TestWorkspace.GetService<IGlobalOptionService>();
            var listMaxSize = 1;

            globalOptions.SetGlobalOption(new OptionKey(LspOptions.MaxCompletionListSize), listMaxSize);

            var results = await RunGetCompletionsAsync(testLspServer, completionParams).ConfigureAwait(false);
            Assert.True(results.IsIncomplete);
            Assert.Equal(listMaxSize, results.Items.Length);
        }

        [Fact]
        public async Task TestRequestForIncompleteListFiltersDownToEmptyAsync()
        {
            var markup =
@"using System;
using System.Buffers;
using System.Buffers.Binary;
using System.Buffers.Text;
using System.Collections;
using System.Collections.Generic;
using System.Collections.Immutable;
using System.Collections.ObjectModel;
using System.ComponentModel;
using System.ComponentModel.Design;
using System.Configuration;
using System.Data;
using System.Diagnostics;
using System.Diagnostics.CodeAnalysis;
using System.Drawing;
using System.Dynamic;
using System.Globalization;
using System.IO;
using System.Linq;
using System.Media;
using System.Net;
using System.Net.Http;
using System.Net.Http.Json;
using System.Text;
using System.Threading;
using System.Threading.Tasks;
class A
{
    void M()
    {
        T{|caret:|}
    }
}";
            using var testLspServer = await CreateTestLspServerAsync(markup, CapabilitiesWithVSExtensions);
            var caretLocation = testLspServer.GetLocations("caret").Single();
            await testLspServer.OpenDocumentAsync(caretLocation.Uri);

            var completionParams = CreateCompletionParams(
                caretLocation,
                invokeKind: LSP.VSInternalCompletionInvokeKind.Typing,
                triggerCharacter: "T",
                triggerKind: LSP.CompletionTriggerKind.Invoked);

            var results = await RunGetCompletionsAsync(testLspServer, completionParams).ConfigureAwait(false);
            Assert.Equal(1000, results.Items.Length);
            Assert.True(results.IsIncomplete);
            Assert.Equal("T", results.Items.First().Label);

            await testLspServer.InsertTextAsync(caretLocation.Uri, (caretLocation.Range.End.Line, caretLocation.Range.End.Character, "z"));

            completionParams = CreateCompletionParams(
                testLspServer.GetLocations("caret").Single(),
                invokeKind: LSP.VSInternalCompletionInvokeKind.Typing,
                triggerCharacter: "z",
                triggerKind: LSP.CompletionTriggerKind.TriggerForIncompleteCompletions);

            results = await RunGetCompletionsAsync(testLspServer, completionParams).ConfigureAwait(false);
            Assert.True(results.IsIncomplete);
            Assert.Empty(results.Items);
        }

        internal static Task<LSP.CompletionList> RunGetCompletionsAsync(TestLspServer testLspServer, LSP.CompletionParams completionParams)
        {
            return testLspServer.ExecuteRequestAsync<LSP.CompletionParams, LSP.CompletionList>(LSP.Methods.TextDocumentCompletionName,
                completionParams, CancellationToken.None);
        }

        private static CompletionListCache GetCompletionListCache(TestLspServer testLspServer)
        {
            var dispatchAccessor = testLspServer.GetDispatcherAccessor();
            var handler = (CompletionHandler)dispatchAccessor.GetHandler<LSP.CompletionParams, LSP.CompletionList>(LSP.Methods.TextDocumentCompletionName);
            Assert.NotNull(handler);
            return handler.GetTestAccessor().GetCache();
        }
    }
}<|MERGE_RESOLUTION|>--- conflicted
+++ resolved
@@ -201,17 +201,11 @@
 {
     {|caret:|}
 }";
-<<<<<<< HEAD
-            using var testLspServer = await CreateTestLspServerAsync(markup, CapabilitiesWithVSExtensions);
-            var solution = testLspServer.TestWorkspace.CurrentSolution;
-            solution = solution.WithOptions(solution.Options
-                .WithChangedOption(CompletionOptions.Metadata.SnippetsBehavior, LanguageNames.CSharp, SnippetsRule.AlwaysInclude));
-=======
-            using var testLspServer = await CreateTestLspServerAsync(markup);
+
+            using var testLspServer = await CreateTestLspServerAsync(markup, CapabilitiesWithVSExtensions);
 
             testLspServer.TestWorkspace.GlobalOptions.SetGlobalOption(
                 new OptionKey(CompletionOptionsStorage.SnippetsBehavior, LanguageNames.CSharp), SnippetsRule.NeverInclude);
->>>>>>> 02a56599
 
             var completionParams = CreateCompletionParams(
                 testLspServer.GetLocations("caret").Single(),
