--- conflicted
+++ resolved
@@ -317,13 +317,8 @@
 
         private async Task<(TestLspServer, LSP.Location, string)> GetTestLspServerAndLocationAsync(string source)
         {
-<<<<<<< HEAD
-            var testLspServer = CreateTestLspServer(source, out var locations);
-            var locationTyped = locations["type"].Single();
-=======
             var testLspServer = await CreateTestLspServerAsync(source);
             var locationTyped = testLspServer.GetLocations("type").Single();
->>>>>>> 67d940c4
             var documentText = await testLspServer.GetCurrentSolution().GetDocuments(locationTyped.Uri).Single().GetTextAsync();
 
             return (testLspServer, locationTyped, documentText.ToString());
