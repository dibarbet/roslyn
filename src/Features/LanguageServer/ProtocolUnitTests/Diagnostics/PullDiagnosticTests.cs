--- conflicted
+++ resolved
@@ -103,11 +103,7 @@
         {
             var markup =
 @"class A {";
-<<<<<<< HEAD
-            using var testLspServer = await CreateTestLspServerAsync(markup,
-=======
             await using var testLspServer = await CreateTestLspServerAsync(markup,
->>>>>>> 808abd64
                 GetInitializationOptions(BackgroundAnalysisScope.OpenFiles, useVSDiagnostics));
 
             // Calling GetTextBuffer will effectively open the file.
@@ -126,11 +122,7 @@
         {
             var markup =
 @"class A {";
-<<<<<<< HEAD
-            using var testLspServer = await CreateTestLspServerAsync(markup,
-=======
             await using var testLspServer = await CreateTestLspServerAsync(markup,
->>>>>>> 808abd64
                 GetInitializationOptions(BackgroundAnalysisScope.OpenFiles, useVSDiagnostics));
 
             // Calling GetTextBuffer will effectively open the file.
@@ -525,11 +517,7 @@
 @"class A {";
 
             // Turn off pull diagnostics by default, but send a request to the razor LSP server which is always pull.
-<<<<<<< HEAD
-            using var testLspServer = await CreateTestLspServerAsync(markup,
-=======
             await using var testLspServer = await CreateTestLspServerAsync(markup,
->>>>>>> 808abd64
                 GetInitializationOptions(BackgroundAnalysisScope.OpenFiles, useVSDiagnostics, WellKnownLspServerKinds.RazorLspServer));
 
             // Calling GetTextBuffer will effectively open the file.
@@ -554,11 +542,7 @@
 @"class A {";
 
             // Turn off pull diagnostics by default, but send a request to the razor LSP server which is always pull.
-<<<<<<< HEAD
-            using var testLspServer = await CreateTestLspServerAsync(markup,
-=======
             await using var testLspServer = await CreateTestLspServerAsync(markup,
->>>>>>> 808abd64
                 GetInitializationOptions(BackgroundAnalysisScope.OpenFiles, useVSDiagnostics, WellKnownLspServerKinds.LiveShareLspServer));
 
             // Calling GetTextBuffer will effectively open the file.
@@ -580,11 +564,7 @@
         public async Task TestDocumentDiagnosticsIncludesSourceGeneratorDiagnostics(bool useVSDiagnostics)
         {
             var markup = "// Hello, World";
-<<<<<<< HEAD
-            using var testLspServer = await CreateTestWorkspaceWithDiagnosticsAsync(markup, BackgroundAnalysisScope.OpenFiles, useVSDiagnostics);
-=======
             await using var testLspServer = await CreateTestWorkspaceWithDiagnosticsAsync(markup, BackgroundAnalysisScope.OpenFiles, useVSDiagnostics);
->>>>>>> 808abd64
 
             // Calling GetTextBuffer will effectively open the file.
             testLspServer.TestWorkspace.Documents.Single().GetTextBuffer();
@@ -834,11 +814,7 @@
             var markup1 =
 @"class A {";
             var markup2 = "";
-<<<<<<< HEAD
-            using var testLspServer = await CreateTestWorkspaceWithDiagnosticsAsync(
-=======
             await using var testLspServer = await CreateTestWorkspaceWithDiagnosticsAsync(
->>>>>>> 808abd64
                 new[] { markup1, markup2 }, BackgroundAnalysisScope.OpenFiles, useVSDiagnostics);
 
             var firstDocument = testLspServer.GetCurrentSolution().Projects.Single().Documents.First();
@@ -853,11 +829,7 @@
         public async Task TestWorkspaceDiagnosticsIncludesSourceGeneratorDiagnosticsClosedFSAOn(bool useVSDiagnostics)
         {
             var markup = "// Hello, World";
-<<<<<<< HEAD
-            using var testLspServer = await CreateTestWorkspaceWithDiagnosticsAsync(markup, BackgroundAnalysisScope.FullSolution, useVSDiagnostics);
-=======
             await using var testLspServer = await CreateTestWorkspaceWithDiagnosticsAsync(markup, BackgroundAnalysisScope.FullSolution, useVSDiagnostics);
->>>>>>> 808abd64
 
             var document = testLspServer.GetCurrentSolution().Projects.Single().Documents.Single();
 
@@ -877,11 +849,7 @@
         public async Task TestWorkspaceDiagnosticsDoesNotIncludeSourceGeneratorDiagnosticsClosedFSAOffAndNoFilesOpen(bool useVSDiagnostics)
         {
             var markup = "// Hello, World";
-<<<<<<< HEAD
-            using var testLspServer = await CreateTestWorkspaceWithDiagnosticsAsync(markup, BackgroundAnalysisScope.OpenFiles, useVSDiagnostics);
-=======
             await using var testLspServer = await CreateTestWorkspaceWithDiagnosticsAsync(markup, BackgroundAnalysisScope.OpenFiles, useVSDiagnostics);
->>>>>>> 808abd64
 
             var generator = new DiagnosticProducingGenerator(
                 context => Location.Create(
@@ -896,19 +864,6 @@
             Assert.Empty(results);
         }
 
-<<<<<<< HEAD
-//        [Theory, CombinatorialData]
-//        public async Task TestNoWorkspaceDiagnosticsForClosedFilesWithFSAOnAndInPushMode(bool useVSDiagnostics)
-//        {
-//            var markup1 =
-//@"class A {";
-//            var markup2 = "";
-//            using var testLspServer = await CreateTestWorkspaceWithDiagnosticsAsync(
-//                new[] { markup1, markup2 }, BackgroundAnalysisScope.FullSolution, useVSDiagnostics, pullDiagnostics: false);
-
-//            await Assert.ThrowsAsync<StreamJsonRpc.RemoteInvocationException>(async () => await RunGetWorkspacePullDiagnosticsAsync(testLspServer, useVSDiagnostics));
-//        }
-=======
         //        [Theory, CombinatorialData]
         //        public async Task TestNoWorkspaceDiagnosticsForClosedFilesWithFSAOnAndInPushMode(bool useVSDiagnostics)
         //        {
@@ -920,7 +875,6 @@
 
         //            await Assert.ThrowsAsync<StreamJsonRpc.RemoteInvocationException>(async () => await RunGetWorkspacePullDiagnosticsAsync(testLspServer, useVSDiagnostics));
         //        }
->>>>>>> 808abd64
 
         [Theory, CombinatorialData]
         public async Task TestNoWorkspaceDiagnosticsForClosedFilesInProjectsWithIncorrectLanguage(bool useVSDiagnostics)
