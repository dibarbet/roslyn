--- conflicted
+++ resolved
@@ -5,10 +5,8 @@
 using System;
 using System.Collections.Immutable;
 using System.Composition;
-using System.Linq;
 using System.Threading;
 using System.Threading.Tasks;
-using Microsoft.CodeAnalysis.Editor.Implementation.NavigateTo;
 using Microsoft.CodeAnalysis.Editor.Shared.Extensions;
 using Microsoft.CodeAnalysis.Host.Mef;
 using Microsoft.CodeAnalysis.NavigateTo;
@@ -77,7 +75,6 @@
                 _progress = progress;
             }
 
-<<<<<<< HEAD
             public Task AddItemAsync(Project project, INavigateToSearchResult result, CancellationToken cancellationToken)
             {
                 return ReportSymbolInformationAsync(result, cancellationToken);
@@ -88,21 +85,6 @@
                 // do nothing, we already await the SearchAsync method which calls this in a finally right before returning.
                 // used by non-LSP editor API.
             }
-=======
-                var searchService = project.LanguageServices.GetService<INavigateToSearchService>();
-                if (searchService != null)
-                {
-                    // TODO - Update Kinds Provided to return all necessary symbols.
-                    // https://github.com/dotnet/roslyn/projects/45#card-20033822
-                    var items = await searchService.SearchProjectAsync(
-                        project,
-                        ImmutableArray<Document>.Empty,
-                        request.Query,
-                        searchService.KindsProvided,
-                        cancellationToken).ConfigureAwait(false);
-                    await Task.WhenAll(items.Select(item => ReportSymbolInformation(progress, item, cancellationToken))).ConfigureAwait(false);
-                }
->>>>>>> ff1dcc8f
 
             public void ReportProgress(int current, int maximum)
             {
