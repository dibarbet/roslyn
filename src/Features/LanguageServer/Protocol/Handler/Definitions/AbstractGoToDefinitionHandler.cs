--- conflicted
+++ resolved
@@ -16,11 +16,7 @@
 
 namespace Microsoft.CodeAnalysis.LanguageServer.Handler
 {
-<<<<<<< HEAD
-    internal abstract class AbstractGoToDefinitionHandler : AbstractStatelessRequestHandler<LSP.TextDocumentPositionParams, LSP.Location[]>
-=======
     internal abstract class AbstractGoToDefinitionHandler : AbstractStatelessRequestHandler<LSP.TextDocumentPositionParams, LSP.Location[]?>
->>>>>>> 67d940c4
     {
         private readonly IMetadataAsSourceFileService _metadataAsSourceFileService;
 
@@ -29,11 +25,6 @@
 
         public override bool MutatesSolutionState => false;
         public override bool RequiresLSPSolution => true;
-<<<<<<< HEAD
-
-        public override LSP.TextDocumentIdentifier? GetTextDocumentIdentifier(LSP.TextDocumentPositionParams request) => request.TextDocument;
-=======
->>>>>>> 67d940c4
 
         public override LSP.TextDocumentIdentifier? GetTextDocumentIdentifier(LSP.TextDocumentPositionParams request) => request.TextDocument;
 
