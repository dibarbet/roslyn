--- conflicted
+++ resolved
@@ -47,13 +47,6 @@
         CompletionOptions.Default.SnippetCompletion,
         new FeatureFlagStorageLocation("Roslyn.SnippetCompletion"));
 
-<<<<<<< HEAD
-    // This is serialized by the Visual Studio-specific LanguageSettingsPersister
-    public static readonly PerLanguageOption2<bool> HideAdvancedMembers = new(nameof(CompletionOptions), nameof(HideAdvancedMembers), CompletionOptions.Default.HideAdvancedMembers);
-
-    // This is serialized by the Visual Studio-specific LanguageSettingsPersister
-    public static readonly PerLanguageOption2<bool> TriggerOnTyping = new(nameof(CompletionOptions), nameof(TriggerOnTyping), CompletionOptions.Default.TriggerOnTyping);
-=======
     public static readonly PerLanguageOption2<bool> HideAdvancedMembers = new(
         "CompletionOptions", "HideAdvancedMembers", CompletionOptions.Default.HideAdvancedMembers,
         new RoamingProfileStorageLocation("TextEditor.%LANGUAGE%.Hide Advanced Auto List Members"));
@@ -61,7 +54,6 @@
     public static readonly PerLanguageOption2<bool> TriggerOnTyping = new(
         "CompletionOptions", "TriggerOnTyping", CompletionOptions.Default.TriggerOnTyping,
         new RoamingProfileStorageLocation("TextEditor.%LANGUAGE%.Auto List Members"));
->>>>>>> fb575a24
 
     public static readonly PerLanguageOption2<bool> TriggerOnTypingLetters = new(nameof(CompletionOptions), nameof(TriggerOnTypingLetters), CompletionOptions.Default.TriggerOnTypingLetters,
         storageLocation: new RoamingProfileStorageLocation("TextEditor.%LANGUAGE%.Specific.TriggerOnTypingLetters"));
