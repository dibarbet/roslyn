--- conflicted
+++ resolved
@@ -1,29 +1,14 @@
 ﻿// Copyright (c) Microsoft.  All Rights Reserved.  Licensed under the Apache License, Version 2.0.  See License.txt in the project root for license information.
-
-#pragma warning disable IDE0051 // Remove unused private members
-#pragma warning disable CA1812 // Avoid uninstantiated internal classes
 
 using System;
 using System.IO;
 using Microsoft.CodeAnalysis.RulesetToEditorconfig;
 
-if (args.Length < 1 || args.Length > 2)
+if (args.Length is < 1 or > 2)
 {
-<<<<<<< HEAD
     ShowUsage();
     return 1;
 }
-=======
-    internal static class Program
-    {
-        public static int Main(string[] args)
-        {
-            if (args.Length is < 1 or > 2)
-            {
-                ShowUsage();
-                return 1;
-            }
->>>>>>> a13546b3
 
 var rulesetFilePath = args[0];
 var editorconfigFilePath = args.Length == 2 ?
