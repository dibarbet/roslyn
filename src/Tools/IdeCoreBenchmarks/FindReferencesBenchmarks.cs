--- conflicted
+++ resolved
@@ -92,49 +92,13 @@
             _solution = await _workspace.OpenSolutionAsync(solutionPath, progress: null, CancellationToken.None);
             Console.WriteLine("Finished opening roslyn: " + (DateTime.Now - start));
 
-<<<<<<< HEAD
             // Force a storage instance to be created.  This makes it simple to go examine it prior to any operations we
             // perform, including seeing how big the initial string table is.
             var storageService = _workspace.Services.GetPersistentStorageService(_workspace.CurrentSolution.Options);
             if (storageService == null)
                 throw new ArgumentException("Couldn't get storage service");
 
-            using (var storage = await storageService.GetStorageAsync(SolutionKey.ToSolutionKey(_workspace.CurrentSolution), checkBranchId: true, CancellationToken.None))
-=======
-                // Force a storage instance to be created.  This makes it simple to go examine it prior to any operations we
-                // perform, including seeing how big the initial string table is.
-                var storageService = workspace.Services.GetPersistentStorageService(workspace.CurrentSolution.Options);
-                if (storageService == null)
-                    throw new ArgumentException("Couldn't get storage service");
-
-                using (var storage = await storageService.GetStorageAsync(SolutionKey.ToSolutionKey(workspace.CurrentSolution), CancellationToken.None))
-                {
-                    Console.WriteLine();
-                }
-
-                // There might be multiple projects with this name.  That's ok.  FAR goes and finds all the linked-projects
-                // anyways  to perform the search on all the equivalent symbols from them.  So the end perf cost is the
-                // same.
-                var project = solution.Projects.First(p => p.AssemblyName == "Microsoft.CodeAnalysis");
-
-                start = DateTime.Now;
-                var compilation = await project.GetCompilationAsync();
-                Console.WriteLine("Time to get first compilation: " + (DateTime.Now - start));
-                var type = compilation.GetTypeByMetadataName("Microsoft.CodeAnalysis.SyntaxToken");
-                if (type == null)
-                    throw new Exception("Couldn't find type");
-
-                Console.WriteLine("Starting find-refs");
-                start = DateTime.Now;
-                var references = await SymbolFinder.FindReferencesAsync(type, solution);
-                Console.WriteLine("Time to find-refs: " + (DateTime.Now - start));
-                var refList = references.ToList();
-                Console.WriteLine($"References count: {refList.Count}");
-                var locations = refList.SelectMany(r => r.Locations).ToList();
-                Console.WriteLine($"Locations count: {locations.Count}");
-            }
-            catch (ReflectionTypeLoadException ex)
->>>>>>> 296e0fad
+            using (var storage = await storageService.GetStorageAsync(SolutionKey.ToSolutionKey(_workspace.CurrentSolution), CancellationToken.None))
             {
                 Console.WriteLine("Sucessfully got persistent storage instance");
             }
