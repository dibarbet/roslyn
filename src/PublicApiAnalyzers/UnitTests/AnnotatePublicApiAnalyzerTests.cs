﻿// Copyright (c) Microsoft.  All Rights Reserved.  Licensed under the MIT license.  See License.txt in the project root for license information.

#pragma warning disable CA1305

using System.Threading.Tasks;
using Microsoft.CodeAnalysis.CSharp.Testing;
using Microsoft.CodeAnalysis.Testing;
using Microsoft.CodeAnalysis.Testing.Verifiers;
using Test.Utilities;
using Xunit;

namespace Microsoft.CodeAnalysis.PublicApiAnalyzers.UnitTests
{
    public class AnnotatePublicApiAnalyzerTests
    {
        #region Utilities
        private async Task VerifyCSharpAsync(string source, string shippedApiText, string unshippedApiText, params DiagnosticResult[] expected)
        {
            var test = new CSharpCodeFixTest<DeclarePublicApiAnalyzer, AnnotatePublicApiFix, XUnitVerifier>
            {
                TestState =
                {
                    Sources = { source },
                    AdditionalFiles = { },
                },
            };

            if (shippedApiText != null)
            {
                test.TestState.AdditionalFiles.Add((DeclarePublicApiAnalyzer.ShippedFileName, shippedApiText));
            }

            if (unshippedApiText != null)
            {
                test.TestState.AdditionalFiles.Add((DeclarePublicApiAnalyzer.UnshippedFileName, unshippedApiText));
            }

            test.ExpectedDiagnostics.AddRange(expected);
            await test.RunAsync();
        }

        private async Task VerifyCSharpAdditionalFileFixAsync(string source, string oldShippedApiText, string oldUnshippedApiText, string newShippedApiText, string newUnshippedApiText)
        {
            await VerifyAdditionalFileFixAsync(source, oldShippedApiText, oldUnshippedApiText, newShippedApiText, newUnshippedApiText);
        }

        private async Task VerifyAdditionalFileFixAsync(string source, string oldShippedApiText, string oldUnshippedApiText, string newShippedApiText, string newUnshippedApiText)
        {
            var test = new CSharpCodeFixTest<DeclarePublicApiAnalyzer, AnnotatePublicApiFix, XUnitVerifier>();

            test.TestState.Sources.Add(source);
            test.TestState.AdditionalFiles.Add((DeclarePublicApiAnalyzer.ShippedFileName, oldShippedApiText));
            test.TestState.AdditionalFiles.Add((DeclarePublicApiAnalyzer.UnshippedFileName, oldUnshippedApiText));

            test.FixedState.AdditionalFiles.Add((DeclarePublicApiAnalyzer.ShippedFileName, newShippedApiText));
            test.FixedState.AdditionalFiles.Add((DeclarePublicApiAnalyzer.UnshippedFileName, newUnshippedApiText));

            await test.RunAsync();
        }
        #endregion

        #region Fix tests

        [Fact, WorkItem(4040, "https://github.com/dotnet/roslyn-analyzers/issues/4040")]
        public async Task NoObliviousWhenUnannotatedClassConstraintAsync()
        {
            var source = @"
#nullable enable
public class C<T> where T : class
{
}
";

            var shippedText = @"";
            var unshippedText = @"#nullable enable
C<T>.C() -> void
C<T>
";

            await VerifyCSharpAsync(source, shippedText, unshippedText);
        }

        [Fact, WorkItem(4040, "https://github.com/dotnet/roslyn-analyzers/issues/4040")]
        public async Task NoObliviousWhenAnnotatedClassConstraintAsync()
        {
            var source = @"
#nullable enable
public class C<T> where T : class?
{
}
";

            var shippedText = @"";
            var unshippedText = @"#nullable enable
C<T>.C() -> void
C<T>
";

            await VerifyCSharpAsync(source, shippedText, unshippedText);
        }

        [Fact]
        public async Task NoObliviousWhenAnnotatedClassConstraintMultipleFiles()
        {
            var source = @"
#nullable enable
public class C<T> where T : class?
{
}
";

            var shippedText = @"#nullable enable";
            var unshippedText1 = @"#nullable enable
C<T>.C() -> void
";
            var unshippedText2 = @"#nullable enable
C<T>
";

            var test = new CSharpCodeFixTest<DeclarePublicApiAnalyzer, AnnotatePublicApiFix, XUnitVerifier>
            {
                TestState =
                {
                    Sources = { source },
                    AdditionalFiles =
                    {
                        (DeclarePublicApiAnalyzer.ShippedFileName, shippedText),
                        (DeclarePublicApiAnalyzer.UnshippedFileName, unshippedText1),
                        (DeclarePublicApiAnalyzer.UnshippedFileNamePrefix + "test" + DeclarePublicApiAnalyzer.Extension, unshippedText2),
                    },
                },
            };

            await test.RunAsync();
        }

        [Fact, WorkItem(4040, "https://github.com/dotnet/roslyn-analyzers/issues/4040")]
        public async Task ObliviousWhenObliviousClassConstraintAsync()
        {
            var source = @"
#nullable enable
public class {|RS0041:C|}<T> // oblivious
#nullable disable
    where T : class
{
}
";

            var shippedText = @"";
            var unshippedText = @"#nullable enable
C<T>.C() -> void
~C<T>
";

            await VerifyCSharpAsync(source, shippedText, unshippedText);
        }

        [Fact, WorkItem(4040, "https://github.com/dotnet/roslyn-analyzers/issues/4040")]
        public async Task NoObliviousWhenUnannotatedReferenceTypeConstraintAsync()
        {
            var source = @"
#nullable enable
public class D { }
public class C<T> where T : D
{
}
";

            var shippedText = @"";
            var unshippedText = @"#nullable enable
C<T>.C() -> void
C<T>
D
D.D() -> void
";

            await VerifyCSharpAsync(source, shippedText, unshippedText);
        }

        [Fact, WorkItem(4040, "https://github.com/dotnet/roslyn-analyzers/issues/4040")]
        public async Task NoObliviousWhenAnnotatedReferenceTypeConstraintAsync()
        {
            var source = @"
#nullable enable
public class D { }
public class C<T> where T : D?
{
}
";

            var shippedText = @"";
            var unshippedText = @"#nullable enable
C<T>.C() -> void
C<T>
D
D.D() -> void
";

            await VerifyCSharpAsync(source, shippedText, unshippedText);
        }

        [Fact, WorkItem(4040, "https://github.com/dotnet/roslyn-analyzers/issues/4040")]
        public async Task ObliviousWhenObliviousReferenceTypeConstraintAsync()
        {
            var source = @"
#nullable enable
public class D { }

public class {|RS0041:C|}<T> // oblivious
#nullable disable
    where T : D
{
}
";

            var shippedText = @"";
            var unshippedText = @"#nullable enable
C<T>.C() -> void
~C<T>
D
D.D() -> void
";

            await VerifyCSharpAsync(source, shippedText, unshippedText);
        }

        [Fact]
        public async Task DoNotAnnotateMemberInUnannotatedUnshippedAPI_NullableAsync()
        {
            var source = @"
#nullable enable
public class C
{
    public string? {|RS0037:Field|};
}
";

            var shippedText = @"";
            var unshippedText = @"C
C.C() -> void
C.Field -> string";

            await VerifyCSharpAsync(source, shippedText, unshippedText);
        }

        [Fact]
        public async Task DoNotAnnotateMemberInUnannotatedUnshippedAPI_NonNullableAsync()
        {
            var source = @"
#nullable enable
public class C
{
    public string {|RS0037:Field2|};
}
";

            var shippedText = @"";
            var unshippedText = @"C
C.C() -> void
C.Field2 -> string";

            await VerifyCSharpAsync(source, shippedText, unshippedText);
        }

        [Fact]
        public async Task DoNotAnnotateMemberInUnannotatedShippedAPIAsync()
        {
            var source = @"
#nullable enable
public class C
{
    public string? {|RS0037:Field|};
    public string {|RS0037:Field2|};
}
";

            var shippedText = @"C
C.C() -> void
C.Field -> string
C.Field2 -> string";
            var unshippedText = @"";

            await VerifyCSharpAsync(source, shippedText, unshippedText);
        }

        [Fact]
        public async Task AnnotatedMemberInAnnotatedShippedAPIAsync()
        {
            var source = @"
#nullable enable
public class C
{
    public string? OldField;
    public string? {|RS0036:Field|};
    public string {|RS0036:Field2|};
}
";

            var shippedText = @"#nullable enable
C
C.C() -> void
C.OldField -> string?
C.Field -> string
C.Field2 -> string";

            var unshippedText = @"";

            var fixedShippedText = @"#nullable enable
C
C.C() -> void
C.OldField -> string?
C.Field -> string?
C.Field2 -> string!";

            await VerifyCSharpAdditionalFileFixAsync(source, shippedText, unshippedText, fixedShippedText, newUnshippedApiText: unshippedText);
        }

        [Fact]
        public async Task AnnotatedMemberInAnnotatedUnshippedAPI_EnabledViaUnshippedAsync()
        {
            var source = @"
#nullable enable
public class C
{
    public string? OldField;
    public string? {|RS0036:Field|};
    public string {|RS0036:Field2|};
}
";

            var unshippedText = @"#nullable enable
C
C.C() -> void
C.OldField -> string?
C.Field -> string
C.Field2 -> string";

            var shippedText = @"";

            var fixedUnshippedText = @"#nullable enable
C
C.C() -> void
C.OldField -> string?
C.Field -> string?
C.Field2 -> string!";

            await VerifyCSharpAdditionalFileFixAsync(source, shippedText, unshippedText, shippedText, fixedUnshippedText);
        }

        [Fact]
<<<<<<< HEAD
        public async Task AnnotatedMemberInAnnotatedUnshippedAPI_EnabledViaMultipleUnshipped()
        {
            var source = @"
#nullable enable
public class C
{
    public string? OldField;
    public string? {|RS0036:Field|};
    public string {|RS0036:Field2|};
}
";

            var unshippedText = @"#nullable enable
C
C.C() -> void
C.OldField -> string?
C.Field -> string
C.Field2 -> string";

            var shippedText = @"";

            var fixedUnshippedText = @"#nullable enable
C
C.C() -> void
C.OldField -> string?
C.Field -> string?
C.Field2 -> string!";

            var test = new CSharpCodeFixTest<DeclarePublicApiAnalyzer, AnnotatePublicApiFix, XUnitVerifier>();

            test.TestState.Sources.Add(source);

            test.TestState.AdditionalFiles.Add((DeclarePublicApiAnalyzer.ShippedFileName, shippedText));
            test.TestState.AdditionalFiles.Add((DeclarePublicApiAnalyzer.UnshippedFileName, string.Empty));
            test.TestState.AdditionalFiles.Add((DeclarePublicApiAnalyzer.UnshippedFileNamePrefix + "test" + DeclarePublicApiAnalyzer.Extension, unshippedText));

            test.FixedState.AdditionalFiles.Add((DeclarePublicApiAnalyzer.ShippedFileName, shippedText));
            test.FixedState.AdditionalFiles.Add((DeclarePublicApiAnalyzer.UnshippedFileName, string.Empty));
            test.FixedState.AdditionalFiles.Add((DeclarePublicApiAnalyzer.UnshippedFileNamePrefix + "test" + DeclarePublicApiAnalyzer.Extension, fixedUnshippedText));

            await test.RunAsync();
        }

        [Fact]
        public async Task AnnotatedMemberInAnnotatedUnshippedAPI_EnabledViaShipped()
=======
        public async Task AnnotatedMemberInAnnotatedUnshippedAPI_EnabledViaShippedAsync()
>>>>>>> 90b675c9
        {
            var source = @"
#nullable enable
public class C
{
    public string? OldField;
    public string? {|RS0036:Field|};
    public string {|RS0036:Field2|};
}
";

            var shippedText = @"#nullable enable";
            var unshippedText = @"C
C.C() -> void
C.OldField -> string?
C.Field -> string
C.Field2 -> string";

            var fixedUnshippedText = @"C
C.C() -> void
C.OldField -> string?
C.Field -> string?
C.Field2 -> string!";

            await VerifyCSharpAdditionalFileFixAsync(source, shippedText, unshippedText, newShippedApiText: shippedText, fixedUnshippedText);
        }

        [Fact]
        public async Task AnnotatedMemberInAnnotatedUnshippedAPI_EnabledViaBothAsync()
        {
            var source = @"
#nullable enable
public class C
{
    public string? OldField;
    public string? {|RS0036:Field|};
    public string {|RS0036:Field2|};
}
";

            var shippedText = @"#nullable enable";
            var unshippedText = @"#nullable enable
C
C.C() -> void
C.OldField -> string?
C.Field -> string
C.Field2 -> string";

            var fixedUnshippedText = @"#nullable enable
C
C.C() -> void
C.OldField -> string?
C.Field -> string?
C.Field2 -> string!";

            await VerifyCSharpAdditionalFileFixAsync(source, shippedText, unshippedText, newShippedApiText: shippedText, fixedUnshippedText);
        }

        [Fact]
        public async Task TestAddAndRemoveMembers_CSharp_Fix_WithAddedNullability_WithoutObliviousAsync()
        {
            var source = @"
#nullable enable
public class C
{
    public string? {|RS0036:ChangedField|};
}
";
            var shippedText = $@"#nullable enable";
            var unshippedText = @"C
C.C() -> void
C.ChangedField -> string";
            var fixedUnshippedText = @"C
C.C() -> void
C.ChangedField -> string?";
            await VerifyCSharpAdditionalFileFixAsync(source, shippedText, unshippedText, newShippedApiText: shippedText, fixedUnshippedText);
        }

        [Fact]
        public async Task LegacyAPIShouldBeAnnotatedWithObliviousMarkerAsync()
        {
            var source = @"
public class C
{
    public string {|RS0036:{|RS0041:Field|}|}; // oblivious
}
";
            var shippedText = $@"#nullable enable";
            var unshippedText = @"C
C.C() -> void
C.Field -> string";
            var fixedUnshippedText = @"C
C.C() -> void
~C.Field -> string";
            await VerifyCSharpAdditionalFileFixAsync(source, shippedText, unshippedText, newShippedApiText: shippedText, fixedUnshippedText);
        }

        [Fact]
        public async Task LegacyAPIShouldBeAnnotatedWithObliviousMarker_ShippedFileAsync()
        {
            var source = @"
public class C
{
    public string {|RS0036:{|RS0041:Field|}|}; // oblivious
}
";
            var shippedText = $@"#nullable enable
C
C.C() -> void
C.Field -> string";
            var unshippedText = @"";
            var fixedShippedText = $@"#nullable enable
C
C.C() -> void
~C.Field -> string";
            await VerifyCSharpAdditionalFileFixAsync(source, shippedText, unshippedText, fixedShippedText, newUnshippedApiText: unshippedText);
        }

        [Fact]
        public async Task LegacyAPIWithObliviousMarkerGetsAnnotatedAsNullableAsync()
        {
            var source = @"
#nullable enable
public class C
{
    public string? {|RS0036:Field|};
}
";
            var shippedText = $@"#nullable enable
C
C.C() -> void
~C.Field -> string";
            var unshippedText = @"";
            var fixedShippedText = $@"#nullable enable
C
C.C() -> void
C.Field -> string?";
            await VerifyCSharpAdditionalFileFixAsync(source, shippedText, unshippedText, fixedShippedText, newUnshippedApiText: unshippedText);
        }

        [Fact]
        public async Task LegacyAPIWithObliviousMarkerGetsAnnotatedAsNotNullableAsync()
        {
            var source = @"
#nullable enable
public class C
{
    public string {|RS0036:Field|};
}
";
            var shippedText = $@"#nullable enable
C
C.C() -> void
~C.Field -> string";
            var unshippedText = @"";
            var fixedShippedText = $@"#nullable enable
C
C.C() -> void
C.Field -> string!";
            await VerifyCSharpAdditionalFileFixAsync(source, shippedText, unshippedText, fixedShippedText, newUnshippedApiText: unshippedText);
        }

        #endregion
    }
}<|MERGE_RESOLUTION|>--- conflicted
+++ resolved
@@ -348,8 +348,7 @@
         }
 
         [Fact]
-<<<<<<< HEAD
-        public async Task AnnotatedMemberInAnnotatedUnshippedAPI_EnabledViaMultipleUnshipped()
+        public async Task AnnotatedMemberInAnnotatedUnshippedAPI_EnabledViaMultipleUnshippedAsync()
         {
             var source = @"
 #nullable enable
@@ -393,10 +392,7 @@
         }
 
         [Fact]
-        public async Task AnnotatedMemberInAnnotatedUnshippedAPI_EnabledViaShipped()
-=======
         public async Task AnnotatedMemberInAnnotatedUnshippedAPI_EnabledViaShippedAsync()
->>>>>>> 90b675c9
         {
             var source = @"
 #nullable enable
