--- conflicted
+++ resolved
@@ -30,25 +30,6 @@
             AddTestReferenceAssembly = 0b1000,
         }
 
-<<<<<<< HEAD
-        private static readonly MetadataReference s_corlibReference = MetadataReference.CreateFromFile(typeof(object).Assembly.Location);
-        private static readonly MetadataReference s_systemCoreReference = MetadataReference.CreateFromFile(typeof(Enumerable).Assembly.Location);
-        private static readonly MetadataReference s_systemXmlReference = MetadataReference.CreateFromFile(typeof(System.Xml.XmlDocument).Assembly.Location);
-        private static readonly MetadataReference s_systemXmlDataReference = MetadataReference.CreateFromFile(typeof(System.Data.Rule).Assembly.Location);
-        private static readonly MetadataReference s_csharpSymbolsReference = MetadataReference.CreateFromFile(typeof(CSharpCompilation).Assembly.Location);
-        private static readonly MetadataReference s_visualBasicSymbolsReference = MetadataReference.CreateFromFile(typeof(VisualBasicCompilation).Assembly.Location);
-        private static readonly MetadataReference s_visualBasicReference = MetadataReference.CreateFromFile(typeof(Microsoft.VisualBasic.Devices.ComputerInfo).Assembly.Location);
-        private static readonly MetadataReference s_codeAnalysisReference = MetadataReference.CreateFromFile(typeof(Compilation).Assembly.Location);
-        private static readonly MetadataReference s_workspacesReference = MetadataReference.CreateFromFile(typeof(Workspace).Assembly.Location);
-        private static readonly MetadataReference s_immutableCollectionsReference = MetadataReference.CreateFromFile(typeof(ImmutableArray<int>).Assembly.Location);
-        private static readonly MetadataReference s_systemDiagnosticsDebugReference = MetadataReference.CreateFromFile(typeof(Debug).Assembly.Location);
-        private static readonly MetadataReference s_systemDataReference = MetadataReference.CreateFromFile(typeof(System.Data.DataSet).Assembly.Location);
-        private static readonly MetadataReference s_systemWebReference = MetadataReference.CreateFromFile(typeof(System.Web.HttpRequest).Assembly.Location);
-        private static readonly MetadataReference s_systemRuntimeSerialization = MetadataReference.CreateFromFile(typeof(System.Runtime.Serialization.NetDataContractSerializer).Assembly.Location);
-        private static readonly MetadataReference s_testReferenceAssembly = MetadataReference.CreateFromFile(typeof(OtherDll.OtherDllStaticMethods).Assembly.Location);
-        private static readonly MetadataReference s_systemXmlLinq = MetadataReference.CreateFromFile(typeof(System.Xml.Linq.XAttribute).Assembly.Location);
-=======
->>>>>>> 3642c040
         protected static readonly CompilationOptions s_CSharpDefaultOptions = new CSharpCompilationOptions(OutputKind.DynamicallyLinkedLibrary);
         protected static readonly CompilationOptions s_CSharpUnsafeCodeDefaultOptions = new CSharpCompilationOptions(OutputKind.DynamicallyLinkedLibrary).WithAllowUnsafe(true);
         protected static readonly CompilationOptions s_visualBasicDefaultOptions = new VisualBasicCompilationOptions(OutputKind.DynamicallyLinkedLibrary);
@@ -392,20 +373,6 @@
 
             Project project = (addToSolution ?? new AdhocWorkspace().CurrentSolution)
                 .AddProject(projectId, projectName, projectName, language)
-<<<<<<< HEAD
-                .AddMetadataReference(projectId, s_corlibReference)
-                .AddMetadataReference(projectId, s_systemCoreReference)
-                .AddMetadataReference(projectId, s_systemXmlReference)
-                .AddMetadataReference(projectId, s_codeAnalysisReference)
-                .AddMetadataReference(projectId, SystemRuntimeFacadeRef)
-                .AddMetadataReference(projectId, SystemThreadingFacadeRef)
-                .AddMetadataReference(projectId, SystemThreadingTaskFacadeRef)
-                .AddMetadataReference(projectId, s_workspacesReference)
-                .AddMetadataReference(projectId, s_systemDiagnosticsDebugReference)
-                .AddMetadataReference(projectId, s_systemWebReference)
-                .AddMetadataReference(projectId, s_systemXmlLinq)
-                .AddMetadataReference(projectId, s_systemRuntimeSerialization)
-=======
                 .AddMetadataReference(projectId, MetadataReferences.CorlibReference)
                 .AddMetadataReference(projectId, MetadataReferences.SystemCoreReference)
                 .AddMetadataReference(projectId, AdditionalMetadataReferences.SystemXmlReference)
@@ -415,7 +382,9 @@
                 .AddMetadataReference(projectId, AdditionalMetadataReferences.SystemThreadingTaskFacadeRef)
                 .AddMetadataReference(projectId, AdditionalMetadataReferences.WorkspacesReference)
                 .AddMetadataReference(projectId, AdditionalMetadataReferences.SystemDiagnosticsDebugReference)
->>>>>>> 3642c040
+                .AddMetadataReference(projectId, AdditionalMetadataReferences.SystemWebReference)
+                .AddMetadataReference(projectId, AdditionalMetadataReferences.SystemXmlLinq)
+                .AddMetadataReference(projectId, AdditionalMetadataReferences.SystemRuntimeSerialization)
                 .WithProjectCompilationOptions(projectId, options)
                 .WithProjectParseOptions(projectId, parseOptions)
                 .GetProject(projectId);
@@ -423,7 +392,7 @@
             // Enable Flow-Analysis feature on the project
             parseOptions = project.ParseOptions.WithFeatures(
                 project.ParseOptions.Features.Concat(
-                    SpecializedCollections.SingletonEnumerable(KeyValuePairUtil.Create("Flow-Analysis", "true"))));
+                    SpecializedCollections.SingletonEnumerable(KeyValuePairUtil.Create("flow-analysis", "true"))));
             project = project.WithParseOptions(parseOptions);
 
             if ((referenceFlags & ReferenceFlags.RemoveCodeAnalysis) != ReferenceFlags.RemoveCodeAnalysis)
@@ -445,7 +414,7 @@
 
             if ((referenceFlags & ReferenceFlags.AddTestReferenceAssembly) == ReferenceFlags.AddTestReferenceAssembly)
             {
-                project = project.AddMetadataReference(s_testReferenceAssembly);
+                project = project.AddMetadataReference(AdditionalMetadataReferences.TestReferenceAssembly);
             }
 
             if (language == LanguageNames.VisualBasic)
