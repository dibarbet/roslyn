﻿// Copyright (c) Microsoft.  All Rights Reserved.  Licensed under the Apache License, Version 2.0.  See License.txt in the project root for license information.

using System.Collections.Immutable;
using Microsoft.CodeAnalysis;
using Microsoft.CodeAnalysis.CSharp;
using Microsoft.CodeAnalysis.Testing;
using Microsoft.CodeAnalysis.VisualBasic;

namespace Test.Utilities
{
    public static class AdditionalMetadataReferences
    {
        public static ReferenceAssemblies Default { get; } = ReferenceAssemblies.Default
            .AddAssemblies(ImmutableArray.Create("System.Xml.Data"))
            .AddPackages(ImmutableArray.Create(new PackageIdentity("Microsoft.CodeAnalysis", "3.0.0")));

        public static ReferenceAssemblies DefaultWithoutRoslynSymbols { get; } = ReferenceAssemblies.Default
            .AddAssemblies(ImmutableArray.Create("System.Xml.Data"))
            .AddPackages(ImmutableArray.Create(new PackageIdentity("Microsoft.CodeAnalysis.Workspaces.Common", "3.0.0")));

        public static ReferenceAssemblies DefaultWithSystemWeb { get; } = Default
            .AddAssemblies(ImmutableArray.Create("System.Web", "System.Web.Extensions"));

        public static ReferenceAssemblies DefaultForTaintedDataAnalysis { get; } = Default
            .AddAssemblies(ImmutableArray.Create("PresentationFramework", "System.DirectoryServices", "System.Web", "System.Web.Extensions", "System.Xaml"));

        public static ReferenceAssemblies DefaultWithSerialization { get; } = Default
            .AddAssemblies(ImmutableArray.Create("System.Runtime.Serialization"));

        public static ReferenceAssemblies DefaultWithAzureStorage { get; } = ReferenceAssemblies.Default
            .AddPackages(ImmutableArray.Create(new PackageIdentity("WindowsAzure.Storage", "9.0.0")));

        public static ReferenceAssemblies DefaultWithNewtonsoftJson { get; } = Default
            .AddPackages(ImmutableArray.Create(new PackageIdentity("Newtonsoft.Json", "10.0.1")));

        public static ReferenceAssemblies DefaultWithWinForms { get; } = Default
            .AddAssemblies(ImmutableArray.Create("System.Windows.Forms"));

        public static MetadataReference SystemCollectionsImmutableReference { get; } = MetadataReference.CreateFromFile(typeof(ImmutableHashSet<>).Assembly.Location);
        public static MetadataReference SystemComponentModelCompositionReference { get; } = MetadataReference.CreateFromFile(typeof(System.ComponentModel.Composition.ExportAttribute).Assembly.Location);
        public static MetadataReference SystemCompositionReference { get; } = MetadataReference.CreateFromFile(typeof(System.Composition.ExportAttribute).Assembly.Location);
        public static MetadataReference SystemXmlDataReference { get; } = MetadataReference.CreateFromFile(typeof(System.Data.Rule).Assembly.Location);
        public static MetadataReference CodeAnalysisReference { get; } = MetadataReference.CreateFromFile(typeof(Compilation).Assembly.Location);
        public static MetadataReference CSharpSymbolsReference { get; } = MetadataReference.CreateFromFile(typeof(CSharpCompilation).Assembly.Location);
        public static MetadataReference VisualBasicSymbolsReference { get; } = MetadataReference.CreateFromFile(typeof(VisualBasicCompilation).Assembly.Location);
        public static MetadataReference WorkspacesReference { get; } = MetadataReference.CreateFromFile(typeof(Workspace).Assembly.Location);
        public static MetadataReference SystemWebReference { get; } = MetadataReference.CreateFromFile(typeof(System.Web.HttpRequest).Assembly.Location);
        public static MetadataReference SystemRuntimeSerialization { get; } = MetadataReference.CreateFromFile(typeof(System.Runtime.Serialization.NetDataContractSerializer).Assembly.Location);
        public static MetadataReference TestReferenceAssembly { get; } = MetadataReference.CreateFromFile(typeof(OtherDll.OtherDllStaticMethods).Assembly.Location);
<<<<<<< HEAD
        internal static MetadataReference SystemDirectoryServices { get; } = MetadataReference.CreateFromFile(typeof(System.DirectoryServices.DirectoryEntry).Assembly.Location);
        internal static MetadataReference SystemXaml { get; } = MetadataReference.CreateFromFile(typeof(System.Xaml.XamlReader).Assembly.Location);
        internal static MetadataReference PresentationFramework { get; } = MetadataReference.CreateFromFile(typeof(System.Windows.Markup.XamlReader).Assembly.Location);
        public static MetadataReference SystemWeb { get; } = MetadataReference.CreateFromFile(typeof(System.Web.HttpRequest).Assembly.Location);
        internal static MetadataReference SystemWebExtensions { get; } = MetadataReference.CreateFromFile(typeof(System.Web.Script.Serialization.JavaScriptSerializer).Assembly.Location);
=======
        public static MetadataReference SystemDirectoryServices { get; } = MetadataReference.CreateFromFile(typeof(System.DirectoryServices.DirectoryEntry).Assembly.Location);
        public static MetadataReference SystemXaml { get; } = MetadataReference.CreateFromFile(typeof(System.Xaml.XamlReader).Assembly.Location);
        public static MetadataReference PresentationFramework { get; } = MetadataReference.CreateFromFile(typeof(System.Windows.Markup.XamlReader).Assembly.Location);
        public static MetadataReference SystemWebExtensions { get; } = MetadataReference.CreateFromFile(typeof(System.Web.Script.Serialization.JavaScriptSerializer).Assembly.Location);
>>>>>>> 8519a806
    }
}<|MERGE_RESOLUTION|>--- conflicted
+++ resolved
@@ -47,17 +47,10 @@
         public static MetadataReference SystemWebReference { get; } = MetadataReference.CreateFromFile(typeof(System.Web.HttpRequest).Assembly.Location);
         public static MetadataReference SystemRuntimeSerialization { get; } = MetadataReference.CreateFromFile(typeof(System.Runtime.Serialization.NetDataContractSerializer).Assembly.Location);
         public static MetadataReference TestReferenceAssembly { get; } = MetadataReference.CreateFromFile(typeof(OtherDll.OtherDllStaticMethods).Assembly.Location);
-<<<<<<< HEAD
-        internal static MetadataReference SystemDirectoryServices { get; } = MetadataReference.CreateFromFile(typeof(System.DirectoryServices.DirectoryEntry).Assembly.Location);
-        internal static MetadataReference SystemXaml { get; } = MetadataReference.CreateFromFile(typeof(System.Xaml.XamlReader).Assembly.Location);
-        internal static MetadataReference PresentationFramework { get; } = MetadataReference.CreateFromFile(typeof(System.Windows.Markup.XamlReader).Assembly.Location);
-        public static MetadataReference SystemWeb { get; } = MetadataReference.CreateFromFile(typeof(System.Web.HttpRequest).Assembly.Location);
-        internal static MetadataReference SystemWebExtensions { get; } = MetadataReference.CreateFromFile(typeof(System.Web.Script.Serialization.JavaScriptSerializer).Assembly.Location);
-=======
         public static MetadataReference SystemDirectoryServices { get; } = MetadataReference.CreateFromFile(typeof(System.DirectoryServices.DirectoryEntry).Assembly.Location);
         public static MetadataReference SystemXaml { get; } = MetadataReference.CreateFromFile(typeof(System.Xaml.XamlReader).Assembly.Location);
         public static MetadataReference PresentationFramework { get; } = MetadataReference.CreateFromFile(typeof(System.Windows.Markup.XamlReader).Assembly.Location);
+        public static MetadataReference SystemWeb { get; } = MetadataReference.CreateFromFile(typeof(System.Web.HttpRequest).Assembly.Location);
         public static MetadataReference SystemWebExtensions { get; } = MetadataReference.CreateFromFile(typeof(System.Web.Script.Serialization.JavaScriptSerializer).Assembly.Location);
->>>>>>> 8519a806
     }
 }