﻿// Copyright (c) Microsoft.  All Rights Reserved.  Licensed under the Apache License, Version 2.0.  See License.txt in the project root for license information.

using System.Collections.Immutable;
using Microsoft.CodeAnalysis;
using Microsoft.CodeAnalysis.CSharp;
using Microsoft.CodeAnalysis.Testing;

namespace Test.Utilities
{
    public static class AdditionalMetadataReferences
    {
        public static ReferenceAssemblies Default { get; } = CreateDefaultReferenceAssemblies();

        public static ReferenceAssemblies DefaultWithoutRoslynSymbols { get; } = ReferenceAssemblies.Default
            .AddAssemblies(ImmutableArray.Create("System.Xml.Data"))
            .AddPackages(ImmutableArray.Create(new PackageIdentity("Microsoft.CodeAnalysis.Workspaces.Common", "3.0.0")));

        public static ReferenceAssemblies DefaultWithSystemWeb { get; } = ReferenceAssemblies.NetFramework.Net472.Default
            .AddAssemblies(ImmutableArray.Create("System.Web", "System.Web.Extensions"));

        public static ReferenceAssemblies DefaultForTaintedDataAnalysis { get; } = ReferenceAssemblies.NetFramework.Net472.Default
            .AddAssemblies(ImmutableArray.Create("PresentationFramework", "System.DirectoryServices", "System.Web", "System.Web.Extensions", "System.Xaml"))
            .AddPackages(ImmutableArray.Create(new PackageIdentity("AntiXSS", "4.3.0")))
            .AddPackages(ImmutableArray.Create(new PackageIdentity("Microsoft.AspNetCore.Mvc", "2.2.0")));

        public static ReferenceAssemblies DefaultWithSerialization { get; } = ReferenceAssemblies.NetFramework.Net472.Default
            .AddAssemblies(ImmutableArray.Create("System.Runtime.Serialization"));

        public static ReferenceAssemblies DefaultWithAzureStorage { get; } = ReferenceAssemblies.Default
            .AddPackages(ImmutableArray.Create(new PackageIdentity("WindowsAzure.Storage", "9.0.0")));

        public static ReferenceAssemblies DefaultWithNewtonsoftJson10 { get; } = Default
            .AddPackages(ImmutableArray.Create(new PackageIdentity("Newtonsoft.Json", "10.0.1")));

        public static ReferenceAssemblies DefaultWithNewtonsoftJson12 { get; } = Default
            .AddPackages(ImmutableArray.Create(new PackageIdentity("Newtonsoft.Json", "12.0.1")));

        public static ReferenceAssemblies DefaultWithWinForms { get; } = ReferenceAssemblies.NetFramework.Net472.WindowsForms;

        public static ReferenceAssemblies DefaultWithWinHttpHandler { get; } = ReferenceAssemblies.NetStandard.NetStandard20
            .AddPackages(ImmutableArray.Create(new PackageIdentity("System.Net.Http.WinHttpHandler", "4.7.0")));

        public static ReferenceAssemblies DefaultWithAspNetCoreMvc { get; } = Default
            .AddPackages(ImmutableArray.Create(
                new PackageIdentity("Microsoft.AspNetCore", "1.1.7"),
                new PackageIdentity("Microsoft.AspNetCore.Mvc", "1.1.8"),
                new PackageIdentity("Microsoft.AspNetCore.Http", "1.1.2")));

        public static ReferenceAssemblies DefaultWithNUnit { get; } = Default
            .AddPackages(ImmutableArray.Create(new PackageIdentity("NUnit", "3.12.0")));

        public static ReferenceAssemblies DefaultWithXUnit { get; } = Default
            .AddPackages(ImmutableArray.Create(new PackageIdentity("xunit", "2.4.1")));

        public static ReferenceAssemblies DefaultWithMSTest { get; } = Default
            .AddPackages(ImmutableArray.Create(new PackageIdentity("MSTest.TestFramework", "2.1.0")));

        public static ReferenceAssemblies DefaultWithAsyncInterfaces { get; } = Default
            .AddPackages(ImmutableArray.Create(new PackageIdentity("Microsoft.Bcl.AsyncInterfaces", "1.1.0")));

        public static MetadataReference SystemCollectionsImmutableReference { get; } = MetadataReference.CreateFromFile(typeof(ImmutableHashSet<>).Assembly.Location);
        public static MetadataReference SystemComponentModelCompositionReference { get; } = MetadataReference.CreateFromFile(typeof(System.ComponentModel.Composition.ExportAttribute).Assembly.Location);
        public static MetadataReference SystemCompositionReference { get; } = MetadataReference.CreateFromFile(typeof(System.Composition.ExportAttribute).Assembly.Location);
        public static MetadataReference SystemXmlDataReference { get; } = MetadataReference.CreateFromFile(typeof(System.Data.Rule).Assembly.Location);
        public static MetadataReference CodeAnalysisReference { get; } = MetadataReference.CreateFromFile(typeof(Compilation).Assembly.Location);
        public static MetadataReference CSharpSymbolsReference { get; } = MetadataReference.CreateFromFile(typeof(CSharpCompilation).Assembly.Location);
        public static MetadataReference WorkspacesReference { get; } = MetadataReference.CreateFromFile(typeof(Workspace).Assembly.Location);
#if !NETCOREAPP
        public static MetadataReference SystemWebReference { get; } = MetadataReference.CreateFromFile(typeof(System.Web.HttpRequest).Assembly.Location);
        public static MetadataReference SystemRuntimeSerialization { get; } = MetadataReference.CreateFromFile(typeof(System.Runtime.Serialization.NetDataContractSerializer).Assembly.Location);
#endif
        public static MetadataReference TestReferenceAssembly { get; } = MetadataReference.CreateFromFile(typeof(OtherDll.OtherDllStaticMethods).Assembly.Location);
        public static MetadataReference SystemDirectoryServices { get; } = MetadataReference.CreateFromFile(typeof(System.DirectoryServices.DirectoryEntry).Assembly.Location);
#if !NETCOREAPP
        public static MetadataReference SystemXaml { get; } = MetadataReference.CreateFromFile(typeof(System.Xaml.XamlReader).Assembly.Location);
        public static MetadataReference PresentationFramework { get; } = MetadataReference.CreateFromFile(typeof(System.Windows.Markup.XamlReader).Assembly.Location);
        public static MetadataReference SystemWeb { get; } = MetadataReference.CreateFromFile(typeof(System.Web.HttpRequest).Assembly.Location);
        public static MetadataReference SystemWebExtensions { get; } = MetadataReference.CreateFromFile(typeof(System.Web.Script.Serialization.JavaScriptSerializer).Assembly.Location);
<<<<<<< HEAD
        public static MetadataReference SystemServiceModel { get; } = MetadataReference.CreateFromFile(typeof(System.ServiceModel.OperationContractAttribute).Assembly.Location);
=======
#endif

        private static ReferenceAssemblies CreateDefaultReferenceAssemblies()
        {
            var referenceAssemblies = ReferenceAssemblies.Default;

#if !NETCOREAPP
            referenceAssemblies = referenceAssemblies.AddAssemblies(ImmutableArray.Create("System.Xml.Data"));
#endif

            referenceAssemblies = referenceAssemblies.AddPackages(ImmutableArray.Create(new PackageIdentity("Microsoft.CodeAnalysis", "3.0.0")));

#if NETCOREAPP
            referenceAssemblies = referenceAssemblies.AddPackages(ImmutableArray.Create(
                new PackageIdentity("System.Runtime.Serialization.Formatters", "4.3.0"),
                new PackageIdentity("System.Configuration.ConfigurationManager", "4.7.0"),
                new PackageIdentity("System.Security.Cryptography.Cng", "4.7.0"),
                new PackageIdentity("System.Security.Permissions", "4.7.0"),
                new PackageIdentity("Microsoft.VisualBasic", "10.3.0")));
#endif

            return referenceAssemblies;
        }
>>>>>>> eced8db9
    }
}<|MERGE_RESOLUTION|>--- conflicted
+++ resolved
@@ -76,9 +76,7 @@
         public static MetadataReference PresentationFramework { get; } = MetadataReference.CreateFromFile(typeof(System.Windows.Markup.XamlReader).Assembly.Location);
         public static MetadataReference SystemWeb { get; } = MetadataReference.CreateFromFile(typeof(System.Web.HttpRequest).Assembly.Location);
         public static MetadataReference SystemWebExtensions { get; } = MetadataReference.CreateFromFile(typeof(System.Web.Script.Serialization.JavaScriptSerializer).Assembly.Location);
-<<<<<<< HEAD
         public static MetadataReference SystemServiceModel { get; } = MetadataReference.CreateFromFile(typeof(System.ServiceModel.OperationContractAttribute).Assembly.Location);
-=======
 #endif
 
         private static ReferenceAssemblies CreateDefaultReferenceAssemblies()
@@ -102,6 +100,5 @@
 
             return referenceAssemblies;
         }
->>>>>>> eced8db9
     }
 }