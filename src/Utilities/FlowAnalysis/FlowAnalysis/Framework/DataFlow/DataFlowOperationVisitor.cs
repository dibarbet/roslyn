﻿// Copyright (c) Microsoft.  All Rights Reserved.  Licensed under the Apache License, Version 2.0.  See License.txt in the project root for license information.

using System;
using System.Collections.Generic;
using System.Collections.Immutable;
using System.Diagnostics;
using System.Diagnostics.CodeAnalysis;
using System.Linq;
using System.Threading;
using Analyzer.Utilities;
using Analyzer.Utilities.Extensions;
using Analyzer.Utilities.PooledObjects;
using Microsoft.CodeAnalysis.FlowAnalysis.DataFlow.CopyAnalysis;
using Microsoft.CodeAnalysis.FlowAnalysis.DataFlow.PointsToAnalysis;
using Microsoft.CodeAnalysis.FlowAnalysis.DataFlow.ValueContentAnalysis;
using Microsoft.CodeAnalysis.Operations;

#pragma warning disable CA1707 // Identifiers should not contain underscores

namespace Microsoft.CodeAnalysis.FlowAnalysis.DataFlow
{
    /// <summary>
    /// Operation visitor to flow the abstract dataflow analysis values across a given statement in a basic block.
    /// </summary>
    public abstract class DataFlowOperationVisitor<TAnalysisData, TAnalysisContext, TAnalysisResult, TAbstractAnalysisValue> : OperationVisitor<object?, TAbstractAnalysisValue>
        where TAnalysisData : AbstractAnalysisData
        where TAnalysisContext : AbstractDataFlowAnalysisContext<TAnalysisData, TAnalysisContext, TAnalysisResult, TAbstractAnalysisValue>
        where TAnalysisResult : class, IDataFlowAnalysisResult<TAbstractAnalysisValue>
    {
#pragma warning disable RS0030 // The symbol 'DiagnosticDescriptor.DiagnosticDescriptor.#ctor' is banned in this project: Use 'DiagnosticDescriptorHelper.Create' instead
#pragma warning disable RS2000 // Add analyzer diagnostic IDs to analyzer release
        private static readonly DiagnosticDescriptor s_dummyDataflowAnalysisDescriptor = new DiagnosticDescriptor(
            id: "InterproceduralDataflow",
            title: string.Empty,
            messageFormat: string.Empty,
            category: string.Empty,
            defaultSeverity: DiagnosticSeverity.Warning,
            isEnabledByDefault: true,
            customTags: WellKnownDiagnosticTagsExtensions.DataflowAndTelemetry);
#pragma warning restore RS2000 // Add analyzer diagnostic IDs to analyzer release
#pragma warning restore RS0030

        private readonly ImmutableHashSet<CaptureId> _lValueFlowCaptures;
        private readonly ImmutableDictionary<IOperation, TAbstractAnalysisValue>.Builder _valueCacheBuilder;
        private readonly ImmutableDictionary<IOperation, PredicateValueKind>.Builder _predicateValueKindCacheBuilder;
        private readonly HashSet<IArgumentOperation> _pendingArgumentsToReset;
        private readonly List<IArgumentOperation> _pendingArgumentsToPostProcess;
        private readonly HashSet<IOperation> _visitedFlowBranchConditions;
        private readonly HashSet<IOperation>? _returnValueOperationsOpt;
        private ImmutableDictionary<IParameterSymbol, AnalysisEntity>? _lazyParameterEntities;
        private ImmutableHashSet<IMethodSymbol>? _lazyContractCheckMethods;
        private TAnalysisData? _currentAnalysisData;
        private BasicBlock? _currentBasicBlock;
        private int _recursionDepth;

        #region Fields specific to Interprocedural analysis

        private InterproceduralAnalysisKind InterproceduralAnalysisKind
            => DataFlowAnalysisContext.InterproceduralAnalysisConfiguration.InterproceduralAnalysisKind;

        /// <summary>
        /// Defines the max length for method call chain (call stack size) for interprocedural analysis.
        /// This is done for performance reasons for analyzing methods with extremely large call trees.
        /// </summary>
        private uint MaxInterproceduralMethodCallChain
            => DataFlowAnalysisContext.InterproceduralAnalysisConfiguration.MaxInterproceduralMethodCallChain;

        /// <summary>
        /// Defines the max length for lambda/local function method call chain (call stack size) for interprocedural analysis.
        /// This is done for performance reasons for analyzing methods with extremely large call trees.
        /// </summary>
        private uint MaxInterproceduralLambdaOrLocalFunctionCallChain
            => DataFlowAnalysisContext.InterproceduralAnalysisConfiguration.MaxInterproceduralLambdaOrLocalFunctionCallChain;

        /// <summary>
        /// Stores a map from entity to set of entities that share the same instance location.
        /// Primarily used for ref arguments for context sensitive interprocedural analysis
        /// to ensure that PointsTo value updates to any of the mapped entities is reflected in the others in the set.
        /// </summary>
        private readonly AddressSharedEntitiesProvider<TAnalysisData, TAnalysisContext, TAnalysisResult, TAbstractAnalysisValue> _addressSharedEntitiesProvider;

        /// <summary>
        /// Current interprocedural operation call stack.
        /// </summary>
        private readonly Stack<IOperation> _interproceduralCallStack;

        /// <summary>
        /// Dictionary storing context sensitive interprocedural analysis results for each callsite.
        /// </summary>
        private readonly ImmutableDictionary<IOperation, IDataFlowAnalysisResult<TAbstractAnalysisValue>>.Builder _interproceduralResultsBuilder;

        /// <summary>
        /// Dictionary from interprocedural method symbols invoked to their corresponding <see cref="ControlFlowGraph"/>.
        /// </summary>
        private readonly Dictionary<IMethodSymbol, ControlFlowGraph?>? _interproceduralMethodToCfgMapOpt;
        #endregion

        protected abstract TAbstractAnalysisValue GetAbstractDefaultValue(ITypeSymbol type);
        protected virtual TAbstractAnalysisValue GetAbstractDefaultValueForCatchVariable(ICatchClauseOperation catchClause) => ValueDomain.UnknownOrMayBeValue;
        protected abstract bool HasAnyAbstractValue(TAnalysisData data);
        protected abstract void SetValueForParameterOnEntry(IParameterSymbol parameter, AnalysisEntity analysisEntity, ArgumentInfo<TAbstractAnalysisValue>? assignedValueOpt);
        protected abstract void EscapeValueForParameterOnExit(IParameterSymbol parameter, AnalysisEntity analysisEntity);
        protected abstract void ResetCurrentAnalysisData();

        /// <summary>
        /// Indicates if we have any points to analysis data, with or without tracking for fields and properties, i.e. either
        /// <see cref="PointsToAnalysisKind.PartialWithoutTrackingFieldsAndProperties"/> or <see cref="PointsToAnalysisKind.Complete"/>
        /// </summary>
        protected bool HasPointsToAnalysisResult { get; }

        /// <summary>
        /// Indicates if we have complete points to analysis data with <see cref="PointsToAnalysisKind.Complete"/>.
        /// </summary>
        protected bool HasCompletePointsToAnalysisResult { get; }

        internal virtual bool IsPointsToAnalysis => false;

        internal Dictionary<ThrownExceptionInfo, TAnalysisData>? AnalysisDataForUnhandledThrowOperations { get; private set; }
        public ImmutableDictionary<IOperation, IDataFlowAnalysisResult<TAbstractAnalysisValue>> InterproceduralResultsMap => _interproceduralResultsBuilder.ToImmutable();

        /// <summary>
        /// Optional map from points to values of tasks to the underlying abstract value returned by the task.
        /// Awaiting the task produces the task wrapped value from this map.
        /// </summary>
        internal Dictionary<PointsToAbstractValue, TAbstractAnalysisValue>? TaskWrappedValuesMapOpt { get; private set; }

        protected TAnalysisContext DataFlowAnalysisContext { get; }
        public AbstractValueDomain<TAbstractAnalysisValue> ValueDomain => DataFlowAnalysisContext.ValueDomain;
        protected ISymbol OwningSymbol => DataFlowAnalysisContext.OwningSymbol;
        protected WellKnownTypeProvider WellKnownTypeProvider => DataFlowAnalysisContext.WellKnownTypeProvider;
        protected Func<TAnalysisContext, TAnalysisResult?> TryGetOrComputeAnalysisResult
            => DataFlowAnalysisContext.TryGetOrComputeAnalysisResult;
        internal bool ExecutingExceptionPathsAnalysisPostPass { get; set; }

        protected TAnalysisData CurrentAnalysisData
        {
            get
            {
                RoslynDebug.Assert(_currentAnalysisData != null);
                Debug.Assert(!_currentAnalysisData.IsDisposed);
                return _currentAnalysisData;
            }
            private set
            {
                Debug.Assert(!value.IsDisposed);
                _currentAnalysisData = value;
            }
        }

        protected BasicBlock CurrentBasicBlock
        {
            get
            {
                Debug.Assert(_currentBasicBlock != null);
                return _currentBasicBlock!;
            }
            private set
            {
                _currentBasicBlock = value;
            }
        }
        protected ControlFlowConditionKind FlowBranchConditionKind { get; private set; }
        protected PointsToAbstractValue ThisOrMePointsToAbstractValue { get; }
        protected AnalysisEntityFactory AnalysisEntityFactory { get; }

        /// <summary>
        /// This boolean field determines if the caller requires an optimistic OR a pessimistic analysis for such cases.
        /// For example, invoking an instance method may likely invalidate all the instance field analysis state, i.e.
        /// reference type fields might be re-assigned to point to different objects in the called method.
        /// An optimistic points to analysis assumes that the points to values of instance fields don't change on invoking an instance method.
        /// A pessimistic points to analysis resets all the instance state and assumes the instance field might point to any object, hence has unknown state.
        /// </summary>
        /// <remarks>
        /// For dispose analysis, we want to perform an optimistic points to analysis as we assume a disposable field is not likely to be re-assigned to a separate object in helper method invocations in Dispose.
        /// For value content analysis, we want to perform a pessimistic points to analysis to be conservative and avoid missing out true violations.
        /// </remarks>
        protected bool PessimisticAnalysis => DataFlowAnalysisContext.PessimisticAnalysis;

        /// <summary>
        /// Indicates if we this visitor needs to analyze predicates of conditions.
        /// </summary>
        protected bool PredicateAnalysis => DataFlowAnalysisContext.PredicateAnalysis;

        /// <summary>
        /// PERF: Track if we are within an <see cref="IAnonymousObjectCreationOperation"/>.
        /// </summary>
        protected bool IsInsideAnonymousObjectInitializer { get; private set; }

        protected bool IsLValueFlowCapture(IFlowCaptureOperation flowCapture)
            => _lValueFlowCaptures.Contains(flowCapture.Id);

        protected bool IsLValueFlowCaptureReference(IFlowCaptureReferenceOperation flowCaptureReference)
            => flowCaptureReference.IsLValueFlowCaptureReference();

        private Dictionary<BasicBlock, ThrownExceptionInfo>? _exceptionPathsThrownExceptionInfoMapOpt;
        private ThrownExceptionInfo DefaultThrownExceptionInfo
        {
            get
            {
                Debug.Assert(ExceptionNamedType != null);

                _exceptionPathsThrownExceptionInfoMapOpt ??= new Dictionary<BasicBlock, ThrownExceptionInfo>();
                if (!_exceptionPathsThrownExceptionInfoMapOpt.TryGetValue(CurrentBasicBlock, out var info))
                {
                    info = ThrownExceptionInfo.CreateDefaultInfoForExceptionsPathAnalysis(
                        CurrentBasicBlock, WellKnownTypeProvider, DataFlowAnalysisContext.InterproceduralAnalysisDataOpt?.CallStack);
                }

                return info;
            }
        }

        protected DataFlowOperationVisitor(TAnalysisContext analysisContext)
        {
            DataFlowAnalysisContext = analysisContext;

            // All of these named type are very commonly accessed in the dataflow analysis so we want to ensure
            // the fastest access (even though we know we have a cached access).
            ExceptionNamedType = WellKnownTypeProvider.GetOrCreateTypeByMetadataName(WellKnownTypeNames.SystemException);
            ContractNamedType = WellKnownTypeProvider.GetOrCreateTypeByMetadataName(WellKnownTypeNames.SystemDiagnosticContractsContract);
            IDisposableNamedType = WellKnownTypeProvider.GetOrCreateTypeByMetadataName(WellKnownTypeNames.SystemIDisposable);
            IAsyncDisposableNamedType = WellKnownTypeProvider.GetOrCreateTypeByMetadataName(WellKnownTypeNames.SystemIAsyncDisposable);
            TaskNamedType = WellKnownTypeProvider.GetOrCreateTypeByMetadataName(WellKnownTypeNames.SystemThreadingTasksTask);
            ValueTaskNamedType = WellKnownTypeProvider.GetOrCreateTypeByMetadataName(WellKnownTypeNames.SystemThreadingTasksValueTask);
            GenericTaskNamedType = WellKnownTypeProvider.GetOrCreateTypeByMetadataName(WellKnownTypeNames.SystemThreadingTasksGenericTask);
            MonitorNamedType = WellKnownTypeProvider.GetOrCreateTypeByMetadataName(WellKnownTypeNames.SystemThreadingMonitor);
            InterlockedNamedType = WellKnownTypeProvider.GetOrCreateTypeByMetadataName(WellKnownTypeNames.SystemThreadingInterlocked);
            SerializationInfoNamedType = WellKnownTypeProvider.GetOrCreateTypeByMetadataName(WellKnownTypeNames.SystemRuntimeSerializationSerializationInfo);
            GenericIEquatableNamedType = WellKnownTypeProvider.GetOrCreateTypeByMetadataName(WellKnownTypeNames.SystemIEquatable1);
            StringReaderType = WellKnownTypeProvider.GetOrCreateTypeByMetadataName(WellKnownTypeNames.SystemIOStringReader);
            CollectionNamedTypes = GetWellKnownCollectionTypes();
            DebugAssertMethod = WellKnownTypeProvider.GetOrCreateTypeByMetadataName(WellKnownTypeNames.SystemDiagnosticsDebug)?.GetMembers("Assert")
                    .OfType<IMethodSymbol>().FirstOrDefault(HasDebugAssertSignature);

            _lValueFlowCaptures = LValueFlowCapturesProvider.GetOrCreateLValueFlowCaptures(analysisContext.ControlFlowGraph);
            _valueCacheBuilder = ImmutableDictionary.CreateBuilder<IOperation, TAbstractAnalysisValue>();
            _predicateValueKindCacheBuilder = ImmutableDictionary.CreateBuilder<IOperation, PredicateValueKind>();
            _pendingArgumentsToReset = new HashSet<IArgumentOperation>();
            _pendingArgumentsToPostProcess = new List<IArgumentOperation>();
            _visitedFlowBranchConditions = new HashSet<IOperation>();
            _returnValueOperationsOpt = OwningSymbol is IMethodSymbol method && !method.ReturnsVoid ? new HashSet<IOperation>() : null;
            _interproceduralResultsBuilder = ImmutableDictionary.CreateBuilder<IOperation, IDataFlowAnalysisResult<TAbstractAnalysisValue>>();

            _interproceduralCallStack = new Stack<IOperation>();
            _addressSharedEntitiesProvider = new AddressSharedEntitiesProvider<TAnalysisData, TAnalysisContext, TAnalysisResult, TAbstractAnalysisValue>(analysisContext);
            if (analysisContext.InterproceduralAnalysisDataOpt != null)
            {
                foreach (var argumentInfo in analysisContext.InterproceduralAnalysisDataOpt.ArgumentValuesMap.Values)
                {
                    CacheAbstractValue(argumentInfo.Operation, argumentInfo.Value);
                }

                foreach (var operation in analysisContext.InterproceduralAnalysisDataOpt.CallStack)
                {
                    _interproceduralCallStack.Push(operation);
                }

                _interproceduralMethodToCfgMapOpt = null;
            }
            else
            {
                _interproceduralMethodToCfgMapOpt = new Dictionary<IMethodSymbol, ControlFlowGraph?>();
            }

            AnalysisEntity? interproceduralInvocationInstanceOpt;
            if (analysisContext.InterproceduralAnalysisDataOpt?.InvocationInstanceOpt.HasValue == true)
            {
                (interproceduralInvocationInstanceOpt, ThisOrMePointsToAbstractValue) = analysisContext.InterproceduralAnalysisDataOpt.InvocationInstanceOpt!.Value;
            }
            else
            {
                ThisOrMePointsToAbstractValue = GetThisOrMeInstancePointsToValue(analysisContext);
                interproceduralInvocationInstanceOpt = null;
            }

            var pointsToAnalysisKind = analysisContext is PointsToAnalysisContext pointsToAnalysisContext
                ? pointsToAnalysisContext.PointsToAnalysisKind
                : analysisContext.PointsToAnalysisResultOpt?.PointsToAnalysisKind ?? PointsToAnalysisKind.None;
            HasPointsToAnalysisResult = pointsToAnalysisKind != PointsToAnalysisKind.None;
            HasCompletePointsToAnalysisResult = pointsToAnalysisKind == PointsToAnalysisKind.Complete;

            AnalysisEntityFactory = new AnalysisEntityFactory(
                DataFlowAnalysisContext.ControlFlowGraph,
                DataFlowAnalysisContext.WellKnownTypeProvider,
                getPointsToAbstractValueOpt: HasPointsToAnalysisResult ?
                    GetPointsToAbstractValue :
                    (Func<IOperation, PointsToAbstractValue>?)null,
                getIsInsideAnonymousObjectInitializer: () => IsInsideAnonymousObjectInitializer,
                getIsLValueFlowCapture: IsLValueFlowCapture,
                containingTypeSymbol: analysisContext.OwningSymbol.ContainingType,
                interproceduralInvocationInstanceOpt: interproceduralInvocationInstanceOpt,
                interproceduralThisOrMeInstanceForCallerOpt: analysisContext.InterproceduralAnalysisDataOpt?.ThisOrMeInstanceForCallerOpt?.Instance,
                interproceduralCallStackOpt: analysisContext.InterproceduralAnalysisDataOpt?.CallStack,
                interproceduralCapturedVariablesMapOpt: analysisContext.InterproceduralAnalysisDataOpt?.CapturedVariablesMap,
                interproceduralGetAnalysisEntityForFlowCaptureOpt: analysisContext.InterproceduralAnalysisDataOpt?.GetAnalysisEntityForFlowCapture,
                getInterproceduralCallStackForOwningSymbol: GetInterproceduralCallStackForOwningSymbol);

            return;

            static bool HasDebugAssertSignature(IMethodSymbol method)
            {
                return method.IsStatic &&
                method.ReturnsVoid &&
                method.Parameters.Length == 1 &&
                method.Parameters[0].Type.SpecialType == SpecialType.System_Boolean;
            }
        }

        protected CopyAbstractValue GetDefaultCopyValue(AnalysisEntity analysisEntity)
                => _addressSharedEntitiesProvider.GetDefaultCopyValue(analysisEntity);

        protected CopyAbstractValue? TryGetAddressSharedCopyValue(AnalysisEntity analysisEntity)
            => _addressSharedEntitiesProvider.TryGetAddressSharedCopyValue(analysisEntity);

        public virtual (TAbstractAnalysisValue Value, PredicateValueKind PredicateValueKind)? GetReturnValueAndPredicateKind()
        {
            if (_returnValueOperationsOpt == null ||
                _returnValueOperationsOpt.Count == 0)
            {
                if (OwningSymbol is IMethodSymbol method &&
                    !method.ReturnsVoid)
                {
                    // Non-void method without any return statements
                    return (GetAbstractDefaultValue(method.ReturnType), PredicateValueKind.Unknown);
                }

                return null;
            }

            TAbstractAnalysisValue mergedValue = ValueDomain.Bottom;
            PredicateValueKind? mergedPredicateValueKind = null;
            foreach (var operation in _returnValueOperationsOpt)
            {
                mergedValue = ValueDomain.Merge(mergedValue, GetAbstractValueForReturnOperation(operation, out _));
                if (PredicateAnalysis)
                {
                    if (!_predicateValueKindCacheBuilder.TryGetValue(operation, out var predicateValueKind))
                    {
                        predicateValueKind = PredicateValueKind.Unknown;
                    }

                    if (!mergedPredicateValueKind.HasValue)
                    {
                        mergedPredicateValueKind = predicateValueKind;
                    }
                    else if (mergedPredicateValueKind.Value != predicateValueKind)
                    {
                        mergedPredicateValueKind = PredicateValueKind.Unknown;
                    }
                }
            }

            return (mergedValue, mergedPredicateValueKind ?? PredicateValueKind.Unknown);
        }

        private static PointsToAbstractValue GetThisOrMeInstancePointsToValue(TAnalysisContext analysisContext)
        {
            var owningSymbol = analysisContext.OwningSymbol;
            if (!owningSymbol.IsStatic &&
                !owningSymbol.ContainingType.HasValueCopySemantics())
            {
                var thisOrMeLocation = AbstractLocation.CreateThisOrMeLocation(owningSymbol.ContainingType, analysisContext.InterproceduralAnalysisDataOpt?.CallStack);
                return PointsToAbstractValue.Create(thisOrMeLocation, mayBeNull: false);
            }
            else
            {
                return PointsToAbstractValue.NoLocation;
            }
        }

        /// <summary>
        /// Primary method that flows analysis data through the given statement.
        /// </summary>
        public virtual TAnalysisData Flow(IOperation statement, BasicBlock block, TAnalysisData input)
        {
            CurrentAnalysisData = input;
            Visit(statement, null);
            AfterVisitRoot(statement);
            return CurrentAnalysisData;
        }

        [Conditional("DEBUG")]
        private void AfterVisitRoot(IOperation operation)
        {
            Debug.Assert(_pendingArgumentsToReset.Count == 0);
            Debug.Assert(_pendingArgumentsToPostProcess.Count == 0);

            // Ensure that we visited and cached values for all operation descendants.
            foreach (var descendant in operation.DescendantsAndSelf())
            {
                // GetState will throw an InvalidOperationException if the visitor did not visit the operation or cache it's abstract value.
                var _ = GetCachedAbstractValue(descendant);
            }
        }

        public TAnalysisData OnStartBlockAnalysis(BasicBlock block, TAnalysisData input)
        {
            CurrentBasicBlock = block;
            CurrentAnalysisData = input;

            if (PredicateAnalysis && IsReachableBlockData(input))
            {
                UpdateReachability(block, input, isReachable: GetBlockReachability(block));
            }

            switch (block.Kind)
            {
                case BasicBlockKind.Entry:
                    OnStartEntryBlockAnalysis(block);
                    break;

                case BasicBlockKind.Exit:
                    OnStartExitBlockAnalysis(block);
                    break;

                default:
                    if (AnalysisDataForUnhandledThrowOperations != null && block.IsFirstBlockOfFinally(out _))
                    {
                        MergeAnalysisDataFromUnhandledThrowOperations(caughtExceptionTypeOpt: null);
                    }
                    break;
            }

            return CurrentAnalysisData;
        }

        public TAnalysisData OnEndBlockAnalysis(BasicBlock block, TAnalysisData analysisData)
        {
            _currentBasicBlock = block;
            CurrentAnalysisData = analysisData;

            if (block.EnclosingRegion != null &&
                block.EnclosingRegion.LastBlockOrdinal == block.Ordinal)
            {
                // Update analysis data for unhandled throw exceptions if we are at the end of a finally region.
                // Note: We must do this before invoking OnLeavingRegion below as that might remove tracking data
                // for keys that are out of scope.
                if (AnalysisDataForUnhandledThrowOperations != null && block.IsLastBlockOfFinally(out var finallyRegion))
                {
                    foreach (var (exceptionInfo, dataAtException) in AnalysisDataForUnhandledThrowOperations)
                    {
                        if (exceptionInfo.ContainingFinallyRegionOpt == null ||
                            !finallyRegion.ContainsRegionOrSelf(exceptionInfo.ContainingFinallyRegionOpt))
                        {
                            AssertValidAnalysisData(dataAtException);
                            UpdateValuesForAnalysisData(dataAtException);
                            AssertValidAnalysisData(dataAtException);
                        }
                    }
                }
            }

            if (block.Kind == BasicBlockKind.Exit)
            {
                OnEndExitBlockAnalysis(block);
            }

            _currentBasicBlock = null;
            return CurrentAnalysisData;
        }

        /// <summary>
        /// Updates values for existing entries in <paramref name="targetAnalysisData"/> with newer values from CurrentAnalysisData.
        /// </summary>
        protected abstract void UpdateValuesForAnalysisData(TAnalysisData targetAnalysisData);

        /// <summary>
        /// Helper method to update analysis data for existing entries in <paramref name="targetAnalysisData"/>
        /// with newer values from <paramref name="newAnalysisData"/>.
        /// </summary>
        protected void UpdateValuesForAnalysisData<TKey>(
            DictionaryAnalysisData<TKey, TAbstractAnalysisValue> targetAnalysisData,
            DictionaryAnalysisData<TKey, TAbstractAnalysisValue> newAnalysisData)
            where TKey : notnull
        {
            var builder = ArrayBuilder<TKey>.GetInstance(targetAnalysisData.Count);
            try
            {
                builder.AddRange(targetAnalysisData.Keys);
                for (int i = 0; i < builder.Count; i++)
                {
                    var key = builder[i];
                    if (newAnalysisData.TryGetValue(key, out var newValue))
                    {
                        targetAnalysisData[key] = newValue;
                    }
                }
            }
            finally
            {
                builder.Free();
            }
        }

        protected abstract void StopTrackingDataForParameter(IParameterSymbol parameter, AnalysisEntity analysisEntity);

        protected virtual void StopTrackingDataForParameters(ImmutableDictionary<IParameterSymbol, AnalysisEntity> parameterEntities)
        {
            foreach (var kvp in parameterEntities)
            {
                IParameterSymbol parameter = kvp.Key;
                AnalysisEntity analysisEntity = kvp.Value;

                // Stop tracking parameter values on exit.
                StopTrackingDataForParameter(parameter, analysisEntity);
            }
        }

        private void OnStartEntryBlockAnalysis(BasicBlock entryBlock)
        {
            Debug.Assert(entryBlock.Kind == BasicBlockKind.Entry);

            if (_lazyParameterEntities == null &&
                OwningSymbol is IMethodSymbol method &&
                !method.Parameters.IsEmpty)
            {
                var builder = ImmutableDictionary.CreateBuilder<IParameterSymbol, AnalysisEntity>();
                var argumentValuesMap = DataFlowAnalysisContext.InterproceduralAnalysisDataOpt?.ArgumentValuesMap ??
                    ImmutableDictionary<IParameterSymbol, ArgumentInfo<TAbstractAnalysisValue>>.Empty;

                foreach (var parameter in method.Parameters)
                {
                    var result = AnalysisEntityFactory.TryCreateForSymbolDeclaration(parameter, out var analysisEntity);
                    Debug.Assert(result);
                    RoslynDebug.Assert(analysisEntity != null);
                    builder.Add(parameter, analysisEntity);

                    ArgumentInfo<TAbstractAnalysisValue>? assignedValueOpt = null;
                    if (argumentValuesMap.TryGetValue(parameter.OriginalDefinition, out var argumentInfo))
                    {
                        assignedValueOpt = argumentInfo;
                    }

                    _addressSharedEntitiesProvider.UpdateAddressSharedEntitiesForParameter(parameter, analysisEntity!, assignedValueOpt);
                    SetValueForParameterOnEntry(parameter, analysisEntity!, assignedValueOpt);
                }

                _lazyParameterEntities = builder.ToImmutable();
            }
        }

        private void OnStartExitBlockAnalysis(BasicBlock exitBlock)
        {
            Debug.Assert(exitBlock.Kind == BasicBlockKind.Exit);

            if (_lazyParameterEntities != null)
            {
                foreach (var kvp in _lazyParameterEntities)
                {
                    IParameterSymbol parameter = kvp.Key;
                    AnalysisEntity analysisEntity = kvp.Value;

                    // Escape parameter values on exit, except for ref/out parameters in interprocedural analysis.
                    if (parameter.RefKind == RefKind.None || DataFlowAnalysisContext.InterproceduralAnalysisDataOpt == null)
                    {
                        EscapeValueForParameterOnExit(parameter, analysisEntity);
                    }
                }
            }
        }

        private void OnEndExitBlockAnalysis(BasicBlock exitBlock)
        {
            Debug.Assert(exitBlock.Kind == BasicBlockKind.Exit);

            if (DataFlowAnalysisContext.ExceptionPathsAnalysis && !ExecutingExceptionPathsAnalysisPostPass)
            {
                // We are going to perform another analysis pass for computing data on exception paths.
                // So delay all the exit block analysis until that is done.
                return;
            }

            // For context-sensitive interprocedural analysis, we need to stop tracking data for the parameters
            // as they will no longer be in caller's analysis scope.
            if (_lazyParameterEntities != null && DataFlowAnalysisContext.InterproceduralAnalysisDataOpt != null)
            {
                // Reset address shared entities to caller's address shared entities.
                _addressSharedEntitiesProvider.SetAddressSharedEntities(DataFlowAnalysisContext.InterproceduralAnalysisDataOpt.AddressSharedEntities);
                StopTrackingDataForParameters(_lazyParameterEntities);
            }
        }

        protected bool IsParameterEntityForCurrentMethod(AnalysisEntity analysisEntity)
            => analysisEntity.SymbolOpt is IParameterSymbol parameter &&
            _lazyParameterEntities != null &&
            _lazyParameterEntities.TryGetValue(parameter, out var parameterEntity) &&
            parameterEntity == analysisEntity;

        /// <summary>
        /// Primary method that flows analysis data through the given flow edge/branch.
        /// Returns false if the branch is conditional and the branch value always evaluates to false.
        /// </summary>
        public virtual (TAnalysisData output, bool isFeasibleBranch) FlowBranch(
            BasicBlock fromBlock,
            BranchWithInfo branch,
            TAnalysisData input)
        {
            var isFeasibleBranch = true;
            CurrentBasicBlock = fromBlock;
            CurrentAnalysisData = input;

            if (branch.BranchValueOpt != null)
            {
                FlowBranchConditionKind = branch.ControlFlowConditionKind;
                Visit(branch.BranchValueOpt, null);

                if (branch.ControlFlowConditionKind != ControlFlowConditionKind.None)
                {
                    // We visit the condition twice - once for the condition true branch, and once for the condition false branch.
                    // Below check ensures we execute AfterVisitRoot only once.
                    if (!_visitedFlowBranchConditions.Add(branch.BranchValueOpt))
                    {
                        AfterVisitRoot(branch.BranchValueOpt);
                        _visitedFlowBranchConditions.Remove(branch.BranchValueOpt);
                    }

                    if (isConditionalBranchNeverTaken())
                    {
                        isFeasibleBranch = false;
                    }
                }
                else
                {
                    AfterVisitRoot(branch.BranchValueOpt);
                }

                FlowBranchConditionKind = ControlFlowConditionKind.None;
            }

            // Special handling for return and throw branches.
            switch (branch.Kind)
            {
                case ControlFlowBranchSemantics.Return:
                    ProcessReturnValue(branch.BranchValueOpt);
                    break;

                case ControlFlowBranchSemantics.Throw:
                case ControlFlowBranchSemantics.Rethrow:
                    // Update the tracked merged analysis data at throw branches.
                    var thrownExceptionType = branch.BranchValueOpt?.Type ?? CurrentBasicBlock.GetEnclosingRegionExceptionType();
                    if (thrownExceptionType is INamedTypeSymbol exceptionType &&
                        exceptionType.DerivesFrom(ExceptionNamedType, baseTypesOnly: true))
                    {
                        AnalysisDataForUnhandledThrowOperations ??= new Dictionary<ThrownExceptionInfo, TAnalysisData>();
                        var info = ThrownExceptionInfo.Create(CurrentBasicBlock, exceptionType, DataFlowAnalysisContext.InterproceduralAnalysisDataOpt?.CallStack);
                        AnalysisDataForUnhandledThrowOperations[info] = GetClonedCurrentAnalysisData();
                    }

                    ProcessThrowValue(branch.BranchValueOpt);
                    break;
            }

            return (CurrentAnalysisData, isFeasibleBranch);

            bool isConditionalBranchNeverTaken()
            {
                RoslynDebug.Assert(branch.BranchValueOpt != null);
                Debug.Assert(branch.ControlFlowConditionKind != ControlFlowConditionKind.None);

                if (branch.BranchValueOpt.Type?.SpecialType == SpecialType.System_Boolean &&
                    branch.BranchValueOpt.ConstantValue.HasValue)
                {
                    var alwaysTrue = (bool)branch.BranchValueOpt.ConstantValue.Value;
                    if (alwaysTrue && branch.ControlFlowConditionKind == ControlFlowConditionKind.WhenFalse ||
                        !alwaysTrue && branch.ControlFlowConditionKind == ControlFlowConditionKind.WhenTrue)
                    {
                        return true;
                    }
                }

                if (PredicateAnalysis &&
                    _predicateValueKindCacheBuilder.TryGetValue(branch.BranchValueOpt, out PredicateValueKind valueKind) &&
                    isPredicateAlwaysFalseForBranch(valueKind))
                {
                    return true;
                }

                if (DataFlowAnalysisContext.PointsToAnalysisResultOpt != null &&
                    isPredicateAlwaysFalseForBranch(DataFlowAnalysisContext.PointsToAnalysisResultOpt.GetPredicateKind(branch.BranchValueOpt)))
                {
                    return true;
                }

                if (DataFlowAnalysisContext.CopyAnalysisResultOpt != null &&
                    isPredicateAlwaysFalseForBranch(DataFlowAnalysisContext.CopyAnalysisResultOpt.GetPredicateKind(branch.BranchValueOpt)))
                {
                    return true;
                }

                if (DataFlowAnalysisContext.ValueContentAnalysisResultOpt != null &&
                    isPredicateAlwaysFalseForBranch(DataFlowAnalysisContext.ValueContentAnalysisResultOpt.GetPredicateKind(branch.BranchValueOpt)))
                {
                    return true;
                }

                return false;
            }

            bool isPredicateAlwaysFalseForBranch(PredicateValueKind predicateValueKind)
            {
                Debug.Assert(branch.ControlFlowConditionKind != ControlFlowConditionKind.None);

                return predicateValueKind switch
                {
                    PredicateValueKind.AlwaysFalse => branch.ControlFlowConditionKind == ControlFlowConditionKind.WhenTrue,

                    PredicateValueKind.AlwaysTrue => branch.ControlFlowConditionKind == ControlFlowConditionKind.WhenFalse,

                    _ => false,
                };
            }
        }

        /// <summary>
        /// Get analysis value for an implicitly created completed task wrapping a returned value in an async method.
        /// For example, "return 0;" in an async method returning "Task(Of int)".
        /// </summary>
        private protected virtual TAbstractAnalysisValue GetAbstractValueForImplicitWrappingTaskCreation(
            IOperation returnValueOperation,
            TAbstractAnalysisValue returnValue,
            PointsToAbstractValue implicitTaskPointsToValue)
        {
            // Conservatively assume default unknown value for implicit task.
            return ValueDomain.UnknownOrMayBeValue;
        }

        protected virtual void ProcessReturnValue(IOperation? returnValueOperation)
        {
            if (returnValueOperation != null)
            {
                _returnValueOperationsOpt?.Add(returnValueOperation);

                _ = GetAbstractValueForReturnOperation(returnValueOperation, out var implicitTaskPointsToValueOpt);
                if (implicitTaskPointsToValueOpt != null)
                {
                    Debug.Assert(implicitTaskPointsToValueOpt.Kind == PointsToAbstractValueKind.KnownLocations);
                    SetTaskWrappedValue(implicitTaskPointsToValueOpt, GetCachedAbstractValue(returnValueOperation));
                }
            }
        }

        private TAbstractAnalysisValue GetAbstractValueForReturnOperation(IOperation returnValueOperation, out PointsToAbstractValue? implicitTaskPointsToValueOpt)
        {
            implicitTaskPointsToValueOpt = null;
            var returnValue = GetCachedAbstractValue(returnValueOperation);

            // Check if returned value is wrapped in an implicitly created completed task in an async method.
            // For example, "return 0;" in an async method returning "Task<int>".
            // If so, we return the abstract value for the task wrapping the underlying return value.
            if (OwningSymbol is IMethodSymbol method &&
                method.IsAsync &&
                method.ReturnType.OriginalDefinition.Equals(GenericTaskNamedType) &&
                !method.ReturnType.Equals(returnValueOperation.Type))
            {
                var location = AbstractLocation.CreateAllocationLocation(returnValueOperation, method.ReturnType, DataFlowAnalysisContext.InterproceduralAnalysisDataOpt?.CallStack);
                implicitTaskPointsToValueOpt = PointsToAbstractValue.Create(location, mayBeNull: false);
                return GetAbstractValueForImplicitWrappingTaskCreation(returnValueOperation, returnValue, implicitTaskPointsToValueOpt);
            }

            return returnValue;
        }

        protected virtual void HandlePossibleThrowingOperation(IOperation operation)
        {
            Debug.Assert(DataFlowAnalysisContext.ExceptionPathsAnalysis);
            Debug.Assert(ExecutingExceptionPathsAnalysisPostPass);

            // Bail out if we are not analyzing an interprocedural call and there is no
            // tracked analysis data.
            if (!HasAnyAbstractValue(CurrentAnalysisData) &&
                DataFlowAnalysisContext.InterproceduralAnalysisDataOpt == null)
            {
                return;
            }

            // Bail out if System.Exception is not defined.
            if (ExceptionNamedType == null)
            {
                return;
            }

            IOperation? instanceOpt = null;
            IOperation? invocationOpt = null;
            switch (operation)
            {
                case IMemberReferenceOperation memberReference:
                    instanceOpt = memberReference.Instance;
                    break;

                case IDynamicMemberReferenceOperation dynamicMemberReference:
                    instanceOpt = dynamicMemberReference.Instance;
                    break;

                case IArrayElementReferenceOperation arrayElementReference:
                    instanceOpt = arrayElementReference.ArrayReference;
                    break;

                case IInvocationOperation invocation:
                    instanceOpt = invocation.Instance;
                    invocationOpt = operation;
                    break;

                case IObjectCreationOperation objectCreation:
                    if (objectCreation.Constructor.IsImplicitlyDeclared)
                    {
                        // Implicitly generated constructor should not throw.
                        return;
                    }

                    invocationOpt = operation;
                    break;

                default:
                    // Optimististically assume the operation cannot throw.
                    return;
            }

            var invocationInstanceAccessCanThrow = instanceOpt != null &&
                instanceOpt.Kind != OperationKind.InstanceReference &&
                GetNullAbstractValue(instanceOpt) != NullAbstractValue.NotNull;
            var invocationCanThrow = invocationOpt != null && !TryGetInterproceduralAnalysisResult(operation, out _);
            if (!invocationInstanceAccessCanThrow && !invocationCanThrow)
            {
                // Cannot throw an exception from instance access and
                // interprocedural analysis already handles possible exception from invoked code.
                return;
            }

            // This operation can throw, so update the analysis data for unhandled exception with 'System.Exception' type.
            AnalysisDataForUnhandledThrowOperations ??= new Dictionary<ThrownExceptionInfo, TAnalysisData>();
            if (!AnalysisDataForUnhandledThrowOperations.TryGetValue(DefaultThrownExceptionInfo, out TAnalysisData? data) ||
                CurrentBasicBlock.IsContainedInRegionOfKind(ControlFlowRegionKind.Finally))
            {
                data = null;
            }

            data = GetMergedAnalysisDataForPossibleThrowingOperation(data, operation);
            RoslynDebug.Assert(data != null);
            AssertValidAnalysisData(data);
            AnalysisDataForUnhandledThrowOperations[DefaultThrownExceptionInfo] = data!;
        }

        protected virtual TAnalysisData GetMergedAnalysisDataForPossibleThrowingOperation(TAnalysisData? existingDataOpt, IOperation operation)
        {
            Debug.Assert(DataFlowAnalysisContext.ExceptionPathsAnalysis);
            Debug.Assert(ExecutingExceptionPathsAnalysisPostPass);

            return existingDataOpt == null ?
                GetClonedCurrentAnalysisData() :
                MergeAnalysisData(CurrentAnalysisData, existingDataOpt);
        }

        public TAnalysisData OnLeavingRegions(
            IEnumerable<ILocalSymbol> leavingRegionLocals,
            IEnumerable<CaptureId> leavingRegionFlowCaptures,
            BasicBlock currentBasicBlock,
            TAnalysisData input)
        {
            if (!leavingRegionLocals.Any() && !leavingRegionFlowCaptures.Any())
            {
                return input;
            }

            CurrentBasicBlock = currentBasicBlock;
            CurrentAnalysisData = input;

            ProcessOutOfScopeLocalsAndFlowCaptures(leavingRegionLocals, leavingRegionFlowCaptures);

            _currentBasicBlock = null;
            return CurrentAnalysisData;
        }

        protected virtual void ProcessOutOfScopeLocalsAndFlowCaptures(IEnumerable<ILocalSymbol> locals, IEnumerable<CaptureId> flowCaptures)
        {
            Debug.Assert(locals.Any() || flowCaptures.Any());

            if (PredicateAnalysis)
            {
                foreach (var captureId in flowCaptures)
                {
                    if (AnalysisEntityFactory.TryGetForFlowCapture(captureId, out var analysisEntity) &&
                        HasPredicatedDataForEntity(analysisEntity))
                    {
                        StopTrackingPredicatedData(analysisEntity);
                    }
                }
            }
        }

        private bool IsContractCheckArgument(IArgumentOperation operation)
            => operation.Parent is IInvocationOperation invocation &&
               invocation.Arguments[0] == operation &&
               (IsDebugAssertMethod(invocation.TargetMethod) || IsContractCheckMethod(invocation.TargetMethod));

        private bool IsContractCheckMethod(IMethodSymbol method)
        {
            if (Equals(method.ContainingType, ContractNamedType) &&
                method.IsStatic)
            {
                if (_lazyContractCheckMethods == null)
                {
                    // Contract.Requires check.
                    var requiresMethods = ContractNamedType.GetMembers("Requires");
                    var assumeMethods = ContractNamedType.GetMembers("Assume");
                    var assertMethods = ContractNamedType.GetMembers("Assert");
<<<<<<< HEAD
                    var validationMethods = requiresMethods.Concat(assumeMethods).Concat(assertMethods).OfType<IMethodSymbol>().Where(m => m.IsStatic && m.ReturnsVoid && m.Parameters.Length >= 1 && (m.Parameters[0].Type.SpecialType == SpecialType.System_Boolean));
                    _lazyContractCheckMethods = ImmutableHashSet.CreateRange(validationMethods);
=======
                    var validationMethods = requiresMethods.Concat(assumeMethods).Concat(assertMethods).OfType<IMethodSymbol>().Where(m => m.IsStatic && m.ReturnsVoid && !m.Parameters.IsEmpty && (m.Parameters[0].Type.SpecialType == SpecialType.System_Boolean));
                    _lazyContractCheckMethodsForPredicateAnalysis = ImmutableHashSet.CreateRange(validationMethods);
>>>>>>> 33848c1f
                }

                return _lazyContractCheckMethods.Contains(method);
            }

            return false;
        }

        private bool IsDebugAssertMethod(IMethodSymbol method)
            => Equals(method, DebugAssertMethod);

        protected bool IsAnyAssertMethod(IMethodSymbol method)
            => IsDebugAssertMethod(method) || IsContractCheckMethod(method);

        #region Helper methods to get or cache analysis data for visited operations.

        internal ImmutableDictionary<IOperation, TAbstractAnalysisValue> GetStateMap() => _valueCacheBuilder.ToImmutable();

        internal ImmutableDictionary<IOperation, PredicateValueKind> GetPredicateValueKindMap() => _predicateValueKindCacheBuilder.ToImmutable();

        public virtual TAnalysisData? GetMergedDataForUnhandledThrowOperations()
        {
            if (AnalysisDataForUnhandledThrowOperations == null)
            {
                return default;
            }

            TAnalysisData? mergedData = default;
            foreach (TAnalysisData data in AnalysisDataForUnhandledThrowOperations.Values)
            {
                mergedData = mergedData != null ? MergeAnalysisData(mergedData, data) : data;
            }

#if DEBUG
            if (mergedData != null)
            {
                AssertValidAnalysisData(mergedData);
            }
#endif
            return mergedData;
        }

        public TAbstractAnalysisValue GetCachedAbstractValue(IOperation operation)
        {
            if (operation == null)
            {
                throw new ArgumentNullException(nameof(operation));
            }

            if (_valueCacheBuilder.TryGetValue(operation, out var state))
            {
                return state;
            }

            if (DataFlowAnalysisContext.InterproceduralAnalysisDataOpt != null)
            {
                return DataFlowAnalysisContext.InterproceduralAnalysisDataOpt.GetCachedAbstractValueFromCaller(operation);
            }

            // We were unable to find cached abstract value for requested operation.
            // We should never reach this path, except for one known case.
            // For interprocedural analysis, we might reach here when attempting to access abstract value for instance receiver
            // of a method delegate which was saved in a prior interprocedural call chain, that returned back to the root caller
            // and a different interprocedural call tree indirectly invokes that saved method delegate.
            // We correctly resolve the method delegate target, but would need pretty complicated implementation to reach that
            // operation's analysis result.
            // See unit test 'DisposeObjectsBeforeLosingScopeTests.InvocationOfMethodDelegate_PriorInterproceduralCallChain' for an example.
            // For now, we just gracefully return an unknown abstract value for this case.
            if (DataFlowAnalysisContext.InterproceduralAnalysisConfiguration.InterproceduralAnalysisKind != InterproceduralAnalysisKind.None)
            {
                return ValueDomain.UnknownOrMayBeValue;
            }

            throw new InvalidOperationException();
        }

        protected void CacheAbstractValue(IOperation operation, TAbstractAnalysisValue value)
        {
            if (operation == null)
            {
                throw new ArgumentNullException(nameof(operation));
            }

            _valueCacheBuilder[operation] = value;
        }

        protected NullAbstractValue GetNullAbstractValue(IOperation operation) => GetPointsToAbstractValue(operation).NullState;

        protected virtual CopyAbstractValue GetCopyAbstractValue(IOperation operation)
        {
            if (DataFlowAnalysisContext.CopyAnalysisResultOpt == null)
            {
                return CopyAbstractValue.Unknown;
            }
            else
            {
                return DataFlowAnalysisContext.CopyAnalysisResultOpt[operation];
            }
        }

        protected virtual PointsToAbstractValue GetPointsToAbstractValue(IOperation operation)
        {
            if (DataFlowAnalysisContext.PointsToAnalysisResultOpt == null)
            {
                return PointsToAbstractValue.Unknown;
            }
            else
            {
                return DataFlowAnalysisContext.PointsToAnalysisResultOpt[operation];
            }
        }

        protected virtual ValueContentAbstractValue GetValueContentAbstractValue(IOperation operation)
        {
            if (DataFlowAnalysisContext.ValueContentAnalysisResultOpt == null)
            {
                return ValueContentAbstractValue.MayBeContainsNonLiteralState;
            }
            else
            {
                return DataFlowAnalysisContext.ValueContentAnalysisResultOpt[operation];
            }
        }

        protected ImmutableHashSet<AbstractLocation> GetEscapedLocations(IOperation operation)
        {
            if (operation == null || DataFlowAnalysisContext.PointsToAnalysisResultOpt == null)
            {
                return ImmutableHashSet<AbstractLocation>.Empty;
            }
            else
            {
                return DataFlowAnalysisContext.PointsToAnalysisResultOpt.GetEscapedAbstractLocations(operation);
            }
        }

        protected ImmutableHashSet<AbstractLocation> GetEscapedLocations(AnalysisEntity parameterEntity)
        {
            Debug.Assert(parameterEntity.SymbolOpt?.Kind == SymbolKind.Parameter);
            if (parameterEntity == null || DataFlowAnalysisContext.PointsToAnalysisResultOpt == null)
            {
                return ImmutableHashSet<AbstractLocation>.Empty;
            }
            else
            {
                return DataFlowAnalysisContext.PointsToAnalysisResultOpt.GetEscapedAbstractLocations(parameterEntity);
            }
        }

        protected bool TryGetPointsToAbstractValueAtEntryBlockEnd(AnalysisEntity analysisEntity, out PointsToAbstractValue pointsToAbstractValue)
        {
            Debug.Assert(CurrentBasicBlock.Kind == BasicBlockKind.Entry);
            RoslynDebug.Assert(DataFlowAnalysisContext.PointsToAnalysisResultOpt != null);

            var outputData = DataFlowAnalysisContext.PointsToAnalysisResultOpt.EntryBlockOutput.Data;
            return outputData.TryGetValue(analysisEntity, out pointsToAbstractValue);
        }

        protected bool TryGetNullAbstractValueAtCurrentBlockEntry(AnalysisEntity analysisEntity, out NullAbstractValue nullAbstractValue)
        {
            RoslynDebug.Assert(DataFlowAnalysisContext.PointsToAnalysisResultOpt != null);
            var inputData = DataFlowAnalysisContext.PointsToAnalysisResultOpt[CurrentBasicBlock].Data;
            if (inputData.TryGetValue(analysisEntity, out PointsToAbstractValue pointsToAbstractValue))
            {
                nullAbstractValue = pointsToAbstractValue.NullState;
                return true;
            }

            nullAbstractValue = NullAbstractValue.MaybeNull;
            return false;
        }

        protected bool TryGetMergedNullAbstractValueAtUnhandledThrowOperationsInGraph(AnalysisEntity analysisEntity, out NullAbstractValue nullAbstractValue)
        {
            RoslynDebug.Assert(DataFlowAnalysisContext.PointsToAnalysisResultOpt != null);
            var inputData = DataFlowAnalysisContext.PointsToAnalysisResultOpt.MergedStateForUnhandledThrowOperationsOpt?.Data;
            if (inputData == null || !inputData.TryGetValue(analysisEntity, out PointsToAbstractValue pointsToAbstractValue))
            {
                nullAbstractValue = NullAbstractValue.MaybeNull;
                return false;
            }

            nullAbstractValue = pointsToAbstractValue.NullState;
            return true;
        }

        private protected void SetTaskWrappedValue(PointsToAbstractValue pointsToValueForTask, TAbstractAnalysisValue wrappedValue)
        {
            if (pointsToValueForTask.Kind == PointsToAbstractValueKind.Unknown)
            {
                return;
            }

            TaskWrappedValuesMapOpt ??= new Dictionary<PointsToAbstractValue, TAbstractAnalysisValue>();
            TaskWrappedValuesMapOpt[pointsToValueForTask] = wrappedValue;
        }

        private protected bool TryGetTaskWrappedValue(PointsToAbstractValue pointsToAbstractValue, out TAbstractAnalysisValue wrappedValue)
        {
            if (TaskWrappedValuesMapOpt == null)
            {
                wrappedValue = ValueDomain.UnknownOrMayBeValue;
                return false;
            }

            return TaskWrappedValuesMapOpt.TryGetValue(pointsToAbstractValue, out wrappedValue);
        }

        protected virtual TAbstractAnalysisValue ComputeAnalysisValueForReferenceOperation(IOperation operation, TAbstractAnalysisValue defaultValue)
        {
            return defaultValue;
        }

        protected virtual TAbstractAnalysisValue ComputeAnalysisValueForEscapedRefOrOutArgument(IArgumentOperation operation, TAbstractAnalysisValue defaultValue)
        {
            return defaultValue;
        }

        internal bool TryInferConversion(IConversionOperation operation, out ConversionInference inference)
        {
            inference = ConversionInference.Create(operation);

            // Bail out for user defined conversions.
            if (operation.Conversion.IsUserDefined)
            {
                return true;
            }

            // Bail out if conversion does not exist (error code).
            if (!operation.Conversion.Exists)
            {
                return false;
            }

            return TryInferConversion(operation.Operand, operation.Type, operation.IsTryCast, operation, out inference);
        }

        internal bool TryInferConversion(IIsPatternOperation operation, out ConversionInference inference)
        {
            var targetType = operation.Pattern.GetPatternType();
            return TryInferConversion(operation.Value, targetType, isTryCast: true, operation, out inference);
        }

        private bool TryInferConversion(
            IOperation sourceOperand,
            ITypeSymbol? targetType,
            bool isTryCast,
            IOperation operation,
            out ConversionInference inference)
        {
            inference = ConversionInference.Create(targetType, sourceOperand.Type, isTryCast);

            // Bail out for throw expression conversion.
            if (sourceOperand.Kind == OperationKind.Throw)
            {
                return true;
            }

            // Analyze if cast might always succeed or fail based on points to analysis result.
            var pointsToValue = GetPointsToAbstractValue(sourceOperand);
            if (pointsToValue.Kind == PointsToAbstractValueKind.KnownLocations)
            {
                // Bail out if we have a possible null location for direct cast.
                if (!isTryCast && pointsToValue.Locations.Any(location => location.IsNull))
                {
                    return true;
                }

                // Handle is pattern operations with constant pattern.
                if (operation is IIsPatternOperation patternOperation &&
                    patternOperation.Pattern is IConstantPatternOperation constantPattern)
                {
                    if (constantPattern.Value.ConstantValue.HasValue)
                    {
                        if (constantPattern.Value.ConstantValue.Value == null)
                        {
                            switch (pointsToValue.NullState)
                            {
                                case NullAbstractValue.Null:
                                    inference.AlwaysSucceed = true;
                                    break;

                                case NullAbstractValue.NotNull:
                                    inference.AlwaysFail = true;
                                    break;
                            }
                        }

                        return true;
                    }

                    return false;
                }

                if (targetType == null)
                {
                    Debug.Fail($"Unexpected 'null' target type for '{operation.Syntax}'");
                    return false;
                }

                // Infer if a cast will always fail.
                if (!inference.IsBoxing &&
                    !inference.IsUnboxing &&
                    !IsInterfaceOrTypeParameter(targetType) &&
                    pointsToValue.Locations.All(location => location.IsNull ||
                        (!location.IsNoLocation &&
                         !IsInterfaceOrTypeParameter(location.LocationTypeOpt) &&
                         !targetType.DerivesFrom(location.LocationTypeOpt) &&
                         !location.LocationTypeOpt.DerivesFrom(targetType))))
                {
                    if (PredicateAnalysis)
                    {
                        _predicateValueKindCacheBuilder[operation] = PredicateValueKind.AlwaysFalse;
                    }

                    // We only set the alwaysFail flag for TryCast as direct casts that are guaranteed to fail will throw an exception and subsequent code will not execute.
                    if (isTryCast)
                    {
                        inference.AlwaysFail = true;
                    }
                }
                else
                {
                    // Infer if a TryCast will always succeed.
                    if (isTryCast &&
                        pointsToValue.Locations.All(location => location.IsNoLocation || !location.IsNull && location.LocationTypeOpt.DerivesFrom(targetType)))
                    {
                        // TryCast which is guaranteed to succeed, and potentially can be changed to DirectCast.
                        if (PredicateAnalysis)
                        {
                            _predicateValueKindCacheBuilder[operation] = PredicateValueKind.AlwaysTrue;
                        }

                        inference.AlwaysSucceed = true;
                    }
                }

                return true;
            }

            return false;

            // We are currently bailing out if an interface or type parameter is involved.
            static bool IsInterfaceOrTypeParameter(ITypeSymbol? type) => type?.TypeKind == TypeKind.Interface || type?.TypeKind == TypeKind.TypeParameter;
        }

        #endregion

        #region Predicate analysis

        protected virtual void UpdateReachability(BasicBlock basicBlock, TAnalysisData analysisData, bool isReachable)
        {
            Debug.Assert(PredicateAnalysis);
            throw new NotImplementedException();
        }

        protected virtual bool IsReachableBlockData(TAnalysisData analysisData)
        {
            Debug.Assert(PredicateAnalysis);
            throw new NotImplementedException();
        }

        private bool GetBlockReachability(BasicBlock basicBlock)
        {
            return basicBlock.IsReachable &&
                (DataFlowAnalysisContext.CopyAnalysisResultOpt == null || DataFlowAnalysisContext.CopyAnalysisResultOpt[basicBlock].IsReachable) &&
                (DataFlowAnalysisContext.PointsToAnalysisResultOpt == null || DataFlowAnalysisContext.PointsToAnalysisResultOpt[basicBlock].IsReachable) &&
                (DataFlowAnalysisContext.ValueContentAnalysisResultOpt == null || DataFlowAnalysisContext.ValueContentAnalysisResultOpt[basicBlock].IsReachable);
        }

        protected bool IsCurrentBlockReachable()
        {
            if (PredicateAnalysis)
            {
                return IsReachableBlockData(CurrentAnalysisData);
            }

            return GetBlockReachability(CurrentBasicBlock);
        }

        private void PerformPredicateAnalysis(IOperation operation)
        {
            Debug.Assert(PredicateAnalysis);
            Debug.Assert(operation.Kind == OperationKind.BinaryOperator ||
                operation.Kind == OperationKind.UnaryOperator ||
                operation.Kind == OperationKind.IsNull ||
                operation.Kind == OperationKind.Invocation ||
                operation.Kind == OperationKind.Argument ||
                operation.Kind == OperationKind.FlowCaptureReference ||
                operation.Kind == OperationKind.IsPattern);

            if (FlowBranchConditionKind == ControlFlowConditionKind.None || !IsRootOfCondition())
            {
                // Operation is a predicate which is not a conditional.
                // For example, "x = operation", where operation is "a == b".
                // Check if we need to perform predicate analysis for the operation and/or set/transfer predicate data.

                // First find out if this operation is being captured.
                AnalysisEntity? predicatedFlowCaptureEntityOpt = GetPredicatedFlowCaptureEntity();
                if (predicatedFlowCaptureEntityOpt == null)
                {
                    // Operation is not being flow captured, we may have to perform predicate analysis.
                    if (operation.Kind == OperationKind.FlowCaptureReference)
                    {
                        // "x = FCR0"
                        // No predicate analysis required.
                        return;
                    }

                    // Perform predicate analysis with dummy CurrentAnalysisData to set predicate value kind (always true/false/null).
#if DEBUG
                    TAnalysisData savedCurrentAnalysisData = GetClonedCurrentAnalysisData();
#endif
                    FlowBranchConditionKind = ControlFlowConditionKind.WhenTrue;
                    var dummyTargetPredicateData = GetClonedCurrentAnalysisData();
                    PerformPredicateAnalysisCore(operation, dummyTargetPredicateData);
                    FlowBranchConditionKind = ControlFlowConditionKind.None;
#if DEBUG
                    Debug.Assert(Equals(savedCurrentAnalysisData, CurrentAnalysisData), "Expected no updates to CurrentAnalysisData");
                    savedCurrentAnalysisData.Dispose();
#endif
                    dummyTargetPredicateData.Dispose();
                }
                else
                {
                    // Operation is being flow captured, i.e. "FC = operation"
                    if (operation.Kind == OperationKind.FlowCaptureReference)
                    {
                        // FC = FCR0
                        var result = AnalysisEntityFactory.TryCreate(operation, out AnalysisEntity? flowCaptureReferenceEntity);
                        Debug.Assert(result);
                        RoslynDebug.Assert(flowCaptureReferenceEntity != null);
                        RoslynDebug.Assert(flowCaptureReferenceEntity.CaptureIdOpt != null);
                        Debug.Assert(HasPredicatedDataForEntity(flowCaptureReferenceEntity));
                        TransferPredicatedData(fromEntity: flowCaptureReferenceEntity, toEntity: predicatedFlowCaptureEntityOpt);
                    }
                    else
                    {
                        //  "FC = (a == b)"
                        // Perform predicate analysis for both true/false result and start tracking data predicated on flow capture variable.

#if DEBUG
                        TAnalysisData savedCurrentAnalysisData = GetClonedCurrentAnalysisData();
#endif
                        TAnalysisData truePredicatedData = GetEmptyAnalysisData();
                        FlowBranchConditionKind = ControlFlowConditionKind.WhenTrue;
                        PerformPredicateAnalysisCore(operation, truePredicatedData);
                        Debug.Assert(!ReferenceEquals(truePredicatedData, CurrentAnalysisData));

                        TAnalysisData falsePredicatedData = GetEmptyAnalysisData();
                        FlowBranchConditionKind = ControlFlowConditionKind.WhenFalse;
                        PerformPredicateAnalysisCore(operation, falsePredicatedData);
                        Debug.Assert(!ReferenceEquals(falsePredicatedData, CurrentAnalysisData));
                        FlowBranchConditionKind = ControlFlowConditionKind.None;

#if DEBUG
                        Debug.Assert(Equals(savedCurrentAnalysisData, CurrentAnalysisData), "Expected no updates to CurrentAnalysisData");
                        savedCurrentAnalysisData.Dispose();
#endif

                        if (HasAnyAbstractValue(truePredicatedData) || HasAnyAbstractValue(falsePredicatedData))
                        {
                            StartTrackingPredicatedData(predicatedFlowCaptureEntityOpt, truePredicatedData, falsePredicatedData);
                        }
                        else
                        {
                            truePredicatedData.Dispose();
                            falsePredicatedData.Dispose();
                        }
                    }
                }
            }
            else
            {
                PerformPredicateAnalysisCore(operation, CurrentAnalysisData);
            }

            return;

            // local functions
            bool IsRootOfCondition()
            {
                // Special case for contract check argument
                if (operation.Kind == OperationKind.Argument)
                {
                    Debug.Assert(IsContractCheckArgument((IArgumentOperation)operation));
                    return true;
                }

                var current = operation.Parent;
                while (current != null)
                {
                    switch (current.Kind)
                    {
                        case OperationKind.Conversion:
                        case OperationKind.Parenthesized:
                            current = current.Parent;
                            continue;

                        default:
                            return false;
                    }
                }

                return current == null;
            }

            AnalysisEntity? GetPredicatedFlowCaptureEntity()
            {
                var current = operation.Parent;
                while (current != null)
                {
                    switch (current.Kind)
                    {
                        case OperationKind.Conversion:
                        case OperationKind.Parenthesized:
                            current = current.Parent;
                            continue;

                        case OperationKind.FlowCapture:
                            if (AnalysisEntityFactory.TryCreate(current, out var targetEntity) &&
                                targetEntity.IsCandidatePredicateEntity())
                            {
                                Debug.Assert(targetEntity.CaptureIdOpt != null);
                                return targetEntity;
                            }

                            return null;

                        default:
                            return null;
                    }
                }

                return null;
            }
        }

        private void PerformPredicateAnalysisCore(IOperation operation, TAnalysisData targetAnalysisData)
        {
            Debug.Assert(PredicateAnalysis);
            Debug.Assert(FlowBranchConditionKind != ControlFlowConditionKind.None);

            PredicateValueKind predicateValueKind = PredicateValueKind.Unknown;
            switch (operation)
            {
                case IIsNullOperation isNullOperation:
                    // Predicate analysis for null checks.
                    predicateValueKind = SetValueForIsNullComparisonOperator(isNullOperation.Operand, equals: FlowBranchConditionKind == ControlFlowConditionKind.WhenTrue, targetAnalysisData: targetAnalysisData);
                    break;

                case IIsPatternOperation isPatternOperation:
                    // Predicate analysis for "is pattern" checks:
                    //  1. Non-null value check for declaration pattern, i.e. "c is D d"
                    //  2. Non-null value check for discard pattern, i.e. "c is D _"
                    //  3. Non-null value check for recursive pattern, i.e. "c is D { SomeProperty: 0 }"
                    //  4. Equality value check for constant pattern, i.e. "x is 1"
                    switch (isPatternOperation.Pattern.Kind)
                    {
                        case OperationKind.DeclarationPattern:
                            // Set predicated null/non-null value for declared pattern variable, i.e. for 'd' in "c is D d".
                            predicateValueKind = SetValueForIsNullComparisonOperator(isPatternOperation.Pattern, equals: FlowBranchConditionKind == ControlFlowConditionKind.WhenFalse, targetAnalysisData: targetAnalysisData);

                            // Also set the predicated value for pattern value for true branch, i.e. for 'c' in "c is D d".
                            goto case OperationKind.DiscardPattern;

                        case OperationKind.DiscardPattern:
                        case OperationKind.RecursivePattern:
                            // For the true branch, set the pattern operation value to NotNull.
                            if (FlowBranchConditionKind == ControlFlowConditionKind.WhenTrue)
                            {
                                predicateValueKind = SetValueForIsNullComparisonOperator(isPatternOperation.Value, equals: false, targetAnalysisData: targetAnalysisData);
                            }

                            break;

                        case OperationKind.ConstantPattern:
                            var constantPattern = (IConstantPatternOperation)isPatternOperation.Pattern;
                            predicateValueKind = SetValueForEqualsOrNotEqualsComparisonOperator(isPatternOperation.Value, constantPattern.Value,
                                equals: FlowBranchConditionKind == ControlFlowConditionKind.WhenTrue, isReferenceEquality: false, targetAnalysisData: targetAnalysisData);
                            break;

                        default:
                            Debug.Fail($"Unknown pattern kind '{isPatternOperation.Pattern.Kind}'");
                            predicateValueKind = PredicateValueKind.Unknown;
                            break;
                    }

                    break;

                case IBinaryOperation binaryOperation:
                    // Predicate analysis for different equality comparison operators.
                    if (!binaryOperation.IsComparisonOperator())
                    {
                        return;
                    }

                    predicateValueKind = SetValueForComparisonOperator(binaryOperation, targetAnalysisData);
                    break;

                case IUnaryOperation unaryOperation:
                    // Predicate analysis for unary not operator.
                    if (unaryOperation.OperatorKind == UnaryOperatorKind.Not)
                    {
                        FlowBranchConditionKind = FlowBranchConditionKind.Negate();
                        PerformPredicateAnalysisCore(unaryOperation.Operand, targetAnalysisData);
                        FlowBranchConditionKind = FlowBranchConditionKind.Negate();
                    }

                    break;

                case IArgumentOperation argument:
                    Debug.Assert(IsContractCheckArgument(argument));
                    PerformPredicateAnalysisCore(argument.Value, targetAnalysisData);
                    return;

                case IConversionOperation conversion:
                    PerformPredicateAnalysisCore(conversion.Operand, targetAnalysisData);
                    return;

                case IParenthesizedOperation parenthesizedOperation:
                    PerformPredicateAnalysisCore(parenthesizedOperation.Operand, targetAnalysisData);
                    return;

                case IFlowCaptureReferenceOperation _:
                    var result = AnalysisEntityFactory.TryCreate(operation, out AnalysisEntity? flowCaptureReferenceEntity);
                    Debug.Assert(result);
                    RoslynDebug.Assert(flowCaptureReferenceEntity != null);
                    RoslynDebug.Assert(flowCaptureReferenceEntity.CaptureIdOpt != null);
                    if (!HasPredicatedDataForEntity(targetAnalysisData, flowCaptureReferenceEntity))
                    {
                        return;
                    }

                    predicateValueKind = ApplyPredicatedDataForEntity(targetAnalysisData, flowCaptureReferenceEntity, trueData: FlowBranchConditionKind == ControlFlowConditionKind.WhenTrue);
                    break;

                case IInvocationOperation invocation:
                    // Predicate analysis for different equality comparison methods and argument null check methods.
                    if (invocation.Type.SpecialType != SpecialType.System_Boolean)
                    {
                        return;
                    }

                    if (invocation.TargetMethod.IsArgumentNullCheckMethod())
                    {
                        // Predicate analysis for null checks.
                        if (invocation.Arguments.Length == 1)
                        {
                            predicateValueKind = SetValueForIsNullComparisonOperator(invocation.Arguments[0].Value, equals: FlowBranchConditionKind == ControlFlowConditionKind.WhenTrue, targetAnalysisData: targetAnalysisData);
                        }

                        break;
                    }

                    IOperation? leftOperand = null;
                    IOperation? rightOperand = null;
                    bool isReferenceEquality = false;
                    if (invocation.Arguments.Length == 2 &&
                        invocation.TargetMethod.IsStaticObjectEqualsOrReferenceEquals())
                    {
                        // 1. "static bool object.ReferenceEquals(o1, o2)"
                        // 2. "static bool object.Equals(o1, o2)"
                        leftOperand = invocation.Arguments[0].Value;
                        rightOperand = invocation.Arguments[1].Value;
                        isReferenceEquality = invocation.TargetMethod.Name == "ReferenceEquals" ||
                            (AnalysisEntityFactory.TryCreate(invocation.Arguments[0].Value, out var analysisEntity) &&
                             !analysisEntity.Type.HasValueCopySemantics() &&
                             (analysisEntity.Type as INamedTypeSymbol)?.OverridesEquals() == false);
                    }
                    else
                    {
                        // 1. "bool virtual object.Equals(other)"
                        // 2. "bool override Equals(other)"
                        // 3. "bool IEquatable<T>.Equals(other)"
                        if (invocation.Arguments.Length == 1 &&
                            (invocation.TargetMethod.IsObjectEquals() ||
                             invocation.TargetMethod.IsObjectEqualsOverride() ||
                             IsOverrideOrImplementationOfEquatableEquals(invocation.TargetMethod)))
                        {
                            leftOperand = invocation.Instance;
                            rightOperand = invocation.Arguments[0].Value;
                            isReferenceEquality = invocation.TargetMethod.IsObjectEquals();
                        }
                    }

                    if (leftOperand != null && rightOperand != null)
                    {
                        predicateValueKind = SetValueForEqualsOrNotEqualsComparisonOperator(
                            leftOperand,
                            rightOperand,
                            equals: FlowBranchConditionKind == ControlFlowConditionKind.WhenTrue,
                            isReferenceEquality: isReferenceEquality,
                            targetAnalysisData: targetAnalysisData);
                    }

                    break;

                default:
                    return;
            }

            SetPredicateValueKind(operation, targetAnalysisData, predicateValueKind);
            return;

            // local functions.
            bool IsOverrideOrImplementationOfEquatableEquals(IMethodSymbol methodSymbol)
            {
                if (GenericIEquatableNamedType == null)
                {
                    return false;
                }

                foreach (var interfaceType in methodSymbol.ContainingType.AllInterfaces)
                {
                    if (interfaceType.OriginalDefinition.Equals(GenericIEquatableNamedType))
                    {
                        var equalsMember = interfaceType.GetMembers("Equals").OfType<IMethodSymbol>().FirstOrDefault();
                        if (equalsMember != null && methodSymbol.IsOverrideOrImplementationOfInterfaceMember(equalsMember))
                        {
                            return true;
                        }
                    }
                }

                return false;
            }
        }

        protected virtual void SetPredicateValueKind(IOperation operation, TAnalysisData analysisData, PredicateValueKind predicateValueKind)
        {
            Debug.Assert(PredicateAnalysis);

            if (predicateValueKind != PredicateValueKind.Unknown ||
                _predicateValueKindCacheBuilder.ContainsKey(operation))
            {
                if (FlowBranchConditionKind == ControlFlowConditionKind.WhenFalse)
                {
                    switch (predicateValueKind)
                    {
                        case PredicateValueKind.AlwaysFalse:
                            predicateValueKind = PredicateValueKind.AlwaysTrue;
                            break;

                        case PredicateValueKind.AlwaysTrue:
                            predicateValueKind = PredicateValueKind.AlwaysFalse;
                            break;
                    }
                }

                _predicateValueKindCacheBuilder[operation] = predicateValueKind;
            }
        }

        protected virtual PredicateValueKind SetValueForComparisonOperator(IBinaryOperation operation, TAnalysisData targetAnalysisData)
        {
            Debug.Assert(PredicateAnalysis);
            Debug.Assert(operation.IsComparisonOperator());
            Debug.Assert(FlowBranchConditionKind != ControlFlowConditionKind.None);

            var leftTypeOpt = operation.LeftOperand.Type;
            var leftConstantValueOpt = operation.LeftOperand.ConstantValue;
            var rightTypeOpt = operation.RightOperand.Type;
            var rightConstantValueOpt = operation.RightOperand.ConstantValue;
            var isReferenceEquality = operation.OperatorMethod == null &&
                operation.Type.SpecialType == SpecialType.System_Boolean &&
                leftTypeOpt != null &&
                !leftTypeOpt.HasValueCopySemantics() &&
                rightTypeOpt != null &&
                !rightTypeOpt.HasValueCopySemantics() &&
                (!leftConstantValueOpt.HasValue || leftConstantValueOpt.Value != null) &&
                (!rightConstantValueOpt.HasValue || rightConstantValueOpt.Value != null);

            bool equals;
            switch (operation.OperatorKind)
            {
                case BinaryOperatorKind.Equals:
                case BinaryOperatorKind.ObjectValueEquals:
                    equals = true;
                    break;

                case BinaryOperatorKind.NotEquals:
                case BinaryOperatorKind.ObjectValueNotEquals:
                    equals = false;
                    break;

                default:
                    return PredicateValueKind.Unknown;
            }

            if (FlowBranchConditionKind == ControlFlowConditionKind.WhenFalse)
            {
                equals = !equals;
            }

            return SetValueForEqualsOrNotEqualsComparisonOperator(operation.LeftOperand, operation.RightOperand, equals, isReferenceEquality, targetAnalysisData);
        }

        protected virtual PredicateValueKind SetValueForEqualsOrNotEqualsComparisonOperator(IOperation leftOperand, IOperation rightOperand, bool equals, bool isReferenceEquality, TAnalysisData targetAnalysisData)
        {
            Debug.Assert(PredicateAnalysis);
            throw new NotImplementedException();
        }

        protected virtual PredicateValueKind SetValueForIsNullComparisonOperator(IOperation leftOperand, bool equals, TAnalysisData targetAnalysisData)
        {
            Debug.Assert(PredicateAnalysis);
            throw new NotImplementedException();
        }

        protected virtual void StartTrackingPredicatedData(AnalysisEntity predicatedEntity, TAnalysisData? truePredicateData, TAnalysisData? falsePredicateData)
        {
            Debug.Assert(PredicateAnalysis);
            throw new NotImplementedException();
        }

        protected virtual void StopTrackingPredicatedData(AnalysisEntity predicatedEntity)
        {
            Debug.Assert(PredicateAnalysis);
            throw new NotImplementedException();
        }

        private bool HasPredicatedDataForEntity(AnalysisEntity predicatedEntity)
            => HasPredicatedDataForEntity(CurrentAnalysisData, predicatedEntity);

        protected virtual bool HasPredicatedDataForEntity(TAnalysisData analysisData, AnalysisEntity predicatedEntity)
        {
            Debug.Assert(PredicateAnalysis);
            throw new NotImplementedException();
        }

        protected virtual void TransferPredicatedData(AnalysisEntity fromEntity, AnalysisEntity toEntity)
        {
            Debug.Assert(PredicateAnalysis);
            throw new NotImplementedException();
        }

        protected virtual PredicateValueKind ApplyPredicatedDataForEntity(TAnalysisData analysisData, AnalysisEntity predicatedEntity, bool trueData)
        {
            Debug.Assert(PredicateAnalysis);
            throw new NotImplementedException();
        }

        protected virtual void ProcessThrowValue(IOperation? thrownValueOpt)
        {
        }

        #endregion

        #region Helper methods to handle initialization/assignment operations
        protected abstract void SetAbstractValueForArrayElementInitializer(IArrayCreationOperation arrayCreation, ImmutableArray<AbstractIndex> indices, ITypeSymbol elementType, IOperation initializer, TAbstractAnalysisValue value);
        protected abstract void SetAbstractValueForAssignment(IOperation target, IOperation? assignedValueOperation, TAbstractAnalysisValue assignedValue, bool mayBeAssignment = false);
        protected abstract void SetAbstractValueForTupleElementAssignment(AnalysisEntity tupleElementEntity, IOperation assignedValueOperation, TAbstractAnalysisValue assignedValue);
        private void HandleFlowCaptureReferenceAssignment(IFlowCaptureReferenceOperation flowCaptureReference, IOperation assignedValueOperation, TAbstractAnalysisValue assignedValue)
        {
            Debug.Assert(IsLValueFlowCaptureReference(flowCaptureReference));

            var pointsToValue = GetPointsToAbstractValue(flowCaptureReference);
            if (pointsToValue.Kind == PointsToAbstractValueKind.KnownLValueCaptures)
            {
                switch (pointsToValue.LValueCapturedOperations.Count)
                {
                    case 0:
                        throw new InvalidProgramException();

                    case 1:
                        var target = pointsToValue.LValueCapturedOperations.First();
                        SetAbstractValueForAssignment(target, assignedValueOperation, assignedValue);
                        break;

                    default:
                        if (HasUniqueCapturedEntity())
                        {
                            goto case 1;
                        }
                        else
                        {
                            foreach (var capturedOperation in pointsToValue.LValueCapturedOperations)
                            {
                                SetAbstractValueForAssignment(capturedOperation, assignedValueOperation, assignedValue, mayBeAssignment: true);
                            }
                        }

                        break;

                        bool HasUniqueCapturedEntity()
                        {
                            AnalysisEntity? uniqueAnalysisEntity = null;
                            foreach (var capturedOperation in pointsToValue.LValueCapturedOperations)
                            {
                                if (AnalysisEntityFactory.TryCreate(capturedOperation, out var entity))
                                {
                                    if (uniqueAnalysisEntity == null)
                                    {
                                        uniqueAnalysisEntity = entity;
                                    }
                                    else if (entity != uniqueAnalysisEntity)
                                    {
                                        return false;
                                    }
                                }
                                else
                                {
                                    return false;
                                }
                            }

                            return uniqueAnalysisEntity != null;
                        }
                }
            }
        }
        #endregion

        #region Helper methods for reseting/transfer instance analysis data when PointsTo analysis results are available
        /// <summary>
        /// Resets all the analysis data for all <see cref="AnalysisEntity"/> instances that share the same <see cref="AnalysisEntity.InstanceLocation"/>
        /// as the given <paramref name="analysisEntity"/>.
        /// </summary>
        /// <param name="analysisEntity"></param>
        protected abstract void ResetValueTypeInstanceAnalysisData(AnalysisEntity analysisEntity);

        /// <summary>
        /// Resets all the analysis data for all <see cref="AnalysisEntity"/> instances that share the same <see cref="AnalysisEntity.InstanceLocation"/>
        /// as the given <paramref name="pointsToAbstractValue"/>.
        /// </summary>
        protected abstract void ResetReferenceTypeInstanceAnalysisData(PointsToAbstractValue pointsToAbstractValue);

        private void ResetValueTypeInstanceAnalysisData(IOperation operation)
        {
            Debug.Assert(HasPointsToAnalysisResult);
            Debug.Assert(operation.Type.HasValueCopySemantics());

            if (AnalysisEntityFactory.TryCreate(operation, out var analysisEntity))
            {
                if (analysisEntity.Type.HasValueCopySemantics())
                {
                    ResetValueTypeInstanceAnalysisData(analysisEntity);
                }
            }
        }

        /// <summary>
        /// Resets all the analysis data for all <see cref="AnalysisEntity"/> instances that share the same <see cref="AnalysisEntity.InstanceLocation"/>
        /// as pointed to by given reference type <paramref name="operation"/>.
        /// </summary>
        /// <param name="operation"></param>
        private void ResetReferenceTypeInstanceAnalysisData(IOperation operation)
        {
            Debug.Assert(HasPointsToAnalysisResult);
            Debug.Assert(!operation.Type.HasValueCopySemantics());

            var pointsToValue = GetPointsToAbstractValue(operation);
            if (pointsToValue.Locations.IsEmpty)
            {
                return;
            }

            ResetReferenceTypeInstanceAnalysisData(pointsToValue);
        }

        /// <summary>
        /// Reset all the instance analysis data if <see cref="HasPointsToAnalysisResult"/> is true and <see cref="PessimisticAnalysis"/> is also true.
        /// If we are using or performing points to analysis, certain operations can invalidate all the analysis data off the containing instance.
        /// </summary>
        private void ResetInstanceAnalysisData(IOperation? operation)
        {
            if (operation == null || operation.Type == null || !HasPointsToAnalysisResult || !PessimisticAnalysis)
            {
                return;
            }

            if (operation.Type.HasValueCopySemantics())
            {
                ResetValueTypeInstanceAnalysisData(operation);
            }
            else
            {
                ResetReferenceTypeInstanceAnalysisData(operation);
            }
        }

        #endregion

        public TAnalysisData MergeAnalysisData(TAnalysisData value1, TAnalysisData value2, BasicBlock forBlock, bool forBackEdge)
            => forBackEdge ? MergeAnalysisDataForBackEdge(value1, value2, forBlock) : MergeAnalysisData(value1, value2, forBlock);
        protected abstract TAnalysisData MergeAnalysisData(TAnalysisData value1, TAnalysisData value2);
        protected virtual TAnalysisData MergeAnalysisData(TAnalysisData value1, TAnalysisData value2, BasicBlock forBlock)
            => MergeAnalysisData(value1, value2);
        protected virtual TAnalysisData MergeAnalysisDataForBackEdge(TAnalysisData value1, TAnalysisData value2, BasicBlock forBlock)
            => MergeAnalysisData(value1, value2, forBlock);
        protected abstract TAnalysisData GetClonedAnalysisData(TAnalysisData analysisData);
        protected TAnalysisData GetClonedCurrentAnalysisData() => GetClonedAnalysisData(CurrentAnalysisData);
        public abstract TAnalysisData GetEmptyAnalysisData();
        protected abstract TAnalysisData GetExitBlockOutputData(TAnalysisResult analysisResult);
        protected abstract bool Equals(TAnalysisData value1, TAnalysisData value2);
        protected static bool EqualsHelper<TKey, TValue>(IDictionary<TKey, TValue> dict1, IDictionary<TKey, TValue> dict2)
            => dict1.Count == dict2.Count &&
               dict1.Keys.All(key => dict2.TryGetValue(key, out TValue value2) && EqualityComparer<TValue>.Default.Equals(dict1[key], value2));
        protected abstract void ApplyMissingCurrentAnalysisDataForUnhandledExceptionData(TAnalysisData dataAtException, ThrownExceptionInfo throwBranchWithExceptionType);
        protected virtual void AssertValidAnalysisData(TAnalysisData analysisData)
        {
            // No validation by default, all the subtypes can override for validation.
        }

        protected void ApplyMissingCurrentAnalysisDataForUnhandledExceptionData<TKey>(
            DictionaryAnalysisData<TKey, TAbstractAnalysisValue> coreDataAtException,
            DictionaryAnalysisData<TKey, TAbstractAnalysisValue> coreCurrentAnalysisData,
            Func<TKey, bool>? predicateOpt)
            where TKey : notnull
        {
            foreach (var (key, value) in coreCurrentAnalysisData)
            {
                if (coreDataAtException.ContainsKey(key) ||
                    predicateOpt != null && !predicateOpt(key))
                {
                    continue;
                }

                coreDataAtException.Add(key, value);
            }
        }

        #region Interprocedural analysis

        /// <summary>
        /// Gets a new instance of analysis data that should be passed as initial analysis data
        /// for interprocedural analysis.
        /// The default implementation returns cloned CurrentAnalysisData.
        /// </summary>
        protected virtual TAnalysisData GetInitialInterproceduralAnalysisData(
            IMethodSymbol invokedMethod,
            (AnalysisEntity? InstanceOpt, PointsToAbstractValue PointsToValue)? invocationInstanceOpt,
            (AnalysisEntity Instance, PointsToAbstractValue PointsToValue)? thisOrMeInstanceForCallerOpt,
            ImmutableDictionary<IParameterSymbol, ArgumentInfo<TAbstractAnalysisValue>> argumentValuesMap,
            IDictionary<AnalysisEntity, PointsToAbstractValue>? pointsToValuesOpt,
            IDictionary<AnalysisEntity, CopyAbstractValue>? copyValuesOpt,
            IDictionary<AnalysisEntity, ValueContentAbstractValue>? valueContentValuesOpt,
            bool isLambdaOrLocalFunction,
            bool hasParameterWithDelegateType)
            => GetClonedCurrentAnalysisData();

        /// <summary>
        /// Apply the result data from interprocedural analysis to CurrentAnalysisData.
        /// Default implementation is designed for the default implementation of GetInitialInterproceduralAnalysisData.
        /// and overwrites the CurrentAnalysisData with the given <paramref name="resultData"/>.
        /// </summary>
        protected virtual void ApplyInterproceduralAnalysisResult(TAnalysisData resultData, bool isLambdaOrLocalFunction, bool hasDelegateTypeArgument, TAnalysisResult analysisResult)
            => CurrentAnalysisData = resultData;

        private void ApplyInterproceduralAnalysisDataForUnhandledThrowOperations(Dictionary<ThrownExceptionInfo, TAnalysisData> interproceduralUnhandledThrowOperationsData)
        {
            if (interproceduralUnhandledThrowOperationsData.Count == 0)
            {
                // All interprocedural exceptions were handled.
                return;
            }

            AnalysisDataForUnhandledThrowOperations ??= new Dictionary<ThrownExceptionInfo, TAnalysisData>();
            foreach (var (exceptionInfo, analysisDataAtException) in interproceduralUnhandledThrowOperationsData)
            {
                // Adjust the thrown exception info from the interprocedural context to current context.
                var adjustedExceptionInfo = exceptionInfo.With(CurrentBasicBlock, DataFlowAnalysisContext.InterproceduralAnalysisDataOpt?.CallStack);

                // Used cloned analysis data
                var clonedAnalysisDataAtException = GetClonedAnalysisData(analysisDataAtException);

                ApplyInterproceduralAnalysisDataForUnhandledThrowOperation(adjustedExceptionInfo, clonedAnalysisDataAtException);
            }

            // Local functions
            void ApplyInterproceduralAnalysisDataForUnhandledThrowOperation(ThrownExceptionInfo exceptionInfo, TAnalysisData analysisDataAtException)
            {
                RoslynDebug.Assert(AnalysisDataForUnhandledThrowOperations != null);
                AssertValidAnalysisData(analysisDataAtException);
                ApplyMissingCurrentAnalysisDataForUnhandledExceptionData(analysisDataAtException, exceptionInfo);
                AssertValidAnalysisData(analysisDataAtException);

                if (!AnalysisDataForUnhandledThrowOperations.TryGetValue(exceptionInfo, out var existingAnalysisDataAtException))
                {
                    AnalysisDataForUnhandledThrowOperations.Add(exceptionInfo, analysisDataAtException);
                }
                else
                {
                    var mergedAnalysisDataAtException = MergeAnalysisData(existingAnalysisDataAtException, analysisDataAtException);
                    AssertValidAnalysisData(mergedAnalysisDataAtException);
                    AnalysisDataForUnhandledThrowOperations[exceptionInfo] = mergedAnalysisDataAtException;
                    existingAnalysisDataAtException.Dispose();
                    analysisDataAtException.Dispose();
                }
            }
        }

        protected bool TryGetInterproceduralAnalysisResult(IOperation operation, [NotNullWhen(returnValue: true)] out TAnalysisResult? analysisResult)
        {
            if (_interproceduralResultsBuilder.TryGetValue(operation, out var computedAnalysisResult))
            {
                analysisResult = (TAnalysisResult)computedAnalysisResult;
                return true;
            }

            analysisResult = default;
            return false;
        }

        private TAbstractAnalysisValue PerformInterproceduralAnalysis(
            Func<ControlFlowGraph?> getCfg,
            IMethodSymbol invokedMethod,
            IOperation? instanceReceiver,
            ImmutableArray<IArgumentOperation> arguments,
            IOperation originalOperation,
            TAbstractAnalysisValue defaultValue,
            bool isLambdaOrLocalFunction)
        {
            // Use the original method definition for interprocedural analysis as the ControlFlowGraph can only be created for the original definition.
            invokedMethod = invokedMethod.OriginalDefinition;

            // Bail out if configured not to execute interprocedural analysis.
            var skipInterproceduralAnalysis = !isLambdaOrLocalFunction && InterproceduralAnalysisKind == InterproceduralAnalysisKind.None ||
                DataFlowAnalysisContext.InterproceduralAnalysisPredicateOpt?.SkipInterproceduralAnalysis(invokedMethod, isLambdaOrLocalFunction) == true ||
                invokedMethod.IsConfiguredToSkipAnalysis(OwningSymbol, DataFlowAnalysisContext.AnalyzerOptions, s_dummyDataflowAnalysisDescriptor, WellKnownTypeProvider.Compilation, CancellationToken.None);

            // Also bail out for non-source methods and methods where we are not sure about the actual runtime target method.
            if (skipInterproceduralAnalysis ||
                invokedMethod.Locations.All(l => !l.IsInSource) ||
                invokedMethod.IsAbstract ||
                invokedMethod.IsVirtual ||
                invokedMethod.IsOverride ||
                invokedMethod.IsImplicitlyDeclared)
            {
                return ResetAnalysisDataAndReturnDefaultValue();
            }

            // Bail out if we are already analyzing the current context.
            var currentMethodsBeingAnalyzed = DataFlowAnalysisContext.InterproceduralAnalysisDataOpt?.MethodsBeingAnalyzed ?? ImmutableHashSet<TAnalysisContext>.Empty;
            var newMethodsBeingAnalyzed = currentMethodsBeingAnalyzed.Add(DataFlowAnalysisContext);
            if (currentMethodsBeingAnalyzed.Count == newMethodsBeingAnalyzed.Count)
            {
                return ResetAnalysisDataAndReturnDefaultValue();
            }

            // Check if we are already at the maximum allowed interprocedural call chain length.
            int currentMethodCallCount = currentMethodsBeingAnalyzed.Where(m => !(m.OwningSymbol is IMethodSymbol ms && ms.IsLambdaOrLocalFunctionOrDelegate())).Count();
            int currentLambdaOrLocalFunctionCallCount = currentMethodsBeingAnalyzed.Count - currentMethodCallCount;

            if (currentMethodCallCount >= MaxInterproceduralMethodCallChain ||
                currentLambdaOrLocalFunctionCallCount >= MaxInterproceduralLambdaOrLocalFunctionCallChain)
            {
                return ResetAnalysisDataAndReturnDefaultValue();
            }

            // Compute the dependent interprocedural PointsTo and Copy analysis results, if any.
            var pointsToAnalysisResultOpt = (PointsToAnalysisResult?)DataFlowAnalysisContext.PointsToAnalysisResultOpt?.TryGetInterproceduralResult(originalOperation);
            var copyAnalysisResultOpt = DataFlowAnalysisContext.CopyAnalysisResultOpt?.TryGetInterproceduralResult(originalOperation);
            var valueContentAnalysisResultOpt = DataFlowAnalysisContext.ValueContentAnalysisResultOpt?.TryGetInterproceduralResult(originalOperation);

            // Compute the CFG for the invoked method.
            var cfg = pointsToAnalysisResultOpt?.ControlFlowGraph ??
                copyAnalysisResultOpt?.ControlFlowGraph ??
                valueContentAnalysisResultOpt?.ControlFlowGraph ??
                getCfg();
            if (cfg == null || !cfg.SupportsFlowAnalysis())
            {
                return ResetAnalysisDataAndReturnDefaultValue();
            }

            var hasParameterWithDelegateType = invokedMethod.HasParameterWithDelegateType();

            // Ensure we are using the same control flow graphs across analyses.
            Debug.Assert(pointsToAnalysisResultOpt?.ControlFlowGraph == null || cfg == pointsToAnalysisResultOpt?.ControlFlowGraph);
            Debug.Assert(copyAnalysisResultOpt?.ControlFlowGraph == null || cfg == copyAnalysisResultOpt?.ControlFlowGraph);
            Debug.Assert(valueContentAnalysisResultOpt?.ControlFlowGraph == null || cfg == valueContentAnalysisResultOpt?.ControlFlowGraph);

            // Append operation to interprocedural call stack.
            _interproceduralCallStack.Push(originalOperation);

            // Compute optional interprocedural analysis data for context-sensitive analysis.
            bool isContextSensitive = isLambdaOrLocalFunction || InterproceduralAnalysisKind == InterproceduralAnalysisKind.ContextSensitive;
            var interproceduralAnalysisData = isContextSensitive ? ComputeInterproceduralAnalysisData() : null;
            TAnalysisResult? analysisResult;

            try
            {
                // Create analysis context for interprocedural analysis.
                var interproceduralDataFlowAnalysisContext = DataFlowAnalysisContext.ForkForInterproceduralAnalysis(
                    invokedMethod, cfg, originalOperation, pointsToAnalysisResultOpt, copyAnalysisResultOpt, valueContentAnalysisResultOpt, interproceduralAnalysisData);

                // Check if the client configured skipping analysis for the given interprocedural analysis context.
                if (DataFlowAnalysisContext.InterproceduralAnalysisPredicateOpt?.SkipInterproceduralAnalysis(interproceduralDataFlowAnalysisContext) == true)
                {
                    return ResetAnalysisDataAndReturnDefaultValue();
                }
                else
                {
                    // Execute interprocedural analysis and get result.
                    analysisResult = TryGetOrComputeAnalysisResult(interproceduralDataFlowAnalysisContext);
                    if (analysisResult == null)
                    {
                        return defaultValue;
                    }

                    // Save the interprocedural result for the invocation/creation operation.
                    // Note that we Update instead of invoking .Add as we may execute the analysis multiple times for fixed point computation.
                    _interproceduralResultsBuilder[originalOperation] = analysisResult;
                }

                // Update the current analysis data based on interprocedural analysis result.
                if (isContextSensitive)
                {
                    // Apply any interprocedural analysis data for unhandled exceptions paths.
                    if (analysisResult.AnalysisDataForUnhandledThrowOperationsOpt is Dictionary<ThrownExceptionInfo, TAnalysisData> interproceduralUnhandledThrowOperationsDataOpt)
                    {
                        ApplyInterproceduralAnalysisDataForUnhandledThrowOperations(interproceduralUnhandledThrowOperationsDataOpt);
                    }

                    if (analysisResult.TaskWrappedValuesMapOpt is Dictionary<PointsToAbstractValue, TAbstractAnalysisValue> taskWrappedValuesMap)
                    {
                        foreach (var (key, value) in taskWrappedValuesMap)
                        {
                            SetTaskWrappedValue(key, value);
                        }
                    }

                    // Apply interprocedural result analysis data for non-exception paths.
                    var resultData = GetExitBlockOutputData(analysisResult);
                    ApplyInterproceduralAnalysisResult(resultData, isLambdaOrLocalFunction, hasParameterWithDelegateType, analysisResult);

                    Debug.Assert(arguments.All(arg => !_pendingArgumentsToReset.Contains(arg)));
                }
                else
                {
                    // TODO: https://github.com/dotnet/roslyn-analyzers/issues/1810
                    // Implement Non-context sensitive interprocedural analysis to
                    // merge the relevant data from invoked method's analysis result into CurrentAnalysisData.
                    // For now, retain the original logic of resetting the analysis data.
                    ResetAnalysisData();
                }
            }
            finally
            {
                // Remove the operation from interprocedural call stack.
                var popped = _interproceduralCallStack.Pop();
                Debug.Assert(popped == originalOperation);

                interproceduralAnalysisData?.InitialAnalysisData?.Dispose();
            }

            RoslynDebug.Assert(invokedMethod.ReturnsVoid == !analysisResult.ReturnValueAndPredicateKindOpt.HasValue);
            if (invokedMethod.ReturnsVoid)
            {
                return defaultValue;
            }

            RoslynDebug.Assert(analysisResult.ReturnValueAndPredicateKindOpt != null);

            if (PredicateAnalysis)
            {
                SetPredicateValueKind(originalOperation, CurrentAnalysisData, analysisResult.ReturnValueAndPredicateKindOpt.Value.PredicateValueKind);
            }

            return analysisResult.ReturnValueAndPredicateKindOpt.Value.Value;

            // Local functions
            TAbstractAnalysisValue ResetAnalysisDataAndReturnDefaultValue()
            {
                ResetAnalysisData();
                return defaultValue;
            }

            void ResetAnalysisData()
            {
                // Interprocedural analysis did not succeed, so we need to conservatively reset relevant analysis data.
                if (!PessimisticAnalysis)
                {
                    // We are performing an optimistic analysis, so we should not reset any data.
                    return;
                }

                if (isLambdaOrLocalFunction)
                {
                    // For local/lambda cases, we reset all analysis data.
                    ResetCurrentAnalysisData();
                }
                else
                {
                    // For regular invocation cases, we reset instance analysis data and argument data.
                    // Note that arguments are reset later by processing '_pendingArgumentsToReset'.
                    ResetInstanceAnalysisData(instanceReceiver);
                    Debug.Assert(arguments.All(arg => _pendingArgumentsToReset.Contains(arg)));
                }
            }

            InterproceduralAnalysisData<TAnalysisData, TAnalysisContext, TAbstractAnalysisValue> ComputeInterproceduralAnalysisData()
            {
                RoslynDebug.Assert(cfg != null);

                var invocationInstance = GetInvocationInstance();
                var thisOrMeInstance = GetThisOrMeInstance();
                var argumentValuesMap = GetArgumentValues(ref invocationInstance);
                var pointsToValuesOpt = pointsToAnalysisResultOpt?[cfg.GetEntry()].Data;
                var copyValuesOpt = copyAnalysisResultOpt?[cfg.GetEntry()].Data;
                var valueContentValuesOpt = valueContentAnalysisResultOpt?[cfg.GetEntry()].Data;
                var initialAnalysisData = GetInitialInterproceduralAnalysisData(invokedMethod, invocationInstance,
                    thisOrMeInstance, argumentValuesMap, pointsToValuesOpt, copyValuesOpt, valueContentValuesOpt, isLambdaOrLocalFunction, hasParameterWithDelegateType);

                return new InterproceduralAnalysisData<TAnalysisData, TAnalysisContext, TAbstractAnalysisValue>(
                    initialAnalysisData,
                    invocationInstance,
                    thisOrMeInstance,
                    argumentValuesMap,
                    GetCapturedVariablesMap(),
                    _addressSharedEntitiesProvider.GetAddressedSharedEntityMap(),
                    ImmutableStack.CreateRange(_interproceduralCallStack),
                    newMethodsBeingAnalyzed,
                    getCachedAbstractValueFromCaller: GetCachedAbstractValue,
                    getInterproceduralControlFlowGraph: GetInterproceduralControlFlowGraph,
                    getAnalysisEntityForFlowCapture: GetAnalysisEntityForFlowCapture,
                    getInterproceduralCallStackForOwningSymbol: GetInterproceduralCallStackForOwningSymbol);

                // Local functions.
                (AnalysisEntity?, PointsToAbstractValue)? GetInvocationInstance()
                {
                    if (isLambdaOrLocalFunction)
                    {
                        return (AnalysisEntityFactory.ThisOrMeInstance, ThisOrMePointsToAbstractValue);
                    }
                    else if (instanceReceiver != null)
                    {
                        if (!AnalysisEntityFactory.TryCreate(instanceReceiver, out var receiverAnalysisEntityOpt))
                        {
                            receiverAnalysisEntityOpt = null;
                        }

                        var instancePointsToValue = GetPointsToAbstractValue(instanceReceiver);
                        if (instancePointsToValue.Kind == PointsToAbstractValueKind.Undefined)
                        {
                            // Error case: Invocation through an uninitialized local.
                            // Use Unknown PointsTo value for interprocedural analysis.
                            instancePointsToValue = PointsToAbstractValue.Unknown;
                        }

                        return (receiverAnalysisEntityOpt, instancePointsToValue);
                    }
                    else if (invokedMethod.MethodKind == MethodKind.Constructor)
                    {
                        // We currently only support interprocedural constructor analysis for object creation operations.
                        Debug.Assert(originalOperation.Kind == OperationKind.ObjectCreation);

                        // Pass in the allocation location as interprocedural instance.
                        // There is no analysis entity for the allocation.
                        var instancePointsToValue = GetPointsToAbstractValue(originalOperation);
                        return (null, instancePointsToValue);
                    }

                    return null;
                }

                (AnalysisEntity, PointsToAbstractValue)? GetThisOrMeInstance()
                    => (AnalysisEntityFactory.ThisOrMeInstance, ThisOrMePointsToAbstractValue);

                ImmutableDictionary<IParameterSymbol, ArgumentInfo<TAbstractAnalysisValue>> GetArgumentValues(ref (AnalysisEntity? entity, PointsToAbstractValue pointsToValue)? invocationInstanceOpt)
                {
                    var builder = PooledDictionary<IParameterSymbol, ArgumentInfo<TAbstractAnalysisValue>>.GetInstance();
                    var isExtensionMethodInvocationWithOneLessArgument = invokedMethod.IsExtensionMethod && arguments.Length == invokedMethod.Parameters.Length - 1;

                    if (isExtensionMethodInvocationWithOneLessArgument)
                    {
                        var extraArgument = new ArgumentInfo<TAbstractAnalysisValue>(
                            operation: instanceReceiver ?? originalOperation,
                            analysisEntityOpt: invocationInstanceOpt?.entity,
                            instanceLocation: invocationInstanceOpt?.pointsToValue ?? PointsToAbstractValue.Unknown,
                            value: instanceReceiver != null ? GetCachedAbstractValue(instanceReceiver) : ValueDomain.UnknownOrMayBeValue);
                        builder.Add(invokedMethod.Parameters[0], extraArgument);
                        invocationInstanceOpt = null;
                    }
                    else
                    {
                        Debug.Assert(arguments.Length == invokedMethod.Parameters.Length);
                    }

                    foreach (var argument in arguments)
                    {
                        PointsToAbstractValue instanceLocation;
                        if (AnalysisEntityFactory.TryCreate(argument, out var argumentEntity))
                        {
                            instanceLocation = argumentEntity.InstanceLocation;
                        }
                        else
                        {
                            // For allocations, such as "new A()", which have no associated entity, but a valid PointsTo value.
                            instanceLocation = GetPointsToAbstractValue(argument);
                            argumentEntity = null;
                        }

                        var argumentValue = GetCachedAbstractValue(argument);
                        if (ReferenceEquals(argumentValue, ValueDomain.Bottom))
                        {
                            argumentValue = ValueDomain.UnknownOrMayBeValue;
                        }

                        builder.Add(GetMappedParameterForArgument(argument), new ArgumentInfo<TAbstractAnalysisValue>(argument, argumentEntity, instanceLocation, argumentValue));
                        _pendingArgumentsToReset.Remove(argument);
                    }

                    return builder.ToImmutableDictionaryAndFree();

                    // Local function
                    IParameterSymbol GetMappedParameterForArgument(IArgumentOperation argumentOperation)
                    {
                        if (argumentOperation.Parameter.ContainingSymbol is IMethodSymbol method &&
                            method.MethodKind == MethodKind.DelegateInvoke)
                        {
                            // Parameter associated with IArgumentOperation for delegate invocations
                            // is the DelegateInvoke method parameter.
                            // So we need to map it to the parameter of the invoked method by using ordinals.
                            Debug.Assert(invokedMethod.Parameters.Length == method.GetParameters().Length ||
                                isExtensionMethodInvocationWithOneLessArgument);

                            var ordinal = argumentOperation.Parameter.Ordinal;
                            if (isExtensionMethodInvocationWithOneLessArgument)
                            {
                                ordinal++;
                            }

                            return invokedMethod.Parameters[ordinal].OriginalDefinition;
                        }

                        return argumentOperation.Parameter.OriginalDefinition;
                    }
                }

                ImmutableDictionary<ISymbol, PointsToAbstractValue> GetCapturedVariablesMap()
                {
                    RoslynDebug.Assert(cfg != null);

                    if (!isLambdaOrLocalFunction)
                    {
                        return ImmutableDictionary<ISymbol, PointsToAbstractValue>.Empty;
                    }

                    var capturedVariables = cfg.OriginalOperation.GetCaptures(invokedMethod);
                    try
                    {
                        if (capturedVariables.Count == 0)
                        {
                            return ImmutableDictionary<ISymbol, PointsToAbstractValue>.Empty;
                        }
                        else
                        {
                            var builder = ImmutableDictionary.CreateBuilder<ISymbol, PointsToAbstractValue>();
                            foreach (var capturedVariable in capturedVariables)
                            {
                                if (capturedVariable.Kind == SymbolKind.NamedType)
                                {
                                    // ThisOrMeInstance capture can be skipped here
                                    // as we already pass down the invocation instance through "GetInvocationInstance".
                                    continue;
                                }

                                var success = AnalysisEntityFactory.TryCreateForSymbolDeclaration(capturedVariable, out var capturedEntity);
                                Debug.Assert(success);
                                RoslynDebug.Assert(capturedEntity != null);
                                builder.Add(capturedVariable, capturedEntity.InstanceLocation);
                            }

                            return builder.ToImmutable();
                        }
                    }
                    finally
                    {
                        capturedVariables.Free();
                    }
                }

                AnalysisEntity? GetAnalysisEntityForFlowCapture(IOperation operation)
                {
                    switch (operation.Kind)
                    {
                        case OperationKind.FlowCapture:
                        case OperationKind.FlowCaptureReference:
                            if (AnalysisEntityFactory.TryGetForInterproceduralAnalysis(operation, out var analysisEntity) &&
                                originalOperation.Descendants().Contains(operation))
                            {
                                return analysisEntity;
                            }

                            break;
                    }

                    return null;
                }
            }
        }

        #endregion

        #region Visitor methods

        protected TAbstractAnalysisValue VisitArray(IEnumerable<IOperation> operations, object? argument)
        {
            foreach (var operation in operations)
            {
                _ = Visit(operation, argument);
            }

            return ValueDomain.UnknownOrMayBeValue;
        }

        public override TAbstractAnalysisValue Visit(IOperation operation, object? argument)
        {
            if (operation != null)
            {
                var value = VisitCore(operation, argument);
                CacheAbstractValue(operation, value);

                if (ExecutingExceptionPathsAnalysisPostPass)
                {
                    HandlePossibleThrowingOperation(operation);
                }

                if (_pendingArgumentsToPostProcess.Any(arg => arg.Parent == operation))
                {
                    var pendingArguments = _pendingArgumentsToPostProcess.Where(arg => arg.Parent == operation).ToImmutableArray();
                    foreach (IArgumentOperation argumentOperation in pendingArguments)
                    {
                        bool isEscaped;
                        if (_pendingArgumentsToReset.Remove(argumentOperation))
                        {
                            PostProcessEscapedArgument(argumentOperation);
                            isEscaped = true;
                        }
                        else
                        {
                            isEscaped = false;
                        }

                        PostProcessArgument(argumentOperation, isEscaped);
                        _pendingArgumentsToPostProcess.Remove(argumentOperation);
                    }
                }

                return value;
            }

            return ValueDomain.UnknownOrMayBeValue;
        }

        private TAbstractAnalysisValue VisitCore(IOperation operation, object? argument)
        {
            if (operation.Kind == OperationKind.None)
            {
                return DefaultVisit(operation, argument);
            }

            _recursionDepth++;
            try
            {
                StackGuard.EnsureSufficientExecutionStack(_recursionDepth);
                return operation.Accept(this, argument!);
            }
            finally
            {
                _recursionDepth--;
            }
        }

        public override TAbstractAnalysisValue DefaultVisit(IOperation operation, object? argument)
        {
            return VisitArray(operation.Children, argument);
        }

        public override TAbstractAnalysisValue VisitSimpleAssignment(ISimpleAssignmentOperation operation, object? argument)
        {
            return VisitAssignmentOperation(operation, argument);
        }

        public override TAbstractAnalysisValue VisitCompoundAssignment(ICompoundAssignmentOperation operation, object? argument)
        {
            TAbstractAnalysisValue targetValue = Visit(operation.Target, argument);
            TAbstractAnalysisValue assignedValue = Visit(operation.Value, argument);
            var value = ComputeValueForCompoundAssignment(operation, targetValue, assignedValue, operation.Target.Type, operation.Value.Type);
            SetAbstractValueForAssignment(operation.Target, operation.Value, value);
            return value;
        }

        public virtual TAbstractAnalysisValue ComputeValueForCompoundAssignment(
            ICompoundAssignmentOperation operation,
            TAbstractAnalysisValue targetValue,
            TAbstractAnalysisValue assignedValue,
            ITypeSymbol targetType,
            ITypeSymbol assignedValueType)
        {
            return ValueDomain.UnknownOrMayBeValue;
        }

        public override TAbstractAnalysisValue VisitIncrementOrDecrement(IIncrementOrDecrementOperation operation, object? argument)
        {
            TAbstractAnalysisValue targetValue = Visit(operation.Target, argument);
            var value = ComputeValueForIncrementOrDecrementOperation(operation, targetValue);
            SetAbstractValueForAssignment(operation.Target, assignedValueOperation: null, assignedValue: value);
            return value;
        }

        public virtual TAbstractAnalysisValue ComputeValueForIncrementOrDecrementOperation(IIncrementOrDecrementOperation operation, TAbstractAnalysisValue targetValue)
        {
            return ValueDomain.UnknownOrMayBeValue;
        }

        public override TAbstractAnalysisValue VisitDeconstructionAssignment(IDeconstructionAssignmentOperation operation, object? argument)
        {
            return VisitAssignmentOperation(operation, argument);
        }

        protected virtual TAbstractAnalysisValue VisitAssignmentOperation(IAssignmentOperation operation, object? argument)
        {
            _ = Visit(operation.Target, argument);
            TAbstractAnalysisValue assignedValue = Visit(operation.Value, argument);

            if (operation.Target is IFlowCaptureReferenceOperation flowCaptureReference)
            {
                HandleFlowCaptureReferenceAssignment(flowCaptureReference, operation.Value, assignedValue);
            }
            else
            {
                SetAbstractValueForAssignment(operation.Target, operation.Value, assignedValue);
            }

            return assignedValue;
        }

        public override TAbstractAnalysisValue VisitArrayInitializer(IArrayInitializerOperation operation, object? argument)
        {
            var arrayCreation = operation.GetAncestor<IArrayCreationOperation>(OperationKind.ArrayCreation);
            if (arrayCreation != null)
            {
                var elementType = ((IArrayTypeSymbol)arrayCreation.Type).ElementType;
                for (int index = 0; index < operation.ElementValues.Length; index++)
                {
                    var abstractIndex = AbstractIndex.Create(index);
                    IOperation elementInitializer = operation.ElementValues[index];
                    TAbstractAnalysisValue initializerValue = Visit(elementInitializer, argument);
                    SetAbstractValueForArrayElementInitializer(arrayCreation, ImmutableArray.Create(abstractIndex), elementType, elementInitializer, initializerValue);
                }
            }
            else
            {
                _ = base.VisitArrayInitializer(operation, argument);
            }

            return ValueDomain.UnknownOrMayBeValue;
        }

        public override TAbstractAnalysisValue VisitLocalReference(ILocalReferenceOperation operation, object? argument)
        {
            var value = base.VisitLocalReference(operation, argument);
            return ComputeAnalysisValueForReferenceOperation(operation, value);
        }

        public override TAbstractAnalysisValue VisitParameterReference(IParameterReferenceOperation operation, object? argument)
        {
            var value = base.VisitParameterReference(operation, argument);
            return ComputeAnalysisValueForReferenceOperation(operation, value);
        }

        public override TAbstractAnalysisValue VisitArrayElementReference(IArrayElementReferenceOperation operation, object? argument)
        {
            var value = base.VisitArrayElementReference(operation, argument);
            return ComputeAnalysisValueForReferenceOperation(operation, value);
        }

        public override TAbstractAnalysisValue VisitDynamicMemberReference(IDynamicMemberReferenceOperation operation, object? argument)
        {
            var value = base.VisitDynamicMemberReference(operation, argument);
            return ComputeAnalysisValueForReferenceOperation(operation, value);
        }

        public override TAbstractAnalysisValue VisitEventReference(IEventReferenceOperation operation, object? argument)
        {
            var value = base.VisitEventReference(operation, argument);
            return ComputeAnalysisValueForReferenceOperation(operation, value);
        }

        public override TAbstractAnalysisValue VisitFieldReference(IFieldReferenceOperation operation, object? argument)
        {
            var value = base.VisitFieldReference(operation, argument);
            return ComputeAnalysisValueForReferenceOperation(operation, value);
        }

        public override TAbstractAnalysisValue VisitMethodReference(IMethodReferenceOperation operation, object? argument)
        {
            var value = base.VisitMethodReference(operation, argument);
            return ComputeAnalysisValueForReferenceOperation(operation, value);
        }

        public override TAbstractAnalysisValue VisitPropertyReference(IPropertyReferenceOperation operation, object? argument)
        {
            var value = base.VisitPropertyReference(operation, argument);
            return ComputeAnalysisValueForReferenceOperation(operation, value);
        }

        public override TAbstractAnalysisValue VisitFlowCaptureReference(IFlowCaptureReferenceOperation operation, object? argument)
        {
            var value = base.VisitFlowCaptureReference(operation, argument);
            if (!IsLValueFlowCaptureReference(operation))
            {
                if (_lValueFlowCaptures.Contains(operation.Id))
                {
                    // Special flow capture reference operation where the corresponding flow capture
                    // is an LValue flow capture but the flow capture reference is not lvalue capture reference.
                    var flowCaptureForCaptureId = DataFlowAnalysisContext.ControlFlowGraph
                                                    .DescendantOperations<IFlowCaptureOperation>(OperationKind.FlowCapture)
                                                    .FirstOrDefault(fc => fc.Id.Equals(operation.Id));
                    if (flowCaptureForCaptureId != null)
                    {
                        return GetCachedAbstractValue(flowCaptureForCaptureId.Value);
                    }
                }
                else
                {
                    PerformFlowCaptureReferencePredicateAnalysis();
                    return ComputeAnalysisValueForReferenceOperation(operation, value);
                }
            }

            return ValueDomain.UnknownOrMayBeValue;

            void PerformFlowCaptureReferencePredicateAnalysis()
            {
                if (!PredicateAnalysis)
                {
                    return;
                }

                var result = AnalysisEntityFactory.TryCreate(operation, out var flowCaptureReferenceEntity);
                Debug.Assert(result);
                RoslynDebug.Assert(flowCaptureReferenceEntity != null);
                RoslynDebug.Assert(flowCaptureReferenceEntity.CaptureIdOpt != null);
                if (!HasPredicatedDataForEntity(flowCaptureReferenceEntity))
                {
                    return;
                }

                PerformPredicateAnalysis(operation);
                Debug.Assert(HasPredicatedDataForEntity(flowCaptureReferenceEntity));
            }
        }

        public override TAbstractAnalysisValue VisitFlowCapture(IFlowCaptureOperation operation, object? argument)
        {
            var value = Visit(operation.Value, argument);
            if (!IsLValueFlowCapture(operation))
            {
                SetAbstractValueForAssignment(target: operation, assignedValueOperation: operation.Value, assignedValue: value);
                PerformFlowCapturePredicateAnalysis();
                return value;
            }

            return ValueDomain.UnknownOrMayBeValue;

            void PerformFlowCapturePredicateAnalysis()
            {
                if (!PredicateAnalysis)
                {
                    return;
                }

                if (operation.Value.TryGetBoolConstantValue(out bool constantValue) &&
                    AnalysisEntityFactory.TryCreate(operation, out var flowCaptureEntity))
                {
                    Debug.Assert(flowCaptureEntity.CaptureIdOpt != null);
                    TAnalysisData predicatedData = GetEmptyAnalysisData();
                    TAnalysisData? truePredicatedData, falsePredicatedData;
                    if (constantValue)
                    {
                        truePredicatedData = predicatedData;
                        falsePredicatedData = default;
                    }
                    else
                    {
                        falsePredicatedData = predicatedData;
                        truePredicatedData = default;
                    }

                    StartTrackingPredicatedData(flowCaptureEntity, truePredicatedData, falsePredicatedData);
                }
            }
        }

        public override TAbstractAnalysisValue VisitDefaultValue(IDefaultValueOperation operation, object? argument)
        {
            return GetAbstractDefaultValue(operation.Type);
        }

        public override TAbstractAnalysisValue VisitInterpolation(IInterpolationOperation operation, object? argument)
        {
            var expressionValue = Visit(operation.Expression, argument);
            _ = Visit(operation.FormatString, argument);
            _ = Visit(operation.Alignment, argument);
            return expressionValue;
        }

        public override TAbstractAnalysisValue VisitInterpolatedStringText(IInterpolatedStringTextOperation operation, object? argument)
        {
            return Visit(operation.Text, argument);
        }

        public sealed override TAbstractAnalysisValue VisitArgument(IArgumentOperation operation, object? argument)
        {
            var value = Visit(operation.Value, argument);

            // Is first argument of a Contract check invocation?
            if (PredicateAnalysis && IsContractCheckArgument(operation))
            {
                Debug.Assert(FlowBranchConditionKind == ControlFlowConditionKind.None);

                // Force true branch.
                FlowBranchConditionKind = ControlFlowConditionKind.WhenTrue;
                PerformPredicateAnalysis(operation);
                FlowBranchConditionKind = ControlFlowConditionKind.None;
            }

            _pendingArgumentsToPostProcess.Add(operation);
            _pendingArgumentsToReset.Add(operation);
            return value;
        }

        /// <summary>
        /// Invoked after the parent invocation/creation operation of the given argument has been visited.
        /// </summary>
        /// <param name="operation">Argument to be post-processed.</param>
        /// <param name="isEscaped">Boolean flag indicating if the argument was escaped due to lack of interprocedural analysis or not.</param>
        protected virtual void PostProcessArgument(IArgumentOperation operation, bool isEscaped)
        {
        }

        /// <summary>
        /// Post process argument which needs to be escaped/reset after being passed to an invocation/creation target
        /// without interprocedural analysis.
        /// This method resets the analysis data for an object instance passed around as an <see cref="IArgumentOperation"/>
        /// and also handles resetting the argument value for ref/out parmater.
        /// </summary>
        private void PostProcessEscapedArgument(IArgumentOperation operation)
        {
            // For reference types passed as arguments,
            // reset all analysis data for the instance members as the content might change for them.
            if (HasPointsToAnalysisResult &&
                PessimisticAnalysis &&
                operation.Value.Type != null &&
                !operation.Value.Type.HasValueCopySemantics())
            {
                ResetReferenceTypeInstanceAnalysisData(operation.Value);
            }

            // Handle ref/out arguments as escapes.
            switch (operation.Parameter.RefKind)
            {
                case RefKind.Ref:
                case RefKind.Out:
                    var value = ComputeAnalysisValueForEscapedRefOrOutArgument(operation, defaultValue: ValueDomain.UnknownOrMayBeValue);
                    if (operation.Parameter.RefKind != RefKind.Out)
                    {
                        value = ValueDomain.Merge(value, GetCachedAbstractValue(operation.Value));
                    }

                    CacheAbstractValue(operation, value);
                    SetAbstractValueForAssignment(operation.Value, operation, value);
                    break;
            }
        }

        public override TAbstractAnalysisValue VisitConstantPattern(IConstantPatternOperation operation, object? argument)
        {
            return Visit(operation.Value, argument);
        }

        public override TAbstractAnalysisValue VisitParenthesized(IParenthesizedOperation operation, object? argument)
        {
            return Visit(operation.Operand, argument);
        }

        public override TAbstractAnalysisValue VisitTranslatedQuery(ITranslatedQueryOperation operation, object? argument)
        {
            return Visit(operation.Operation, argument);
        }

        public override TAbstractAnalysisValue VisitConversion(IConversionOperation operation, object? argument)
        {
            var operandValue = Visit(operation.Operand, argument);

            // Conservative for error code and user defined operator.
            return operation.Conversion.Exists && !operation.Conversion.IsUserDefined ? operandValue : ValueDomain.UnknownOrMayBeValue;
        }

        public override TAbstractAnalysisValue VisitObjectCreation(IObjectCreationOperation operation, object? argument)
        {
            Debug.Assert(operation.Initializer == null, "Object or collection initializer must have been lowered in the CFG");

            var defaultValue = base.VisitObjectCreation(operation, argument);

            var method = operation.Constructor;
            ControlFlowGraph? getCfg() => GetInterproceduralControlFlowGraph(method);

            return PerformInterproceduralAnalysis(getCfg, method, instanceReceiver: null,
                operation.Arguments, operation, defaultValue, isLambdaOrLocalFunction: false);
        }

        public sealed override TAbstractAnalysisValue VisitInvocation(IInvocationOperation operation, object? argument)
        {
            TAbstractAnalysisValue value;
            if (operation.TargetMethod.IsLambdaOrLocalFunctionOrDelegate())
            {
                // Invocation of a lambda or delegate or local function.
                value = VisitInvocation_LambdaOrDelegateOrLocalFunction(operation, argument, out var resolvedMethodTargetsOpt);
                CacheAbstractValue(operation, value);

                // Check if we have known possible set of invoked methods.
                if (resolvedMethodTargetsOpt != null)
                {
                    foreach ((IMethodSymbol method, _) in resolvedMethodTargetsOpt)
                    {
                        PostVisitInvocation(method, operation.Arguments);
                    }
                }
            }
            else
            {
                value = VisitInvocation_NonLambdaOrDelegateOrLocalFunction(operation, argument);
                CacheAbstractValue(operation, value);

                if (operation.Arguments.Length == 1 &&
                    operation.Instance != null &&
                    operation.TargetMethod.IsTaskConfigureAwaitMethod(GenericTaskNamedType))
                {
                    // ConfigureAwait invocation - just return the abstract value of the visited instance on which it is invoked.
                    value = GetCachedAbstractValue(operation.Instance);
                }
                else if (operation.Arguments.Length == 1 &&
                   operation.TargetMethod.IsTaskFromResultMethod(TaskNamedType))
                {
                    // Result wrapped within a task.
                    var wrappedOperationValue = GetCachedAbstractValue(operation.Arguments[0].Value);
                    var pointsToValueOfTask = GetPointsToAbstractValue(operation);
                    SetTaskWrappedValue(pointsToValueOfTask, wrappedOperationValue);
                }

                PostVisitInvocation(operation.TargetMethod, operation.Arguments);
            }

            return value;

            // Local functions.
            void PostVisitInvocation(IMethodSymbol targetMethod, ImmutableArray<IArgumentOperation> arguments)
            {
                // Predicate analysis for different equality compare method invocations.
                if (PredicateAnalysis &&
                    operation.Type.SpecialType == SpecialType.System_Boolean &&
                    (targetMethod.Name.EndsWith("Equals", StringComparison.Ordinal) ||
                     targetMethod.IsArgumentNullCheckMethod()))
                {
                    PerformPredicateAnalysis(operation);
                }

                if (targetMethod.IsLockMethod(MonitorNamedType))
                {
                    // "System.Threading.Monitor.Enter(object)" OR "System.Threading.Monitor.Enter(object, bool)"
                    Debug.Assert(!arguments.IsEmpty);

                    HandleEnterLockOperation(arguments[0].Value);
                }
                else if (InterlockedNamedType != null &&
                    targetMethod.ContainingType.OriginalDefinition.Equals(InterlockedNamedType))
                {
                    ProcessInterlockedOperation(targetMethod, arguments, InterlockedNamedType);
                }
            }

            void ProcessInterlockedOperation(IMethodSymbol targetMethod, ImmutableArray<IArgumentOperation> arguments, INamedTypeSymbol interlockedType)
            {
                var isExchangeMethod = targetMethod.IsInterlockedExchangeMethod(interlockedType);
                var isCompareExchangeMethod = targetMethod.IsInterlockedCompareExchangeMethod(interlockedType);

                if (isExchangeMethod || isCompareExchangeMethod)
                {
                    // "System.Threading.Interlocked.Exchange(ref T, T)" OR "System.Threading.Interlocked.CompareExchange(ref T, T, T)"
                    Debug.Assert(arguments.Length >= 2);

                    SetAbstractValueForAssignment(
                        target: arguments[0].Value,
                        assignedValueOperation: arguments[1].Value,
                        assignedValue: GetCachedAbstractValue(arguments[1].Value),
                        mayBeAssignment: isCompareExchangeMethod);
                    foreach (var argument in arguments)
                    {
                        _pendingArgumentsToReset.Remove(argument);
                    }
                }
            }
        }

        private TAbstractAnalysisValue VisitInvocation_NonLambdaOrDelegateOrLocalFunction(IInvocationOperation operation, object? argument)
        {
            var value = base.VisitInvocation(operation, argument);
            return VisitInvocation_NonLambdaOrDelegateOrLocalFunction(operation.TargetMethod, operation.Instance, operation.Arguments,
                invokedAsDelegate: false, originalOperation: operation, defaultValue: value);
        }

        private TAbstractAnalysisValue VisitInvocation_LambdaOrDelegateOrLocalFunction(
            IInvocationOperation operation,
            object? argument,
            out HashSet<(IMethodSymbol method, IOperation? instance)>? resolvedMethodTargetsOpt)
        {
            var value = base.VisitInvocation(operation, argument);

            var knownTargetInvocations = false;
            HashSet<(IMethodSymbol method, IOperation? instance)>? methodTargetsOptBuilder = null;
            HashSet<IFlowAnonymousFunctionOperation>? lambdaTargetsOpt = null;

            if (HasPointsToAnalysisResult)
            {
                if (operation.TargetMethod.MethodKind == MethodKind.LocalFunction)
                {
                    Debug.Assert(operation.Instance == null);

                    knownTargetInvocations = true;
                    AddMethodTarget(operation.TargetMethod, instance: null);
                }
                else if (operation.Instance != null)
                {
                    Debug.Assert(operation.TargetMethod.MethodKind == MethodKind.LambdaMethod ||
                        operation.TargetMethod.MethodKind == MethodKind.DelegateInvoke);

                    var invocationTarget = GetPointsToAbstractValue(operation.Instance);
                    if (invocationTarget.Kind == PointsToAbstractValueKind.KnownLocations)
                    {
                        knownTargetInvocations = true;
                        foreach (var location in invocationTarget.Locations)
                        {
                            if (!HandleCreationOpt(location.CreationOpt))
                            {
                                knownTargetInvocations = false;
                                break;
                            }
                        }
                    }
                }
            }

            if (knownTargetInvocations)
            {
                resolvedMethodTargetsOpt = methodTargetsOptBuilder;
                AnalyzePossibleTargetInvocations();
            }
            else
            {
                resolvedMethodTargetsOpt = null;
                if (PessimisticAnalysis)
                {
                    ResetCurrentAnalysisData();
                }
            }

            return value;

            // Local functions.
            void AddMethodTarget(IMethodSymbol method, IOperation? instance)
            {
                Debug.Assert(knownTargetInvocations);

                methodTargetsOptBuilder ??= new HashSet<(IMethodSymbol method, IOperation? instance)>();
                methodTargetsOptBuilder.Add((method, instance));
            }

            void AddLambdaTarget(IFlowAnonymousFunctionOperation lambda)
            {
                Debug.Assert(knownTargetInvocations);

                lambdaTargetsOpt ??= new HashSet<IFlowAnonymousFunctionOperation>();
                lambdaTargetsOpt.Add(lambda);
            }

            bool HandleCreationOpt(IOperation? creationOpt)
            {
                Debug.Assert(knownTargetInvocations);

                switch (creationOpt)
                {
                    case ILocalFunctionOperation localFunctionOperation:
                        AddMethodTarget(localFunctionOperation.Symbol, instance: null);
                        return true;

                    case IMethodReferenceOperation methodReferenceOperation:
                        AddMethodTarget(methodReferenceOperation.Method, methodReferenceOperation.Instance);
                        return true;

                    case IDelegateCreationOperation delegateCreationOperation:
                        return HandleDelegateCreationTarget(delegateCreationOperation);

                    default:
                        return false;
                }
            }

            bool HandleDelegateCreationTarget(IDelegateCreationOperation delegateCreationOperation)
            {
                Debug.Assert(knownTargetInvocations);

                switch (delegateCreationOperation.Target)
                {
                    case IFlowAnonymousFunctionOperation lambdaOperation:
                        AddLambdaTarget(lambdaOperation);
                        return true;

                    case IMethodReferenceOperation methodReferenceOperation:
                        AddMethodTarget(methodReferenceOperation.Method, methodReferenceOperation.Instance);
                        return true;

                    default:
                        return false;
                }
            }

            void AnalyzePossibleTargetInvocations()
            {
                Debug.Assert(knownTargetInvocations);
                Debug.Assert(methodTargetsOptBuilder != null || lambdaTargetsOpt != null);

                TAnalysisData? mergedCurrentAnalysisData = null;
                var first = true;
                var defaultValue = value;

                using var savedCurrentAnalysisData = GetClonedCurrentAnalysisData();
                if (methodTargetsOptBuilder != null)
                {
                    foreach (var (method, instance) in methodTargetsOptBuilder)
                    {
                        var oldMergedAnalysisData = mergedCurrentAnalysisData;
                        mergedCurrentAnalysisData = AnalyzePossibleTargetInvocation(
                            computeValueForInvocation: () => method.MethodKind == MethodKind.LocalFunction ?
                                VisitInvocation_LocalFunction(method, operation.Arguments, operation, defaultValue) :
                                VisitInvocation_NonLambdaOrDelegateOrLocalFunction(method, instance, operation.Arguments,
                                    invokedAsDelegate: true, originalOperation: operation, defaultValue: defaultValue),
                            inputAnalysisData: savedCurrentAnalysisData,
                            mergedAnalysisData: mergedCurrentAnalysisData,
                            first: ref first);
                        Debug.Assert(!ReferenceEquals(oldMergedAnalysisData, CurrentAnalysisData));
                        oldMergedAnalysisData?.Dispose();
                    }
                }

                if (lambdaTargetsOpt != null)
                {
                    foreach (var lambda in lambdaTargetsOpt)
                    {
                        var oldMergedAnalysisData = mergedCurrentAnalysisData;
                        mergedCurrentAnalysisData = AnalyzePossibleTargetInvocation(
                            computeValueForInvocation: () => VisitInvocation_Lambda(lambda, operation.Arguments, operation, defaultValue),
                            inputAnalysisData: savedCurrentAnalysisData,
                            mergedAnalysisData: mergedCurrentAnalysisData,
                            first: ref first);
                        Debug.Assert(!ReferenceEquals(oldMergedAnalysisData, CurrentAnalysisData));
                        oldMergedAnalysisData?.Dispose();
                    }
                }

                Debug.Assert(mergedCurrentAnalysisData == null || ReferenceEquals(mergedCurrentAnalysisData, CurrentAnalysisData));
            }

            TAnalysisData AnalyzePossibleTargetInvocation(Func<TAbstractAnalysisValue> computeValueForInvocation, TAnalysisData inputAnalysisData, TAnalysisData? mergedAnalysisData, ref bool first)
            {
                CurrentAnalysisData = GetClonedAnalysisData(inputAnalysisData);
                var invocationValue = computeValueForInvocation();

                if (first)
                {
                    first = false;
                    value = invocationValue;
                }
                else
                {
                    RoslynDebug.Assert(mergedAnalysisData != null);

                    value = ValueDomain.Merge(value, invocationValue);
                    var result = MergeAnalysisData(mergedAnalysisData, CurrentAnalysisData);
                    CurrentAnalysisData.Dispose();
                    CurrentAnalysisData = result;
                }

                return CurrentAnalysisData;
            }
        }

        /// <summary>
        /// Visits an invocation, either as a direct method call, or intermediately through a delegate.
        /// </summary>
        /// <param name="method">Method that is invoked.</param>
        /// <param name="visitedInstance">Instance that that the method is invoked on, if any.</param>
        /// <param name="visitedArguments">Arguments to the invoked method.</param>
        /// <param name="invokedAsDelegate">Indicates that invocation is a delegate invocation.</param>
        /// <param name="originalOperation">Original invocation operation, which may be a delegate invocation.</param>
        /// <param name="defaultValue">Default abstract value to return.</param>
        /// <returns>Abstract value of return value.</returns>
        public virtual TAbstractAnalysisValue VisitInvocation_NonLambdaOrDelegateOrLocalFunction(
            IMethodSymbol method,
            IOperation? visitedInstance,
            ImmutableArray<IArgumentOperation> visitedArguments,
            bool invokedAsDelegate,
            IOperation originalOperation,
            TAbstractAnalysisValue defaultValue)
        {
            ControlFlowGraph? getCfg() => GetInterproceduralControlFlowGraph(method);

            return PerformInterproceduralAnalysis(getCfg, method, visitedInstance,
                visitedArguments, originalOperation, defaultValue, isLambdaOrLocalFunction: false);
        }

        private ControlFlowGraph? GetInterproceduralControlFlowGraph(IMethodSymbol method)
        {
            if (DataFlowAnalysisContext.InterproceduralAnalysisDataOpt != null)
            {
                return DataFlowAnalysisContext.InterproceduralAnalysisDataOpt.GetInterproceduralControlFlowGraph(method);
            }

            RoslynDebug.Assert(_interproceduralMethodToCfgMapOpt != null);

            if (!_interproceduralMethodToCfgMapOpt.TryGetValue(method, out var cfg))
            {
                var operation = method.GetTopmostOperationBlock(WellKnownTypeProvider.Compilation);
                cfg = operation?.GetEnclosingControlFlowGraph();
                _interproceduralMethodToCfgMapOpt.Add(method, cfg);
            }

            return cfg;
        }

        private ImmutableStack<IOperation>? GetInterproceduralCallStackForOwningSymbol(ISymbol forOwningSymbol)
        {
            if (OwningSymbol.Equals(forOwningSymbol))
            {
                return DataFlowAnalysisContext.InterproceduralAnalysisDataOpt?.CallStack;
            }

            return DataFlowAnalysisContext.InterproceduralAnalysisDataOpt?.GetInterproceduralCallStackForOwningSymbol(forOwningSymbol);
        }

        public virtual TAbstractAnalysisValue VisitInvocation_LocalFunction(
            IMethodSymbol localFunction,
            ImmutableArray<IArgumentOperation> visitedArguments,
            IOperation originalOperation,
            TAbstractAnalysisValue defaultValue)
        {
            ControlFlowGraph? getCfg() => DataFlowAnalysisContext.GetLocalFunctionControlFlowGraph(localFunction);
            return PerformInterproceduralAnalysis(getCfg, localFunction, instanceReceiver: null, arguments: visitedArguments,
                originalOperation: originalOperation, defaultValue: defaultValue, isLambdaOrLocalFunction: true);
        }

        public virtual TAbstractAnalysisValue VisitInvocation_Lambda(
            IFlowAnonymousFunctionOperation lambda,
            ImmutableArray<IArgumentOperation> visitedArguments,
            IOperation originalOperation,
            TAbstractAnalysisValue defaultValue)
        {
            ControlFlowGraph? getCfg() => DataFlowAnalysisContext.GetAnonymousFunctionControlFlowGraph(lambda);
            return PerformInterproceduralAnalysis(getCfg, lambda.Symbol, instanceReceiver: null, arguments: visitedArguments,
                originalOperation: originalOperation, defaultValue: defaultValue, isLambdaOrLocalFunction: true);
        }

        public virtual void HandleEnterLockOperation(IOperation lockedObject)
        {
            // Multi-threaded instance method.
            // Conservatively reset all the instance analysis data for the ThisOrMeInstance.
            ResetThisOrMeInstanceAnalysisData();
        }

        /// <summary>
        /// Reset all the instance analysis data for <see cref="AnalysisEntityFactory.ThisOrMeInstance"/> if <see cref="HasPointsToAnalysisResult"/> is true and <see cref="PessimisticAnalysis"/> is also true.
        /// If we are using or performing points to analysis, certain operations can invalidate all the analysis data off the containing instance.
        /// </summary>
        private void ResetThisOrMeInstanceAnalysisData()
        {
            if (!HasPointsToAnalysisResult || !PessimisticAnalysis)
            {
                return;
            }

            if (AnalysisEntityFactory.ThisOrMeInstance.Type.HasValueCopySemantics())
            {
                ResetValueTypeInstanceAnalysisData(AnalysisEntityFactory.ThisOrMeInstance);
            }
            else
            {
                ResetReferenceTypeInstanceAnalysisData(ThisOrMePointsToAbstractValue);
            }
        }

        public override TAbstractAnalysisValue VisitTuple(ITupleOperation operation, object? argument)
        {
            var elementValueBuilder = ArrayBuilder<TAbstractAnalysisValue>.GetInstance(operation.Elements.Length);

            try
            {
                foreach (var element in operation.Elements)
                {
                    elementValueBuilder.Add(Visit(element, argument));
                }

                // Set abstract value for tuple element/field assignment if the tuple is not target of a deconstruction assignment.
                // For deconstruction assignment, the value would be assigned from the computed value for the right side of the assignment.
                var deconstructionAncestorOpt = operation.GetAncestor<IDeconstructionAssignmentOperation>(OperationKind.DeconstructionAssignment);
                if (deconstructionAncestorOpt == null ||
                    !deconstructionAncestorOpt.Target.Descendants().Contains(operation))
                {
                    if (AnalysisEntityFactory.TryCreateForTupleElements(operation, out var elementEntities))
                    {
                        Debug.Assert(elementEntities.Length == elementValueBuilder.Count);
                        Debug.Assert(elementEntities.Length == operation.Elements.Length);
                        for (int i = 0; i < elementEntities.Length; i++)
                        {
                            var tupleElementEntity = elementEntities[i];
                            var assignedValueOperation = operation.Elements[i];
                            var assignedValue = elementValueBuilder[i];
                            SetAbstractValueForTupleElementAssignment(tupleElementEntity, assignedValueOperation, assignedValue);
                        }
                    }
                    else
                    {
                        // Reset data for elements.
                        foreach (var element in operation.Elements)
                        {
                            SetAbstractValueForAssignment(element, operation, ValueDomain.UnknownOrMayBeValue);
                        }
                    }
                }

                return GetAbstractDefaultValue(operation.Type);
            }
            finally
            {
                elementValueBuilder.Free();
            }
        }

        public virtual TAbstractAnalysisValue VisitUnaryOperatorCore(IUnaryOperation operation, object? argument)
        {
            return base.VisitUnaryOperator(operation, argument);
        }

        public sealed override TAbstractAnalysisValue VisitUnaryOperator(IUnaryOperation operation, object? argument)
        {
            var value = VisitUnaryOperatorCore(operation, argument);
            if (PredicateAnalysis && operation.OperatorKind == UnaryOperatorKind.Not)
            {
                PerformPredicateAnalysis(operation);
            }

            return value;
        }

        public virtual TAbstractAnalysisValue VisitBinaryOperatorCore(IBinaryOperation operation, object? argument)
        {
            return base.VisitBinaryOperator(operation, argument);
        }

        public sealed override TAbstractAnalysisValue VisitBinaryOperator(IBinaryOperation operation, object? argument)
        {
            var value = VisitBinaryOperatorCore(operation, argument);
            if (PredicateAnalysis && operation.IsComparisonOperator())
            {
                PerformPredicateAnalysis(operation);
            }

            return value;
        }

        public override TAbstractAnalysisValue VisitIsNull(IIsNullOperation operation, object? argument)
        {
            var value = base.VisitIsNull(operation, argument);
            if (PredicateAnalysis)
            {
                PerformPredicateAnalysis(operation);
            }
            return value;
        }

        public override TAbstractAnalysisValue VisitCaughtException(ICaughtExceptionOperation operation, object? argument)
        {
            // Merge data from unhandled exception paths within try that match the caught exception type.
            if (operation.Type != null)
            {
                MergeAnalysisDataFromUnhandledThrowOperations(operation.Type);
            }

            return base.VisitCaughtException(operation, argument);
        }

        private void MergeAnalysisDataFromUnhandledThrowOperations(ITypeSymbol? caughtExceptionTypeOpt)
        {
            Debug.Assert(caughtExceptionTypeOpt != null || CurrentBasicBlock.IsFirstBlockOfFinally(out _));

            if (AnalysisDataForUnhandledThrowOperations?.Count > 0)
            {
                foreach (ThrownExceptionInfo pendingThrow in AnalysisDataForUnhandledThrowOperations.Keys.ToArray())
                {
                    if (ShouldHandlePendingThrow(pendingThrow))
                    {
                        var previousCurrentAnalysisData = CurrentAnalysisData;
                        var exceptionData = AnalysisDataForUnhandledThrowOperations[pendingThrow];
                        CurrentAnalysisData = MergeAnalysisData(previousCurrentAnalysisData, exceptionData);
                        AssertValidAnalysisData(CurrentAnalysisData);
                        previousCurrentAnalysisData.Dispose();
                        if (caughtExceptionTypeOpt != null)
                        {
                            AnalysisDataForUnhandledThrowOperations.Remove(pendingThrow);
                            exceptionData.Dispose();
                        }
                    }
                }
            }

            bool ShouldHandlePendingThrow(ThrownExceptionInfo pendingThrow)
            {
                if (pendingThrow.HandlingCatchRegionOpt == CurrentBasicBlock.EnclosingRegion)
                {
                    // Catch region explicitly handling the thrown exception.
                    return true;
                }

                if (caughtExceptionTypeOpt == null)
                {
                    // Check if finally region is executed for pending throw.
                    Debug.Assert(CurrentBasicBlock.IsFirstBlockOfFinally(out _));
                    var tryFinallyRegion = CurrentBasicBlock.GetContainingRegionOfKind(ControlFlowRegionKind.TryAndFinally)!;
                    var tryRegion = tryFinallyRegion.NestedRegions[0];
                    return tryRegion.FirstBlockOrdinal <= pendingThrow.BasicBlockOrdinal && tryRegion.LastBlockOrdinal >= pendingThrow.BasicBlockOrdinal;
                }

                return false;
            }
        }

        public override TAbstractAnalysisValue VisitFlowAnonymousFunction(IFlowAnonymousFunctionOperation operation, object? argument)
        {
            // https://github.com/dotnet/roslyn-analyzers/issues/1571 tracks adding support.
            return base.VisitFlowAnonymousFunction(operation, argument);
        }

        public override TAbstractAnalysisValue VisitStaticLocalInitializationSemaphore(IStaticLocalInitializationSemaphoreOperation operation, object? argument)
        {
            // https://github.com/dotnet/roslyn-analyzers/issues/1571 tracks adding support.
            return base.VisitStaticLocalInitializationSemaphore(operation, argument);
        }

        public override TAbstractAnalysisValue VisitAnonymousObjectCreation(IAnonymousObjectCreationOperation operation, object? argument)
        {
            var savedIsInsideAnonymousObjectInitializer = IsInsideAnonymousObjectInitializer;
            IsInsideAnonymousObjectInitializer = true;
            var value = base.VisitAnonymousObjectCreation(operation, argument);
            IsInsideAnonymousObjectInitializer = savedIsInsideAnonymousObjectInitializer;
            return value;
        }

        public sealed override TAbstractAnalysisValue VisitReturn(IReturnOperation operation, object? argument)
        {
            Debug.Assert(operation.Kind == OperationKind.YieldReturn, "IReturnOperation must have been lowered in the CFG");

            var value = Visit(operation.ReturnedValue, argument);
            ProcessReturnValue(operation.ReturnedValue);

            return value;
        }

        public virtual TAbstractAnalysisValue GetAssignedValueForPattern(IIsPatternOperation operation, TAbstractAnalysisValue operandValue)
        {
            return operandValue;
        }

        public override TAbstractAnalysisValue VisitIsPattern(IIsPatternOperation operation, object? argument)
        {
            // "c is D d" OR "x is 1"
            var operandValue = Visit(operation.Value, argument);
            _ = Visit(operation.Pattern, argument);

            var patternValue = GetAssignedValueForPattern(operation, operandValue);
            if (operation.Pattern is IDeclarationPatternOperation)
            {
                SetAbstractValueForAssignment(
                    target: operation.Pattern,
                    assignedValueOperation: operation.Value,
                    assignedValue: patternValue);
            }

            if (PredicateAnalysis)
            {
                PerformPredicateAnalysis(operation);
            }

            return ValueDomain.UnknownOrMayBeValue;
        }

        public override TAbstractAnalysisValue VisitAwait(IAwaitOperation operation, object? argument)
        {
            var value = base.VisitAwait(operation, argument);

            var pointsToValue = GetPointsToAbstractValue(operation.Operation);
            return TryGetTaskWrappedValue(pointsToValue, out var awaitedValue) ?
                awaitedValue :
                value;
        }

        #region Overrides for lowered IOperations

        [ExcludeFromCodeCoverage]
        public sealed override TAbstractAnalysisValue VisitUsing(IUsingOperation operation, object? argument)
        {
            throw new NotSupportedException($"'{nameof(IUsingOperation)}' must have been lowered in the CFG");
        }

        [ExcludeFromCodeCoverage]
        public sealed override TAbstractAnalysisValue VisitWhileLoop(IWhileLoopOperation operation, object? argument)
        {
            throw new NotSupportedException($"'{nameof(IWhileLoopOperation)}' must have been lowered in the CFG");
        }

        [ExcludeFromCodeCoverage]
        public sealed override TAbstractAnalysisValue VisitForEachLoop(IForEachLoopOperation operation, object? argument)
        {
            throw new NotSupportedException($"'{nameof(IForEachLoopOperation)}' must have been lowered in the CFG");
        }

        [ExcludeFromCodeCoverage]
        public sealed override TAbstractAnalysisValue VisitForLoop(IForLoopOperation operation, object? argument)
        {
            throw new NotSupportedException($"'{nameof(IForLoopOperation)}' must have been lowered in the CFG");
        }

        [ExcludeFromCodeCoverage]
        public sealed override TAbstractAnalysisValue VisitForToLoop(IForToLoopOperation operation, object? argument)
        {
            throw new NotSupportedException($"'{nameof(IForToLoopOperation)}' must have been lowered in the CFG");
        }

        [ExcludeFromCodeCoverage]
        public sealed override TAbstractAnalysisValue VisitCoalesce(ICoalesceOperation operation, object? argument)
        {
            throw new NotSupportedException($"'{nameof(ICoalesceOperation)}' must have been lowered in the CFG");
        }

        [ExcludeFromCodeCoverage]
        public sealed override TAbstractAnalysisValue VisitConditional(IConditionalOperation operation, object? argument)
        {
            throw new NotSupportedException($"'{nameof(IConditionalOperation)}' must have been lowered in the CFG");
        }

        [ExcludeFromCodeCoverage]
        public sealed override TAbstractAnalysisValue VisitConditionalAccess(IConditionalAccessOperation operation, object? argument)
        {
            throw new NotSupportedException($"'{nameof(IConditionalAccessOperation)}' must have been lowered in the CFG");
        }

        [ExcludeFromCodeCoverage]
        public sealed override TAbstractAnalysisValue VisitConditionalAccessInstance(IConditionalAccessInstanceOperation operation, object? argument)
        {
            throw new NotSupportedException($"'{nameof(IConditionalAccessInstanceOperation)}' must have been lowered in the CFG");
        }

        [ExcludeFromCodeCoverage]
        public sealed override TAbstractAnalysisValue VisitThrow(IThrowOperation operation, object? argument)
        {
            throw new NotSupportedException($"'{nameof(IThrowOperation)}' must have been lowered in the CFG");
        }

        [ExcludeFromCodeCoverage]
        public sealed override TAbstractAnalysisValue VisitVariableDeclaration(IVariableDeclarationOperation operation, object? argument)
        {
            throw new NotSupportedException($"'{nameof(IVariableDeclarationOperation)}' must have been lowered in the CFG");
        }

        [ExcludeFromCodeCoverage]
        public sealed override TAbstractAnalysisValue VisitVariableDeclarationGroup(IVariableDeclarationGroupOperation operation, object? argument)
        {
            throw new NotSupportedException($"'{nameof(IVariableDeclarationOperation)}' must have been lowered in the CFG");
        }

        [ExcludeFromCodeCoverage]
        public sealed override TAbstractAnalysisValue VisitVariableDeclarator(IVariableDeclaratorOperation operation, object? argument)
        {
            throw new NotSupportedException($"'{nameof(IVariableDeclaratorOperation)}' must have been lowered in the CFG");
        }

        [ExcludeFromCodeCoverage]
        public sealed override TAbstractAnalysisValue VisitTry(ITryOperation operation, object? argument)
        {
            throw new NotSupportedException($"'{nameof(ITryOperation)}' must have been lowered in the CFG");
        }

        [ExcludeFromCodeCoverage]
        public sealed override TAbstractAnalysisValue VisitCatchClause(ICatchClauseOperation operation, object? argument)
        {
            throw new NotSupportedException($"'{nameof(ICatchClauseOperation)}' must have been lowered in the CFG");
        }

        [ExcludeFromCodeCoverage]
        public override TAbstractAnalysisValue VisitLock(ILockOperation operation, object? argument)
        {
            throw new NotSupportedException($"'{nameof(ILockOperation)}' must have been lowered in the CFG");
        }

        [ExcludeFromCodeCoverage]
        public sealed override TAbstractAnalysisValue VisitBranch(IBranchOperation operation, object? argument)
        {
            throw new NotSupportedException($"'{nameof(IBranchOperation)}' must have been lowered in the CFG");
        }

        [ExcludeFromCodeCoverage]
        public sealed override TAbstractAnalysisValue VisitLabeled(ILabeledOperation operation, object? argument)
        {
            throw new NotSupportedException($"'{nameof(ILabeledOperation)}' must have been lowered in the CFG");
        }

        [ExcludeFromCodeCoverage]
        public sealed override TAbstractAnalysisValue VisitSwitch(ISwitchOperation operation, object? argument)
        {
            throw new NotSupportedException($"'{nameof(ISwitchOperation)}' must have been lowered in the CFG");
        }

        [ExcludeFromCodeCoverage]
        public sealed override TAbstractAnalysisValue VisitSwitchCase(ISwitchCaseOperation operation, object? argument)
        {
            throw new NotSupportedException($"'{nameof(ISwitchCaseOperation)}' must have been lowered in the CFG");
        }

        [ExcludeFromCodeCoverage]
        public sealed override TAbstractAnalysisValue VisitDefaultCaseClause(IDefaultCaseClauseOperation operation, object? argument)
        {
            throw new NotSupportedException($"'{nameof(IDefaultCaseClauseOperation)}' must have been lowered in the CFG");
        }

        [ExcludeFromCodeCoverage]
        public sealed override TAbstractAnalysisValue VisitPatternCaseClause(IPatternCaseClauseOperation operation, object? argument)
        {
            throw new NotSupportedException($"'{nameof(IPatternCaseClauseOperation)}' must have been lowered in the CFG");
        }

        [ExcludeFromCodeCoverage]
        public sealed override TAbstractAnalysisValue VisitRangeCaseClause(IRangeCaseClauseOperation operation, object? argument)
        {
            throw new NotSupportedException($"'{nameof(IRangeCaseClauseOperation)}' must have been lowered in the CFG");
        }

        [ExcludeFromCodeCoverage]
        public sealed override TAbstractAnalysisValue VisitRelationalCaseClause(IRelationalCaseClauseOperation operation, object? argument)
        {
            throw new NotSupportedException($"'{nameof(IRelationalCaseClauseOperation)}' must have been lowered in the CFG");
        }

        [ExcludeFromCodeCoverage]
        public sealed override TAbstractAnalysisValue VisitSingleValueCaseClause(ISingleValueCaseClauseOperation operation, object? argument)
        {
            throw new NotSupportedException($"'{nameof(ISingleValueCaseClauseOperation)}' must have been lowered in the CFG");
        }

        [ExcludeFromCodeCoverage]
        public sealed override TAbstractAnalysisValue VisitObjectOrCollectionInitializer(IObjectOrCollectionInitializerOperation operation, object? argument)
        {
            throw new NotSupportedException($"'{nameof(IObjectOrCollectionInitializerOperation)}' must have been lowered in the CFG");
        }

        [ExcludeFromCodeCoverage]
        public sealed override TAbstractAnalysisValue VisitMemberInitializer(IMemberInitializerOperation operation, object? argument)
        {
            throw new NotSupportedException($"'{nameof(IMemberInitializerOperation)}' must have been lowered in the CFG");
        }

        [ExcludeFromCodeCoverage]
        public sealed override TAbstractAnalysisValue VisitBlock(IBlockOperation operation, object? argument)
        {
            throw new NotSupportedException($"'{nameof(IBlockOperation)}' must have been lowered in the CFG");
        }

        [ExcludeFromCodeCoverage]
        public sealed override TAbstractAnalysisValue VisitVariableInitializer(IVariableInitializerOperation operation, object? argument)
        {
            throw new NotSupportedException($"'{nameof(IVariableInitializerOperation)}' must have been lowered in the CFG");
        }

        [ExcludeFromCodeCoverage]
        public sealed override TAbstractAnalysisValue VisitFieldInitializer(IFieldInitializerOperation operation, object? argument)
        {
            throw new NotSupportedException($"'{nameof(IFieldInitializerOperation)}' must have been lowered in the CFG");
        }

        [ExcludeFromCodeCoverage]
        public sealed override TAbstractAnalysisValue VisitParameterInitializer(IParameterInitializerOperation operation, object? argument)
        {
            throw new NotSupportedException($"'{nameof(IParameterInitializerOperation)}' must have been lowered in the CFG");
        }

        [ExcludeFromCodeCoverage]
        public sealed override TAbstractAnalysisValue VisitPropertyInitializer(IPropertyInitializerOperation operation, object? argument)
        {
            throw new NotSupportedException($"'{nameof(IPropertyInitializerOperation)}' must have been lowered in the CFG");
        }

        [ExcludeFromCodeCoverage]
        public sealed override TAbstractAnalysisValue VisitEnd(IEndOperation operation, object? argument)
        {
            throw new NotSupportedException($"'{nameof(IEndOperation)}' must have been lowered in the CFG");
        }

        [ExcludeFromCodeCoverage]
        public sealed override TAbstractAnalysisValue VisitEmpty(IEmptyOperation operation, object? argument)
        {
            throw new NotSupportedException($"'{nameof(IEmptyOperation)}' must have been lowered in the CFG");
        }

        [ExcludeFromCodeCoverage]
        public sealed override TAbstractAnalysisValue VisitNameOf(INameOfOperation operation, object? argument)
        {
            throw new NotSupportedException($"'{nameof(INameOfOperation)}' must have been lowered in the CFG");
        }

        public sealed override TAbstractAnalysisValue VisitAnonymousFunction(IAnonymousFunctionOperation operation, object? argument)
        {
            throw new NotSupportedException($"'{nameof(IAnonymousFunctionOperation)}' must have been lowered in the CFG");
        }

        [ExcludeFromCodeCoverage]
        public sealed override TAbstractAnalysisValue VisitLocalFunction(ILocalFunctionOperation operation, object? argument)
        {
            throw new NotSupportedException($"'{nameof(ILocalFunctionOperation)}' must have been lowered in the CFG");
        }

        #endregion

        #endregion

        /// <summary>
        /// <see cref="INamedTypeSymbol"/> for <see cref="System.Exception"/>
        /// </summary>
        protected INamedTypeSymbol? ExceptionNamedType { get; }

        /// <summary>
        /// <see cref="INamedTypeSymbol"/> for 'System.Diagnostics.Contracts.Contract' type. />
        /// </summary>
        protected INamedTypeSymbol? ContractNamedType { get; }

        /// <summary>
        /// <see cref="INamedTypeSymbol"/> for <see cref="System.IDisposable"/>
        /// </summary>
        protected INamedTypeSymbol? IDisposableNamedType { get; }

        /// <summary>
        /// <see cref="INamedTypeSymbol"/> for "System.IAsyncDisposable"
        /// </summary>
        private INamedTypeSymbol? IAsyncDisposableNamedType { get; }

        /// <summary>
        /// <see cref="INamedTypeSymbol"/> for <see cref="System.Threading.Tasks.Task"/>
        /// </summary>
        protected INamedTypeSymbol? TaskNamedType { get; }

        /// <summary>
        /// <see cref="INamedTypeSymbol"/> for System.Threading.Tasks.ValueTask/>
        /// </summary>
        private INamedTypeSymbol? ValueTaskNamedType { get; }

        /// <summary>
        /// <see cref="INamedTypeSymbol"/> for <see cref="System.Threading.Tasks.Task{TResult}"/>
        /// </summary>
        protected INamedTypeSymbol? GenericTaskNamedType { get; }

        /// <summary>
        /// <see cref="INamedTypeSymbol"/> for <see cref="System.Threading.Monitor"/>
        /// </summary>
        protected INamedTypeSymbol? MonitorNamedType { get; }

        /// <summary>
        /// <see cref="INamedTypeSymbol"/> for <see cref="System.Threading.Interlocked"/>
        /// </summary>
        protected INamedTypeSymbol? InterlockedNamedType { get; }

        /// <summary>
        /// <see cref="INamedTypeSymbol"/> for 'System.Runtime.Serialization.SerializationInfo' type />
        /// </summary>
        protected INamedTypeSymbol? SerializationInfoNamedType { get; }

        /// <summary>
        /// <see cref="INamedTypeSymbol"/> for <see cref="System.IEquatable{T}"/>
        /// </summary>
        protected INamedTypeSymbol? GenericIEquatableNamedType { get; }

        /// <summary>
        /// <see cref="INamedTypeSymbol"/> for <see cref="System.IO.StringReader"/>
        /// </summary>
        protected INamedTypeSymbol? StringReaderType { get; }

        /// <summary>
        /// Set containing following named types, if not null:
        /// 1. <see cref="INamedTypeSymbol"/> for <see cref="System.Collections.ICollection"/>
        /// 2. <see cref="INamedTypeSymbol"/> for <see cref="System.Collections.Generic.ICollection{T}"/>
        /// 3. <see cref="INamedTypeSymbol"/> for <see cref="System.Collections.Generic.IReadOnlyCollection{T}"/>
        /// </summary>
        protected ImmutableHashSet<INamedTypeSymbol> CollectionNamedTypes { get; }

        private IMethodSymbol? DebugAssertMethod { get; }

        private ImmutableHashSet<INamedTypeSymbol> GetWellKnownCollectionTypes()
        {
            var builder = PooledHashSet<INamedTypeSymbol>.GetInstance();
            var iCollection = WellKnownTypeProvider.GetOrCreateTypeByMetadataName(WellKnownTypeNames.SystemCollectionsICollection);
            if (iCollection != null)
            {
                builder.Add(iCollection);
            }

            var genericICollection = WellKnownTypeProvider.GetOrCreateTypeByMetadataName(WellKnownTypeNames.SystemCollectionsGenericICollection1);
            if (genericICollection != null)
            {
                builder.Add(genericICollection);
            }

            var genericIReadOnlyCollection = WellKnownTypeProvider.GetOrCreateTypeByMetadataName(WellKnownTypeNames.SystemCollectionsGenericIReadOnlyCollection1);
            if (genericIReadOnlyCollection != null)
            {
                builder.Add(genericIReadOnlyCollection);
            }

            return builder.ToImmutableAndFree();
        }

        private protected bool IsDisposable([NotNullWhen(returnValue: true)] ITypeSymbol? type)
            => type != null && type.IsDisposable(IDisposableNamedType, IAsyncDisposableNamedType);

        private protected DisposeMethodKind GetDisposeMethodKind(IMethodSymbol method)
            => method.GetDisposeMethodKind(IDisposableNamedType, IAsyncDisposableNamedType, TaskNamedType, ValueTaskNamedType);
    }
}<|MERGE_RESOLUTION|>--- conflicted
+++ resolved
@@ -903,13 +903,8 @@
                     var requiresMethods = ContractNamedType.GetMembers("Requires");
                     var assumeMethods = ContractNamedType.GetMembers("Assume");
                     var assertMethods = ContractNamedType.GetMembers("Assert");
-<<<<<<< HEAD
                     var validationMethods = requiresMethods.Concat(assumeMethods).Concat(assertMethods).OfType<IMethodSymbol>().Where(m => m.IsStatic && m.ReturnsVoid && m.Parameters.Length >= 1 && (m.Parameters[0].Type.SpecialType == SpecialType.System_Boolean));
                     _lazyContractCheckMethods = ImmutableHashSet.CreateRange(validationMethods);
-=======
-                    var validationMethods = requiresMethods.Concat(assumeMethods).Concat(assertMethods).OfType<IMethodSymbol>().Where(m => m.IsStatic && m.ReturnsVoid && !m.Parameters.IsEmpty && (m.Parameters[0].Type.SpecialType == SpecialType.System_Boolean));
-                    _lazyContractCheckMethodsForPredicateAnalysis = ImmutableHashSet.CreateRange(validationMethods);
->>>>>>> 33848c1f
                 }
 
                 return _lazyContractCheckMethods.Contains(method);
