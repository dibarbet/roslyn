﻿// Copyright (c) Microsoft.  All Rights Reserved.  Licensed under the Apache License, Version 2.0.  See License.txt in the project root for license information.

#if HAS_IOPERATION

using System;
using System.Collections.Generic;
using System.Collections.Immutable;
using System.Diagnostics;
using System.Linq;
using System.Threading.Tasks;
using Analyzer.Utilities;
using Analyzer.Utilities.PooledObjects;
using Microsoft.CodeAnalysis.Operations;

#if LEGACY_CODE_METRICS_MODE
using Analyzer.Utilities.Extensions;
#endif

namespace Microsoft.CodeAnalysis.CodeMetrics
{
    internal static class MetricsHelper
    {
        internal static int GetAverageRoundedMetricValue(int total, int childrenCount)
        {
            Debug.Assert(childrenCount != 0);
            return RoundMetricValue(total / childrenCount);
        }

        private static int RoundMetricValue(double value) => (int)Math.Round(value, 0);

        internal static int NormalizeAndRoundMaintainabilityIndex(double maintIndex)
        {
            maintIndex = Math.Max(0.0, maintIndex);
            return RoundMetricValue((maintIndex / 171.0) * 100.0);
        }

        internal static void AddCoupledNamedTypes(ImmutableHashSet<INamedTypeSymbol>.Builder builder, WellKnownTypeProvider wellKnownTypeProvider,
            IEnumerable<ITypeSymbol> coupledTypes)
        {
            foreach (var coupledType in coupledTypes)
            {
                AddCoupledNamedTypesCore(builder, coupledType, wellKnownTypeProvider);
            }
        }

        internal static void AddCoupledNamedTypes(ImmutableHashSet<INamedTypeSymbol>.Builder builder, WellKnownTypeProvider wellKnownTypeProvider,
            params ITypeSymbol[] coupledTypes)
        {
            foreach (var coupledType in coupledTypes)
            {
                AddCoupledNamedTypesCore(builder, coupledType, wellKnownTypeProvider);
            }
        }

        internal static void AddCoupledNamedTypes(ImmutableHashSet<INamedTypeSymbol>.Builder builder, WellKnownTypeProvider wellKnownTypeProvider,
            ImmutableArray<IParameterSymbol> parameters)
        {
            foreach (var parameter in parameters)
            {
                AddCoupledNamedTypesCore(builder, parameter.Type, wellKnownTypeProvider);
            }
        }

        internal static async Task<long> GetLinesOfCodeAsync(ImmutableArray<SyntaxReference> declarations, ISymbol symbol, CodeMetricsAnalysisContext context)
        {
            long linesOfCode = 0;
            foreach (var decl in declarations)
            {
                SyntaxNode declSyntax = await GetTopmostSyntaxNodeForDeclarationAsync(decl, symbol, context).ConfigureAwait(false);

                // For namespace symbols, don't count lines of code for declarations of child namespaces.
                // For example, "namespace N1.N2 { }" is a declaration reference for N1, but the actual declaration is for N2.
                if (symbol.Kind == SymbolKind.Namespace)
                {
                    var model = context.GetSemanticModel(declSyntax);
                    if (model.GetDeclaredSymbol(declSyntax, context.CancellationToken) != (object)symbol)
                    {
                        continue;
                    }
                }

                FileLinePositionSpan linePosition = declSyntax.SyntaxTree.GetLineSpan(declSyntax.FullSpan, context.CancellationToken);
                long delta = linePosition.EndLinePosition.Line - linePosition.StartLinePosition.Line;
                if (delta == 0)
                {
                    // Declaration on a single line, we count it as a separate line.
                    delta = 1;
                }

                linesOfCode += delta;
            }

            return linesOfCode;
        }

        internal static async Task<SyntaxNode> GetTopmostSyntaxNodeForDeclarationAsync(SyntaxReference declaration, ISymbol declaredSymbol, CodeMetricsAnalysisContext context)
        {
            var declSyntax = await declaration.GetSyntaxAsync(context.CancellationToken).ConfigureAwait(false);
            if (declSyntax.Language == LanguageNames.VisualBasic)
            {
                SemanticModel model = context.GetSemanticModel(declSyntax);
                while (declSyntax.Parent != null && Equals(model.GetDeclaredSymbol(declSyntax.Parent, context.CancellationToken), declaredSymbol))
                {
                    declSyntax = declSyntax.Parent;
                }
            }

            return declSyntax;
        }

        internal static async Task<(int cyclomaticComplexity, ComputationalComplexityMetrics computationalComplexityMetrics)> ComputeCoupledTypesAndComplexityExcludingMemberDeclsAsync(
            ImmutableArray<SyntaxReference> declarations,
            ISymbol symbol,
            ImmutableHashSet<INamedTypeSymbol>.Builder builder,
            CodeMetricsAnalysisContext context)
        {
            int cyclomaticComplexity = 0;
            ComputationalComplexityMetrics computationalComplexityMetrics = ComputationalComplexityMetrics.Default;

            var nodesToProcess = new Queue<SyntaxNode>();
            using var applicableAttributeNodes = PooledHashSet<SyntaxNode>.GetInstance();

            var wellKnownTypeProvider = WellKnownTypeProvider.GetOrCreate(semanticModelProvider.Compilation);

            foreach (var declaration in declarations)
            {
                SyntaxNode syntax = await GetTopmostSyntaxNodeForDeclarationAsync(declaration, symbol, context).ConfigureAwait(false);
                nodesToProcess.Enqueue(syntax);

                // Ensure we process parameter initializers and attributes.
                var parameters = GetParameters(symbol);
                foreach (var parameter in parameters)
                {
                    var parameterSyntaxRef = parameter.DeclaringSyntaxReferences.FirstOrDefault();
                    if (parameterSyntaxRef != null)
                    {
                        var parameterSyntax = await parameterSyntaxRef.GetSyntaxAsync(context.CancellationToken).ConfigureAwait(false);
                        nodesToProcess.Enqueue(parameterSyntax);
                    }
                }

                var attributes = symbol.GetAttributes();
                if (symbol is IMethodSymbol methodSymbol)
                {
                    attributes = attributes.AddRange(methodSymbol.GetReturnTypeAttributes());
                }

                foreach (var attribute in attributes)
                {
                    if (attribute.ApplicationSyntaxReference != null &&
                        attribute.ApplicationSyntaxReference.SyntaxTree == declaration.SyntaxTree)
                    {
                        var attributeSyntax = await attribute.ApplicationSyntaxReference.GetSyntaxAsync(context.CancellationToken).ConfigureAwait(false);
                        if (applicableAttributeNodes.Add(attributeSyntax))
                        {
                            nodesToProcess.Enqueue(attributeSyntax);
                        }
                    }
                }

                do
                {
                    var node = nodesToProcess.Dequeue();
                    var model = context.GetSemanticModel(node);

                    if (!ReferenceEquals(node, syntax))
                    {
                        var declaredSymbol = model.GetDeclaredSymbol(node, context.CancellationToken);
                        if (declaredSymbol != null && !Equals(symbol, declaredSymbol) && declaredSymbol.Kind != SymbolKind.Parameter)
                        {
                            // Skip member declarations.
                            continue;
                        }
                    }

<<<<<<< HEAD
                    var typeInfo = model.GetTypeInfo(node, context.CancellationToken);
                    AddCoupledNamedTypesCore(builder, typeInfo.Type);
=======
                    var typeInfo = model.GetTypeInfo(node, cancellationToken);
                    AddCoupledNamedTypesCore(builder, typeInfo.Type, wellKnownTypeProvider);
>>>>>>> 1f0c8627

                    var operationBlock = model.GetOperation(node, context.CancellationToken);
                    if (operationBlock != null && operationBlock.Parent == null)
                    {
                        switch (operationBlock.Kind)
                        {
                            case OperationKind.Block:
                            case OperationKind.MethodBodyOperation:
                            case OperationKind.ConstructorBodyOperation:
                                cyclomaticComplexity += 1;
                                break;

                            case OperationKind.None:
                                // Skip non-applicable attributes.
                                if (!applicableAttributeNodes.Contains(node))
                                {
                                    continue;
                                }

                                break;
                        }

                        computationalComplexityMetrics = computationalComplexityMetrics.Union(ComputationalComplexityMetrics.Compute(operationBlock));

                        // Add used types within executable code in the operation tree.
                        foreach (var operation in operationBlock.DescendantsAndSelf())
                        {
#if LEGACY_CODE_METRICS_MODE
                            // Legacy mode does not account for code within lambdas/local functions for code metrics.
                            if (operation.IsWithinLambdaOrLocalFunction())
                            {
                                continue;
                            }
#endif

                            if (!operation.IsImplicit && hasConditionalLogic(operation))
                            {
                                cyclomaticComplexity += 1;
                            }

                            AddCoupledNamedTypesCore(builder, operation.Type, wellKnownTypeProvider);

                            // Handle static member accesses specially as there is no operation for static type off which the member is accessed.
                            if (operation is IMemberReferenceOperation memberReference &&
                                memberReference.Member.IsStatic)
                            {
                                AddCoupledNamedTypesCore(builder, memberReference.Member.ContainingType, wellKnownTypeProvider);
                            }
                            else if (operation is IInvocationOperation invocation &&
                                (invocation.TargetMethod.IsStatic || invocation.TargetMethod.IsExtensionMethod))
                            {
                                AddCoupledNamedTypesCore(builder, invocation.TargetMethod.ContainingType, wellKnownTypeProvider);
                            }
                        }
                    }
                    else
                    {
                        // Enqueue child nodes for further processing.
                        foreach (var child in node.ChildNodes())
                        {
                            nodesToProcess.Enqueue(child);
                        }
                    }
                } while (nodesToProcess.Count != 0);
            }

            return (cyclomaticComplexity, computationalComplexityMetrics);
            static bool hasConditionalLogic(IOperation operation)
            {
                switch (operation.Kind)
                {
                    case OperationKind.CaseClause:
                    case OperationKind.Coalesce:
                    case OperationKind.Conditional:
                    case OperationKind.ConditionalAccess:
                    case OperationKind.Loop:
                        return true;

                    case OperationKind.BinaryOperator:
                        var binaryOperation = (IBinaryOperation)operation;
                        return binaryOperation.OperatorKind == BinaryOperatorKind.ConditionalAnd ||
                            binaryOperation.OperatorKind == BinaryOperatorKind.ConditionalOr ||
                            (binaryOperation.Type.SpecialType == SpecialType.System_Boolean &&
                             (binaryOperation.OperatorKind == BinaryOperatorKind.Or || binaryOperation.OperatorKind == BinaryOperatorKind.And));

                    default:
                        return false;
                }
            }
        }

        private static void AddCoupledNamedTypesCore(ImmutableHashSet<INamedTypeSymbol>.Builder builder, ITypeSymbol typeOpt,
            WellKnownTypeProvider wellKnownTypeProvider)
        {
            if (typeOpt is INamedTypeSymbol usedType &&
                !isIgnoreableType(usedType, wellKnownTypeProvider))
            {
                // Save the OriginalDefinition of the type as IEnumerable<int> and IEnumerable<float>
                // should register only one IEnumerable...
                builder.Add(usedType.OriginalDefinition);

                // ... but always parse the generic type arguments as IEnumerable<int> and IEnumerable<float>
                // should register int and float.
                if (usedType.IsGenericType)
                {
                    foreach (var type in usedType.TypeArguments)
                    {
                        AddCoupledNamedTypesCore(builder, type, wellKnownTypeProvider);
                    }
                }
            }

            static bool isIgnoreableType(INamedTypeSymbol namedType, WellKnownTypeProvider wellKnownTypeProvider)
            {
                switch (namedType.SpecialType)
                {
                    case SpecialType.System_Boolean:
                    case SpecialType.System_Byte:
                    case SpecialType.System_Char:
                    case SpecialType.System_Double:
                    case SpecialType.System_Int16:
                    case SpecialType.System_Int32:
                    case SpecialType.System_Int64:
                    case SpecialType.System_UInt16:
                    case SpecialType.System_UInt32:
                    case SpecialType.System_UInt64:
                    case SpecialType.System_IntPtr:
                    case SpecialType.System_UIntPtr:
                    case SpecialType.System_SByte:
                    case SpecialType.System_Single:
                    case SpecialType.System_String:
                    case SpecialType.System_Object:
                    case SpecialType.System_ValueType:
                    case SpecialType.System_Void:
                        return true;

                    default:
                        return namedType.IsAnonymousType ||
                            namedType.GetAttributes().Any(a =>
                                a.AttributeClass.Equals(wellKnownTypeProvider.GetOrCreateTypeByMetadataName(WellKnownTypeNames.SystemRuntimeCompilerServicesCompilerGeneratedAttribute)) ||
                                a.AttributeClass.Equals(wellKnownTypeProvider.GetOrCreateTypeByMetadataName(WellKnownTypeNames.SystemCodeDomCompilerGeneratedCodeAttribute)));
                }
            }
        }

        internal static void RemoveContainingTypes(ISymbol symbol, ImmutableHashSet<INamedTypeSymbol>.Builder coupledTypesBuilder)
        {
            var namedType = symbol as INamedTypeSymbol ?? symbol.ContainingType;
            while (namedType != null)
            {
                coupledTypesBuilder.Remove(namedType);
                namedType = namedType.ContainingType;
            }
        }

        internal static ImmutableArray<IParameterSymbol> GetParameters(this ISymbol member)
        {
            return member.Kind switch
            {
                SymbolKind.Method => ((IMethodSymbol)member).Parameters,
                SymbolKind.Property => ((IPropertySymbol)member).Parameters,
                _ => ImmutableArray<IParameterSymbol>.Empty,
            };
        }
    }
}

#endif<|MERGE_RESOLUTION|>--- conflicted
+++ resolved
@@ -173,13 +173,8 @@
                         }
                     }
 
-<<<<<<< HEAD
                     var typeInfo = model.GetTypeInfo(node, context.CancellationToken);
-                    AddCoupledNamedTypesCore(builder, typeInfo.Type);
-=======
-                    var typeInfo = model.GetTypeInfo(node, cancellationToken);
                     AddCoupledNamedTypesCore(builder, typeInfo.Type, wellKnownTypeProvider);
->>>>>>> 1f0c8627
 
                     var operationBlock = model.GetOperation(node, context.CancellationToken);
                     if (operationBlock != null && operationBlock.Parent == null)
