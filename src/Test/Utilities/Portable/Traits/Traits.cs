--- conflicted
+++ resolved
@@ -102,11 +102,8 @@
             public const string CodeActionsInvokeDelegateWithConditionalAccess = "CodeActions.InvokeDelegateWithConditionalAccess";
             public const string CodeActionsLambdaSimplifier = "CodeActions.LambdaSimplifier";
             public const string CodeActionsMakeFieldReadonly = "CodeActions.MakeFieldReadonly";
-<<<<<<< HEAD
             public const string CodeActionsMakeStatementAsynchronous = "CodeActions.MakeStatementAsynchronous";
-=======
             public const string CodeActionsMakeStructFieldsWritable = "CodeActions.MakeStructFieldsWritable";
->>>>>>> 9424cbdd
             public const string CodeActionsMakeLocalFunctionStatic = "CodeActions.MakeLocalFunctionStatic";
             public const string CodeActionsMakeMethodAsynchronous = "CodeActions.MakeMethodAsynchronous";
             public const string CodeActionsMakeMethodSynchronous = "CodeActions.MakeMethodSynchronous";
