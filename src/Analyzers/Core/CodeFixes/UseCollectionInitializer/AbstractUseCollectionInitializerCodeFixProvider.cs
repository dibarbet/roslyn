﻿// Licensed to the .NET Foundation under one or more agreements.
// The .NET Foundation licenses this file to you under the MIT license.
// See the LICENSE file in the project root for more information.

using System;
using System.Collections.Generic;
using System.Collections.Immutable;
using System.Linq;
using System.Threading;
using System.Threading.Tasks;
using Microsoft.CodeAnalysis.CodeActions;
using Microsoft.CodeAnalysis.CodeFixes;
using Microsoft.CodeAnalysis.Diagnostics;
using Microsoft.CodeAnalysis.Editing;
using Microsoft.CodeAnalysis.Formatting;
using Microsoft.CodeAnalysis.LanguageServices;
using Microsoft.CodeAnalysis.Shared.Extensions;
using Roslyn.Utilities;

namespace Microsoft.CodeAnalysis.UseCollectionInitializer
{
    internal abstract class AbstractUseCollectionInitializerCodeFixProvider<
        TSyntaxKind,
        TExpressionSyntax,
        TStatementSyntax,
        TObjectCreationExpressionSyntax,
        TMemberAccessExpressionSyntax,
        TInvocationExpressionSyntax,
        TExpressionStatementSyntax,
        TVariableDeclaratorSyntax>
        : SyntaxEditorBasedCodeFixProvider
        where TSyntaxKind : struct
        where TExpressionSyntax : SyntaxNode
        where TStatementSyntax : SyntaxNode
        where TObjectCreationExpressionSyntax : TExpressionSyntax
        where TMemberAccessExpressionSyntax : TExpressionSyntax
        where TInvocationExpressionSyntax : TExpressionSyntax
        where TExpressionStatementSyntax : TStatementSyntax
        where TVariableDeclaratorSyntax : SyntaxNode
    {
        public override ImmutableArray<string> FixableDiagnosticIds
            => ImmutableArray.Create(IDEDiagnosticIds.UseCollectionInitializerDiagnosticId);

        protected override bool IncludeDiagnosticDuringFixAll(Diagnostic diagnostic)
            => !diagnostic.Descriptor.ImmutableCustomTags().Contains(WellKnownDiagnosticTags.Unnecessary);

        public override Task RegisterCodeFixesAsync(CodeFixContext context)
        {
            RegisterCodeFix(context, AnalyzersResources.Collection_initialization_can_be_simplified, nameof(AnalyzersResources.Collection_initialization_can_be_simplified));
            return Task.CompletedTask;
        }

        protected override async Task FixAllAsync(
            Document document, ImmutableArray<Diagnostic> diagnostics,
            SyntaxEditor editor, CodeActionOptionsProvider fallbackOptions, CancellationToken cancellationToken)
        {
            // Fix-All for this feature is somewhat complicated.  As Collection-Initializers 
            // could be arbitrarily nested, we have to make sure that any edits we make
            // to one Collection-Initializer are seen by any higher ones.  In order to do this
            // we actually process each object-creation-node, one at a time, rewriting
            // the tree for each node.  In order to do this effectively, we use the '.TrackNodes'
            // feature to keep track of all the object creation nodes as we make edits to
            // the tree.  If we didn't do this, then we wouldn't be able to find the 
            // second object-creation-node after we make the edit for the first one.
<<<<<<< HEAD
            var services = document.Project.Solution.Services;
=======
>>>>>>> 5450f4fa
            var syntaxFacts = document.GetRequiredLanguageService<ISyntaxFactsService>();
            var originalRoot = editor.OriginalRoot;

            var originalObjectCreationNodes = new Stack<TObjectCreationExpressionSyntax>();
            foreach (var diagnostic in diagnostics)
            {
                var objectCreation = (TObjectCreationExpressionSyntax)originalRoot.FindNode(
                    diagnostic.AdditionalLocations[0].SourceSpan, getInnermostNodeForTie: true);
                originalObjectCreationNodes.Push(objectCreation);
            }

            // We're going to be continually editing this tree.  Track all the nodes we
            // care about so we can find them across each edit.
            document = document.WithSyntaxRoot(originalRoot.TrackNodes(originalObjectCreationNodes));
            var semanticModel = await document.GetRequiredSemanticModelAsync(cancellationToken).ConfigureAwait(false);
            var currentRoot = await document.GetRequiredSyntaxRootAsync(cancellationToken).ConfigureAwait(false);

            while (originalObjectCreationNodes.Count > 0)
            {
                var originalObjectCreation = originalObjectCreationNodes.Pop();
                var objectCreation = currentRoot.GetCurrentNodes(originalObjectCreation).Single();

                var matches = UseCollectionInitializerAnalyzer<TExpressionSyntax, TStatementSyntax, TObjectCreationExpressionSyntax, TMemberAccessExpressionSyntax, TInvocationExpressionSyntax, TExpressionStatementSyntax, TVariableDeclaratorSyntax>.Analyze(
                    semanticModel, syntaxFacts, objectCreation, cancellationToken);

                if (matches == null || matches.Value.Length == 0)
                    continue;

                var statement = objectCreation.FirstAncestorOrSelf<TStatementSyntax>();
                Contract.ThrowIfNull(statement);

                var newStatement = GetNewStatement(statement, objectCreation, matches.Value)
                    .WithAdditionalAnnotations(Formatter.Annotation);

                var subEditor = document.GetSyntaxEditor(currentRoot);

                subEditor.ReplaceNode(statement, newStatement);
                foreach (var match in matches)
                    subEditor.RemoveNode(match, SyntaxRemoveOptions.KeepUnbalancedDirectives);

                document = document.WithSyntaxRoot(subEditor.GetChangedRoot());
                semanticModel = await document.GetRequiredSemanticModelAsync(cancellationToken).ConfigureAwait(false);
                currentRoot = await document.GetRequiredSyntaxRootAsync(cancellationToken).ConfigureAwait(false);
            }

            editor.ReplaceNode(originalRoot, currentRoot);
        }

        protected abstract TStatementSyntax GetNewStatement(
            TStatementSyntax statement, TObjectCreationExpressionSyntax objectCreation,
            ImmutableArray<TExpressionStatementSyntax> matches);
    }
}<|MERGE_RESOLUTION|>--- conflicted
+++ resolved
@@ -62,10 +62,6 @@
             // feature to keep track of all the object creation nodes as we make edits to
             // the tree.  If we didn't do this, then we wouldn't be able to find the 
             // second object-creation-node after we make the edit for the first one.
-<<<<<<< HEAD
-            var services = document.Project.Solution.Services;
-=======
->>>>>>> 5450f4fa
             var syntaxFacts = document.GetRequiredLanguageService<ISyntaxFactsService>();
             var originalRoot = editor.OriginalRoot;
 
