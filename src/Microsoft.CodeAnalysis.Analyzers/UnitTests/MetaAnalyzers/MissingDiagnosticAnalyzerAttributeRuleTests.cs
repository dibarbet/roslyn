﻿// Copyright (c) Microsoft.  All Rights Reserved.  Licensed under the Apache License, Version 2.0.  See License.txt in the project root for license information.

#pragma warning disable CA1305

using System.Threading.Tasks;
using Analyzer.Utilities;
using Microsoft.CodeAnalysis.Analyzers.MetaAnalyzers;
using Microsoft.CodeAnalysis.Testing;
using Xunit;
using VerifyCS = Test.Utilities.CSharpCodeFixVerifier<
    Microsoft.CodeAnalysis.Analyzers.MetaAnalyzers.DiagnosticAnalyzerAttributeAnalyzer,
    Microsoft.CodeAnalysis.CSharp.Analyzers.MetaAnalyzers.Fixers.CSharpApplyDiagnosticAnalyzerAttributeFix>;
using VerifyVB = Test.Utilities.VisualBasicCodeFixVerifier<
    Microsoft.CodeAnalysis.Analyzers.MetaAnalyzers.DiagnosticAnalyzerAttributeAnalyzer,
    Microsoft.CodeAnalysis.VisualBasic.Analyzers.MetaAnalyzers.CodeFixes.BasicApplyDiagnosticAnalyzerAttributeFix>;

namespace Microsoft.CodeAnalysis.Analyzers.UnitTests.MetaAnalyzers
{
    public class MissingDiagnosticAnalyzerAttributeRuleTests
    {
        [Fact]
        public async Task CSharp_VerifyDiagnosticAndFixes()
        {
            var source = @"
using System;
using System.Collections.Immutable;
using Microsoft.CodeAnalysis;
using Microsoft.CodeAnalysis.Diagnostics;

class MyAnalyzer : DiagnosticAnalyzer
{
    public override ImmutableArray<DiagnosticDescriptor> SupportedDiagnostics
    {
        get
        {
            throw new NotImplementedException();
        }
    }

    public override void Initialize(AnalysisContext context)
    {
    }
}";
#pragma warning disable RS0030 // Do not used banned APIs
            DiagnosticResult expected = VerifyCS.Diagnostic(DiagnosticAnalyzerAttributeAnalyzer.MissingDiagnosticAnalyzerAttributeRule).WithLocation(7, 7).WithArguments(WellKnownTypeNames.MicrosoftCodeAnalysisDiagnosticsDiagnosticAnalyzerAttribute);
#pragma warning restore RS0030 // Do not used banned APIs
            await VerifyCS.VerifyAnalyzerAsync(source, expected);

            var fixedCode_WithCSharpAttribute = @"
using System;
using System.Collections.Immutable;
using Microsoft.CodeAnalysis;
using Microsoft.CodeAnalysis.Diagnostics;

[DiagnosticAnalyzer(LanguageNames.CSharp)]
class MyAnalyzer : DiagnosticAnalyzer
{
    public override ImmutableArray<DiagnosticDescriptor> SupportedDiagnostics
    {
        get
        {
            throw new NotImplementedException();
        }
    }

    public override void Initialize(AnalysisContext context)
    {
    }
}";

            await new VerifyCS.Test
            {
                TestState =
                {
                    Sources = { source },
                    ExpectedDiagnostics = { expected },
                },
                FixedState = { Sources = { fixedCode_WithCSharpAttribute } },
<<<<<<< HEAD
#pragma warning disable CS0618 // Type or member is obsolete
                CodeFixIndex = 0,
                CodeFixEquivalenceKey = string.Format(CodeAnalysisDiagnosticsResources.ApplyDiagnosticAnalyzerAttribute_1, LanguageNames.CSharp),
#pragma warning restore CS0618 // Type or member is obsolete
=======
                CodeActionIndex = 0,
                CodeActionEquivalenceKey = string.Format(CodeAnalysisDiagnosticsResources.ApplyDiagnosticAnalyzerAttribute_1, LanguageNames.CSharp),
>>>>>>> 203b18fb
            }.RunAsync();

            var fixedCode_WithCSharpAndVBAttributes = @"
using System;
using System.Collections.Immutable;
using Microsoft.CodeAnalysis;
using Microsoft.CodeAnalysis.Diagnostics;

[DiagnosticAnalyzer(LanguageNames.CSharp, LanguageNames.VisualBasic)]
class MyAnalyzer : DiagnosticAnalyzer
{
    public override ImmutableArray<DiagnosticDescriptor> SupportedDiagnostics
    {
        get
        {
            throw new NotImplementedException();
        }
    }

    public override void Initialize(AnalysisContext context)
    {
    }
}";

            await new VerifyCS.Test
            {
                TestState =
                {
                    Sources = { source },
                    ExpectedDiagnostics = { expected },
                },
                FixedState = { Sources = { fixedCode_WithCSharpAndVBAttributes } },
<<<<<<< HEAD
#pragma warning disable CS0618 // Type or member is obsolete
                CodeFixIndex = 2,
                CodeFixEquivalenceKey = string.Format(CodeAnalysisDiagnosticsResources.ApplyDiagnosticAnalyzerAttribute_2, LanguageNames.CSharp, LanguageNames.VisualBasic),
#pragma warning restore CS0618 // Type or member is obsolete
=======
                CodeActionIndex = 2,
                CodeActionEquivalenceKey = string.Format(CodeAnalysisDiagnosticsResources.ApplyDiagnosticAnalyzerAttribute_2, LanguageNames.CSharp, LanguageNames.VisualBasic),
>>>>>>> 203b18fb
            }.RunAsync();
        }

        [Fact]
        public async Task VisualBasic_VerifyDiagnosticAndFixes()
        {
            var source = @"
Imports System
Imports System.Collections.Immutable
Imports Microsoft.CodeAnalysis
Imports Microsoft.CodeAnalysis.Diagnostics

Class MyAnalyzer
	Inherits DiagnosticAnalyzer
	Public Overrides ReadOnly Property SupportedDiagnostics() As ImmutableArray(Of DiagnosticDescriptor)
		Get
			Throw New NotImplementedException()
		End Get
	End Property

	Public Overrides Sub Initialize(context As AnalysisContext)
	End Sub
End Class
";
#pragma warning disable RS0030 // Do not used banned APIs
            DiagnosticResult expected = VerifyVB.Diagnostic(DiagnosticAnalyzerAttributeAnalyzer.MissingDiagnosticAnalyzerAttributeRule).WithLocation(7, 7).WithArguments(WellKnownTypeNames.MicrosoftCodeAnalysisDiagnosticsDiagnosticAnalyzerAttribute);
#pragma warning restore RS0030 // Do not used banned APIs
            await VerifyVB.VerifyAnalyzerAsync(source, expected);

            var fixedCode_WithVBAttribute = @"
Imports System
Imports System.Collections.Immutable
Imports Microsoft.CodeAnalysis
Imports Microsoft.CodeAnalysis.Diagnostics

<DiagnosticAnalyzer(LanguageNames.VisualBasic)>
Class MyAnalyzer
	Inherits DiagnosticAnalyzer
	Public Overrides ReadOnly Property SupportedDiagnostics() As ImmutableArray(Of DiagnosticDescriptor)
		Get
			Throw New NotImplementedException()
		End Get
	End Property

	Public Overrides Sub Initialize(context As AnalysisContext)
	End Sub
End Class
";

            await new VerifyVB.Test
            {
                TestState =
                {
                    Sources = { source },
                    ExpectedDiagnostics = { expected },
                },
                FixedState = { Sources = { fixedCode_WithVBAttribute } },
<<<<<<< HEAD
#pragma warning disable CS0618 // Type or member is obsolete
                CodeFixIndex = 1,
                CodeFixEquivalenceKey = string.Format(CodeAnalysisDiagnosticsResources.ApplyDiagnosticAnalyzerAttribute_1, LanguageNames.VisualBasic),
#pragma warning restore CS0618 // Type or member is obsolete
=======
                CodeActionIndex = 1,
                CodeActionEquivalenceKey = string.Format(CodeAnalysisDiagnosticsResources.ApplyDiagnosticAnalyzerAttribute_1, LanguageNames.VisualBasic),
>>>>>>> 203b18fb
            }.RunAsync();

            var fixedCode_WithCSharpAndVBAttributes = @"
Imports System
Imports System.Collections.Immutable
Imports Microsoft.CodeAnalysis
Imports Microsoft.CodeAnalysis.Diagnostics

<DiagnosticAnalyzer(LanguageNames.CSharp, LanguageNames.VisualBasic)>
Class MyAnalyzer
	Inherits DiagnosticAnalyzer
	Public Overrides ReadOnly Property SupportedDiagnostics() As ImmutableArray(Of DiagnosticDescriptor)
		Get
			Throw New NotImplementedException()
		End Get
	End Property

	Public Overrides Sub Initialize(context As AnalysisContext)
	End Sub
End Class
";

            await new VerifyVB.Test
            {
                TestState =
                {
                    Sources = { source },
                    ExpectedDiagnostics = { expected },
                },
                FixedState = { Sources = { fixedCode_WithCSharpAndVBAttributes } },
<<<<<<< HEAD
#pragma warning disable CS0618 // Type or member is obsolete
                CodeFixIndex = 2,
                CodeFixEquivalenceKey = string.Format(CodeAnalysisDiagnosticsResources.ApplyDiagnosticAnalyzerAttribute_2, LanguageNames.CSharp, LanguageNames.VisualBasic),
#pragma warning restore CS0618 // Type or member is obsolete
=======
                CodeActionIndex = 2,
                CodeActionEquivalenceKey = string.Format(CodeAnalysisDiagnosticsResources.ApplyDiagnosticAnalyzerAttribute_2, LanguageNames.CSharp, LanguageNames.VisualBasic),
>>>>>>> 203b18fb
            }.RunAsync();
        }

        [Fact]
        public async Task CSharp_NoDiagnosticCases()
        {
            var source = @"
using System;
using System.Collections.Immutable;
using Microsoft.CodeAnalysis;
using Microsoft.CodeAnalysis.Diagnostics;

[DiagnosticAnalyzer(LanguageNames.CSharp)]
class MyAnalyzerWithLanguageSpecificAttribute : DiagnosticAnalyzer
{
    public override ImmutableArray<DiagnosticDescriptor> SupportedDiagnostics
    {
        get
        {
            throw new NotImplementedException();
        }
    }

    public override void Initialize(AnalysisContext context)
    {
    }
}

public abstract class MyAbstractAnalyzerWithoutAttribute : DiagnosticAnalyzer
{
}
";
            await VerifyCS.VerifyAnalyzerAsync(source);
        }

        [Fact]
        public async Task VisualBasic_NoDiagnosticCases()
        {
            var source = @"
Imports System
Imports System.Collections.Immutable
Imports Microsoft.CodeAnalysis
Imports Microsoft.CodeAnalysis.Diagnostics

<DiagnosticAnalyzer(LanguageNames.VisualBasic)>
Class MyAnalyzerWithLanguageSpecificAttribute
	Inherits DiagnosticAnalyzer
	Public Overrides ReadOnly Property SupportedDiagnostics() As ImmutableArray(Of DiagnosticDescriptor)
		Get
			Throw New NotImplementedException()
		End Get
	End Property

	Public Overrides Sub Initialize(context As AnalysisContext)
	End Sub
End Class

Public MustInherit Class MyAbstractAnalyzerWithoutAttribute
	Inherits DiagnosticAnalyzer
End Class
";
            await VerifyVB.VerifyAnalyzerAsync(source);
        }
    }
}<|MERGE_RESOLUTION|>--- conflicted
+++ resolved
@@ -76,15 +76,8 @@
                     ExpectedDiagnostics = { expected },
                 },
                 FixedState = { Sources = { fixedCode_WithCSharpAttribute } },
-<<<<<<< HEAD
-#pragma warning disable CS0618 // Type or member is obsolete
-                CodeFixIndex = 0,
-                CodeFixEquivalenceKey = string.Format(CodeAnalysisDiagnosticsResources.ApplyDiagnosticAnalyzerAttribute_1, LanguageNames.CSharp),
-#pragma warning restore CS0618 // Type or member is obsolete
-=======
                 CodeActionIndex = 0,
                 CodeActionEquivalenceKey = string.Format(CodeAnalysisDiagnosticsResources.ApplyDiagnosticAnalyzerAttribute_1, LanguageNames.CSharp),
->>>>>>> 203b18fb
             }.RunAsync();
 
             var fixedCode_WithCSharpAndVBAttributes = @"
@@ -117,15 +110,8 @@
                     ExpectedDiagnostics = { expected },
                 },
                 FixedState = { Sources = { fixedCode_WithCSharpAndVBAttributes } },
-<<<<<<< HEAD
-#pragma warning disable CS0618 // Type or member is obsolete
-                CodeFixIndex = 2,
-                CodeFixEquivalenceKey = string.Format(CodeAnalysisDiagnosticsResources.ApplyDiagnosticAnalyzerAttribute_2, LanguageNames.CSharp, LanguageNames.VisualBasic),
-#pragma warning restore CS0618 // Type or member is obsolete
-=======
                 CodeActionIndex = 2,
                 CodeActionEquivalenceKey = string.Format(CodeAnalysisDiagnosticsResources.ApplyDiagnosticAnalyzerAttribute_2, LanguageNames.CSharp, LanguageNames.VisualBasic),
->>>>>>> 203b18fb
             }.RunAsync();
         }
 
@@ -183,15 +169,8 @@
                     ExpectedDiagnostics = { expected },
                 },
                 FixedState = { Sources = { fixedCode_WithVBAttribute } },
-<<<<<<< HEAD
-#pragma warning disable CS0618 // Type or member is obsolete
-                CodeFixIndex = 1,
-                CodeFixEquivalenceKey = string.Format(CodeAnalysisDiagnosticsResources.ApplyDiagnosticAnalyzerAttribute_1, LanguageNames.VisualBasic),
-#pragma warning restore CS0618 // Type or member is obsolete
-=======
                 CodeActionIndex = 1,
                 CodeActionEquivalenceKey = string.Format(CodeAnalysisDiagnosticsResources.ApplyDiagnosticAnalyzerAttribute_1, LanguageNames.VisualBasic),
->>>>>>> 203b18fb
             }.RunAsync();
 
             var fixedCode_WithCSharpAndVBAttributes = @"
@@ -222,15 +201,8 @@
                     ExpectedDiagnostics = { expected },
                 },
                 FixedState = { Sources = { fixedCode_WithCSharpAndVBAttributes } },
-<<<<<<< HEAD
-#pragma warning disable CS0618 // Type or member is obsolete
-                CodeFixIndex = 2,
-                CodeFixEquivalenceKey = string.Format(CodeAnalysisDiagnosticsResources.ApplyDiagnosticAnalyzerAttribute_2, LanguageNames.CSharp, LanguageNames.VisualBasic),
-#pragma warning restore CS0618 // Type or member is obsolete
-=======
                 CodeActionIndex = 2,
                 CodeActionEquivalenceKey = string.Format(CodeAnalysisDiagnosticsResources.ApplyDiagnosticAnalyzerAttribute_2, LanguageNames.CSharp, LanguageNames.VisualBasic),
->>>>>>> 203b18fb
             }.RunAsync();
         }
 
