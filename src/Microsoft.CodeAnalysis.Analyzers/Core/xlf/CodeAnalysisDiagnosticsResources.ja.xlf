﻿<?xml version="1.0" encoding="utf-8"?>
<xliff xmlns="urn:oasis:names:tc:xliff:document:1.2" xmlns:xsi="http://www.w3.org/2001/XMLSchema-instance" version="1.2" xsi:schemaLocation="urn:oasis:names:tc:xliff:document:1.2 xliff-core-1.2-transitional.xsd">
  <file datatype="xml" source-language="en" target-language="ja" original="../CodeAnalysisDiagnosticsResources.resx">
    <body>
      <trans-unit id="AddEntryForDiagnosticIdInAnalyzerReleaseCodeFixTitle">
        <source>Add rule entry to unshipped release file</source>
        <target state="translated">未出荷のリリース ファイルへのルール エントリの追加</target>
        <note />
      </trans-unit>
      <trans-unit id="ClassIsNotDiagnosticAnalyzerMessage">
        <source>Inherit type '{0}' from DiagnosticAnalyzer or remove the DiagnosticAnalyzerAttribute(s)</source>
        <target state="translated">DiagnosticAnalyzer から型 '{0}' を継承するか、DiagnosticAnalyzerAttribute を削除してください</target>
        <note />
      </trans-unit>
      <trans-unit id="ClassIsNotDiagnosticAnalyzerTitle">
        <source>Types marked with DiagnosticAnalyzerAttribute(s) should inherit from DiagnosticAnalyzer</source>
        <target state="translated">DiagnosticAnalyzerAttribute でマークされている型は DiagnosticAnalyzer から継承することが必要</target>
        <note />
      </trans-unit>
      <trans-unit id="CompareSymbolsCorrectlyCodeFix">
        <source>Compare symbols correctly</source>
        <target state="translated">シンボルを正しく比較する</target>
        <note />
      </trans-unit>
      <trans-unit id="CompareSymbolsCorrectlyDescription">
        <source>Symbols should be compared for equality, not identity. Use an overload accepting an 'IEqualityComparer' and pass 'SymbolEqualityComparer'.</source>
        <target state="translated">シンボルについては、ID ではなく等値かどうかを比較する必要があります。'IEqualityComparer' を受け取るオーバーロードを使用し、'SymbolEqualityComparer' を渡します。</target>
        <note />
      </trans-unit>
      <trans-unit id="CompareSymbolsCorrectlyDescriptionGetHashCode">
        <source>Symbols should be compared for equality, not identity. An explicit call to 'GetHashCode' will likely result in the wrong behavior.</source>
        <target state="translated">シンボルについては、ID ではなく等値かどうかを比較する必要があります。'GetHashCode' を明示的に呼び出すと、正しくない動作が発生する可能性があります。</target>
        <note />
      </trans-unit>
      <trans-unit id="CompareSymbolsCorrectlyMessage">
        <source>Compare symbols correctly</source>
        <target state="translated">シンボルを正しく比較する</target>
        <note />
      </trans-unit>
      <trans-unit id="CompareSymbolsCorrectlyTitle">
        <source>Compare symbols correctly</source>
        <target state="translated">シンボルを正しく比較する</target>
        <note />
      </trans-unit>
      <trans-unit id="ConfigureGeneratedCodeAnalysisFix">
        <source>Configure generated code analysis</source>
        <target state="translated">生成されたコード分析を構成します</target>
        <note />
      </trans-unit>
      <trans-unit id="ConfigureGeneratedCodeAnalysisMessage">
        <source>Configure generated code analysis</source>
        <target state="translated">生成されたコード分析を構成します</target>
        <note />
      </trans-unit>
      <trans-unit id="ConfigureGeneratedCodeAnalysisTitle">
        <source>Configure generated code analysis</source>
        <target state="translated">生成されたコード分析を構成します</target>
        <note />
      </trans-unit>
      <trans-unit id="DeclareDiagnosticIdInAnalyzerReleaseDescription">
        <source>All supported analyzer diagnostic IDs should be part of an analyzer release.</source>
        <target state="translated">サポートされているすべてのアナライザー診断 ID は、アナライザー リリースに含まれている必要があります。</target>
        <note />
      </trans-unit>
      <trans-unit id="DeclareDiagnosticIdInAnalyzerReleaseMessage">
        <source>Rule '{0}' is not part of any analyzer release</source>
        <target state="translated">ルール '{0}' は、どのアナライザー リリースにも含まれていません</target>
        <note />
      </trans-unit>
      <trans-unit id="DeclareDiagnosticIdInAnalyzerReleaseTitle">
        <source>Add analyzer diagnostic IDs to analyzer release</source>
        <target state="translated">アナライザー診断 ID のアナライザー リリースへの追加</target>
        <note />
      </trans-unit>
      <trans-unit id="DefineDiagnosticDescriptionCorrectlyMessage">
        <source>The diagnostic description should be one or multiple sentences ending with a punctuation sign and should not have any leading or trailing whitespaces</source>
        <target state="translated">診断の説明は、句読点で終わる 1 つまたは複数の文にする必要があり、先頭または末尾に空白文字を含めることはできません。</target>
        <note />
      </trans-unit>
      <trans-unit id="DefineDiagnosticDescriptionCorrectlyTitle">
        <source>Define diagnostic description correctly</source>
        <target state="translated">診断の説明を正しく定義する</target>
        <note />
      </trans-unit>
      <trans-unit id="DefineDiagnosticMessageCorrectlyMessage">
        <source>The diagnostic message should not contain any line return character nor any leading or trailing whitespaces and should either be a single sentence without a trailing period or a multi-sentences with a trailing period</source>
        <target state="translated">診断メッセージには、改行文字を使用することも、先頭または末尾に空白文字を含めることもできません。末尾にピリオドが付いていない 1 つの文または末尾にピリオドが付いた複数の文にする必要があります。</target>
        <note />
      </trans-unit>
      <trans-unit id="DefineDiagnosticMessageCorrectlyTitle">
        <source>Define diagnostic message correctly</source>
        <target state="translated">診断メッセージを正しく定義する</target>
        <note />
      </trans-unit>
      <trans-unit id="DefineDiagnosticTitleCorrectlyMessage">
        <source>The diagnostic title should not contain a period, nor any line return character, nor any leading or trailing whitespaces</source>
        <target state="translated">診断タイトルには、ピリオドや改行記号を使用することも、先頭または末尾に空白文字を含めることもできません</target>
        <note />
      </trans-unit>
      <trans-unit id="DefineDiagnosticTitleCorrectlyTitle">
        <source>Define diagnostic title correctly</source>
        <target state="translated">診断タイトルを正しく定義する</target>
        <note />
      </trans-unit>
      <trans-unit id="DoNotUseCompilationGetSemanticModelDescription">
        <source>'GetSemanticModel' is an expensive method to invoke within a diagnostic analyzer because it creates a completely new semantic model, which does not share compilation data with the compiler or other analyzers. This incurs an additional performance cost during semantic analysis. Instead, consider registering a different analyzer action which allows used of a shared 'SemanticModel', such as 'RegisterOperationAction', 'RegisterSyntaxNodeAction', or 'RegisterSemanticModelAction'.</source>
        <target state="translated">'GetSemanticModel' は、コンパイラやその他のアナライザーとコンパイル データを共有しないまったく新しいセマンティック モデルを作成するため、診断アナライザー内で呼び出すのにコストの高い方法です。セマンティック分析中に追加のパフォーマンス コストが発生します。代わりに、'RegisterOperationAction'、'RegisterSyntaxNodeAction'、'RegisterSemanticModelAction' など、共有されている 'SemanticModel' を使用できる別のアナライザー操作を登録することをご検討ください。</target>
        <note />
      </trans-unit>
      <trans-unit id="DoNotUseCompilationGetSemanticModelMessage">
        <source>Do not invoke Compilation.GetSemanticModel() method within a diagnostic analyzer</source>
        <target state="translated">診断アナライザー内で Compilation.GetSemanticModel() メソッドを呼び出さないでください</target>
        <note />
      </trans-unit>
      <trans-unit id="DoNotUseCompilationGetSemanticModelTitle">
        <source>Do not invoke Compilation.GetSemanticModel() method within a diagnostic analyzer</source>
        <target state="translated">診断アナライザー内での Compilation.GetSemanticModel() メソッドの呼び出し禁止</target>
        <note />
      </trans-unit>
      <trans-unit id="DoNotUseReservedDiagnosticIdDescription">
        <source>DiagnosticId for analyzers should not use reserved IDs.</source>
        <target state="translated">アナライザーの診断 ID には、予約済み ID を使用しないでください。</target>
        <note />
      </trans-unit>
      <trans-unit id="DoNotUseReservedDiagnosticIdMessage">
        <source>'{0}' is a reserved diagnostic ID</source>
        <target state="translated">'{0}' は予約済みの診断 ID です</target>
        <note />
      </trans-unit>
      <trans-unit id="DoNotUseReservedDiagnosticIdTitle">
        <source>Do not use reserved diagnostic IDs</source>
        <target state="translated">予約済みの診断 ID は使用不可</target>
        <note />
      </trans-unit>
      <trans-unit id="EnableAnalyzerReleaseTrackingRuleDescription">
        <source>Enabling release tracking for analyzer packages helps in tracking and documenting the analyzer diagnostics that ship and/or change with each analyzer release. See details at https://github.com/dotnet/roslyn-analyzers/blob/master/src/Microsoft.CodeAnalysis.Analyzers/ReleaseTrackingAnalyzers.Help.md.</source>
        <target state="translated">アナライザー パッケージのリリース追跡を有効にすると、各アナライザー リリースで配布または変更されるアナライザー診断の追跡とドキュメント化に役立ちます。詳細については、https://github.com/dotnet/roslyn-analyzers/blob/master/src/Microsoft.CodeAnalysis.Analyzers/ReleaseTrackingAnalyzers.Help.md をご覧ください。</target>
        <note />
      </trans-unit>
      <trans-unit id="EnableAnalyzerReleaseTrackingRuleMessage">
        <source>Enable analyzer release tracking for the analyzer project containing rule '{0}'</source>
        <target state="translated">規則 '{0}' を含むアナライザー プロジェクトのアナライザー リリース追跡を有効にしてください</target>
        <note />
      </trans-unit>
      <trans-unit id="EnableAnalyzerReleaseTrackingRuleTitle">
        <source>Enable analyzer release tracking</source>
        <target state="translated">アナライザー リリース追跡を有効にする</target>
        <note />
      </trans-unit>
      <trans-unit id="EnableConcurrentExecutionFix">
        <source>Enable concurrent execution</source>
        <target state="translated">同時実行を有効にします</target>
        <note />
      </trans-unit>
      <trans-unit id="EnableConcurrentExecutionMessage">
        <source>Enable concurrent execution</source>
        <target state="translated">同時実行を有効にします</target>
        <note />
      </trans-unit>
      <trans-unit id="EnableConcurrentExecutionTitle">
        <source>Enable concurrent execution</source>
        <target state="translated">同時実行を有効にします</target>
        <note />
      </trans-unit>
      <trans-unit id="InvalidEntryInAnalyzerReleasesFileRuleDescription">
        <source>Invalid entry in analyzer release file.</source>
        <target state="translated">アナライザー リリース ファイルに無効なエントリがあります。</target>
        <note />
      </trans-unit>
      <trans-unit id="InvalidEntryInAnalyzerReleasesFileRuleMessage">
        <source>Analyzer release file '{0}' has an invalid entry '{1}'</source>
        <target state="translated">アナライザー リリース ファイル '{0}' に無効なエントリ '{1}' があります</target>
        <note />
      </trans-unit>
      <trans-unit id="InvalidEntryInAnalyzerReleasesFileRuleTitle">
        <source>Invalid entry in analyzer release file</source>
        <target state="translated">アナライザー リリース ファイルに無効なエントリがある</target>
        <note />
      </trans-unit>
      <trans-unit id="InvalidHeaderInAnalyzerReleasesFileRuleMessage">
        <source>Analyzer release file '{0}' has a missing or invalid release header '{1}'</source>
        <target state="translated">アナライザー リリース ファイル '{0}' のリリース ヘッダー '{1}' が存在しないか、無効です</target>
        <note />
      </trans-unit>
      <trans-unit id="InvalidRemovedOrChangedWithoutPriorNewEntryInAnalyzerReleasesFileRuleMessageMessage">
        <source>Analyzer release file '{0}' has an invalid '{1}' entry without a prior shipped release for the rule '{2}'. Instead, add a separate '{1}' entry for the rule in unshipped release file.</source>
        <target state="translated">アナライザー リリース ファイル '{0}' に、前の出荷済みリリースが存在しない、ルール '{2}' の無効な '{1}' エントリがあります。代わりに、未出荷のリリース ファイルにそのルールの別個の '{1}' エントリを追加してください。</target>
        <note />
      </trans-unit>
      <trans-unit id="InvalidUndetectedEntryInAnalyzerReleasesFileRuleMessage">
        <source>Analyzer release file '{0}' has an entry with one or more 'Undetected' fields that need to be manually filled in '{1}'</source>
        <target state="translated">アナライザー リリース ファイル '{0}' には、'{1}' に手動で入力する必要がある 1 つ以上の '未検出' フィールドを持つエントリがあります</target>
        <note />
      </trans-unit>
      <trans-unit id="MissingAttributeMessage">
        <source>Missing '{0}' attribute</source>
        <target state="translated">'{0}' 属性がありません</target>
        <note />
      </trans-unit>
      <trans-unit id="MissingDiagnosticAnalyzerAttributeTitle">
        <source>Missing diagnostic analyzer attribute</source>
        <target state="translated">診断アナライザー属性が不足</target>
        <note />
      </trans-unit>
      <trans-unit id="MissingDiagnosticAnalyzerAttributeDescription">
        <source>Non-abstract sub-types of DiagnosticAnalyzer should be marked with DiagnosticAnalyzerAttribute(s). The argument to this attribute(s), if any, determine the supported languages for the analyzer. Analyzer types without this attribute will be ignored by the analysis engine.</source>
        <target state="translated">DiagnosticAnalyzer の非抽象サブ型は、DiagnosticAnalyzerAttribute でマークする必要があります。この属性の引数が存在する場合は、アナライザーでサポートされる言語が決まります。この属性を持たないアナライザーの種類は、分析エンジンに無視されます。</target>
        <note />
      </trans-unit>
      <trans-unit id="AddLanguageSupportToAnalyzerMessage">
        <source>Diagnostic analyzer '{0}' may be able to support both C# and Visual Basic. Consider adding an argument to DiagnosticAnalyzerAttribute for '{1}' language support.</source>
        <target state="translated">診断アナライザー '{0}' は、C# と Visual Basic の両方をサポートできる場合があります。'{1}' 言語をサポートするために、DiagnosticAnalyzerAttribute に引数を追加することを検討してください。</target>
        <note />
      </trans-unit>
      <trans-unit id="AddLanguageSupportToAnalyzerTitle">
        <source>Recommend adding language support to diagnostic analyzer</source>
        <target state="translated">診断アナライザーへの言語サポートの追加の推奨</target>
        <note />
      </trans-unit>
      <trans-unit id="AddLanguageSupportToAnalyzerDescription">
        <source>Diagnostic analyzer is marked as supporting only one language, but the analyzer assembly doesn't seem to refer to any language specific CodeAnalysis assemblies, and so is likely to work for more than one language. Consider adding an additional language argument to DiagnosticAnalyzerAttribute.</source>
        <target state="translated">診断アナライザーは、1 つの言語のみをサポートするように設定されていますが、アナライザー アセンブリは言語固有の CodeAnalysis アセンブリを参照しないようです。そのため、複数の言語で動作する可能性があります。DiagnosticAnalyzerAttribute に言語引数をさらに追加することを検討してください。</target>
        <note />
      </trans-unit>
      <trans-unit id="ApplyDiagnosticAnalyzerAttribute_1">
        <source>Apply DiagnosticAnalyzer attribute for '{0}'.</source>
        <target state="translated">'{0}' に DiagnosticAnalyzer 属性を適用します。</target>
        <note />
      </trans-unit>
      <trans-unit id="ApplyDiagnosticAnalyzerAttribute_2">
        <source>Apply DiagnosticAnalyzer attribute for both '{0}' and '{1}'.</source>
        <target state="translated">'{0}' と '{1}' の両方に DiagnosticAnalyzer 属性を適用します。</target>
        <note />
      </trans-unit>
      <trans-unit id="MissingSymbolKindArgumentToRegisterActionMessage">
        <source>Specify at least one SymbolKind of interest when registering a symbol analyzer action</source>
        <target state="translated">シンボル アナライザー アクションを登録する際に、関心のある SymbolKind を 1 つ以上指定してください</target>
        <note />
      </trans-unit>
      <trans-unit id="MissingSyntaxKindArgumentToRegisterActionMessage">
        <source>Specify at least one SyntaxKind of interest when registering a syntax node analyzer action</source>
        <target state="translated">構文ノード アナライザー アクションを登録する際に、関心のある SyntaxKind を 1 つ以上指定してください</target>
        <note />
      </trans-unit>
      <trans-unit id="MissingOperationKindArgumentToRegisterActionMessage">
        <source>Specify at least one OperationKind of interest when registering an operation analyzer action</source>
        <target state="translated">操作アナライザー アクションを登録する際に、関心のある OperationKind を 1 つ以上指定してください</target>
        <note />
      </trans-unit>
      <trans-unit id="MissingKindArgumentToRegisterActionTitle">
        <source>Missing kind argument when registering an analyzer action</source>
        <target state="translated">アナライザー アクションを登録する際の kind 引数が不足</target>
        <note />
      </trans-unit>
      <trans-unit id="MissingKindArgumentToRegisterActionDescription">
        <source>You must specify at least one syntax, symbol or operation kind when registering a syntax, symbol, or operation analyzer action respectively. Otherwise, the registered action will never be invoked during analysis.</source>
        <target state="translated">構文、シンボル、または操作のアナライザー アクションをそれぞれ登録するときに、少なくとも 1 つの構文、シンボル、または操作の種類を指定する必要があります。そうしないと、登録済みのアクションは分析中に呼び出されません。</target>
        <note />
      </trans-unit>
      <trans-unit id="PreferIsKindDescription">
        <source>Prefer 'syntax.IsKind(kind)' to 'syntax.Kind() == kind' when checking syntax kinds. Code using 'IsKind' is slightly more efficient at runtime, so consistent use of this form where applicable helps improve performance in complex analysis scenarios.</source>
        <target state="new">Prefer 'syntax.IsKind(kind)' to 'syntax.Kind() == kind' when checking syntax kinds. Code using 'IsKind' is slightly more efficient at runtime, so consistent use of this form where applicable helps improve performance in complex analysis scenarios.</target>
        <note />
      </trans-unit>
      <trans-unit id="PreferIsKindFix">
        <source>Use 'IsKind' instead of 'Kind'</source>
        <target state="new">Use 'IsKind' instead of 'Kind'</target>
        <note />
      </trans-unit>
      <trans-unit id="PreferIsKindMessage">
        <source>Prefer 'IsKind' for checking syntax kinds</source>
        <target state="new">Prefer 'IsKind' for checking syntax kinds</target>
        <note />
      </trans-unit>
      <trans-unit id="PreferIsKindTitle">
        <source>Prefer 'IsKind' for checking syntax kinds</source>
        <target state="new">Prefer 'IsKind' for checking syntax kinds</target>
        <note />
      </trans-unit>
      <trans-unit id="ProvideCustomTagsInDescriptorDescription">
        <source>The 'customTags' value is used as a way to enable specific actions and filters on diagnostic descriptors based on the specific values of the tags. Every Roslyn analyzer should have at least one tag from the 'WellKnownDiagnosticTags' class.</source>
        <target state="translated">'customTags' 値は、タグの特定の値に基づいて診断記述子に対して特定のアクションとフィルターを有効にする方法として使用されます。すべての Roslyn アナライザーには、'WellKnownDiagnosticTags' クラスのタグが少なくとも 1 つ必要です。</target>
        <note />
      </trans-unit>
      <trans-unit id="ProvideCustomTagsInDescriptorMessage">
        <source>Consider providing a non-null 'customTags' to diagnostic descriptor constructor to enable metatada filtering of diagnostic descriptors</source>
        <target state="translated">診断記述子のメタデータ フィルターを有効にするため、null 以外の 'customTags' を診断記述子コンストラクターに提供することを検討してください</target>
        <note />
      </trans-unit>
      <trans-unit id="ProvideCustomTagsInDescriptorTitle">
        <source>Provide non-null 'customTags' value to diagnostic descriptor constructor</source>
        <target state="translated">null 以外の 'customTags' 値を診断記述子コンストラクターに提供する</target>
        <note />
      </trans-unit>
      <trans-unit id="RemoveDuplicateEntriesBetweenAnalyzerReleasesRuleDescription">
        <source>Remove duplicate entries for diagnostic ID between analyzer releases.</source>
        <target state="translated">アナライザー リリース間で診断 ID の重複しているエントリを削除してください。</target>
        <note />
      </trans-unit>
      <trans-unit id="RemoveDuplicateEntriesBetweenAnalyzerReleasesRuleMessage">
        <source>Rule '{0}' has duplicate entry between release '{1}' and release '{2}'</source>
        <target state="translated">ルール '{0}' に、リリース '{1}' とリリース '{2}' の間で重複しているエントリがあります</target>
        <note />
      </trans-unit>
      <trans-unit id="RemoveDuplicateEntriesBetweenAnalyzerReleasesRuleTitle">
<<<<<<< HEAD
        <source>Remove duplicate entries for diagnostic ID between analyzer releases.</source>
        <target state="translated">アナライザー リリース間で診断 ID の重複しているエントリを削除してください。</target>
=======
        <source>Remove duplicate entries for diagnostic ID between analyzer releases</source>
        <target state="translated">アナライザー リリース間で診断 ID の重複しているエントリを削除する</target>
>>>>>>> 1ae8b73c
        <note />
      </trans-unit>
      <trans-unit id="RemoveDuplicateEntriesForAnalyzerReleaseRuleDescription">
        <source>Remove duplicate entries for diagnostic ID in the same analyzer release.</source>
        <target state="translated">同じアナライザー リリースで診断 ID の重複しているエントリを削除します。</target>
        <note />
      </trans-unit>
      <trans-unit id="RemoveDuplicateEntriesForAnalyzerReleaseRuleMessage">
        <source>Rule '{0}' has more then one entry for release '{1}' in analyzer release file '{2}'</source>
        <target state="translated">アナライザー リリース ファイル '{2}' で、ルール '{0}' にリリース '{1}' のエントリが複数あります</target>
        <note />
      </trans-unit>
      <trans-unit id="RemoveDuplicateEntriesForAnalyzerReleaseRuleTitle">
        <source>Remove duplicate entries for diagnostic ID in the same analyzer release</source>
        <target state="translated">同じアナライザー リリースで診断 ID の重複しているエントリを削除する</target>
        <note />
      </trans-unit>
      <trans-unit id="RemoveShippedDeletedDiagnosticIdDescription">
        <source>Shipped diagnostic IDs that are no longer reported should have an entry in the 'Removed Rules' table in unshipped file.</source>
        <target state="translated">報告されなくなった出荷済みの診断 ID には、未出荷ファイルの '削除されたルール' テーブルにエントリが必要です。</target>
        <note />
      </trans-unit>
      <trans-unit id="RemoveShippedDeletedDiagnosticIdMessage">
        <source>Rule '{0}' was shipped in analyzer release '{1}', but is no longer a supported diagnostic for any analyzer. Add an entry for this rule in a 'Removed Rules' table to unshipped file.</source>
        <target state="translated">ルール '{0}' はアナライザー リリース '{1}' で出荷されましたが、アナライザーに対してサポートされる診断ではなくなりました。未出荷のファイルに対して、このルールのエントリを '削除されたルール' テーブルに追加してください。</target>
        <note />
      </trans-unit>
      <trans-unit id="RemoveShippedDeletedDiagnosticIdTitle">
        <source>Shipped diagnostic IDs that are no longer reported should have an entry in the 'Removed Rules' table in unshipped file</source>
        <target state="translated">報告されなくなった出荷済みの診断 ID には、未出荷ファイルの '削除されたルール' テーブルにエントリが必要</target>
        <note />
      </trans-unit>
      <trans-unit id="RemoveUnshippedDeletedDiagnosticIdDescription">
        <source>Entries for analyzer diagnostic IDs that are no longer reported and never shipped can be removed from unshipped analyzer release.</source>
        <target state="translated">報告されなくなり、出荷されたことのないアナライザー診断 ID のエントリは、未出荷のアナライザー リリースから削除できます。</target>
        <note />
      </trans-unit>
      <trans-unit id="RemoveUnshippedDeletedDiagnosticIdMessage">
        <source>Rule '{0}' is part of the next unshipped analyzer release, but is not a supported diagnostic for any analyzer</source>
        <target state="translated">ルール '{0}' は、次回の未出荷のアナライザー リリースに含まれていますが、いずれかのアナライザーでサポートされている診断ではありません</target>
        <note />
      </trans-unit>
      <trans-unit id="RemoveUnshippedDeletedDiagnosticIdTitle">
        <source>Do not add removed analyzer diagnostic IDs to unshipped analyzer release</source>
        <target state="translated">削除したアナライザー診断 ID を未出荷のアナライザー リリースに追加しない</target>
        <note />
      </trans-unit>
      <trans-unit id="UnexpectedAnalyzerDiagnosticForRemovedDiagnosticIdDescription">
        <source>Diagnostic IDs marked as removed in analyzer release file should not be reported by analyzers.</source>
        <target state="translated">アナライザー リリース ファイルで削除済みとマークされている診断 ID は、アナライザーによって報告されないはずです。</target>
        <note />
      </trans-unit>
      <trans-unit id="UnexpectedAnalyzerDiagnosticForRemovedDiagnosticIdMessage">
        <source>Rule '{0}' is marked as removed in the latest analyzer release, but is still being reported</source>
        <target state="translated">ルール '{0}' は、最新のアナライザー リリースで削除済みとしてマークされていますが、まだ報告されています</target>
        <note />
      </trans-unit>
      <trans-unit id="UnexpectedAnalyzerDiagnosticForRemovedDiagnosticIdTitle">
        <source>Diagnostic IDs marked as removed in analyzer release file should not be reported by analyzers</source>
        <target state="translated">アナライザー リリース ファイルで削除済みとマークされている診断 ID は、アナライザーによって報告されないはずである</target>
        <note />
      </trans-unit>
      <trans-unit id="UnsupportedSymbolKindArgumentToRegisterActionMessage">
        <source>SymbolKind '{0}' is not supported for symbol analyzer actions</source>
        <target state="translated">SymbolKind '{0}' は、シンボル アナライザー アクションではサポートされていません</target>
        <note />
      </trans-unit>
      <trans-unit id="UnsupportedSymbolKindArgumentToRegisterActionTitle">
        <source>Unsupported SymbolKind argument when registering a symbol analyzer action</source>
        <target state="translated">シンボル アナライザー アクションの登録時にサポートされていない SymbolKind 引数</target>
        <note />
      </trans-unit>
      <trans-unit id="InvalidReportDiagnosticMessage">
        <source>ReportDiagnostic invoked with an unsupported DiagnosticDescriptor '{0}'</source>
        <target state="translated">ReportDiagnostic が、サポートされていない DiagnosticDescriptor '{0}' で呼び出されました</target>
        <note />
      </trans-unit>
      <trans-unit id="InvalidReportDiagnosticTitle">
        <source>ReportDiagnostic invoked with an unsupported DiagnosticDescriptor</source>
        <target state="translated">サポートされていない DiagnosticDescriptor で呼び出された ReportDiagnostic</target>
        <note />
      </trans-unit>
      <trans-unit id="InvalidReportDiagnosticDescription">
        <source>ReportDiagnostic should only be invoked with supported DiagnosticDescriptors that are returned from DiagnosticAnalyzer.SupportedDiagnostics property. Otherwise, the reported diagnostic will be filtered out by the analysis engine.</source>
        <target state="translated">ReportDiagnostic の呼び出しには、DiagnosticAnalyzer.SupportedDiagnostics プロパティから返される、サポートされている DiagnosticDescriptor のみを使用する必要があります。そうしないと、報告された診断は分析エンジンによってフィルターで除外されます。</target>
        <note />
      </trans-unit>
      <trans-unit id="InvalidSyntaxKindTypeArgumentMessage">
        <source>Type argument '{0}' for type parameter '{1}' of method '{2}' is not a SyntaxKind enum</source>
        <target state="translated">メソッド '{2}' の型パラメーター '{1}' の型引数 '{0}' が、SyntaxKind 列挙型ではありません</target>
        <note />
      </trans-unit>
      <trans-unit id="InvalidSyntaxKindTypeArgumentTitle">
        <source>Invalid type argument for DiagnosticAnalyzer's Register method</source>
        <target state="translated">DiagnosticAnalyzer の Register メソッドの型引数が無効</target>
        <note />
      </trans-unit>
      <trans-unit id="InvalidSyntaxKindTypeArgumentDescription">
        <source>DiagnosticAnalyzer's language-specific Register methods, such as RegisterSyntaxNodeAction, RegisterCodeBlockStartAction and RegisterCodeBlockEndAction, expect a language-specific 'SyntaxKind' type argument for it's '{0}' type parameter. Otherwise, the registered analyzer action can never be invoked during analysis.</source>
        <target state="translated">DiagnosticAnalyzer の言語固有の Register メソッド (RegisterSyntaxNodeAction、RegisterCodeBlockStartAction、RegisterCodeBlockEndAction など) には、'{0}' 型パラメーターとして言語固有の 'SyntaxKind' 型引数が必要です。そうでない場合、登録されたアナライザー アクションを分析中に呼び出すことはできません。</target>
        <note />
      </trans-unit>
      <trans-unit id="StartActionWithOnlyEndActionTitle">
        <source>Start action has no registered non-end actions</source>
        <target state="translated">開始アクションには、終了以外の登録済みアクションがない</target>
        <note />
      </trans-unit>
      <trans-unit id="StartActionWithNoRegisteredActionsMessage">
        <source>'{0}' does not register any analyzer actions. Consider moving actions registered in '{1}' that depend on this start action to '{0}'.</source>
        <target state="translated">'{0}' はアナライザー アクションを登録していません。この開始アクションに依存する、'{1}' に登録されたアクションを '{0}' に移動することを検討してください。</target>
        <note />
      </trans-unit>
      <trans-unit id="StartActionWithNoRegisteredActionsTitle">
        <source>Start action has no registered actions</source>
        <target state="translated">開始アクションに登録済みアクションがない</target>
        <note />
      </trans-unit>
      <trans-unit id="StartActionWithOnlyEndActionMessage">
        <source>'{0}' does not register any analyzer actions, except for a '{1}'. Consider replacing this start/end action pair with a '{2}' or moving actions registered in '{3}' that depend on this start action to '{0}'.</source>
        <target state="translated">'{0}' は、'{1}' 以外のアナライザー アクションを登録していません。この開始/終了アクションのペアを '{2}' に置き換えるか、この開始アクションに依存する、'{3}' に登録されたアクションを '{0}' に移動することを検討してください。</target>
        <note />
      </trans-unit>
      <trans-unit id="StatefulAnalyzerRegisterActionsDescription">
        <source>An analyzer start action enables performing stateful analysis over a given code unit, such as a code block, compilation, etc. Careful design is necessary to achieve efficient analyzer execution without memory leaks. Use the following guidelines for writing such analyzers:
1. Define a new scope for the registered start action, possibly with a private nested type for analyzing each code unit.
2. If required, define and initialize state in the start action.
3. Register at least one non-end action that refers to this state in the start action. If no such action is necessary, consider replacing the start action with a non-start action. For example, a CodeBlockStartAction with no registered actions or only a registered CodeBlockEndAction should be replaced with a CodeBlockAction.
4. If required, register an end action to report diagnostics based on the final state.</source>
        <target state="translated">アナライザーの開始アクションにより、特定のコード単位 (コード ブロック、コンパイルなど) に対するステートフル分析の実行が可能になります。メモリ リークを発生させずに効率的にアナライザーを実行できるようにするには、慎重に設計する必要があります。そのようなアナライザーを記述する場合は、以下のガイドラインに従ってください。
1. 登録した開始アクション用に新しいスコープを定義します。できれば、各コード単位を分析するために、プライベートな入れ子にされた型を使用します。
2. 必要に応じて、開始アクションで状態を定義し、初期化します。
3. 開始アクションのこの状態を参照する終了以外のアクションを 1 つ以上登録します。このようなアクションが不要な場合は、開始アクションを開始以外のアクションに置き換えることを検討します。たとえば、アクションが登録されていない CodeBlockStartAction や登録された単独の CodeBlockEndAction は、CodeBlockAction に置き換える必要があります。
4. 必要に応じて、最終状態に基づく診断を報告するために、終了アクションを登録します。</target>
        <note />
      </trans-unit>
      <trans-unit id="UpdateDiagnosticIdInAnalyzerReleaseDescription">
        <source>Ensure up-to-date entry for analyzer diagnostic IDs are added to analyzer release.</source>
        <target state="translated">アナライザー診断 ID の最新のエントリがアナライザー リリースに追加されていることを確認してください。</target>
        <note />
      </trans-unit>
      <trans-unit id="UpdateDiagnosticIdInAnalyzerReleaseMessage">
        <source>Rule '{0}' has a changed 'Category' or 'Severity' from the last release. Either revert the update(s) in source or add a new up-to-date entry to unshipped release file.</source>
        <target state="translated">ルール '{0}' の 'カテゴリ' または '重要度' が前回のリリースから変更されています。ソースの更新を元に戻すか、未出荷のリリース ファイルに新しい最新のエントリを追加してください。</target>
        <note />
      </trans-unit>
      <trans-unit id="UpdateDiagnosticIdInAnalyzerReleaseTitle">
        <source>Ensure up-to-date entry for analyzer diagnostic IDs are added to analyzer release</source>
        <target state="translated">アナライザー診断 ID の最新のエントリがアナライザー リリースに追加されていることを確認する</target>
        <note />
      </trans-unit>
      <trans-unit id="UpdateEntryForDiagnosticIdInAnalyzerReleaseCodeFixTitle">
        <source>Update rule entry in unshipped release file</source>
        <target state="translated">未出荷リリース ファイルのルール エントリの更新</target>
        <note />
      </trans-unit>
      <trans-unit id="UseLocalizableStringsInDescriptorMessage">
        <source>Consider providing localizable arguments of type '{0}' to diagnostic descriptor constructor to ensure the descriptor is localizable</source>
        <target state="translated">診断記述子コンストラクターに型 '{0}' のローカライズ可能な引数を指定して記述子をローカライズ可能にすることを検討してください</target>
        <note />
      </trans-unit>
      <trans-unit id="UseLocalizableStringsInDescriptorTitle">
        <source>Provide localizable arguments to diagnostic descriptor constructor</source>
        <target state="translated">診断記述子コンストラクターにローカライズ可能な引数を指定する</target>
        <note />
      </trans-unit>
      <trans-unit id="UseLocalizableStringsInDescriptorDescription">
        <source>If your diagnostic analyzer and it's reported diagnostics need to be localizable, then the supported DiagnosticDescriptors used for constructing the diagnostics must also be localizable. If so, then localizable argument(s) must be provided for parameter 'title' (and optionally 'description') to the diagnostic descriptor constructor to ensure that the descriptor is localizable.</source>
        <target state="translated">診断アナライザーとその報告される診断をローカライズ可能にする必要がある場合は、診断の構築に使用される、サポートされている DiagnosticDescriptors もローカライズ可能にする必要があります。その場合は、記述子をローカライズ可能にするために、診断記述子コンストラクターのパラメーター 'title' (およびオプションで 'description') にローカライズ可能な引数を指定する必要があります。</target>
        <note />
      </trans-unit>
      <trans-unit id="DoNotStorePerCompilationDataOntoFieldsMessage">
        <source>Avoid storing per-compilation data of type '{0}' into the fields of a diagnostic analyzer</source>
        <target state="translated">コンパイルごとの型 '{0}' のデータを診断アナライザーのフィールドに格納しないでください</target>
        <note />
      </trans-unit>
      <trans-unit id="DoNotStorePerCompilationDataOntoFieldsTitle">
        <source>Avoid storing per-compilation data into the fields of a diagnostic analyzer</source>
        <target state="translated">コンパイルごとのデータは診断アナライザーのフィールドに格納不可</target>
        <note />
      </trans-unit>
      <trans-unit id="DoNotStorePerCompilationDataOntoFieldsDescription">
        <source>Instance of a diagnostic analyzer might outlive the lifetime of compilation. Hence, storing per-compilation data, such as symbols, into the fields of a diagnostic analyzer might cause stale compilations to stay alive and cause memory leaks.  Instead, you should store this data on a separate type instantiated in a compilation start action, registered using '{0}.{1}' API. An instance of this type will be created per-compilation and it won't outlive compilation's lifetime, hence avoiding memory leaks.</source>
        <target state="translated">診断アナライザーのインスタンスは、コンパイルの有効期間を超えて残る場合があります。そのため、コンパイルごとのデータ (シンボルなど) を診断アナライザーのフィールドに格納すると、古いコンパイルが残り、メモリ リークが生じることがあります。代わりに、'{0}.{1}' API を使用して登録されたコンパイル開始アクションでインスタンス化された個別の型に、このデータを格納する必要があります。この型のインスタンスはコンパイルごとに作成され、コンパイルの有効期間を超えて残ることがないため、メモリ リークを避けることができます。</target>
        <note />
      </trans-unit>
      <trans-unit id="InternalImplementationOnlyDescription">
        <source>The author of this interface did not intend to have third party implementations of this interface and reserves the right to change it. Implementing this interface could therefore result in a source or binary compatibility issue with a future version of this interface.</source>
        <target state="translated">このインターフェイスの作成者は、このインターフェイスがサード パーティによって実装されることを意図しておらず、インターフェイスを変更する権利を留保しています。そのため、このインターフェイスを実装すると、このインターフェイスの将来のバージョンでソースまたはバイナリの互換性の問題が発生する可能性があります。</target>
        <note />
      </trans-unit>
      <trans-unit id="InternalImplementationOnlyMessage">
        <source>Type {0} cannot implement interface {1} because {1} is not available for public implementation</source>
        <target state="translated">{1} は公開実装に使用できないため、型 {0} はインターフェイス {1} を実装できません</target>
        <note />
      </trans-unit>
      <trans-unit id="InternalImplementationOnlyTitle">
        <source>Only internal implementations of this interface are allowed</source>
        <target state="translated">このインターフェイスで許可されているのは内部実装のみ</target>
        <note />
      </trans-unit>
      <trans-unit id="CodeActionNeedsEquivalenceKeyDescription">
        <source>A CodeFixProvider that intends to support fix all occurrences must classify the registered code actions into equivalence classes by assigning it an explicit, non-null equivalence key which is unique for each kind of code action created by this fixer. This enables the FixAllProvider to fix all diagnostics in the required scope by applying code actions from this fixer that are in the equivalence class of the trigger code action.</source>
        <target state="translated">すべての出現箇所の修正をサポートすることを目的とした CodeFixProvider は、登録されたコード アクションを同等クラスに分類する必要があります。そのために、この修正ツールによって作成された各種類のコード アクション内で一意となる null 以外の明示的な同等キーを割り当てます。これにより、FixAllProvider は、トリガー コード アクションの同等クラス内にある、この修正ツールのコード アクションを適用して、必要なスコープ内のすべての診断を修正することができます。</target>
        <note />
      </trans-unit>
      <trans-unit id="CreateCodeActionWithEquivalenceKeyMessage">
        <source>Provide an explicit argument for optional parameter '{0}', which is non-null and unique for each kind of code action created by this fixer</source>
        <target state="translated">省略可能なパラメーター '{0}' に明示的な引数を指定してください。この引数は、null ではなく、この修正ツールによって作成された各種類のコード アクション内で一意です</target>
        <note />
      </trans-unit>
      <trans-unit id="CreateCodeActionWithEquivalenceKeyTitle">
        <source>Create code actions should have a unique EquivalenceKey for FixAll occurrences support</source>
        <target state="translated">コードの作成アクションには、FixAll の出現箇所をサポートするために、一意の EquivalenceKey が必要</target>
        <note />
      </trans-unit>
      <trans-unit id="OverrideCodeActionEquivalenceKeyMessage">
        <source>'{0}' has the default value of 'null' for property '{1}'. Either override this property on '{0}' to return a non-null and unique value across all code actions per-fixer or use such an existing code action.</source>
        <target state="translated">'{0}' のプロパティ '{1}' の既定値は 'null' です。'{0}' でこのプロパティをオーバーライドして、修正ツールごとのすべてのコード アクションで null 以外の一意の値を返すか、そのような既存のコード アクションを使用します。</target>
        <note />
      </trans-unit>
      <trans-unit id="OverrideCodeActionEquivalenceKeyTitle">
        <source>Use code actions that have a unique EquivalenceKey for FixAll occurrences support</source>
        <target state="translated">FixAll の出現箇所をサポートするために、一意の EquivalenceKey を持つコード アクションを使用する</target>
        <note />
      </trans-unit>
      <trans-unit id="DoNotIgnoreReturnValueOnImmutableObjectMethodInvocationDescription">
        <source>Many objects exposed by Roslyn are immutable. The return value from a method invocation on these objects should not be ignored.</source>
        <target state="translated">Roslyn によって公開される多くのオブジェクトは、変更できません。これらのオブジェクトに対するメソッド呼び出しからの戻り値を無視しないでください。</target>
        <note />
      </trans-unit>
      <trans-unit id="DoNotIgnoreReturnValueOnImmutableObjectMethodInvocationMessage">
        <source>'{0}' is immutable and '{1}' will not have any effect on it. Consider using the return value from '{1}'.</source>
        <target state="translated">'{0}' は変更不可能なため、'{1}' による影響はありません。'{1}' からの戻り値を使用することを検討してください。</target>
        <note />
      </trans-unit>
      <trans-unit id="DoNotIgnoreReturnValueOnImmutableObjectMethodInvocationTitle">
        <source>Do not ignore values returned by methods on immutable objects.</source>
        <target state="translated">不変オブジェクトのメソッドによって返される値を無視しないでください。</target>
        <note />
      </trans-unit>
      <trans-unit id="OverrideGetFixAllProviderTitle">
        <source>Code fix providers should provide FixAll support</source>
        <target state="translated">コード修正プログラム プロバイダーは、FixAll サポートを提供することが必要</target>
        <note />
      </trans-unit>
      <trans-unit id="OverrideGetFixAllProviderMessage">
        <source>'{0}' registers one or more code fixes, but does not override the method 'CodeFixProvider.GetFixAllProvider'. Override this method and provide a non-null FixAllProvider for FixAll support, potentially 'WellKnownFixAllProviders.BatchFixer', or 'null' to explicitly disable FixAll support.</source>
        <target state="translated">'{0}' は 1 つ以上のコード修正プログラムを登録しますが、メソッド 'CodeFixProvider.GetFixAllProvider' をオーバーライドしません。このメソッドをオーバーライドして、NULL 以外の FixAllProvider ('WellKnownFixAllProviders.BatchFixer' など) を FixAll サポートのために提供するか、'null' を指定して FixAll サポートを明示的に無効にしてください。</target>
        <note />
      </trans-unit>
      <trans-unit id="OverrideGetFixAllProviderDescription">
        <source>A CodeFixProvider should provide FixAll support to enable users to fix multiple instances of the underlying diagnostic with a single code fix. See documentation at https://github.com/dotnet/roslyn/blob/master/docs/analyzers/FixAllProvider.md for further details.</source>
        <target state="translated">CodeFixProvider はユーザーが基本となる診断の複数のインスタンスを 1 つのコード修正プログラムで修正できるようにするために、FixAll サポートを提供する必要があります。詳細については、https://github.com/dotnet/roslyn/blob/master/docs/analyzers/FixAllProvider.md をご覧ください。</target>
        <note />
      </trans-unit>
      <trans-unit id="OverrideGetFixAllProviderCodeFixTitle">
        <source>Override GetFixAllProvider.</source>
        <target state="translated">GetFixAllProvider をオーバーライドします。</target>
        <note />
      </trans-unit>
      <trans-unit id="ProvideHelpUriInDescriptorMessage">
        <source>Consider providing a non-null 'helpLinkUri' to diagnostic descriptor constructor to show information when this diagnostic appears in the error list</source>
        <target state="translated">この診断がエラー一覧に表示されたときに情報を表示するために、null 以外の 'helpLinkUri' を診断記述子コンストラクターに提供することを検討してください</target>
        <note />
      </trans-unit>
      <trans-unit id="ProvideHelpUriInDescriptorTitle">
        <source>Provide non-null 'helpLinkUri' value to diagnostic descriptor constructor</source>
        <target state="translated">null 以外の 'helpLinkUri' 値を診断記述子コンストラクターに提供する</target>
        <note />
      </trans-unit>
      <trans-unit id="ProvideHelpUriInDescriptorDescription">
        <source>The 'helpLinkUri' value is used to show information when this diagnostic in the error list. Every analyzer should have a helpLinkUri specified which points to a help page that does not change over time.</source>
        <target state="translated">'helpLinkUri' 値は、この診断がエラー一覧に表示されたときに情報を表示するために使用されます。すべてのアナライザーには、経時的に変化しないヘルプ ページを指す helpLinkUri が指定されている必要があります。</target>
        <note />
      </trans-unit>
      <trans-unit id="DiagnosticIdMustBeInSpecifiedFormatTitle">
        <source>DiagnosticId for analyzers must be in specified format</source>
        <target state="translated">アナライザーの診断 ID は、指定された形式であることが必要</target>
        <note />
      </trans-unit>
      <trans-unit id="DiagnosticIdMustBeInSpecifiedFormatMessage">
        <source>Diagnostic Id '{0}' belonging to category '{1}' is not in the required range and/or format '{2}' specified in the file '{3}'</source>
        <target state="translated">カテゴリ '{1}' に属している診断 ID '{0}' は必要な範囲にないか、ファイル '{3}' で指定されている形式 '{2}' ではないか、またはその両方です</target>
        <note />
      </trans-unit>
      <trans-unit id="DiagnosticIdMustBeInSpecifiedFormatDescription">
        <source>DiagnosticId for analyzers must be in specified format.</source>
        <target state="translated">アナライザーの診断 ID は、指定された形式に準拠している必要があります。</target>
        <note />
      </trans-unit>
      <trans-unit id="UseUniqueDiagnosticIdTitle">
        <source>DiagnosticId must be unique across analyzers</source>
        <target state="translated">診断 ID は、アナライザーにわたって一意であることが必要</target>
        <note />
      </trans-unit>
      <trans-unit id="UseUniqueDiagnosticIdMessage">
        <source>Diagnostic Id '{0}' is already used by analyzer '{1}'. Please use a different diagnostic ID.</source>
        <target state="translated">診断 ID '{0}' はアナライザー '{1}' によって既に使用されています。別の診断 ID をご使用ください。</target>
        <note />
      </trans-unit>
      <trans-unit id="UseUniqueDiagnosticIdDescription">
        <source>DiagnosticId must be unique across analyzers.</source>
        <target state="translated">診断 ID は、アナライザーをまたいで一意である必要があります。</target>
        <note />
      </trans-unit>
      <trans-unit id="UseCategoriesFromSpecifiedRangeTitle">
        <source>Category for analyzers must be from the specified values</source>
        <target state="translated">アナライザーのカテゴリは、指定された値からのものであることが必要</target>
        <note />
      </trans-unit>
      <trans-unit id="UseCategoriesFromSpecifiedRangeMessage">
        <source>Category '{0}' is not from the allowed categories specified in the file '{1}'</source>
        <target state="translated">カテゴリ '{0}' は、ファイル '{1}' で指定された、許可されたカテゴリからのものではありません</target>
        <note />
      </trans-unit>
      <trans-unit id="UseCategoriesFromSpecifiedRangeDescription">
        <source>Category for analyzers must be from the specified values.</source>
        <target state="translated">アナライザーのカテゴリは、指定された値からのものである必要があります。</target>
        <note />
      </trans-unit>
      <trans-unit id="AnalyzerCategoryAndIdRangeFileInvalidTitle">
        <source>Invalid entry in analyzer category and diagnostic ID range specification file</source>
        <target state="translated">アナライザーのカテゴリと診断 ID 範囲の指定ファイルのエントリが無効</target>
        <note />
      </trans-unit>
      <trans-unit id="AnalyzerCategoryAndIdRangeFileInvalidMessage">
        <source>Invalid entry '{0}' in analyzer category and diagnostic ID range specification file '{1}'</source>
        <target state="translated">アナライザーのカテゴリと診断 ID 範囲の指定ファイル '{1}' のエントリ '{0}' が無効です</target>
        <note />
      </trans-unit>
      <trans-unit id="AnalyzerCategoryAndIdRangeFileInvalidDescription">
        <source>Invalid entry in analyzer category and diagnostic ID range specification file.</source>
        <target state="translated">アナライザーのカテゴリと診断 ID 範囲の指定ファイルのエントリが無効です。</target>
        <note />
      </trans-unit>
      <trans-unit id="DiagnosticIdMustBeAConstantTitle">
        <source>DiagnosticId for analyzers must be a non-null constant</source>
        <target state="translated">アナライザーの診断 ID は、null 以外の定数であることが必要</target>
        <note />
      </trans-unit>
      <trans-unit id="DiagnosticIdMustBeAConstantMessage">
        <source>Diagnostic Id for rule '{0}' must be a non-null constant</source>
        <target state="translated">ルール '{0}' の診断 ID は、null 以外の定数である必要があります</target>
        <note />
      </trans-unit>
      <trans-unit id="DiagnosticIdMustBeAConstantDescription">
        <source>DiagnosticId for analyzers must be a non-null constant.</source>
        <target state="translated">アナライザーの診断 ID は、NULL 以外の定数である必要があります。</target>
        <note />
      </trans-unit>
      <trans-unit id="DoNotUseTypesFromAssemblyRuleDescription">
        <source>Diagnostic analyzer types should not use types from Workspaces assemblies. Workspaces assemblies are only available when the analyzer executes in Visual Studio IDE live analysis, but are not available during command line build. Referencing types from Workspaces assemblies will lead to runtime exception during analyzer execution in command line build.</source>
        <target state="translated">診断アナライザーの型は、ワークスペースのアセンブリの型を使用すべきではありません。ワークスペース アセンブリは、Visual Studio IDE ライブ分析でアナライザーが実行される場合にのみ使用できますが、コマンド ライン ビルド中は使用できません。ワークスペース アセンブリの型を参照すると、コマンド ライン ビルドでのアナライザーの実行中にランタイム例外が発生します。</target>
        <note />
      </trans-unit>
      <trans-unit id="DoNotUseTypesFromAssemblyRuleTitle">
        <source>Do not use types from Workspaces assembly in an analyzer</source>
        <target state="translated">アナライザーでワークスペース アセンブリからの型を使用しないでください</target>
        <note />
      </trans-unit>
      <trans-unit id="DoNotUseTypesFromAssemblyRuleIndirectMessage">
        <source>Change diagnostic analyzer type '{0}' to remove all direct and/or indirect accesses to type(s) '{1}', which access type(s) '{2}'</source>
        <target state="translated">診断アナライザーの型 '{0}' を変更して、型 '{1}' へのすべての直接アクセスおよび/または間接アクセス (型 '{2}' にアクセスする) を削除します</target>
        <note />
      </trans-unit>
      <trans-unit id="DoNotUseTypesFromAssemblyRuleDirectMessage">
        <source>Change diagnostic analyzer type '{0}' to remove all direct accesses to type(s) '{1}'</source>
        <target state="translated">診断アナライザーの型 '{0}' を変更して、型 '{1}' へのすべての直接アクセスを削除します</target>
        <note />
      </trans-unit>
      <trans-unit id="UpgradeMSBuildWorkspaceDescription">
        <source>MSBuildWorkspace has moved to the Microsoft.CodeAnalysis.Workspaces.MSBuild NuGet package and there are breaking API changes.</source>
        <target state="translated">MSBuildWorkspace が Microsoft.CodeAnalysis.Workspaces.MSBuild NuGet パッケージに移動したため、ビルド ブレークを引き起こす API の変更が生じています。</target>
        <note />
      </trans-unit>
      <trans-unit id="UpgradeMSBuildWorkspaceMessage">
        <source>Please upgrade MSBuildWorkspace by adding a package reference to the Microsoft.CodeAnalysis.Workspaces.MSBuild NuGet package. See https://go.microsoft.com/fwlink/?linkid=874285 for details on using MSBuildWorkspace successfully.</source>
        <target state="translated">MSBuildWorkspace をアップグレードして、Microsoft.CodeAnalysis.Workspaces.MSBuild NuGet パッケージに対するパッケージ参照を追加してください。MSBuildWorkspace を正しく使用するための詳細については、https://go.microsoft.com/fwlink/?linkid=874285 をご覧ください。</target>
        <note />
      </trans-unit>
      <trans-unit id="UpgradeMSBuildWorkspaceTitle">
        <source>Upgrade MSBuildWorkspace</source>
        <target state="translated">MSBuildWorkspace のアップグレード</target>
        <note />
      </trans-unit>
    </body>
  </file>
</xliff><|MERGE_RESOLUTION|>--- conflicted
+++ resolved
@@ -303,13 +303,8 @@
         <note />
       </trans-unit>
       <trans-unit id="RemoveDuplicateEntriesBetweenAnalyzerReleasesRuleTitle">
-<<<<<<< HEAD
-        <source>Remove duplicate entries for diagnostic ID between analyzer releases.</source>
-        <target state="translated">アナライザー リリース間で診断 ID の重複しているエントリを削除してください。</target>
-=======
         <source>Remove duplicate entries for diagnostic ID between analyzer releases</source>
-        <target state="translated">アナライザー リリース間で診断 ID の重複しているエントリを削除する</target>
->>>>>>> 1ae8b73c
+        <target state="translated">アナライザー リリース間で診断 ID の重複しているエントリを削除してください</target>
         <note />
       </trans-unit>
       <trans-unit id="RemoveDuplicateEntriesForAnalyzerReleaseRuleDescription">
