﻿// Licensed to the .NET Foundation under one or more agreements.
// The .NET Foundation licenses this file to you under the MIT license.
// See the LICENSE file in the project root for more information.

using System;
using System.Collections.Generic;
using System.Collections.Immutable;
using System.Diagnostics.CodeAnalysis;
using System.IO;
using System.Linq;
using System.Text.Json;
using System.Text.RegularExpressions;
using System.Threading;
using System.Threading.Tasks;
using System.Xml.Linq;
using Microsoft.CodeAnalysis;
using Microsoft.CodeAnalysis.Collections;
using Microsoft.CodeAnalysis.Diagnostics;
using Microsoft.CodeAnalysis.Host;
using Microsoft.CodeAnalysis.LanguageServer;
using Microsoft.CodeAnalysis.LanguageServer.Handler;
using Microsoft.CodeAnalysis.LanguageServer.Handler.CodeActions;
using Microsoft.CodeAnalysis.LanguageServer.Handler.Completion;
using Microsoft.CodeAnalysis.MetadataAsSource;
using Microsoft.CodeAnalysis.Options;
using Microsoft.CodeAnalysis.Shared.Extensions;
using Microsoft.CodeAnalysis.Shared.TestHooks;
using Microsoft.CodeAnalysis.Test.Utilities;
using Microsoft.CodeAnalysis.Text;
using Microsoft.CommonLanguageServerProtocol.Framework;
using Microsoft.VisualStudio.Composition;
using Nerdbank.Streams;
using Roslyn.LanguageServer.Protocol;
using Roslyn.Utilities;
using StreamJsonRpc;
using Xunit;
using Xunit.Abstractions;
using LSP = Roslyn.LanguageServer.Protocol;

namespace Roslyn.Test.Utilities;

[UseExportProvider]
public abstract partial class AbstractLanguageServerProtocolTests
{
    protected static readonly JsonSerializerOptions JsonSerializerOptions = RoslynLanguageServer.CreateJsonMessageFormatter().JsonSerializerOptions;

    private protected readonly AbstractLspLogger TestOutputLspLogger;
    protected AbstractLanguageServerProtocolTests(ITestOutputHelper? testOutputHelper)
    {
        TestOutputLspLogger = testOutputHelper != null ? new TestOutputLspLogger(testOutputHelper) : NoOpLspLogger.Instance;
    }

    protected static readonly TestComposition FeaturesLspComposition = LspTestCompositions.LanguageServerProtocol
        .AddParts(typeof(TestDocumentTrackingService))
        .AddParts(typeof(TestWorkspaceRegistrationService));

    private sealed class TestSpanMapperProvider : IDocumentServiceProvider
    {
        TService? IDocumentServiceProvider.GetService<TService>() where TService : class
            => typeof(TService) == typeof(ISpanMappingService) ? (TService)(object)new TestSpanMapper() : null;
    }

    internal sealed class TestSpanMapper : ISpanMappingService
    {
        private static readonly LinePositionSpan s_mappedLinePosition = new LinePositionSpan(new LinePosition(0, 0), new LinePosition(0, 5));
        private static readonly string s_mappedFilePath = "c:\\MappedFile_\ue25b\ud86d\udeac.cs";

        internal static readonly string GeneratedFileName = "GeneratedFile_\ue25b\ud86d\udeac.cs";

        internal static readonly LSP.Location MappedFileLocation = new LSP.Location
        {
            Range = ProtocolConversions.LinePositionToRange(s_mappedLinePosition),
            DocumentUri = ProtocolConversions.CreateAbsoluteDocumentUri(s_mappedFilePath)
        };

        /// <summary>
        /// LSP tests are simulating the new razor system which does support mapping import directives.
        /// </summary>
        public bool SupportsMappingImportDirectives => true;

        public Task<ImmutableArray<MappedSpanResult>> MapSpansAsync(Document document, IEnumerable<TextSpan> spans, CancellationToken cancellationToken)
        {
            ImmutableArray<MappedSpanResult> mappedResult = default;
            if (document.Name == GeneratedFileName)
            {
                mappedResult = [.. spans.Select(span => new MappedSpanResult(s_mappedFilePath, s_mappedLinePosition, new TextSpan(0, 5)))];
            }

            return Task.FromResult(mappedResult);
        }

        public Task<ImmutableArray<(string mappedFilePath, TextChange mappedTextChange)>> GetMappedTextChangesAsync(
            Document oldDocument,
            Document newDocument,
            CancellationToken cancellationToken)
        {
            throw new NotImplementedException();
        }
    }

    private protected sealed class OrderLocations : Comparer<LSP.Location?>
    {
        public override int Compare(LSP.Location? x, LSP.Location? y) => CompareLocations(x, y);
    }

    protected virtual ValueTask<ExportProvider> CreateExportProviderAsync() => ValueTask.FromResult(Composition.ExportProviderFactory.CreateExportProvider());
    protected virtual TestComposition Composition => FeaturesLspComposition;

    private protected virtual TestAnalyzerReferenceByLanguage CreateTestAnalyzersReference()
        => new(DiagnosticExtensions.GetCompilerDiagnosticAnalyzersMap());

    private protected static LSP.ClientCapabilities CapabilitiesWithVSExtensions => new LSP.VSInternalClientCapabilities { SupportsVisualStudioExtensions = true };

    private protected static LSP.ClientCapabilities GetCapabilities(bool isVS)
        => isVS ? CapabilitiesWithVSExtensions : new LSP.ClientCapabilities();

    /// <summary>
    /// Asserts two objects are equivalent by converting to JSON and ignoring whitespace.
    /// </summary>
    /// <param name="expected">the expected object to be converted to JSON.</param>
    /// <param name="actual">the actual object to be converted to JSON.</param>
    public static void AssertJsonEquals<T1, T2>(T1 expected, T2 actual)
    {
        var expectedStr = JsonSerializer.Serialize(expected, JsonSerializerOptions);
        var actualStr = JsonSerializer.Serialize(actual, JsonSerializerOptions);
        AssertEqualIgnoringWhitespace(expectedStr, actualStr);
    }

    protected static void AssertEqualIgnoringWhitespace(string expected, string actual)
    {
        var expectedWithoutWhitespace = Regex.Replace(expected, @"\s+", string.Empty);
        var actualWithoutWhitespace = Regex.Replace(actual, @"\s+", string.Empty);
        AssertEx.Equal(expectedWithoutWhitespace, actualWithoutWhitespace);
    }

    /// <summary>
    /// Assert that two location lists are equivalent.
    /// Locations are not always returned in a consistent order so they must be sorted.
    /// </summary>
    private protected static void AssertLocationsEqual(IEnumerable<LSP.Location> expectedLocations, IEnumerable<LSP.Location> actualLocations)
    {
        var orderedActualLocations = actualLocations.OrderBy(CompareLocations);
        var orderedExpectedLocations = expectedLocations.OrderBy(CompareLocations);

        AssertJsonEquals(orderedExpectedLocations, orderedActualLocations);
    }

    private protected static int CompareLocations(LSP.Location? l1, LSP.Location? l2)
    {
        if (ReferenceEquals(l1, l2))
            return 0;

        if (l1 is null)
            return -1;

        if (l2 is null)
            return 1;

        var compareDocument = l1.DocumentUri.UriString.CompareTo(l2.DocumentUri.UriString);
        var compareRange = CompareRange(l1.Range, l2.Range);
        return compareDocument != 0 ? compareDocument : compareRange;
    }

    private protected static int CompareRange(LSP.Range r1, LSP.Range r2)
    {
        var compareLine = r1.Start.Line.CompareTo(r2.Start.Line);
        var compareChar = r1.Start.Character.CompareTo(r2.Start.Character);
        return compareLine != 0 ? compareLine : compareChar;
    }

    private protected static string ApplyTextEdits(LSP.TextEdit[]? edits, SourceText originalMarkup)
    {
        var changes = Array.ConvertAll(edits ?? [], edit => ProtocolConversions.TextEditToTextChange(edit, originalMarkup));
        return originalMarkup.WithChanges(changes).ToString();
    }

    internal static LSP.SymbolInformation CreateSymbolInformation(LSP.SymbolKind kind, string name, LSP.Location location, Glyph glyph, string? containerName = null)
    {
        var (guid, id) = glyph.GetVsImageData();

#pragma warning disable CS0618 // SymbolInformation is obsolete, need to switch to DocumentSymbol/WorkspaceSymbol
        var info = new LSP.VSSymbolInformation()
        {
            Kind = kind,
            Name = name,
            Location = location,
            Icon = new LSP.VSImageId { Guid = guid, Id = id },
        };

        if (containerName != null)
            info.ContainerName = containerName;
#pragma warning restore CS0618

        return info;
    }

    private protected static LSP.TextDocumentIdentifier CreateTextDocumentIdentifier(DocumentUri uri, ProjectId? projectContext = null)
    {
        var documentIdentifier = new LSP.VSTextDocumentIdentifier { DocumentUri = uri };

        if (projectContext != null)
        {
            documentIdentifier.ProjectContext =
                new LSP.VSProjectContext { Id = ProtocolConversions.ProjectIdToProjectContextId(projectContext), Label = projectContext.DebugName!, Kind = LSP.VSProjectKind.CSharp };
        }

        return documentIdentifier;
    }

    private protected static LSP.TextDocumentPositionParams CreateTextDocumentPositionParams(LSP.Location caret, ProjectId? projectContext = null)
        => new LSP.TextDocumentPositionParams()
        {
            TextDocument = CreateTextDocumentIdentifier(caret.DocumentUri, projectContext),
            Position = caret.Range.Start
        };

    private protected static LSP.MarkupContent CreateMarkupContent(LSP.MarkupKind kind, string value)
        => new LSP.MarkupContent()
        {
            Kind = kind,
            Value = value
        };

    private protected static LSP.CompletionParams CreateCompletionParams(
        LSP.Location caret,
        LSP.VSInternalCompletionInvokeKind invokeKind,
        string triggerCharacter,
        LSP.CompletionTriggerKind triggerKind)
        => new LSP.CompletionParams()
        {
            TextDocument = CreateTextDocumentIdentifier(caret.DocumentUri),
            Position = caret.Range.Start,
            Context = new LSP.VSInternalCompletionContext()
            {
                InvokeKind = invokeKind,
                TriggerCharacter = triggerCharacter,
                TriggerKind = triggerKind,
            }
        };

    private protected static async Task<LSP.VSInternalCompletionItem> CreateCompletionItemAsync(
        string label,
        LSP.CompletionItemKind kind,
        string[] tags,
        LSP.CompletionParams request,
        Document document,
        bool preselect = false,
        ImmutableArray<char>? commitCharacters = null,
        LSP.TextEdit? textEdit = null,
        string? textEditText = null,
        string? sortText = null,
        string? filterText = null,
        long resultId = 0,
        bool vsResolveTextEditOnCommit = false,
        LSP.CompletionItemLabelDetails? labelDetails = null)
    {
        var position = await document.GetPositionFromLinePositionAsync(
            ProtocolConversions.PositionToLinePosition(request.Position), CancellationToken.None).ConfigureAwait(false);
        var completionTrigger = await ProtocolConversions.LSPToRoslynCompletionTriggerAsync(
            request.Context, document, position, CancellationToken.None).ConfigureAwait(false);

        var item = new LSP.VSInternalCompletionItem()
        {
            TextEdit = textEdit,
            TextEditText = textEditText,
            FilterText = filterText,
            Label = label,
            SortText = sortText,
            InsertTextFormat = LSP.InsertTextFormat.Plaintext,
            Kind = kind,
            Data = JsonSerializer.SerializeToElement(new CompletionResolveData(resultId, ProtocolConversions.DocumentToTextDocumentIdentifier(document)), JsonSerializerOptions),
            Preselect = preselect,
            VsResolveTextEditOnCommit = vsResolveTextEditOnCommit,
            LabelDetails = labelDetails
        };

        if (tags != null)
            item.Icon = new(tags.ToImmutableArray().GetFirstGlyph().ToLSPImageId());

        if (commitCharacters != null)
            item.CommitCharacters = [.. commitCharacters.Value.Select(c => c.ToString())];

        return item;
    }

    private protected static LSP.TextEdit GenerateTextEdit(string newText, int startLine, int startChar, int endLine, int endChar)
        => new LSP.TextEdit
        {
            NewText = newText,
            Range = new LSP.Range
            {
                Start = new LSP.Position { Line = startLine, Character = startChar },
                End = new LSP.Position { Line = endLine, Character = endChar }
            }
        };

    private protected static CodeActionResolveData CreateCodeActionResolveData(string uniqueIdentifier, LSP.Location location, string[] codeActionPath, IEnumerable<string>? customTags = null)
        => new(uniqueIdentifier, customTags.ToImmutableArrayOrEmpty(), location.Range, CreateTextDocumentIdentifier(location.DocumentUri), fixAllFlavors: null, nestedCodeActions: null, codeActionPath: codeActionPath);

    private protected Task<TestLspServer> CreateTestLspServerAsync([StringSyntax(PredefinedEmbeddedLanguageNames.CSharpTest)] string markup, bool mutatingLspWorkspace, LSP.ClientCapabilities clientCapabilities, bool callInitialized = true)
        => CreateTestLspServerAsync([markup], LanguageNames.CSharp, mutatingLspWorkspace, new InitializationOptions { ClientCapabilities = clientCapabilities, CallInitialized = callInitialized });

    private protected Task<TestLspServer> CreateTestLspServerAsync([StringSyntax(PredefinedEmbeddedLanguageNames.CSharpTest)] string markup, bool mutatingLspWorkspace, InitializationOptions? initializationOptions = null, TestComposition? composition = null)
        => CreateTestLspServerAsync([markup], LanguageNames.CSharp, mutatingLspWorkspace, initializationOptions, composition);

    private protected Task<TestLspServer> CreateTestLspServerAsync([StringSyntax(PredefinedEmbeddedLanguageNames.CSharpTest)] string[] markups, bool mutatingLspWorkspace, InitializationOptions? initializationOptions = null, TestComposition? composition = null)
        => CreateTestLspServerAsync(markups, LanguageNames.CSharp, mutatingLspWorkspace, initializationOptions, composition);

    private protected Task<TestLspServer> CreateVisualBasicTestLspServerAsync(string markup, bool mutatingLspWorkspace, InitializationOptions? initializationOptions = null, TestComposition? composition = null)
        => CreateTestLspServerAsync([markup], LanguageNames.VisualBasic, mutatingLspWorkspace, initializationOptions, composition);

    private protected async Task<TestLspServer> CreateTestLspServerAsync(
        string[] markups, string languageName, bool mutatingLspWorkspace, InitializationOptions? initializationOptions, TestComposition? composition = null, bool commonReferences = true)
    {
        var lspOptions = initializationOptions ?? new InitializationOptions();

        var workspace = await CreateWorkspaceAsync(lspOptions, workspaceKind: null, mutatingLspWorkspace, composition);

        workspace.InitializeDocuments(
            LspTestWorkspace.CreateWorkspaceElement(
                languageName,
                parseOptions: lspOptions.ParseOptions,
                files: markups,
                fileContainingFolders: lspOptions.DocumentFileContainingFolders,
                sourceGeneratedFiles: lspOptions.SourceGeneratedMarkups,
                commonReferences: commonReferences),
            openDocuments: false);

        return await CreateTestLspServerAsync(workspace, lspOptions, languageName);
    }

    private protected async Task<TestLspServer> CreateTestLspServerAsync(LspTestWorkspace workspace, InitializationOptions initializationOptions, string languageName)
    {
        var solution = workspace.CurrentSolution;

        var analyzerReferencesByLanguage = CreateTestAnalyzersReference();
        if (initializationOptions.AdditionalAnalyzers != null)
            analyzerReferencesByLanguage = analyzerReferencesByLanguage.WithAdditionalAnalyzers(languageName, initializationOptions.AdditionalAnalyzers);

        solution = solution.WithAnalyzerReferences([analyzerReferencesByLanguage]);
        await workspace.ChangeSolutionAsync(solution);

        return await TestLspServer.CreateAsync(workspace, initializationOptions, TestOutputLspLogger);
    }

    private protected async Task<TestLspServer> CreateXmlTestLspServerAsync(
        string xmlContent,
        bool mutatingLspWorkspace,
        string? workspaceKind = null,
        InitializationOptions? initializationOptions = null)
    {
        var lspOptions = initializationOptions ?? new InitializationOptions();

        var workspace = await CreateWorkspaceAsync(lspOptions, workspaceKind, mutatingLspWorkspace);

        workspace.InitializeDocuments(XElement.Parse(xmlContent), openDocuments: false);
        workspace.TryApplyChanges(workspace.CurrentSolution.WithAnalyzerReferences([CreateTestAnalyzersReference()]));

        return await TestLspServer.CreateAsync(workspace, lspOptions, TestOutputLspLogger);
    }

    internal async Task<LspTestWorkspace> CreateWorkspaceAsync(
        InitializationOptions? options, string? workspaceKind, bool mutatingLspWorkspace, TestComposition? composition = null)
    {
        var workspace = new LspTestWorkspace(
            composition?.ExportProviderFactory.CreateExportProvider() ?? await CreateExportProviderAsync(),
            workspaceKind,
            supportsLspMutation: mutatingLspWorkspace);
        options?.OptionUpdater?.Invoke(workspace.GetService<IGlobalOptionService>());

<<<<<<< HEAD
        // By default, workspace event listeners are disabled in tests.  Explicitly enable the LSP workspace registration event listener
        // to ensure that the lsp workspace registration service sees all workspaces.
        var lspWorkspaceRegistrationListener = (LspWorkspaceRegistrationEventListener)workspace.ExportProvider.GetExportedValues<IEventListener>().Single(e => e is LspWorkspaceRegistrationEventListener);
        var listenerProvider = workspace.GetService<MockWorkspaceEventListenerProvider>();
        listenerProvider.EventListeners = [lspWorkspaceRegistrationListener];
=======
        // By default in most MEF containers, workspace event listeners are disabled in tests.  Explicitly enable the LSP workspace registration event listener
        // to ensure that the lsp workspace registration service sees all workspaces. If we're running tests against our full LSP server
        // composition, we don't expect the mock to exist and the real thing is running.
        var listenerProvider = workspace.ExportProvider.GetExportedValues<MockWorkspaceEventListenerProvider>().SingleOrDefault();
        if (listenerProvider is not null)
        {
            var lspWorkspaceRegistrationListener = (LspWorkspaceRegistrationEventListener)workspace.ExportProvider.GetExports<IEventListener>().Single(e => e.Value is LspWorkspaceRegistrationEventListener).Value;
            listenerProvider.EventListeners = [lspWorkspaceRegistrationListener];
        }
>>>>>>> b467cfbf

        return workspace;
    }

    /// <summary>
    /// Waits for the async operations on the workspace to complete.
    /// This ensures that events like workspace registration / workspace changes are processed by the time we exit this method.
    /// </summary>
    protected static async Task WaitForWorkspaceOperationsAsync<TDocument, TProject, TSolution>(TestWorkspace<TDocument, TProject, TSolution> workspace)
        where TDocument : TestHostDocument
        where TProject : TestHostProject<TDocument>
        where TSolution : TestHostSolution<TDocument>
    {
        var workspaceWaiter = GetWorkspaceWaiter(workspace);
        await workspaceWaiter.ExpeditedWaitAsync();
    }

    private static IAsynchronousOperationWaiter GetWorkspaceWaiter<TDocument, TProject, TSolution>(TestWorkspace<TDocument, TProject, TSolution> workspace)
        where TDocument : TestHostDocument
        where TProject : TestHostProject<TDocument>
        where TSolution : TestHostSolution<TDocument>
    {
        var operations = workspace.ExportProvider.GetExportedValue<AsynchronousOperationListenerProvider>();
        return operations.GetWaiter(FeatureAttribute.Workspace);
    }

    protected static void AddMappedDocument(Workspace workspace, string markup)
    {
        var generatedDocumentId = DocumentId.CreateNewId(workspace.CurrentSolution.ProjectIds.First());
        var version = VersionStamp.Create();
        var loader = TextLoader.From(TextAndVersion.Create(SourceText.From(markup), version, TestSpanMapper.GeneratedFileName));
        var generatedDocumentInfo = DocumentInfo.Create(
            generatedDocumentId,
            TestSpanMapper.GeneratedFileName,
            loader: loader,
            filePath: $"C:\\{TestSpanMapper.GeneratedFileName}",
            isGenerated: true)
            .WithDocumentServiceProvider(new TestSpanMapperProvider());

        var newSolution = workspace.CurrentSolution.AddDocument(generatedDocumentInfo);
        workspace.TryApplyChanges(newSolution);
    }

    protected static async Task<AnalyzerReference> AddGeneratorAsync(ISourceGenerator generator, LspTestWorkspace workspace)
    {
        var analyzerReference = new TestGeneratorReference(generator);

        var solution = workspace.CurrentSolution
            .Projects.Single()
            .AddAnalyzerReference(analyzerReference)
            .Solution;

        await workspace.ChangeSolutionAsync(solution);
        await WaitForWorkspaceOperationsAsync(workspace);
        return analyzerReference;
    }

    protected static async Task RemoveGeneratorAsync(AnalyzerReference reference, LspTestWorkspace workspace)
    {
        var solution = workspace.CurrentSolution
            .Projects.Single()
            .RemoveAnalyzerReference(reference)
            .Solution;

        await workspace.ChangeSolutionAsync(solution);
        await WaitForWorkspaceOperationsAsync(workspace);
    }

    internal static async Task<Dictionary<string, IList<LSP.Location>>> GetAnnotatedLocationsAsync<TDocument, TProject, TSolution>(TestWorkspace<TDocument, TProject, TSolution> workspace, Solution solution)
        where TDocument : TestHostDocument
        where TProject : TestHostProject<TDocument>
        where TSolution : TestHostSolution<TDocument>
    {
        var locations = new Dictionary<string, IList<LSP.Location>>();
        foreach (var testDocument in workspace.Documents)
        {
            var document = await solution.GetRequiredDocumentAsync(testDocument.Id, includeSourceGenerated: true, CancellationToken.None);
            var text = await document.GetTextAsync(CancellationToken.None);
            foreach (var (name, spans) in testDocument.AnnotatedSpans)
            {
                Contract.ThrowIfNull(document.FilePath);

                var locationsForName = locations.GetValueOrDefault(name, []);
                locationsForName.AddRange(spans.Select(span => ConvertTextSpanWithTextToLocation(span, text, document.GetURI())));

                // Linked files will return duplicate annotated Locations for each document that links to the same file.
                // Since the test output only cares about the actual file, make sure we de-dupe before returning.
                locations[name] = [.. locationsForName.Distinct()];
            }
        }

        return locations;

        static LSP.Location ConvertTextSpanWithTextToLocation(TextSpan span, SourceText text, DocumentUri documentUri)
        {
            var location = new LSP.Location
            {
                DocumentUri = documentUri,
                Range = ProtocolConversions.TextSpanToRange(span, text),
            };

            return location;
        }
    }

    private protected static LSP.Location GetLocationPlusOne(LSP.Location originalLocation)
    {
        var newPosition = new LSP.Position { Character = originalLocation.Range.Start.Character + 1, Line = originalLocation.Range.Start.Line };
        return new LSP.Location
        {
            DocumentUri = originalLocation.DocumentUri,
            Range = new LSP.Range { Start = newPosition, End = newPosition }
        };
    }

    private static LSP.DidChangeTextDocumentParams CreateDidChangeTextDocumentParams(
        DocumentUri documentUri,
        ImmutableArray<(LSP.Range Range, string Text)> changes)
    {
        var changeEvents = changes.Select(change => new LSP.TextDocumentContentChangeEvent
        {
            Text = change.Text,
            Range = change.Range,
        }).ToArray();

        return new LSP.DidChangeTextDocumentParams()
        {
            TextDocument = new LSP.VersionedTextDocumentIdentifier
            {
                DocumentUri = documentUri
            },
            ContentChanges = changeEvents
        };
    }

    private static LSP.DidOpenTextDocumentParams CreateDidOpenTextDocumentParams(DocumentUri uri, string source, string languageId = "")
        => new LSP.DidOpenTextDocumentParams
        {
            TextDocument = new LSP.TextDocumentItem
            {
                Text = source,
                DocumentUri = uri,
                LanguageId = languageId
            }
        };

    private static LSP.DidCloseTextDocumentParams CreateDidCloseTextDocumentParams(DocumentUri uri)
       => new LSP.DidCloseTextDocumentParams()
       {
           TextDocument = new LSP.TextDocumentIdentifier
           {
               DocumentUri = uri
           }
       };

    /// <summary>
    /// Implementation of <see cref="AbstractTestLspServer{TWorkspace, TDocument, TProject, TSolution}"/>
    /// using the <see cref="LspTestWorkspace"/> workspace.
    /// </summary>
    internal sealed class TestLspServer : AbstractTestLspServer<LspTestWorkspace, TestHostDocument, TestHostProject, TestHostSolution>
    {
        public TestLspServer(LspTestWorkspace testWorkspace, Dictionary<string, IList<LSP.Location>> locations, InitializationOptions initializationOptions, AbstractLspLogger logger)
            : base(testWorkspace, locations, initializationOptions, logger)
        {
        }

        public static async Task<TestLspServer> CreateAsync(LspTestWorkspace testWorkspace, InitializationOptions initializationOptions, AbstractLspLogger logger)
        {
            var locations = await GetAnnotatedLocationsAsync(testWorkspace, testWorkspace.CurrentSolution);
            var server = new TestLspServer(testWorkspace, locations, initializationOptions, logger);
            await server.InitializeAsync();
            return server;
        }
    }

    internal abstract class AbstractTestLspServer<TWorkspace, TDocument, TProject, TSolution> : IAsyncDisposable
        where TDocument : TestHostDocument
        where TProject : TestHostProject<TDocument>
        where TSolution : TestHostSolution<TDocument>
        where TWorkspace : TestWorkspace<TDocument, TProject, TSolution>
    {
        public readonly TWorkspace TestWorkspace;
        private readonly JsonRpc _clientRpc;
        private readonly Dictionary<string, IList<LSP.Location>> _locations;
        private readonly ICodeAnalysisDiagnosticAnalyzerService _codeAnalysisService;
        private readonly InitializationOptions _initializationOptions;
        private readonly Lazy<RoslynLanguageServer> _languageServer;

        private LSP.InitializeResult? _initializeResult;

        public LSP.ClientCapabilities ClientCapabilities { get; }

        public AbstractTestLspServer(
            TWorkspace testWorkspace,
            Dictionary<string, IList<LSP.Location>> locations,
            InitializationOptions initializationOptions,
            AbstractLspLogger logger)
        {
            TestWorkspace = testWorkspace;
            _initializationOptions = initializationOptions;
            _locations = locations;
            _codeAnalysisService = testWorkspace.Services.GetRequiredService<ICodeAnalysisDiagnosticAnalyzerService>();

            ClientCapabilities = initializationOptions.ClientCapabilities;

            var clientMessageFormatter = initializationOptions.ClientMessageFormatter ?? RoslynLanguageServer.CreateJsonMessageFormatter();

            var (clientStream, serverStream) = FullDuplexStream.CreatePair();

            _clientRpc = new JsonRpc(new HeaderDelimitedMessageHandler(clientStream, clientStream, clientMessageFormatter), initializationOptions.ClientTarget)
            {
                ExceptionStrategy = ExceptionProcessing.ISerializable,
            };

            _languageServer = new(() =>
            {
                var server = CreateLanguageServer(serverStream, serverStream, _initializationOptions.ServerKind, logger);

                InitializeClientRpc();
                return server;
            });

        }

        private void InitializeClientRpc()
        {
            _clientRpc.StartListening();

            var workspaceWaiter = GetWorkspaceWaiter(TestWorkspace);
            Assert.False(workspaceWaiter.HasPendingWork);
        }

        internal async Task InitializeAsync()
        {
            // Important: We must wait for workspace creation operations to finish.
            // Otherwise we could have a race where workspace change events triggered by creation are changing the state
            // created by the initial test steps. This can interfere with the expected test state.
            await WaitForWorkspaceOperationsAsync(TestWorkspace);

            // Initialize the language server
            _ = _languageServer.Value;

            if (_initializationOptions.CallInitialize)
            {
                _initializeResult = await this.ExecuteRequestAsync<LSP.InitializeParams, LSP.InitializeResult>(LSP.Methods.InitializeName, new LSP.InitializeParams
                {
                    Capabilities = _initializationOptions.ClientCapabilities,
                    Locale = _initializationOptions.Locale,
                }, CancellationToken.None);
            }

            if (_initializationOptions.CallInitialized)
            {
                await this.ExecuteRequestAsync<LSP.InitializedParams, object?>(LSP.Methods.InitializedName, new LSP.InitializedParams { }, CancellationToken.None);
            }
        }

        protected virtual RoslynLanguageServer CreateLanguageServer(Stream inputStream, Stream outputStream, WellKnownLspServerKinds serverKind, AbstractLspLogger logger)
        {
            var capabilitiesProvider = TestWorkspace.ExportProvider.GetExportedValue<ExperimentalCapabilitiesProvider>();
            var factory = TestWorkspace.ExportProvider.GetExportedValue<ILanguageServerFactory>();

            var jsonMessageFormatter = RoslynLanguageServer.CreateJsonMessageFormatter();
            var jsonRpc = new JsonRpc(new HeaderDelimitedMessageHandler(outputStream, inputStream, jsonMessageFormatter))
            {
                ExceptionStrategy = ExceptionProcessing.ISerializable,
            };

            var languageServer = (RoslynLanguageServer)factory.Create(jsonRpc, jsonMessageFormatter.JsonSerializerOptions, capabilitiesProvider, serverKind, logger, TestWorkspace.Services.HostServices);

            jsonRpc.StartListening();
            return languageServer;
        }

        public async Task<Document> GetDocumentAsync(DocumentUri uri)
        {
            var textDocument = await GetTextDocumentAsync(uri).ConfigureAwait(false);
            if (textDocument is not Document document)
            {
                throw new InvalidOperationException($"Found TextDocument with {uri} in solution, but it is not a Document");
            }

            return document;
        }

        public async Task<TextDocument> GetTextDocumentAsync(DocumentUri uri)
        {
            var document = await GetCurrentSolution().GetTextDocumentAsync(new LSP.TextDocumentIdentifier { DocumentUri = uri }, CancellationToken.None).ConfigureAwait(false);
            Contract.ThrowIfNull(document, $"Unable to find document with {uri} in solution");
            return document;
        }

        public async Task<SourceText> GetDocumentTextAsync(DocumentUri uri)
        {
            var document = await GetTextDocumentAsync(uri).ConfigureAwait(false);
            return await document.GetTextAsync(CancellationToken.None).ConfigureAwait(false);
        }

        public async Task<ResponseType?> ExecuteRequestAsync<RequestType, ResponseType>(string methodName, RequestType request, CancellationToken cancellationToken) where RequestType : class
        {
            // If creating the LanguageServer threw we might timeout without this.
            var result = await _clientRpc.InvokeWithParameterObjectAsync<ResponseType>(methodName, request, cancellationToken: cancellationToken).ConfigureAwait(false);
            return result;
        }

        public async Task<ResponseType?> ExecuteRequest0Async<ResponseType>(string methodName, CancellationToken cancellationToken)
        {
            // If creating the LanguageServer threw we might timeout without this.
            var result = await _clientRpc.InvokeWithParameterObjectAsync<ResponseType>(methodName, cancellationToken: cancellationToken).ConfigureAwait(false);
            return result;
        }

        public Task ExecuteNotificationAsync<RequestType>(string methodName, RequestType request) where RequestType : class
        {
            return _clientRpc.NotifyWithParameterObjectAsync(methodName, request);
        }

        public Task ExecuteNotification0Async(string methodName)
        {
            return _clientRpc.NotifyWithParameterObjectAsync(methodName);
        }

        public Task ExecutePreSerializedRequestAsync(string methodName, JsonDocument serializedRequest)
        {
            return _clientRpc.InvokeWithParameterObjectAsync(methodName, serializedRequest);
        }

        public async Task OpenDocumentAsync(DocumentUri documentUri, string? text = null, string languageId = "")
        {
            if (text == null)
            {
                // LSP open files don't care about the project context, just the file contents with the URI.
                // So pick any of the linked documents to get the text from.
                var sourceText = await GetDocumentTextAsync(documentUri).ConfigureAwait(false);
                text = sourceText.ToString();
            }

            var didOpenParams = CreateDidOpenTextDocumentParams(documentUri, text.ToString(), languageId);
            await ExecuteRequestAsync<LSP.DidOpenTextDocumentParams, object>(LSP.Methods.TextDocumentDidOpenName, didOpenParams, CancellationToken.None);
        }

        /// <summary>
        /// Opens a document in the workspace only, and waits for workspace operations.
        /// Use <see cref="OpenDocumentAsync(DocumentUri, string, string)"/> if the document should be opened in LSP"/>
        /// </summary>
        public async Task OpenDocumentInWorkspaceAsync(DocumentId documentId, bool openAllLinkedDocuments, SourceText? text = null)
        {
            var document = TestWorkspace.CurrentSolution.GetDocument(documentId);
            Contract.ThrowIfNull(document);

            text ??= await TestWorkspace.CurrentSolution.GetDocument(documentId)!.GetTextAsync(CancellationToken.None);

            List<DocumentId> linkedDocuments = [documentId];
            if (openAllLinkedDocuments)
            {
                linkedDocuments.AddRange(document.GetLinkedDocumentIds());
            }

            var container = new TestStaticSourceTextContainer(text);

            foreach (var documentIdToOpen in linkedDocuments)
            {
                TestWorkspace.OnDocumentOpened(documentIdToOpen, container);
            }

            await WaitForWorkspaceOperationsAsync(TestWorkspace);
        }

        public Task ReplaceTextAsync(DocumentUri documentUri, params (LSP.Range Range, string Text)[] changes)
        {
            var didChangeParams = CreateDidChangeTextDocumentParams(
                documentUri,
                [.. changes]);
            return ExecuteRequestAsync<LSP.DidChangeTextDocumentParams, object>(LSP.Methods.TextDocumentDidChangeName, didChangeParams, CancellationToken.None);
        }

        public Task InsertTextAsync(DocumentUri documentUri, params (int Line, int Column, string Text)[] changes)
        {
            return ReplaceTextAsync(documentUri, [.. changes.Select(change => (new LSP.Range
            {
                Start = new LSP.Position { Line = change.Line, Character = change.Column },
                End = new LSP.Position { Line = change.Line, Character = change.Column }
            }, change.Text))]);
        }

        public Task DeleteTextAsync(DocumentUri documentUri, params (int StartLine, int StartColumn, int EndLine, int EndColumn)[] changes)
        {
            return ReplaceTextAsync(documentUri, [.. changes.Select(change => (new LSP.Range
            {
                Start = new LSP.Position { Line = change.StartLine, Character = change.StartColumn },
                End = new LSP.Position { Line = change.EndLine, Character = change.EndColumn }
            }, string.Empty))]);
        }

        public Task CloseDocumentAsync(DocumentUri documentUri)
        {
            var didCloseParams = CreateDidCloseTextDocumentParams(documentUri);
            return ExecuteRequestAsync<LSP.DidCloseTextDocumentParams, object>(LSP.Methods.TextDocumentDidCloseName, didCloseParams, CancellationToken.None);
        }

        public async Task ShutdownTestServerAsync()
        {
            await _clientRpc.InvokeAsync(LSP.Methods.ShutdownName).ConfigureAwait(false);
        }

        public async Task ExitTestServerAsync()
        {
            // Since exit is a notification that disposes of the json rpc stream we cannot wait on the result
            // of the request itself since it will throw a ConnectionLostException.
            // Instead we wait for the server's exit task to be completed.
            await _clientRpc.NotifyAsync(LSP.Methods.ExitName).ConfigureAwait(false);
            await _languageServer.Value.WaitForExitAsync().ConfigureAwait(false);
        }

        public IList<LSP.Location> GetLocations(string locationName) => _locations[locationName];

        public Dictionary<string, IList<LSP.Location>> GetLocations() => _locations;

        public Solution GetCurrentSolution() => TestWorkspace.CurrentSolution;

        public LSP.ServerCapabilities GetServerCapabilities()
        {
            Contract.ThrowIfNull(_initializeResult, "Initialize has not been called");
            return _initializeResult.Capabilities;
        }

        public async Task AssertServerShuttingDownAsync()
        {
            var queueAccessor = GetQueueAccessor()!.Value;
            await queueAccessor.WaitForProcessingToStopAsync().ConfigureAwait(false);

            var shutdownTask = GetServerAccessor().GetShutdownTaskAsync();
            AssertEx.NotNull(shutdownTask, "Unexpected shutdown not started");

            // Shutdown task will close the queue, so we need to wait for it to complete.
            await shutdownTask.ConfigureAwait(false);
            Assert.True(queueAccessor.IsComplete(), "Unexpected queue not complete");
        }

        internal async Task WaitForDiagnosticsAsync()
        {
            var listenerProvider = TestWorkspace.GetService<IAsynchronousOperationListenerProvider>();

            await listenerProvider.GetWaiter(FeatureAttribute.Workspace).ExpeditedWaitAsync();
            await listenerProvider.GetWaiter(FeatureAttribute.SolutionCrawlerLegacy).ExpeditedWaitAsync();
            await listenerProvider.GetWaiter(FeatureAttribute.DiagnosticService).ExpeditedWaitAsync();
        }

        internal async Task WaitForSourceGeneratorsAsync()
        {
            var operations = TestWorkspace.ExportProvider.GetExportedValue<AsynchronousOperationListenerProvider>();
            await operations.WaitAllAsync(TestWorkspace, [FeatureAttribute.Workspace, FeatureAttribute.SourceGenerators]);
        }

        internal RequestExecutionQueue<RequestContext>.TestAccessor? GetQueueAccessor() => _languageServer.Value.GetTestAccessor().GetQueueAccessor();

        internal LspWorkspaceManager.TestAccessor GetManagerAccessor() => GetRequiredLspService<LspWorkspaceManager>().GetTestAccessor();

        internal LspWorkspaceManager GetManager() => GetRequiredLspService<LspWorkspaceManager>();

        internal AbstractLanguageServer<RequestContext>.TestAccessor GetServerAccessor() => _languageServer.Value.GetTestAccessor();

        internal T GetRequiredLspService<T>() where T : class, ILspService => _languageServer.Value.GetTestAccessor().GetRequiredLspService<T>();

        internal ImmutableArray<SourceText> GetTrackedTexts() => [.. GetManager().GetTrackedLspText().Values.Select(v => v.SourceText)];

        internal async ValueTask RunCodeAnalysisAsync(ProjectId? projectId)
        {
            var solution = GetCurrentSolution();
            if (projectId is null)
            {
                foreach (var project in solution.Projects)
                    await _codeAnalysisService.RunAnalysisAsync(project, CancellationToken.None);
            }
            else
            {
                await _codeAnalysisService.RunAnalysisAsync(solution.GetRequiredProject(projectId), CancellationToken.None);
            }
        }

        public async ValueTask DisposeAsync()
        {
            // Some tests will manually call shutdown and exit, so attempting to call this during dispose
            // will fail as the server's jsonrpc instance will be disposed of.
            if (!_languageServer.Value.GetTestAccessor().HasShutdownStarted())
            {
                await ShutdownTestServerAsync();
                await ExitTestServerAsync();
            }

            // Wait for all the exit notifications to run to completion.
            await _languageServer.Value.WaitForExitAsync();

            TestWorkspace.Dispose();
            _clientRpc.Dispose();
        }
    }
}<|MERGE_RESOLUTION|>--- conflicted
+++ resolved
@@ -368,13 +368,6 @@
             supportsLspMutation: mutatingLspWorkspace);
         options?.OptionUpdater?.Invoke(workspace.GetService<IGlobalOptionService>());
 
-<<<<<<< HEAD
-        // By default, workspace event listeners are disabled in tests.  Explicitly enable the LSP workspace registration event listener
-        // to ensure that the lsp workspace registration service sees all workspaces.
-        var lspWorkspaceRegistrationListener = (LspWorkspaceRegistrationEventListener)workspace.ExportProvider.GetExportedValues<IEventListener>().Single(e => e is LspWorkspaceRegistrationEventListener);
-        var listenerProvider = workspace.GetService<MockWorkspaceEventListenerProvider>();
-        listenerProvider.EventListeners = [lspWorkspaceRegistrationListener];
-=======
         // By default in most MEF containers, workspace event listeners are disabled in tests.  Explicitly enable the LSP workspace registration event listener
         // to ensure that the lsp workspace registration service sees all workspaces. If we're running tests against our full LSP server
         // composition, we don't expect the mock to exist and the real thing is running.
@@ -384,7 +377,6 @@
             var lspWorkspaceRegistrationListener = (LspWorkspaceRegistrationEventListener)workspace.ExportProvider.GetExports<IEventListener>().Single(e => e.Value is LspWorkspaceRegistrationEventListener).Value;
             listenerProvider.EventListeners = [lspWorkspaceRegistrationListener];
         }
->>>>>>> b467cfbf
 
         return workspace;
     }
