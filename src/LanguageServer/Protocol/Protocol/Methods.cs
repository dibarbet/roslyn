﻿// Licensed to the .NET Foundation under one or more agreements.
// The .NET Foundation licenses this file to you under the MIT license.
// See the LICENSE file in the project root for more information.

namespace Roslyn.LanguageServer.Protocol
{
    /// <summary>
    /// Class which contains the string values for all common language protocol methods.
    /// </summary>
    internal static partial class Methods
    {
        // NOTE: these are sorted/grouped in the order used by the spec

        /// <summary>
        /// Method name for '$/progress' notifications.
        /// </summary>
        public const string ProgressNotificationName = "$/progress";

        /// <summary>
        /// Name of the progress token in the request.
        /// </summary>
        public const string PartialResultTokenName = "partialResultToken";

        /// <summary>
        /// Name of the work done token in the request.
        /// </summary>
        public const string WorkDoneTokenName = "workDoneToken";

        /// <summary>
        /// Name of the progress token in the $/progress notification.
        /// </summary>
        public const string ProgressNotificationTokenName = "token";
<<<<<<< HEAD

        /// <summary>
        /// Method name for 'textDocument/codeAction'.
        /// </summary>
        public const string TextDocumentCodeActionName = "textDocument/codeAction";

        /// <summary>
        /// Method name for 'textDocument/codeLens'.
        /// </summary>
        public const string TextDocumentCodeLensName = "textDocument/codeLens";

        /// <summary>
        /// Method name for 'codeAction/resolve'.
        /// </summary>
        public const string CodeActionResolveName = "codeAction/resolve";

        /// <summary>
        /// Method name for 'codeLens/resolve'.
        /// </summary>
        public const string CodeLensResolveName = "codeLens/resolve";

        /// <summary>
        /// Method name for 'textDocument/completion'.
        /// </summary>
        public const string TextDocumentCompletionName = "textDocument/completion";

        /// <summary>
        /// Method name for 'completionItem/resolve'.
        /// </summary>
        public const string TextDocumentCompletionResolveName = "completionItem/resolve";

        /// <summary>
        /// Method name for 'textDocument/definition'.
        /// </summary>
        public const string TextDocumentDefinitionName = "textDocument/definition";

        /// <summary>
        /// Method name for 'textDocument/diagnostic'.
        /// </summary>
        public const string TextDocumentDiagnosticName = "textDocument/diagnostic";

        /// <summary>
        /// Method name for 'textDocument/didOpen'.
        /// </summary>
        public const string TextDocumentDidOpenName = "textDocument/didOpen";

        /// <summary>
        /// Method name for 'textDocument/didClose'.
        /// </summary>
        public const string TextDocumentDidCloseName = "textDocument/didClose";

        /// <summary>
        /// Method name for 'textDocument/didChange'.
        /// </summary>
        public const string TextDocumentDidChangeName = "textDocument/didChange";

        /// <summary>
        /// Method name for 'textDocument/didSave'.
        /// </summary>
        public const string TextDocumentDidSaveName = "textDocument/didSave";

        /// <summary>
        /// Method name for 'textDocument/documentHighlight'.
        /// </summary>
        public const string TextDocumentDocumentHighlightName = "textDocument/documentHighlight";

        /// <summary>
        /// Method name for 'textDocument/documentLink'.
        /// </summary>
        public const string TextDocumentDocumentLinkName = "textDocument/documentLink";

        /// <summary>
        /// Method name for 'documentLink/resolve'.
        /// </summary>
        public const string DocumentLinkResolveName = "documentLink/resolve";

        /// <summary>
        /// Method name for 'textDocument/documentColor'.
        /// </summary>
        public const string TextDocumentDocumentColorName = "textDocument/documentColor";

        /// <summary>
        /// Method name for 'textDocument/colorPresentation'.
        /// </summary>
        public const string TextDocumentColorPresentationName = "textDocument/colorPresentation";

        /// <summary>
        /// Method name for 'textDocument/documentSymbol'.
        /// </summary>
        public const string TextDocumentDocumentSymbolName = "textDocument/documentSymbol";

        /// <summary>
        /// Method name for 'textDocument/foldingRange'.
        /// </summary>
        public const string TextDocumentFoldingRangeName = "textDocument/foldingRange";

        /// <summary>
        /// Method name for 'textDocument/formatting'.
        /// </summary>
        public const string TextDocumentFormattingName = "textDocument/formatting";

        /// <summary>
        /// Method name for 'textDocument/hover'.
        /// </summary>
        public const string TextDocumentHoverName = "textDocument/hover";

        /// <summary>
        /// Method name for 'textDocument/onTypeFormatting'.
        /// </summary>
        public const string TextDocumentOnTypeFormattingName = "textDocument/onTypeFormatting";

        /// <summary>
        /// Method name for 'textDocument/rangeFormatting'.
        /// </summary>
        public const string TextDocumentRangeFormattingName = "textDocument/rangeFormatting";

        /// <summary>
        /// Method name for 'textDocument/publishDiagnostics'.
        /// </summary>
        public const string TextDocumentPublishDiagnosticsName = "textDocument/publishDiagnostics";

        /// <summary>
        /// Method name for 'textDocument/implementation'.
        /// </summary>
        public const string TextDocumentImplementationName = "textDocument/implementation";

        /// <summary>
        /// Method name for 'textDocument/inlayHint'.
        /// </summary>
        public const string TextDocumentInlayHintName = "textDocument/inlayHint";

        /// <summary>
        /// Method name for 'inlayHint/resolve'.
        /// </summary>
        public const string InlayHintResolveName = "inlayHint/resolve";

        /// <summary>
        /// Method name for 'textDocument/typeDefinition'.
        /// </summary>
        public const string TextDocumentTypeDefinitionName = "textDocument/typeDefinition";

        /// <summary>
        /// Method name for 'textDocument/references'.
        /// </summary>
        public const string TextDocumentReferencesName = "textDocument/references";

        /// <summary>
        /// Method name for 'textDocument/rename'.
        /// </summary>
        public const string TextDocumentRenameName = "textDocument/rename";

        /// <summary>
        /// Method name for 'textDocument/prepareRename'.
        /// </summary>
        public const string TextDocumentPrepareRenameName = "textDocument/prepareRename";

        /// <summary>
        /// Method name for 'textDocument/semanticTokens/full'.
        /// </summary>
        public const string TextDocumentSemanticTokensFullName = "textDocument/semanticTokens/full";

        /// <summary>
        /// Method name for 'textDocument/semanticTokens/range'.
        /// </summary>
        public const string TextDocumentSemanticTokensRangeName = "textDocument/semanticTokens/range";

        /// <summary>
        /// Method name for 'textDocument/semanticTokens/full/delta'.
        /// </summary>
        public const string TextDocumentSemanticTokensFullDeltaName = "textDocument/semanticTokens/full/delta";

        /// <summary>
        /// Method name for 'textDocument/signatureHelp'.
        /// </summary>
        public const string TextDocumentSignatureHelpName = "textDocument/signatureHelp";

        /// <summary>
        /// Method name for 'textDocument/willSave'.
        /// </summary>
        public const string TextDocumentWillSaveName = "textDocument/willSave";

        /// <summary>
        /// Method name for 'textDocument/willSaveWaitUntil'.
        /// </summary>
        public const string TextDocumentWillSaveWaitUntilName = "textDocument/willSaveWaitUntil";

        /// <summary>
        /// Method name for 'textDocument/linkedEditingRange'.
        /// </summary>
        public const string TextDocumentLinkedEditingRangeName = "textDocument/linkedEditingRange";

        /// <summary>
        /// Method name for 'window/logMessage'.
        /// </summary>
        public const string WindowLogMessageName = "window/logMessage";

        /// <summary>
        /// Method name for 'window/showMessage'.
        /// </summary>
        public const string WindowShowMessageName = "window/showMessage";

        /// <summary>
        /// Method name for 'window/showMessageRequest'.
        /// </summary>
        public const string WindowShowMessageRequestName = "window/showMessageRequest";

        /// <summary>
        /// Method name for 'workspace/applyEdit'.
        /// </summary>
        public const string WorkspaceApplyEditName = "workspace/applyEdit";

        /// <summary>
        /// Method name for 'workspace/semanticTokens/refresh'.
        /// </summary>
        public const string WorkspaceSemanticTokensRefreshName = "workspace/semanticTokens/refresh";

        /// <summary>
        /// Method name for 'workspace/configuration'.
        /// </summary>
        public const string WorkspaceConfigurationName = "workspace/configuration";

        /// <summary>
        /// Method name for 'workspace/diagnostic'.
        /// </summary>
        public const string WorkspaceDiagnosticName = "workspace/diagnostic";

        /// <summary>
        /// Method name for 'workspace/diagnostic/refresh'.
        /// </summary>
        public const string WorkspaceDiagnosticRefreshName = "workspace/diagnostic/refresh";

        /// <summary>
        /// Method name for 'workspace/didChangeConfiguration'.
        /// </summary>
        public const string WorkspaceDidChangeConfigurationName = "workspace/didChangeConfiguration";

        /// <summary>
        /// Method name for 'workspace/executeCommand'.
        /// </summary>
        public const string WorkspaceExecuteCommandName = "workspace/executeCommand";

        /// <summary>
        /// Method name for 'workspace/symbol'.
        /// </summary>
        public const string WorkspaceSymbolName = "workspace/symbol";

        /// <summary>
        /// Method name for 'workspace/didChangeWatchedFiles'.
        /// </summary>
        public const string WorkspaceDidChangeWatchedFilesName = "workspace/didChangeWatchedFiles";

        /// <summary>
        /// Method name for 'workspace/codeLens/refresh'.
        /// </summary>
        public const string WorkspaceCodeLensRefreshName = "workspace/codeLens/refresh";

        /// <summary>
        /// Method name for 'workspace/inlayHint/refresh'.
        /// </summary>
        public const string WorkspaceInlayHintRefreshName = "workspace/inlayHint/refresh";

        /// <summary>
        /// Method name for 'shutdown'.
        /// </summary>
        public const string ShutdownName = "shutdown";

        /// <summary>
        /// Method name for 'exit'.
        /// </summary>
        public const string ExitName = "exit";

        /// <summary>
        /// Method name for 'telemetry/event'.
        /// </summary>
        public const string TelemetryEventName = "telemetry/event";

        /// <summary>
        /// Method name for 'client/registerCapability'.
        /// </summary>
        public const string ClientRegisterCapabilityName = "client/registerCapability";

        /// <summary>
        /// Method name for 'client/unregisterCapability'.
        /// </summary>
        public const string ClientUnregisterCapabilityName = "client/unregisterCapability";

        /// <summary>
        /// Strongly typed message object for 'initialize'.
        /// </summary>
        public static readonly LspRequest<InitializeParams, InitializeResult> Initialize = new LspRequest<InitializeParams, InitializeResult>(InitializeName);

        /// <summary>
        /// Strongly typed message object for 'initialized'.
        /// </summary>
        public static readonly LspNotification<InitializedParams> Initialized = new LspNotification<InitializedParams>(InitializedName);

        /// <summary>
        /// Strongly typed message object for 'textDocument/codeAction'.
        /// </summary>
        public static readonly LspRequest<CodeActionParams, SumType<Command, CodeAction>[]?> TextDocumentCodeAction = new LspRequest<CodeActionParams, SumType<Command, CodeAction>[]?>(TextDocumentCodeActionName);

        /// <summary>
        /// Strongly typed message object for 'textDocument/codeLens'.
        /// </summary>
        public static readonly LspRequest<CodeLensParams, CodeLens[]?> TextDocumentCodeLens = new LspRequest<CodeLensParams, CodeLens[]?>(TextDocumentCodeLensName);

        /// <summary>
        /// Strongly typed message object for 'codeAction/resolve'.
        /// </summary>
        public static readonly LspRequest<CodeAction, CodeAction> CodeActionResolve = new LspRequest<CodeAction, CodeAction>(CodeActionResolveName);

        /// <summary>
        /// Strongly typed message object for 'codeLens/resolve'.
        /// </summary>
        public static readonly LspRequest<CodeLens, CodeLens> CodeLensResolve = new LspRequest<CodeLens, CodeLens>(CodeLensResolveName);

        /// <summary>
        /// Strongly typed message object for 'textDocument/completion'.
        /// </summary>
        public static readonly LspRequest<CompletionParams, SumType<CompletionItem[], CompletionList>?> TextDocumentCompletion = new LspRequest<CompletionParams, SumType<CompletionItem[], CompletionList>?>(TextDocumentCompletionName);

        /// <summary>
        /// Strongly typed message object for 'completionItem/resolve'.
        /// </summary>
        public static readonly LspRequest<CompletionItem, CompletionItem> TextDocumentCompletionResolve = new LspRequest<CompletionItem, CompletionItem>(TextDocumentCompletionResolveName);

        /// <summary>
        /// Strongly typed message object for 'textDocument/definition'.
        /// </summary>
        public static readonly LspRequest<TextDocumentPositionParams, SumType<Location, Location[]>?> TextDocumentDefinition = new LspRequest<TextDocumentPositionParams, SumType<Location, Location[]>?>(TextDocumentDefinitionName);

        /// <summary>
        /// Strongly typed message object for 'textDocument/didOpen'.
        /// </summary>
        public static readonly LspNotification<DidOpenTextDocumentParams> TextDocumentDidOpen = new LspNotification<DidOpenTextDocumentParams>(TextDocumentDidOpenName);

        /// <summary>
        /// Strongly typed message object for 'textDocument/didClose'.
        /// </summary>
        public static readonly LspNotification<DidCloseTextDocumentParams> TextDocumentDidClose = new LspNotification<DidCloseTextDocumentParams>(TextDocumentDidCloseName);

        /// <summary>
        /// Strongly typed message object for 'textDocument/didChange'.
        /// </summary>
        public static readonly LspNotification<DidChangeTextDocumentParams> TextDocumentDidChange = new LspNotification<DidChangeTextDocumentParams>(TextDocumentDidChangeName);

        /// <summary>
        /// Strongly typed message object for 'textDocument/didSave'.
        /// </summary>
        public static readonly LspNotification<DidSaveTextDocumentParams> TextDocumentDidSave = new LspNotification<DidSaveTextDocumentParams>(TextDocumentDidSaveName);

        /// <summary>
        /// Strongly typed message object for 'textDocument/documentHighlight'.
        /// </summary>
        public static readonly LspRequest<DocumentHighlightParams, DocumentHighlight[]?> TextDocumentDocumentHighlight = new LspRequest<DocumentHighlightParams, DocumentHighlight[]?>(TextDocumentDocumentHighlightName);

        /// <summary>
        /// Strongly typed message object for 'textDocument/documentLink'.
        /// </summary>
        public static readonly LspRequest<DocumentLinkParams, DocumentLink[]?> TextDocumentDocumentLink = new LspRequest<DocumentLinkParams, DocumentLink[]?>(TextDocumentDocumentLinkName);

        /// <summary>
        /// Strongly typed message object for 'documentLink/resolve'.
        /// </summary>
        public static readonly LspRequest<DocumentLink, DocumentLink> DocumentLinkResolve = new LspRequest<DocumentLink, DocumentLink>(DocumentLinkResolveName);

        /// <summary>
        /// Strongly typed message object for 'textDocument/documentColor'.
        /// </summary>
        public static readonly LspRequest<DocumentColorParams, ColorInformation[]> DocumentColorRequest = new LspRequest<DocumentColorParams, ColorInformation[]>(TextDocumentDocumentColorName);

        /// <summary>
        /// Strongly typed message object for 'textDocument/documentSymbol'.
        /// </summary>
        public static readonly LspRequest<DocumentSymbolParams, SymbolInformation[]?> TextDocumentDocumentSymbol = new LspRequest<DocumentSymbolParams, SymbolInformation[]?>(TextDocumentDocumentSymbolName);

        /// <summary>
        /// Stronly typed message object for 'textDocument/foldingRange'.
        /// </summary>
        public static readonly LspRequest<FoldingRangeParams, FoldingRange[]?> TextDocumentFoldingRange = new LspRequest<FoldingRangeParams, FoldingRange[]?>(TextDocumentFoldingRangeName);

        /// <summary>
        /// Strongly typed message object for 'textDocument/formatting'.
        /// </summary>
        public static readonly LspRequest<DocumentFormattingParams, TextEdit[]?> TextDocumentFormatting = new LspRequest<DocumentFormattingParams, TextEdit[]?>(TextDocumentFormattingName);

        /// <summary>
        /// Strongly typed message object for 'textDocument/hover'.
        /// </summary>
        public static readonly LspRequest<TextDocumentPositionParams, Hover> TextDocumentHover = new LspRequest<TextDocumentPositionParams, Hover>(TextDocumentHoverName);

        /// <summary>
        /// Strongly typed message object for 'textDocument/onTypeFormatting'.
        /// </summary>
        public static readonly LspRequest<DocumentOnTypeFormattingParams, TextEdit[]?> TextDocumentOnTypeFormatting = new LspRequest<DocumentOnTypeFormattingParams, TextEdit[]?>(TextDocumentOnTypeFormattingName);

        /// <summary>
        /// Strongly typed message object for 'textDocument/rangeFormatting'.
        /// </summary>
        public static readonly LspRequest<DocumentRangeFormattingParams, TextEdit[]?> TextDocumentRangeFormatting = new LspRequest<DocumentRangeFormattingParams, TextEdit[]?>(TextDocumentRangeFormattingName);

        /// <summary>
        /// Strongly typed message object for 'textDocument/publishDiagnostics'.
        /// </summary>
        public static readonly LspNotification<PublishDiagnosticParams> TextDocumentPublishDiagnostics = new LspNotification<PublishDiagnosticParams>(TextDocumentPublishDiagnosticsName);

        /// <summary>
        /// Strongly typed message object for 'textDocument/implementation'.
        /// </summary>
        public static readonly LspRequest<TextDocumentPositionParams, SumType<Location, Location[]>?> TextDocumentImplementation = new LspRequest<TextDocumentPositionParams, SumType<Location, Location[]>?>(TextDocumentImplementationName);

        /// <summary>
        /// Strongly typed message object for 'textDocument/inlayHint'.
        /// </summary>
        public static readonly LspRequest<InlayHintParams, InlayHint[]?> TextDocumentInlayHint = new LspRequest<InlayHintParams, InlayHint[]?>(TextDocumentInlayHintName);

        /// <summary>
        /// Strongly typed message object for 'inlayHint/resolve'.
        /// </summary>
        public static readonly LspRequest<InlayHint, InlayHint> InlayHintResolve = new LspRequest<InlayHint, InlayHint>(InlayHintResolveName);

        /// <summary>
        /// Strongly typed message object for 'textDocument/typeDefinition'.
        /// </summary>
        public static readonly LspRequest<TextDocumentPositionParams, SumType<Location, Location[]>?> TextDocumentTypeDefinition = new LspRequest<TextDocumentPositionParams, SumType<Location, Location[]>?>(TextDocumentTypeDefinitionName);

        /// <summary>
        /// Strongly typed message object for 'textDocument/references'.
        /// </summary>
        public static readonly LspRequest<ReferenceParams, Location[]?> TextDocumentReferences = new LspRequest<ReferenceParams, Location[]?>(TextDocumentReferencesName);

        /// <summary>
        /// Strongly typed message object for 'textDocument/rename'.
        /// </summary>
        public static readonly LspRequest<RenameParams, WorkspaceEdit?> TextDocumentRename = new LspRequest<RenameParams, WorkspaceEdit?>(TextDocumentRenameName);

        /// <summary>
        /// Strongly typed message object for 'textDocument/prepareRename'.
        /// </summary>
        public static readonly LspRequest<PrepareRenameParams, SumType<RenameRange, DefaultBehaviorPrepareRename, Range>?> TextDocumentPrepareRename = new LspRequest<PrepareRenameParams, SumType<RenameRange, DefaultBehaviorPrepareRename, Range>?>(TextDocumentPrepareRenameName);

        /// <summary>
        /// Strongly typed message object for 'textDocument/signatureHelp'.
        /// </summary>
        public static readonly LspRequest<SignatureHelpParams, SignatureHelp?> TextDocumentSignatureHelp = new LspRequest<SignatureHelpParams, SignatureHelp?>(TextDocumentSignatureHelpName);

        /// <summary>
        /// Strongly typed message object for 'textDocument/willSave'.
        /// </summary>
        public static readonly LspNotification<WillSaveTextDocumentParams> TextDocumentWillSave = new LspNotification<WillSaveTextDocumentParams>(TextDocumentWillSaveName);

        /// <summary>
        /// Strongly typed message object for 'textDocument/willSaveWaitUntil'.
        /// </summary>
        public static readonly LspRequest<WillSaveTextDocumentParams, TextEdit[]?> TextDocumentWillSaveWaitUntil = new LspRequest<WillSaveTextDocumentParams, TextEdit[]?>(TextDocumentWillSaveWaitUntilName);

        /// <summary>
        /// Strongly typed message object for 'textDocument/linkedEditingRange'.
        /// </summary>
        public static readonly LspRequest<LinkedEditingRangeParams, LinkedEditingRanges?> TextDocumentLinkedEditingRange = new LspRequest<LinkedEditingRangeParams, LinkedEditingRanges?>(TextDocumentLinkedEditingRangeName);

        /// <summary>
        /// Strongly typed message object for 'window/logMessage'.
        /// </summary>
        public static readonly LspNotification<LogMessageParams> WindowLogMessage = new LspNotification<LogMessageParams>(WindowLogMessageName);

        /// <summary>
        /// Strongly typed message object for 'window/showMessage'.
        /// </summary>
        public static readonly LspNotification<ShowMessageParams> WindowShowMessage = new LspNotification<ShowMessageParams>(WindowShowMessageName);

        /// <summary>
        /// Strongly typed message object for 'window/showMessageRequest'.
        /// </summary>
        public static readonly LspRequest<ShowMessageRequestParams, MessageActionItem> WindowShowMessageRequest = new LspRequest<ShowMessageRequestParams, MessageActionItem>(WindowShowMessageRequestName);

        /// <summary>
        /// Strongly typed message object for 'workspace/applyEdit'.
        /// </summary>
        public static readonly LspRequest<ApplyWorkspaceEditParams, ApplyWorkspaceEditResponse> WorkspaceApplyEdit = new LspRequest<ApplyWorkspaceEditParams, ApplyWorkspaceEditResponse>(WorkspaceApplyEditName);

        /// <summary>
        /// Strongly typed message object for 'workspace/semanticTokens/refresh'.
        /// </summary>
        public static readonly LspRequest<object?, object?> WorkspaceSemanticTokensRefresh = new LspRequest<object?, object?>(WorkspaceSemanticTokensRefreshName);

        /// <summary>
        /// Strongly typed message object for 'workspace/configuration'.
        /// </summary>
        public static readonly LspRequest<ConfigurationParams, object?[]> WorkspaceConfiguration = new LspRequest<ConfigurationParams, object?[]>(WorkspaceConfigurationName);

        /// <summary>
        /// Strongly typed message object for 'workspace/didChangeConfiguration'.
        /// </summary>
        public static readonly LspNotification<DidChangeConfigurationParams> WorkspaceDidChangeConfiguration = new LspNotification<DidChangeConfigurationParams>(WorkspaceDidChangeConfigurationName);

        /// <summary>
        /// Strongly typed message object for 'workspace/executeCommand'.
        /// </summary>
        public static readonly LspRequest<ExecuteCommandParams, object?> WorkspaceExecuteCommand = new LspRequest<ExecuteCommandParams, object?>(WorkspaceExecuteCommandName);

        /// <summary>
        /// Strongly typed message object for 'workspace/symbol'.
        /// </summary>
        public static readonly LspRequest<WorkspaceSymbolParams, SymbolInformation[]?> WorkspaceSymbol = new LspRequest<WorkspaceSymbolParams, SymbolInformation[]?>(WorkspaceSymbolName);

        /// <summary>
        /// Strongly typed message object for 'workspace/didChangeWatchedFiles'.
        /// </summary>
        public static readonly LspNotification<DidChangeWatchedFilesParams> WorkspaceDidChangeWatchedFiles = new LspNotification<DidChangeWatchedFilesParams>(WorkspaceDidChangeWatchedFilesName);

        /// <summary>
        /// Strongly typed message object for 'workspace/codeLens/refresh'.
        /// </summary>
        public static readonly LspRequest<object?, object?> WorkspaceCodeLensRefresh = new LspRequest<object?, object?>(WorkspaceCodeLensRefreshName);

        /// <summary>
        /// Strongly typed message object for 'workspace/inlayHint/refresh'.
        /// </summary>
        public static readonly LspRequest<object?, object?> WorkspaceInlayHintRefresh = new LspRequest<object?, object?>(WorkspaceInlayHintRefreshName);

        /// <summary>
        /// Strongly typed message object for 'shutdown'.
        /// </summary>
        public static readonly LspRequest<object?, object> Shutdown = new LspRequest<object?, object>(ShutdownName);

        /// <summary>
        /// Strongly typed message object for 'exit'.
        /// </summary>
        public static readonly LspNotification<object?> Exit = new LspNotification<object?>(ExitName);

        /// <summary>
        /// Strongly typed message object for 'telemetry/event'.
        /// </summary>
        public static readonly LspNotification<object> TelemetryEvent = new LspNotification<object>(TelemetryEventName);

        /// <summary>
        /// Strongly typed message object for 'client/registerCapability'.
        /// </summary>
        public static readonly LspRequest<RegistrationParams, object> ClientRegisterCapability = new LspRequest<RegistrationParams, object>(ClientRegisterCapabilityName);

        /// <summary>
        /// Strongly typed message object for 'client/unregisterCapability'.
        /// </summary>
        public static readonly LspRequest<UnregistrationParams, object> ClientUnregisterCapability = new LspRequest<UnregistrationParams, object>(ClientUnregisterCapabilityName);

        /// <summary>
        /// Strongly typed message object for 'textDocument/semanticTokens/full'.
        /// </summary>
        public static readonly LspRequest<SemanticTokensParams, SemanticTokens?> TextDocumentSemanticTokensFull = new LspRequest<SemanticTokensParams, SemanticTokens?>(TextDocumentSemanticTokensFullName);

        /// <summary>
        /// Strongly typed message object for 'textDocument/semanticTokens/range'.
        /// </summary>
        public static readonly LspRequest<SemanticTokensRangeParams, SemanticTokens?> TextDocumentSemanticTokensRange = new LspRequest<SemanticTokensRangeParams, SemanticTokens?>(TextDocumentSemanticTokensRangeName);

        /// <summary>
        /// Strongly typed message object for 'textDocument/semanticTokens/full/delta'.
        /// </summary>
        public static readonly LspRequest<SemanticTokensDeltaParams, SumType<SemanticTokens, SemanticTokensDelta>?> TextDocumentSemanticTokensFullDelta
            = new LspRequest<SemanticTokensDeltaParams, SumType<SemanticTokens, SemanticTokensDelta>?>(TextDocumentSemanticTokensFullDeltaName);
=======
>>>>>>> 0ceb0563
    }
}<|MERGE_RESOLUTION|>--- conflicted
+++ resolved
@@ -30,569 +30,5 @@
         /// Name of the progress token in the $/progress notification.
         /// </summary>
         public const string ProgressNotificationTokenName = "token";
-<<<<<<< HEAD
-
-        /// <summary>
-        /// Method name for 'textDocument/codeAction'.
-        /// </summary>
-        public const string TextDocumentCodeActionName = "textDocument/codeAction";
-
-        /// <summary>
-        /// Method name for 'textDocument/codeLens'.
-        /// </summary>
-        public const string TextDocumentCodeLensName = "textDocument/codeLens";
-
-        /// <summary>
-        /// Method name for 'codeAction/resolve'.
-        /// </summary>
-        public const string CodeActionResolveName = "codeAction/resolve";
-
-        /// <summary>
-        /// Method name for 'codeLens/resolve'.
-        /// </summary>
-        public const string CodeLensResolveName = "codeLens/resolve";
-
-        /// <summary>
-        /// Method name for 'textDocument/completion'.
-        /// </summary>
-        public const string TextDocumentCompletionName = "textDocument/completion";
-
-        /// <summary>
-        /// Method name for 'completionItem/resolve'.
-        /// </summary>
-        public const string TextDocumentCompletionResolveName = "completionItem/resolve";
-
-        /// <summary>
-        /// Method name for 'textDocument/definition'.
-        /// </summary>
-        public const string TextDocumentDefinitionName = "textDocument/definition";
-
-        /// <summary>
-        /// Method name for 'textDocument/diagnostic'.
-        /// </summary>
-        public const string TextDocumentDiagnosticName = "textDocument/diagnostic";
-
-        /// <summary>
-        /// Method name for 'textDocument/didOpen'.
-        /// </summary>
-        public const string TextDocumentDidOpenName = "textDocument/didOpen";
-
-        /// <summary>
-        /// Method name for 'textDocument/didClose'.
-        /// </summary>
-        public const string TextDocumentDidCloseName = "textDocument/didClose";
-
-        /// <summary>
-        /// Method name for 'textDocument/didChange'.
-        /// </summary>
-        public const string TextDocumentDidChangeName = "textDocument/didChange";
-
-        /// <summary>
-        /// Method name for 'textDocument/didSave'.
-        /// </summary>
-        public const string TextDocumentDidSaveName = "textDocument/didSave";
-
-        /// <summary>
-        /// Method name for 'textDocument/documentHighlight'.
-        /// </summary>
-        public const string TextDocumentDocumentHighlightName = "textDocument/documentHighlight";
-
-        /// <summary>
-        /// Method name for 'textDocument/documentLink'.
-        /// </summary>
-        public const string TextDocumentDocumentLinkName = "textDocument/documentLink";
-
-        /// <summary>
-        /// Method name for 'documentLink/resolve'.
-        /// </summary>
-        public const string DocumentLinkResolveName = "documentLink/resolve";
-
-        /// <summary>
-        /// Method name for 'textDocument/documentColor'.
-        /// </summary>
-        public const string TextDocumentDocumentColorName = "textDocument/documentColor";
-
-        /// <summary>
-        /// Method name for 'textDocument/colorPresentation'.
-        /// </summary>
-        public const string TextDocumentColorPresentationName = "textDocument/colorPresentation";
-
-        /// <summary>
-        /// Method name for 'textDocument/documentSymbol'.
-        /// </summary>
-        public const string TextDocumentDocumentSymbolName = "textDocument/documentSymbol";
-
-        /// <summary>
-        /// Method name for 'textDocument/foldingRange'.
-        /// </summary>
-        public const string TextDocumentFoldingRangeName = "textDocument/foldingRange";
-
-        /// <summary>
-        /// Method name for 'textDocument/formatting'.
-        /// </summary>
-        public const string TextDocumentFormattingName = "textDocument/formatting";
-
-        /// <summary>
-        /// Method name for 'textDocument/hover'.
-        /// </summary>
-        public const string TextDocumentHoverName = "textDocument/hover";
-
-        /// <summary>
-        /// Method name for 'textDocument/onTypeFormatting'.
-        /// </summary>
-        public const string TextDocumentOnTypeFormattingName = "textDocument/onTypeFormatting";
-
-        /// <summary>
-        /// Method name for 'textDocument/rangeFormatting'.
-        /// </summary>
-        public const string TextDocumentRangeFormattingName = "textDocument/rangeFormatting";
-
-        /// <summary>
-        /// Method name for 'textDocument/publishDiagnostics'.
-        /// </summary>
-        public const string TextDocumentPublishDiagnosticsName = "textDocument/publishDiagnostics";
-
-        /// <summary>
-        /// Method name for 'textDocument/implementation'.
-        /// </summary>
-        public const string TextDocumentImplementationName = "textDocument/implementation";
-
-        /// <summary>
-        /// Method name for 'textDocument/inlayHint'.
-        /// </summary>
-        public const string TextDocumentInlayHintName = "textDocument/inlayHint";
-
-        /// <summary>
-        /// Method name for 'inlayHint/resolve'.
-        /// </summary>
-        public const string InlayHintResolveName = "inlayHint/resolve";
-
-        /// <summary>
-        /// Method name for 'textDocument/typeDefinition'.
-        /// </summary>
-        public const string TextDocumentTypeDefinitionName = "textDocument/typeDefinition";
-
-        /// <summary>
-        /// Method name for 'textDocument/references'.
-        /// </summary>
-        public const string TextDocumentReferencesName = "textDocument/references";
-
-        /// <summary>
-        /// Method name for 'textDocument/rename'.
-        /// </summary>
-        public const string TextDocumentRenameName = "textDocument/rename";
-
-        /// <summary>
-        /// Method name for 'textDocument/prepareRename'.
-        /// </summary>
-        public const string TextDocumentPrepareRenameName = "textDocument/prepareRename";
-
-        /// <summary>
-        /// Method name for 'textDocument/semanticTokens/full'.
-        /// </summary>
-        public const string TextDocumentSemanticTokensFullName = "textDocument/semanticTokens/full";
-
-        /// <summary>
-        /// Method name for 'textDocument/semanticTokens/range'.
-        /// </summary>
-        public const string TextDocumentSemanticTokensRangeName = "textDocument/semanticTokens/range";
-
-        /// <summary>
-        /// Method name for 'textDocument/semanticTokens/full/delta'.
-        /// </summary>
-        public const string TextDocumentSemanticTokensFullDeltaName = "textDocument/semanticTokens/full/delta";
-
-        /// <summary>
-        /// Method name for 'textDocument/signatureHelp'.
-        /// </summary>
-        public const string TextDocumentSignatureHelpName = "textDocument/signatureHelp";
-
-        /// <summary>
-        /// Method name for 'textDocument/willSave'.
-        /// </summary>
-        public const string TextDocumentWillSaveName = "textDocument/willSave";
-
-        /// <summary>
-        /// Method name for 'textDocument/willSaveWaitUntil'.
-        /// </summary>
-        public const string TextDocumentWillSaveWaitUntilName = "textDocument/willSaveWaitUntil";
-
-        /// <summary>
-        /// Method name for 'textDocument/linkedEditingRange'.
-        /// </summary>
-        public const string TextDocumentLinkedEditingRangeName = "textDocument/linkedEditingRange";
-
-        /// <summary>
-        /// Method name for 'window/logMessage'.
-        /// </summary>
-        public const string WindowLogMessageName = "window/logMessage";
-
-        /// <summary>
-        /// Method name for 'window/showMessage'.
-        /// </summary>
-        public const string WindowShowMessageName = "window/showMessage";
-
-        /// <summary>
-        /// Method name for 'window/showMessageRequest'.
-        /// </summary>
-        public const string WindowShowMessageRequestName = "window/showMessageRequest";
-
-        /// <summary>
-        /// Method name for 'workspace/applyEdit'.
-        /// </summary>
-        public const string WorkspaceApplyEditName = "workspace/applyEdit";
-
-        /// <summary>
-        /// Method name for 'workspace/semanticTokens/refresh'.
-        /// </summary>
-        public const string WorkspaceSemanticTokensRefreshName = "workspace/semanticTokens/refresh";
-
-        /// <summary>
-        /// Method name for 'workspace/configuration'.
-        /// </summary>
-        public const string WorkspaceConfigurationName = "workspace/configuration";
-
-        /// <summary>
-        /// Method name for 'workspace/diagnostic'.
-        /// </summary>
-        public const string WorkspaceDiagnosticName = "workspace/diagnostic";
-
-        /// <summary>
-        /// Method name for 'workspace/diagnostic/refresh'.
-        /// </summary>
-        public const string WorkspaceDiagnosticRefreshName = "workspace/diagnostic/refresh";
-
-        /// <summary>
-        /// Method name for 'workspace/didChangeConfiguration'.
-        /// </summary>
-        public const string WorkspaceDidChangeConfigurationName = "workspace/didChangeConfiguration";
-
-        /// <summary>
-        /// Method name for 'workspace/executeCommand'.
-        /// </summary>
-        public const string WorkspaceExecuteCommandName = "workspace/executeCommand";
-
-        /// <summary>
-        /// Method name for 'workspace/symbol'.
-        /// </summary>
-        public const string WorkspaceSymbolName = "workspace/symbol";
-
-        /// <summary>
-        /// Method name for 'workspace/didChangeWatchedFiles'.
-        /// </summary>
-        public const string WorkspaceDidChangeWatchedFilesName = "workspace/didChangeWatchedFiles";
-
-        /// <summary>
-        /// Method name for 'workspace/codeLens/refresh'.
-        /// </summary>
-        public const string WorkspaceCodeLensRefreshName = "workspace/codeLens/refresh";
-
-        /// <summary>
-        /// Method name for 'workspace/inlayHint/refresh'.
-        /// </summary>
-        public const string WorkspaceInlayHintRefreshName = "workspace/inlayHint/refresh";
-
-        /// <summary>
-        /// Method name for 'shutdown'.
-        /// </summary>
-        public const string ShutdownName = "shutdown";
-
-        /// <summary>
-        /// Method name for 'exit'.
-        /// </summary>
-        public const string ExitName = "exit";
-
-        /// <summary>
-        /// Method name for 'telemetry/event'.
-        /// </summary>
-        public const string TelemetryEventName = "telemetry/event";
-
-        /// <summary>
-        /// Method name for 'client/registerCapability'.
-        /// </summary>
-        public const string ClientRegisterCapabilityName = "client/registerCapability";
-
-        /// <summary>
-        /// Method name for 'client/unregisterCapability'.
-        /// </summary>
-        public const string ClientUnregisterCapabilityName = "client/unregisterCapability";
-
-        /// <summary>
-        /// Strongly typed message object for 'initialize'.
-        /// </summary>
-        public static readonly LspRequest<InitializeParams, InitializeResult> Initialize = new LspRequest<InitializeParams, InitializeResult>(InitializeName);
-
-        /// <summary>
-        /// Strongly typed message object for 'initialized'.
-        /// </summary>
-        public static readonly LspNotification<InitializedParams> Initialized = new LspNotification<InitializedParams>(InitializedName);
-
-        /// <summary>
-        /// Strongly typed message object for 'textDocument/codeAction'.
-        /// </summary>
-        public static readonly LspRequest<CodeActionParams, SumType<Command, CodeAction>[]?> TextDocumentCodeAction = new LspRequest<CodeActionParams, SumType<Command, CodeAction>[]?>(TextDocumentCodeActionName);
-
-        /// <summary>
-        /// Strongly typed message object for 'textDocument/codeLens'.
-        /// </summary>
-        public static readonly LspRequest<CodeLensParams, CodeLens[]?> TextDocumentCodeLens = new LspRequest<CodeLensParams, CodeLens[]?>(TextDocumentCodeLensName);
-
-        /// <summary>
-        /// Strongly typed message object for 'codeAction/resolve'.
-        /// </summary>
-        public static readonly LspRequest<CodeAction, CodeAction> CodeActionResolve = new LspRequest<CodeAction, CodeAction>(CodeActionResolveName);
-
-        /// <summary>
-        /// Strongly typed message object for 'codeLens/resolve'.
-        /// </summary>
-        public static readonly LspRequest<CodeLens, CodeLens> CodeLensResolve = new LspRequest<CodeLens, CodeLens>(CodeLensResolveName);
-
-        /// <summary>
-        /// Strongly typed message object for 'textDocument/completion'.
-        /// </summary>
-        public static readonly LspRequest<CompletionParams, SumType<CompletionItem[], CompletionList>?> TextDocumentCompletion = new LspRequest<CompletionParams, SumType<CompletionItem[], CompletionList>?>(TextDocumentCompletionName);
-
-        /// <summary>
-        /// Strongly typed message object for 'completionItem/resolve'.
-        /// </summary>
-        public static readonly LspRequest<CompletionItem, CompletionItem> TextDocumentCompletionResolve = new LspRequest<CompletionItem, CompletionItem>(TextDocumentCompletionResolveName);
-
-        /// <summary>
-        /// Strongly typed message object for 'textDocument/definition'.
-        /// </summary>
-        public static readonly LspRequest<TextDocumentPositionParams, SumType<Location, Location[]>?> TextDocumentDefinition = new LspRequest<TextDocumentPositionParams, SumType<Location, Location[]>?>(TextDocumentDefinitionName);
-
-        /// <summary>
-        /// Strongly typed message object for 'textDocument/didOpen'.
-        /// </summary>
-        public static readonly LspNotification<DidOpenTextDocumentParams> TextDocumentDidOpen = new LspNotification<DidOpenTextDocumentParams>(TextDocumentDidOpenName);
-
-        /// <summary>
-        /// Strongly typed message object for 'textDocument/didClose'.
-        /// </summary>
-        public static readonly LspNotification<DidCloseTextDocumentParams> TextDocumentDidClose = new LspNotification<DidCloseTextDocumentParams>(TextDocumentDidCloseName);
-
-        /// <summary>
-        /// Strongly typed message object for 'textDocument/didChange'.
-        /// </summary>
-        public static readonly LspNotification<DidChangeTextDocumentParams> TextDocumentDidChange = new LspNotification<DidChangeTextDocumentParams>(TextDocumentDidChangeName);
-
-        /// <summary>
-        /// Strongly typed message object for 'textDocument/didSave'.
-        /// </summary>
-        public static readonly LspNotification<DidSaveTextDocumentParams> TextDocumentDidSave = new LspNotification<DidSaveTextDocumentParams>(TextDocumentDidSaveName);
-
-        /// <summary>
-        /// Strongly typed message object for 'textDocument/documentHighlight'.
-        /// </summary>
-        public static readonly LspRequest<DocumentHighlightParams, DocumentHighlight[]?> TextDocumentDocumentHighlight = new LspRequest<DocumentHighlightParams, DocumentHighlight[]?>(TextDocumentDocumentHighlightName);
-
-        /// <summary>
-        /// Strongly typed message object for 'textDocument/documentLink'.
-        /// </summary>
-        public static readonly LspRequest<DocumentLinkParams, DocumentLink[]?> TextDocumentDocumentLink = new LspRequest<DocumentLinkParams, DocumentLink[]?>(TextDocumentDocumentLinkName);
-
-        /// <summary>
-        /// Strongly typed message object for 'documentLink/resolve'.
-        /// </summary>
-        public static readonly LspRequest<DocumentLink, DocumentLink> DocumentLinkResolve = new LspRequest<DocumentLink, DocumentLink>(DocumentLinkResolveName);
-
-        /// <summary>
-        /// Strongly typed message object for 'textDocument/documentColor'.
-        /// </summary>
-        public static readonly LspRequest<DocumentColorParams, ColorInformation[]> DocumentColorRequest = new LspRequest<DocumentColorParams, ColorInformation[]>(TextDocumentDocumentColorName);
-
-        /// <summary>
-        /// Strongly typed message object for 'textDocument/documentSymbol'.
-        /// </summary>
-        public static readonly LspRequest<DocumentSymbolParams, SymbolInformation[]?> TextDocumentDocumentSymbol = new LspRequest<DocumentSymbolParams, SymbolInformation[]?>(TextDocumentDocumentSymbolName);
-
-        /// <summary>
-        /// Stronly typed message object for 'textDocument/foldingRange'.
-        /// </summary>
-        public static readonly LspRequest<FoldingRangeParams, FoldingRange[]?> TextDocumentFoldingRange = new LspRequest<FoldingRangeParams, FoldingRange[]?>(TextDocumentFoldingRangeName);
-
-        /// <summary>
-        /// Strongly typed message object for 'textDocument/formatting'.
-        /// </summary>
-        public static readonly LspRequest<DocumentFormattingParams, TextEdit[]?> TextDocumentFormatting = new LspRequest<DocumentFormattingParams, TextEdit[]?>(TextDocumentFormattingName);
-
-        /// <summary>
-        /// Strongly typed message object for 'textDocument/hover'.
-        /// </summary>
-        public static readonly LspRequest<TextDocumentPositionParams, Hover> TextDocumentHover = new LspRequest<TextDocumentPositionParams, Hover>(TextDocumentHoverName);
-
-        /// <summary>
-        /// Strongly typed message object for 'textDocument/onTypeFormatting'.
-        /// </summary>
-        public static readonly LspRequest<DocumentOnTypeFormattingParams, TextEdit[]?> TextDocumentOnTypeFormatting = new LspRequest<DocumentOnTypeFormattingParams, TextEdit[]?>(TextDocumentOnTypeFormattingName);
-
-        /// <summary>
-        /// Strongly typed message object for 'textDocument/rangeFormatting'.
-        /// </summary>
-        public static readonly LspRequest<DocumentRangeFormattingParams, TextEdit[]?> TextDocumentRangeFormatting = new LspRequest<DocumentRangeFormattingParams, TextEdit[]?>(TextDocumentRangeFormattingName);
-
-        /// <summary>
-        /// Strongly typed message object for 'textDocument/publishDiagnostics'.
-        /// </summary>
-        public static readonly LspNotification<PublishDiagnosticParams> TextDocumentPublishDiagnostics = new LspNotification<PublishDiagnosticParams>(TextDocumentPublishDiagnosticsName);
-
-        /// <summary>
-        /// Strongly typed message object for 'textDocument/implementation'.
-        /// </summary>
-        public static readonly LspRequest<TextDocumentPositionParams, SumType<Location, Location[]>?> TextDocumentImplementation = new LspRequest<TextDocumentPositionParams, SumType<Location, Location[]>?>(TextDocumentImplementationName);
-
-        /// <summary>
-        /// Strongly typed message object for 'textDocument/inlayHint'.
-        /// </summary>
-        public static readonly LspRequest<InlayHintParams, InlayHint[]?> TextDocumentInlayHint = new LspRequest<InlayHintParams, InlayHint[]?>(TextDocumentInlayHintName);
-
-        /// <summary>
-        /// Strongly typed message object for 'inlayHint/resolve'.
-        /// </summary>
-        public static readonly LspRequest<InlayHint, InlayHint> InlayHintResolve = new LspRequest<InlayHint, InlayHint>(InlayHintResolveName);
-
-        /// <summary>
-        /// Strongly typed message object for 'textDocument/typeDefinition'.
-        /// </summary>
-        public static readonly LspRequest<TextDocumentPositionParams, SumType<Location, Location[]>?> TextDocumentTypeDefinition = new LspRequest<TextDocumentPositionParams, SumType<Location, Location[]>?>(TextDocumentTypeDefinitionName);
-
-        /// <summary>
-        /// Strongly typed message object for 'textDocument/references'.
-        /// </summary>
-        public static readonly LspRequest<ReferenceParams, Location[]?> TextDocumentReferences = new LspRequest<ReferenceParams, Location[]?>(TextDocumentReferencesName);
-
-        /// <summary>
-        /// Strongly typed message object for 'textDocument/rename'.
-        /// </summary>
-        public static readonly LspRequest<RenameParams, WorkspaceEdit?> TextDocumentRename = new LspRequest<RenameParams, WorkspaceEdit?>(TextDocumentRenameName);
-
-        /// <summary>
-        /// Strongly typed message object for 'textDocument/prepareRename'.
-        /// </summary>
-        public static readonly LspRequest<PrepareRenameParams, SumType<RenameRange, DefaultBehaviorPrepareRename, Range>?> TextDocumentPrepareRename = new LspRequest<PrepareRenameParams, SumType<RenameRange, DefaultBehaviorPrepareRename, Range>?>(TextDocumentPrepareRenameName);
-
-        /// <summary>
-        /// Strongly typed message object for 'textDocument/signatureHelp'.
-        /// </summary>
-        public static readonly LspRequest<SignatureHelpParams, SignatureHelp?> TextDocumentSignatureHelp = new LspRequest<SignatureHelpParams, SignatureHelp?>(TextDocumentSignatureHelpName);
-
-        /// <summary>
-        /// Strongly typed message object for 'textDocument/willSave'.
-        /// </summary>
-        public static readonly LspNotification<WillSaveTextDocumentParams> TextDocumentWillSave = new LspNotification<WillSaveTextDocumentParams>(TextDocumentWillSaveName);
-
-        /// <summary>
-        /// Strongly typed message object for 'textDocument/willSaveWaitUntil'.
-        /// </summary>
-        public static readonly LspRequest<WillSaveTextDocumentParams, TextEdit[]?> TextDocumentWillSaveWaitUntil = new LspRequest<WillSaveTextDocumentParams, TextEdit[]?>(TextDocumentWillSaveWaitUntilName);
-
-        /// <summary>
-        /// Strongly typed message object for 'textDocument/linkedEditingRange'.
-        /// </summary>
-        public static readonly LspRequest<LinkedEditingRangeParams, LinkedEditingRanges?> TextDocumentLinkedEditingRange = new LspRequest<LinkedEditingRangeParams, LinkedEditingRanges?>(TextDocumentLinkedEditingRangeName);
-
-        /// <summary>
-        /// Strongly typed message object for 'window/logMessage'.
-        /// </summary>
-        public static readonly LspNotification<LogMessageParams> WindowLogMessage = new LspNotification<LogMessageParams>(WindowLogMessageName);
-
-        /// <summary>
-        /// Strongly typed message object for 'window/showMessage'.
-        /// </summary>
-        public static readonly LspNotification<ShowMessageParams> WindowShowMessage = new LspNotification<ShowMessageParams>(WindowShowMessageName);
-
-        /// <summary>
-        /// Strongly typed message object for 'window/showMessageRequest'.
-        /// </summary>
-        public static readonly LspRequest<ShowMessageRequestParams, MessageActionItem> WindowShowMessageRequest = new LspRequest<ShowMessageRequestParams, MessageActionItem>(WindowShowMessageRequestName);
-
-        /// <summary>
-        /// Strongly typed message object for 'workspace/applyEdit'.
-        /// </summary>
-        public static readonly LspRequest<ApplyWorkspaceEditParams, ApplyWorkspaceEditResponse> WorkspaceApplyEdit = new LspRequest<ApplyWorkspaceEditParams, ApplyWorkspaceEditResponse>(WorkspaceApplyEditName);
-
-        /// <summary>
-        /// Strongly typed message object for 'workspace/semanticTokens/refresh'.
-        /// </summary>
-        public static readonly LspRequest<object?, object?> WorkspaceSemanticTokensRefresh = new LspRequest<object?, object?>(WorkspaceSemanticTokensRefreshName);
-
-        /// <summary>
-        /// Strongly typed message object for 'workspace/configuration'.
-        /// </summary>
-        public static readonly LspRequest<ConfigurationParams, object?[]> WorkspaceConfiguration = new LspRequest<ConfigurationParams, object?[]>(WorkspaceConfigurationName);
-
-        /// <summary>
-        /// Strongly typed message object for 'workspace/didChangeConfiguration'.
-        /// </summary>
-        public static readonly LspNotification<DidChangeConfigurationParams> WorkspaceDidChangeConfiguration = new LspNotification<DidChangeConfigurationParams>(WorkspaceDidChangeConfigurationName);
-
-        /// <summary>
-        /// Strongly typed message object for 'workspace/executeCommand'.
-        /// </summary>
-        public static readonly LspRequest<ExecuteCommandParams, object?> WorkspaceExecuteCommand = new LspRequest<ExecuteCommandParams, object?>(WorkspaceExecuteCommandName);
-
-        /// <summary>
-        /// Strongly typed message object for 'workspace/symbol'.
-        /// </summary>
-        public static readonly LspRequest<WorkspaceSymbolParams, SymbolInformation[]?> WorkspaceSymbol = new LspRequest<WorkspaceSymbolParams, SymbolInformation[]?>(WorkspaceSymbolName);
-
-        /// <summary>
-        /// Strongly typed message object for 'workspace/didChangeWatchedFiles'.
-        /// </summary>
-        public static readonly LspNotification<DidChangeWatchedFilesParams> WorkspaceDidChangeWatchedFiles = new LspNotification<DidChangeWatchedFilesParams>(WorkspaceDidChangeWatchedFilesName);
-
-        /// <summary>
-        /// Strongly typed message object for 'workspace/codeLens/refresh'.
-        /// </summary>
-        public static readonly LspRequest<object?, object?> WorkspaceCodeLensRefresh = new LspRequest<object?, object?>(WorkspaceCodeLensRefreshName);
-
-        /// <summary>
-        /// Strongly typed message object for 'workspace/inlayHint/refresh'.
-        /// </summary>
-        public static readonly LspRequest<object?, object?> WorkspaceInlayHintRefresh = new LspRequest<object?, object?>(WorkspaceInlayHintRefreshName);
-
-        /// <summary>
-        /// Strongly typed message object for 'shutdown'.
-        /// </summary>
-        public static readonly LspRequest<object?, object> Shutdown = new LspRequest<object?, object>(ShutdownName);
-
-        /// <summary>
-        /// Strongly typed message object for 'exit'.
-        /// </summary>
-        public static readonly LspNotification<object?> Exit = new LspNotification<object?>(ExitName);
-
-        /// <summary>
-        /// Strongly typed message object for 'telemetry/event'.
-        /// </summary>
-        public static readonly LspNotification<object> TelemetryEvent = new LspNotification<object>(TelemetryEventName);
-
-        /// <summary>
-        /// Strongly typed message object for 'client/registerCapability'.
-        /// </summary>
-        public static readonly LspRequest<RegistrationParams, object> ClientRegisterCapability = new LspRequest<RegistrationParams, object>(ClientRegisterCapabilityName);
-
-        /// <summary>
-        /// Strongly typed message object for 'client/unregisterCapability'.
-        /// </summary>
-        public static readonly LspRequest<UnregistrationParams, object> ClientUnregisterCapability = new LspRequest<UnregistrationParams, object>(ClientUnregisterCapabilityName);
-
-        /// <summary>
-        /// Strongly typed message object for 'textDocument/semanticTokens/full'.
-        /// </summary>
-        public static readonly LspRequest<SemanticTokensParams, SemanticTokens?> TextDocumentSemanticTokensFull = new LspRequest<SemanticTokensParams, SemanticTokens?>(TextDocumentSemanticTokensFullName);
-
-        /// <summary>
-        /// Strongly typed message object for 'textDocument/semanticTokens/range'.
-        /// </summary>
-        public static readonly LspRequest<SemanticTokensRangeParams, SemanticTokens?> TextDocumentSemanticTokensRange = new LspRequest<SemanticTokensRangeParams, SemanticTokens?>(TextDocumentSemanticTokensRangeName);
-
-        /// <summary>
-        /// Strongly typed message object for 'textDocument/semanticTokens/full/delta'.
-        /// </summary>
-        public static readonly LspRequest<SemanticTokensDeltaParams, SumType<SemanticTokens, SemanticTokensDelta>?> TextDocumentSemanticTokensFullDelta
-            = new LspRequest<SemanticTokensDeltaParams, SumType<SemanticTokens, SemanticTokensDelta>?>(TextDocumentSemanticTokensFullDeltaName);
-=======
->>>>>>> 0ceb0563
     }
 }