﻿// Licensed to the .NET Foundation under one or more agreements.
// The .NET Foundation licenses this file to you under the MIT license.
// See the LICENSE file in the project root for more information.

namespace Roslyn.LanguageServer.Protocol;

using System;
using System.ComponentModel;
using System.Text.Json.Serialization;

/// <summary>
/// Class which represents the parameter sent with an initialize method request.
/// <para>
/// See the <see href="https://microsoft.github.io/language-server-protocol/specifications/specification-current/#initializeParams">Language Server Protocol specification</see> for additional information.
/// </para>
/// </summary>
internal sealed class InitializeParams : IWorkDoneProgressParams
{
    /// <summary>
    /// Gets or sets the ID of the process which launched the language server.
    /// </summary>
    [JsonPropertyName("processId")]
    public int? ProcessId
    {
        get;
        set;
    }

    /// <summary>
    /// Information about the client.
    /// </summary>
    /// <remarks>Since LSP 3.15</remarks>
    [JsonPropertyName("clientInfo")]
    public ClientInfo? ClientInfo { get; set; }

    /// <summary>
    /// Gets or sets the locale the client is currently showing the user interface in.
    /// This must not necessarily be the locale of the operating system.
    ///
    /// Uses IETF language tags as the value's syntax.
    /// (See https://en.wikipedia.org/wiki/IETF_language_tag)
    /// </summary>
    /// <remarks>Since LSP 3.16</remarks>
    [JsonPropertyName("locale")]
    [JsonIgnore(Condition = JsonIgnoreCondition.WhenWritingNull)]
    public string? Locale
    {
        get;
        set;
    }

    /// <summary>
    /// Gets or sets the workspace root path.
    /// </summary>
    [JsonPropertyName("rootPath")]
    [JsonIgnore(Condition = JsonIgnoreCondition.WhenWritingNull)]
    [Obsolete("Deprecated in favor of RootUri")]
    public string? RootPath
    {
        get;
        set;
    }

<<<<<<< HEAD
        /// <summary>
        /// Gets or sets the workspace root path. Take precedence over <see cref="RootPath"/> if both are set.
        /// </summary>
        [JsonPropertyName("rootUri")]
        [Obsolete("Deprecated in favor of WorkspaceFolders")]
        [JsonConverter(typeof(DocumentUriConverter))]
        public DocumentUri? RootUri
        {
            get;
            set;
        }
=======
    /// <summary>
    /// Gets or sets the workspace root path. Take precedence over <see cref="RootPath"/> if both are set.
    /// </summary>
    [JsonPropertyName("rootUri")]
    [Obsolete("Deprecated in favor of WorkspaceFolders")]
    [JsonConverter(typeof(DocumentUriConverter))]
    public Uri? RootUri
    {
        get;
        set;
    }
>>>>>>> 50b6120b

    /// <summary>
    /// Gets or sets the initialization options as specified by the client.
    /// </summary>
    [JsonPropertyName("initializationOptions")]
    [JsonIgnore(Condition = JsonIgnoreCondition.WhenWritingNull)]
    public object? InitializationOptions
    {
        get;
        set;
    }

    /// <summary>
    /// Gets or sets the capabilities supported by the client.
    /// </summary>
    [JsonPropertyName("capabilities")]
    public ClientCapabilities Capabilities
    {
        get;
        set;
    }

    /// <summary>
    /// Gets or sets the initial trace setting.
    /// </summary>
    [JsonPropertyName("trace")]
    [DefaultValue(typeof(TraceSetting), "off")]
    [JsonIgnore(Condition = JsonIgnoreCondition.WhenWritingDefault)]
    public TraceSetting Trace
    {
        get;
        set;
#pragma warning disable SA1500, SA1513 // Braces for multi-line statements should not share line, Closing brace should be followed by blank line
    } = TraceSetting.Off;
#pragma warning restore SA1500, SA1513 // Braces for multi-line statements should not share line, Closing brace should be followed by blank line

    /// <summary>
    /// Workspace folders configured in the client when the server starts.
    /// <para>
    /// An empty array indicates that the client supports workspace folders but none are open,
    /// and <see langword="null"/> indicates that the client does not support workspace folders.
    /// </para>
    /// <para>
    /// Note that this is a minor change from the raw protocol, where if the property is present in JSON but <see langword="null"/>,
    /// it is equivalent to an empty array value. This distinction cannot easily be represented idiomatically in .NET,
    /// but is not important to preserve.
    /// </para>
    /// </summary>
    /// <remarks>Since LSP 3.6</remarks>
    [JsonPropertyName("workspaceFolders")]
    [JsonIgnore(Condition = JsonIgnoreCondition.WhenWritingNull)]
    [JsonConverter(typeof(InitializeParamsWorkspaceFoldersConverter))]
    public WorkspaceFolder[]? WorkspaceFolders { get; init; }

    /// <inheritdoc/>
    [JsonPropertyName(Methods.WorkDoneTokenName)]
    [JsonIgnore(Condition = JsonIgnoreCondition.WhenWritingNull)]
    public IProgress<WorkDoneProgress>? WorkDoneToken { get; set; }
}<|MERGE_RESOLUTION|>--- conflicted
+++ resolved
@@ -61,31 +61,17 @@
         set;
     }
 
-<<<<<<< HEAD
-        /// <summary>
-        /// Gets or sets the workspace root path. Take precedence over <see cref="RootPath"/> if both are set.
-        /// </summary>
-        [JsonPropertyName("rootUri")]
-        [Obsolete("Deprecated in favor of WorkspaceFolders")]
-        [JsonConverter(typeof(DocumentUriConverter))]
-        public DocumentUri? RootUri
-        {
-            get;
-            set;
-        }
-=======
     /// <summary>
     /// Gets or sets the workspace root path. Take precedence over <see cref="RootPath"/> if both are set.
     /// </summary>
     [JsonPropertyName("rootUri")]
     [Obsolete("Deprecated in favor of WorkspaceFolders")]
     [JsonConverter(typeof(DocumentUriConverter))]
-    public Uri? RootUri
+    public DocumentUri? RootUri
     {
         get;
         set;
     }
->>>>>>> 50b6120b
 
     /// <summary>
     /// Gets or sets the initialization options as specified by the client.
