--- conflicted
+++ resolved
@@ -140,7 +140,6 @@
         // Using VS server capabilities because we have our own custom client.
         capabilities.OnAutoInsertProvider = new VSInternalDocumentOnAutoInsertOptions { TriggerCharacters = ["'", "/", "\n"] };
 
-<<<<<<< HEAD
         if (clientCapabilities.Workspace?.TextDocumentContent is not null)
         {
             // Enable the global option to ensure the metadata as source service creates virtual files.
@@ -151,14 +150,15 @@
                 {
                     Schemes = [VirtualMetadataDocumentPersister.VirtualFileScheme]
                 }
-=======
+            };
+        }
+
         var diagnosticDynamicRegistationCapabilities = clientCapabilities.TextDocument?.Diagnostic?.DynamicRegistration;
         if (diagnosticDynamicRegistationCapabilities is false)
         {
             capabilities.DiagnosticOptions = new DiagnosticOptions()
             {
                 InterFileDependencies = true
->>>>>>> 6ad21c46
             };
         }
 
