﻿// Licensed to the .NET Foundation under one or more agreements.
// The .NET Foundation licenses this file to you under the MIT license.
// See the LICENSE file in the project root for more information.

using System;
using System.Collections.Immutable;
using System.Diagnostics;
using System.Linq;
using System.Threading;
using System.Threading.Tasks;
using Microsoft.CodeAnalysis.Diagnostics.Telemetry;
using Microsoft.CodeAnalysis.ErrorReporting;
using Microsoft.CodeAnalysis.Internal.Log;
using Microsoft.CodeAnalysis.Workspaces.Diagnostics;
using Roslyn.Utilities;

namespace Microsoft.CodeAnalysis.Diagnostics;

internal partial class DiagnosticAnalyzerService
{
    private partial class DiagnosticIncrementalAnalyzer
    {
        /// <summary>
        /// Return all diagnostics that belong to given project for the given <see cref="DiagnosticAnalyzer"/> either
        /// from cache or by calculating them.
        /// </summary>
        private async Task<ImmutableDictionary<DiagnosticAnalyzer, DiagnosticAnalysisResult>> ComputeDiagnosticAnalysisResultsAsync(
            CompilationWithAnalyzersPair? compilationWithAnalyzers,
            Project project,
            ImmutableArray<DiagnosticAnalyzer> analyzers,
            CancellationToken cancellationToken)
        {
            using (Logger.LogBlock(FunctionId.Diagnostics_ProjectDiagnostic, GetProjectLogMessage, project, analyzers, cancellationToken))
            {
                try
                {
                    var result = await ComputeDiagnosticsForIDEAnalyzersAsync(analyzers).ConfigureAwait(false);

                    // If project is not loaded successfully, get rid of any semantic errors from compiler analyzer.
                    // Note: In the past when project was not loaded successfully we did not run any analyzers on the project.
                    // Now we run analyzers but filter out some information. So on such projects, there will be some perf degradation.
                    result = await RemoveCompilerSemanticErrorsIfProjectNotLoadedAsync(result).ConfigureAwait(false);

                    return result;
                }
                catch (Exception e) when (FatalError.ReportAndPropagateUnlessCanceled(e, cancellationToken))
                {
                    throw ExceptionUtilities.Unreachable();
                }
            }

            async Task<ImmutableDictionary<DiagnosticAnalyzer, DiagnosticAnalysisResult>> RemoveCompilerSemanticErrorsIfProjectNotLoadedAsync(
                ImmutableDictionary<DiagnosticAnalyzer, DiagnosticAnalysisResult> result)
            {
                // see whether solution is loaded successfully
                var projectLoadedSuccessfully = await project.HasSuccessfullyLoadedAsync(cancellationToken).ConfigureAwait(false);
                if (projectLoadedSuccessfully)
                {
                    return result;
                }

<<<<<<< HEAD
                // check whether there is IDE specific project diagnostic analyzer
                return await MergeProjectDiagnosticAnalyzerDiagnosticsAsync(project, ideAnalyzers, compilationWithAnalyzers?.Compilation, result, cancellationToken).ConfigureAwait(false);
            }
            catch (Exception e) when (FatalError.ReportAndPropagateUnlessCanceled(e, cancellationToken))
            {
                throw ExceptionUtilities.Unreachable();
            }
        }

        private async Task<ImmutableDictionary<DiagnosticAnalyzer, DiagnosticAnalysisResult>> ComputeDiagnosticsAsync(
            CompilationWithAnalyzers? compilationWithAnalyzers, Project project, IdeAnalyzerOptions ideOptions, ImmutableArray<StateSet> stateSets,
            ImmutableDictionary<DiagnosticAnalyzer, DiagnosticAnalysisResult> existing, CancellationToken cancellationToken)
        {
            try
            {
                // PERF: check whether we can reduce number of analyzers we need to run.
                //       this can happen since caller could have created the driver with different set of analyzers that are different
                //       than what we used to create the cache.
                var version = await GetDiagnosticVersionAsync(project, cancellationToken).ConfigureAwait(false);

                var ideAnalyzers = stateSets.Select(s => s.Analyzer).Where(a => a is DocumentDiagnosticAnalyzer).ToImmutableArrayOrEmpty();
=======
                var compilerAnalyzer = project.Solution.SolutionState.Analyzers.GetCompilerDiagnosticAnalyzer(project.Language);
                if (compilerAnalyzer == null)
                {
                    // this language doesn't support compiler analyzer
                    return result;
                }
>>>>>>> 008b61f2

                if (!result.TryGetValue(compilerAnalyzer, out var analysisResult))
                {
                    // no result from compiler analyzer
                    return result;
                }

                Logger.Log(FunctionId.Diagnostics_ProjectDiagnostic, p => $"Failed to Load Successfully ({p.FilePath ?? p.Name})", project);

                // get rid of any result except syntax from compiler analyzer result
                var newCompilerAnalysisResult = analysisResult.DropExceptSyntax();

                // return new result
                return result.SetItem(compilerAnalyzer, newCompilerAnalysisResult);
            }

            // <summary>
            // Calculate all diagnostics for a given project using analyzers referenced by the project and specified IDE analyzers.
            // </summary>
            async Task<ImmutableDictionary<DiagnosticAnalyzer, DiagnosticAnalysisResult>> ComputeDiagnosticsForAnalyzersAsync(
                ImmutableArray<DiagnosticAnalyzer> ideAnalyzers)
            {
                try
                {
                    var result = ImmutableDictionary<DiagnosticAnalyzer, DiagnosticAnalysisResult>.Empty;

                    // can be null if given project doesn't support compilation.
                    if (compilationWithAnalyzers?.ProjectAnalyzers.Length > 0
                        || compilationWithAnalyzers?.HostAnalyzers.Length > 0)
                    {
                        // calculate regular diagnostic analyzers diagnostics
                        var resultMap = await _diagnosticAnalyzerRunner.AnalyzeProjectAsync(
                            project, compilationWithAnalyzers, logPerformanceInfo: false, getTelemetryInfo: true, cancellationToken).ConfigureAwait(false);

                        result = resultMap.AnalysisResult;

                        // record telemetry data
                        UpdateAnalyzerTelemetryData(resultMap.TelemetryInfo);
                    }

                    // check whether there is IDE specific project diagnostic analyzer
                    Debug.Assert(ideAnalyzers.All(a => a is ProjectDiagnosticAnalyzer or DocumentDiagnosticAnalyzer));
                    return await MergeProjectDiagnosticAnalyzerDiagnosticsAsync(ideAnalyzers, result).ConfigureAwait(false);
                }
                catch (Exception e) when (FatalError.ReportAndPropagateUnlessCanceled(e, cancellationToken))
                {
                    throw ExceptionUtilities.Unreachable();
                }
            }

            async Task<ImmutableDictionary<DiagnosticAnalyzer, DiagnosticAnalysisResult>> ComputeDiagnosticsForIDEAnalyzersAsync(
                ImmutableArray<DiagnosticAnalyzer> analyzers)
            {
                try
                {
                    var ideAnalyzers = analyzers.WhereAsArray(a => a is ProjectDiagnosticAnalyzer or DocumentDiagnosticAnalyzer);

                    return await ComputeDiagnosticsForAnalyzersAsync(ideAnalyzers).ConfigureAwait(false);
                }
                catch (Exception e) when (FatalError.ReportAndPropagateUnlessCanceled(e, cancellationToken))
                {
                    throw ExceptionUtilities.Unreachable();
                }
            }

            async Task<ImmutableDictionary<DiagnosticAnalyzer, DiagnosticAnalysisResult>> MergeProjectDiagnosticAnalyzerDiagnosticsAsync(
                ImmutableArray<DiagnosticAnalyzer> ideAnalyzers,
                ImmutableDictionary<DiagnosticAnalyzer, DiagnosticAnalysisResult> result)
            {
                try
                {
                    var compilation = compilationWithAnalyzers?.HostCompilation;

                    (result, var failedDocuments) = await UpdateWithDocumentLoadAndGeneratorFailuresAsync(result).ConfigureAwait(false);

                    foreach (var analyzer in ideAnalyzers)
                    {
                        var builder = new DiagnosticAnalysisResultBuilder(project);

                        switch (analyzer)
                        {
                            case DocumentDiagnosticAnalyzer documentAnalyzer:
                                foreach (var document in project.Documents)
                                {
                                    // don't analyze documents whose content failed to load
                                    if (failedDocuments == null || !failedDocuments.Contains(document))
                                    {
                                        var tree = await document.GetSyntaxTreeAsync(cancellationToken).ConfigureAwait(false);
                                        if (tree != null)
                                        {
                                            builder.AddSyntaxDiagnostics(tree, await DocumentAnalysisExecutor.ComputeDocumentDiagnosticAnalyzerDiagnosticsAsync(documentAnalyzer, document, AnalysisKind.Syntax, compilation, cancellationToken).ConfigureAwait(false));
                                            builder.AddSemanticDiagnostics(tree, await DocumentAnalysisExecutor.ComputeDocumentDiagnosticAnalyzerDiagnosticsAsync(documentAnalyzer, document, AnalysisKind.Semantic, compilation, cancellationToken).ConfigureAwait(false));
                                        }
                                        else
                                        {
                                            builder.AddExternalSyntaxDiagnostics(document.Id, await DocumentAnalysisExecutor.ComputeDocumentDiagnosticAnalyzerDiagnosticsAsync(documentAnalyzer, document, AnalysisKind.Syntax, compilation, cancellationToken).ConfigureAwait(false));
                                            builder.AddExternalSemanticDiagnostics(document.Id, await DocumentAnalysisExecutor.ComputeDocumentDiagnosticAnalyzerDiagnosticsAsync(documentAnalyzer, document, AnalysisKind.Semantic, compilation, cancellationToken).ConfigureAwait(false));
                                        }
                                    }
                                }

<<<<<<< HEAD
                            break;
=======
                                break;

                            case ProjectDiagnosticAnalyzer projectAnalyzer:
                                builder.AddCompilationDiagnostics(await DocumentAnalysisExecutor.ComputeProjectDiagnosticAnalyzerDiagnosticsAsync(projectAnalyzer, project, compilation, cancellationToken).ConfigureAwait(false));
                                break;
                        }

                        // merge the result to existing one.
                        // there can be existing one from compiler driver with empty set. overwrite it with
                        // ide one.
                        result = result.SetItem(analyzer, DiagnosticAnalysisResult.CreateFromBuilder(builder));
>>>>>>> 008b61f2
                    }

                    return result;
                }
                catch (Exception e) when (FatalError.ReportAndPropagateUnlessCanceled(e, cancellationToken))
                {
                    throw ExceptionUtilities.Unreachable();
                }
            }

            async Task<(ImmutableDictionary<DiagnosticAnalyzer, DiagnosticAnalysisResult> results, ImmutableHashSet<Document>? failedDocuments)> UpdateWithDocumentLoadAndGeneratorFailuresAsync(
                ImmutableDictionary<DiagnosticAnalyzer, DiagnosticAnalysisResult> results)
            {
                ImmutableHashSet<Document>.Builder? failedDocuments = null;
                ImmutableDictionary<DocumentId, ImmutableArray<DiagnosticData>>.Builder? lazyLoadDiagnostics = null;

                foreach (var document in project.Documents)
                {
                    var loadDiagnostic = await document.State.GetLoadDiagnosticAsync(cancellationToken).ConfigureAwait(false);
                    if (loadDiagnostic != null)
                    {
                        lazyLoadDiagnostics ??= ImmutableDictionary.CreateBuilder<DocumentId, ImmutableArray<DiagnosticData>>();
                        lazyLoadDiagnostics.Add(document.Id, [DiagnosticData.Create(loadDiagnostic, document)]);

                        failedDocuments ??= ImmutableHashSet.CreateBuilder<Document>();
                        failedDocuments.Add(document);
                    }
                }

                results = results.SetItem(
                    FileContentLoadAnalyzer.Instance,
                    DiagnosticAnalysisResult.Create(
                        project,
                        syntaxLocalMap: lazyLoadDiagnostics?.ToImmutable() ?? ImmutableDictionary<DocumentId, ImmutableArray<DiagnosticData>>.Empty,
                        semanticLocalMap: ImmutableDictionary<DocumentId, ImmutableArray<DiagnosticData>>.Empty,
                        nonLocalMap: ImmutableDictionary<DocumentId, ImmutableArray<DiagnosticData>>.Empty,
                        others: [],
                        documentIds: null));

                var generatorDiagnostics = await _diagnosticAnalyzerRunner.GetSourceGeneratorDiagnosticsAsync(project, cancellationToken).ConfigureAwait(false);
                var diagnosticResultBuilder = new DiagnosticAnalysisResultBuilder(project);
                foreach (var generatorDiagnostic in generatorDiagnostics)
                {
                    // We'll always treat generator diagnostics that are associated with a tree as a local diagnostic, because
                    // we want that to be refreshed and deduplicated with regular document analysis.
                    diagnosticResultBuilder.AddDiagnosticTreatedAsLocalSemantic(generatorDiagnostic);
                }

                results = results.SetItem(
                    GeneratorDiagnosticsPlaceholderAnalyzer.Instance,
                    DiagnosticAnalysisResult.CreateFromBuilder(diagnosticResultBuilder));

                return (results, failedDocuments?.ToImmutable());
            }

            void UpdateAnalyzerTelemetryData(ImmutableDictionary<DiagnosticAnalyzer, AnalyzerTelemetryInfo> telemetry)
            {
                foreach (var (analyzer, telemetryInfo) in telemetry)
                {
                    var isTelemetryCollectionAllowed = DiagnosticAnalyzerInfoCache.IsTelemetryCollectionAllowed(analyzer);
                    _telemetry.UpdateAnalyzerActionsTelemetry(analyzer, telemetryInfo, isTelemetryCollectionAllowed);
                }
            }
        }
    }
}<|MERGE_RESOLUTION|>--- conflicted
+++ resolved
@@ -59,36 +59,12 @@
                     return result;
                 }
 
-<<<<<<< HEAD
-                // check whether there is IDE specific project diagnostic analyzer
-                return await MergeProjectDiagnosticAnalyzerDiagnosticsAsync(project, ideAnalyzers, compilationWithAnalyzers?.Compilation, result, cancellationToken).ConfigureAwait(false);
-            }
-            catch (Exception e) when (FatalError.ReportAndPropagateUnlessCanceled(e, cancellationToken))
-            {
-                throw ExceptionUtilities.Unreachable();
-            }
-        }
-
-        private async Task<ImmutableDictionary<DiagnosticAnalyzer, DiagnosticAnalysisResult>> ComputeDiagnosticsAsync(
-            CompilationWithAnalyzers? compilationWithAnalyzers, Project project, IdeAnalyzerOptions ideOptions, ImmutableArray<StateSet> stateSets,
-            ImmutableDictionary<DiagnosticAnalyzer, DiagnosticAnalysisResult> existing, CancellationToken cancellationToken)
-        {
-            try
-            {
-                // PERF: check whether we can reduce number of analyzers we need to run.
-                //       this can happen since caller could have created the driver with different set of analyzers that are different
-                //       than what we used to create the cache.
-                var version = await GetDiagnosticVersionAsync(project, cancellationToken).ConfigureAwait(false);
-
-                var ideAnalyzers = stateSets.Select(s => s.Analyzer).Where(a => a is DocumentDiagnosticAnalyzer).ToImmutableArrayOrEmpty();
-=======
                 var compilerAnalyzer = project.Solution.SolutionState.Analyzers.GetCompilerDiagnosticAnalyzer(project.Language);
                 if (compilerAnalyzer == null)
                 {
                     // this language doesn't support compiler analyzer
                     return result;
                 }
->>>>>>> 008b61f2
 
                 if (!result.TryGetValue(compilerAnalyzer, out var analysisResult))
                 {
@@ -130,7 +106,7 @@
                     }
 
                     // check whether there is IDE specific project diagnostic analyzer
-                    Debug.Assert(ideAnalyzers.All(a => a is ProjectDiagnosticAnalyzer or DocumentDiagnosticAnalyzer));
+                    Debug.Assert(ideAnalyzers.All(a => a is DocumentDiagnosticAnalyzer));
                     return await MergeProjectDiagnosticAnalyzerDiagnosticsAsync(ideAnalyzers, result).ConfigureAwait(false);
                 }
                 catch (Exception e) when (FatalError.ReportAndPropagateUnlessCanceled(e, cancellationToken))
@@ -144,7 +120,7 @@
             {
                 try
                 {
-                    var ideAnalyzers = analyzers.WhereAsArray(a => a is ProjectDiagnosticAnalyzer or DocumentDiagnosticAnalyzer);
+                    var ideAnalyzers = analyzers.WhereAsArray(a => a is DocumentDiagnosticAnalyzer);
 
                     return await ComputeDiagnosticsForAnalyzersAsync(ideAnalyzers).ConfigureAwait(false);
                 }
@@ -190,13 +166,6 @@
                                     }
                                 }
 
-<<<<<<< HEAD
-                            break;
-=======
-                                break;
-
-                            case ProjectDiagnosticAnalyzer projectAnalyzer:
-                                builder.AddCompilationDiagnostics(await DocumentAnalysisExecutor.ComputeProjectDiagnosticAnalyzerDiagnosticsAsync(projectAnalyzer, project, compilation, cancellationToken).ConfigureAwait(false));
                                 break;
                         }
 
@@ -204,7 +173,6 @@
                         // there can be existing one from compiler driver with empty set. overwrite it with
                         // ide one.
                         result = result.SetItem(analyzer, DiagnosticAnalysisResult.CreateFromBuilder(builder));
->>>>>>> 008b61f2
                     }
 
                     return result;
