﻿// Licensed to the .NET Foundation under one or more agreements.
// The .NET Foundation licenses this file to you under the MIT license.
// See the LICENSE file in the project root for more information.

using System;
using System.Collections.Generic;
using System.Collections.Immutable;
using System.Diagnostics;
using System.Linq;
using System.Threading;
using System.Threading.Tasks;
using Microsoft.CodeAnalysis.PooledObjects;
using Microsoft.CodeAnalysis.Shared.Extensions;
using Roslyn.Utilities;

namespace Microsoft.CodeAnalysis.Diagnostics.EngineV2
{
    internal partial class DiagnosticIncrementalAnalyzer
    {
        /// <summary>
        /// This is in charge of anything related to <see cref="StateSet"/>
        /// </summary>
        private partial class StateManager
        {
            private readonly Workspace _workspace;
            private readonly DiagnosticAnalyzerInfoCache _analyzerInfoCache;

            /// <summary>
            /// Analyzers supplied by the host (IDE). These are built-in to the IDE, the compiler, or from an installed IDE extension (VSIX). 
            /// Maps language name to the analyzers and their state.
            /// </summary>
            private ImmutableDictionary<HostAnalyzerStateSetKey, HostAnalyzerStateSets> _hostAnalyzerStateMap;

            /// <summary>
            /// Analyzers referenced by the project via a PackageReference. Updates are protected by _projectAnalyzerStateMapGuard.
            /// ImmutableDictionary used to present a safe, non-immutable view to users.
            /// </summary>
            private ImmutableDictionary<ProjectId, ProjectAnalyzerStateSets> _projectAnalyzerStateMap;

            /// <summary>
            /// Guard around updating _projectAnalyzerStateMap. This is used in UpdateProjectStateSets to avoid
            /// duplicated calculations for a project during contentious calls.
            /// </summary>
            private readonly SemaphoreSlim _projectAnalyzerStateMapGuard = new(1);

            /// <summary>
            /// This will be raised whenever <see cref="StateManager"/> finds <see cref="Project.AnalyzerReferences"/> change
            /// </summary>
            public event EventHandler<ProjectAnalyzerReferenceChangedEventArgs>? ProjectAnalyzerReferenceChanged;

            public StateManager(Workspace workspace, DiagnosticAnalyzerInfoCache analyzerInfoCache)
            {
                _workspace = workspace;
                _analyzerInfoCache = analyzerInfoCache;

                _hostAnalyzerStateMap = ImmutableDictionary<HostAnalyzerStateSetKey, HostAnalyzerStateSets>.Empty;
                _projectAnalyzerStateMap = ImmutableDictionary<ProjectId, ProjectAnalyzerStateSets>.Empty;
            }

            /// <summary>
            /// Return <see cref="StateSet"/>s for the given <see cref="Project"/>.
            /// This will never create new <see cref="StateSet"/> but will return ones already created.
            /// </summary>
            public ImmutableArray<StateSet> GetStateSets(Project project)
            {
                using var _ = ArrayBuilder<StateSet>.GetInstance(out var result);

                var analyzerReferences = project.Solution.SolutionState.Analyzers.HostAnalyzerReferences;
                foreach (var (key, value) in _hostAnalyzerStateMap)
                {
                    if (key.AnalyzerReferences == analyzerReferences)
                        result.AddRange(value.OrderedStateSets);
                }

                // No need to use _projectAnalyzerStateMapGuard during reads of _projectAnalyzerStateMap
                if (_projectAnalyzerStateMap.TryGetValue(project.Id, out var entry))
                    result.AddRange(entry.StateSetMap.Values);

<<<<<<< HEAD
                return result.WhereAsArray((stateSet, project) => stateSet.Language == project.Language, project);
            }

=======
>>>>>>> cca49572
            /// <summary>
            /// Return <see cref="StateSet"/>s for the given <see cref="Project"/>. 
            /// This will either return already created <see cref="StateSet"/>s for the specific snapshot of <see cref="Project"/> or
            /// it will create new <see cref="StateSet"/>s for the <see cref="Project"/> and update internal state.
            /// </summary>
            public async Task<ImmutableArray<StateSet>> GetOrCreateStateSetsAsync(Project project, CancellationToken cancellationToken)
            {
                var projectStateSets = await GetOrCreateProjectStateSetsAsync(project, cancellationToken).ConfigureAwait(false);
                return GetOrCreateHostStateSets(project, projectStateSets).OrderedStateSets.AddRange(projectStateSets.StateSetMap.Values);
            }

            /// <summary>
            /// Return <see cref="StateSet"/> for the given <see cref="DiagnosticAnalyzer"/> in the context of <see cref="Project"/>.
            /// This will either return already created <see cref="StateSet"/> for the specific snapshot of <see cref="Project"/> or
            /// it will create new <see cref="StateSet"/> for the <see cref="Project"/>. and update internal state.
            /// </summary>
            public async Task<StateSet?> GetOrCreateStateSetAsync(Project project, DiagnosticAnalyzer analyzer, CancellationToken cancellationToken)
            {
                var projectStateSets = await GetOrCreateProjectStateSetsAsync(project, cancellationToken).ConfigureAwait(false);
                if (projectStateSets.StateSetMap.TryGetValue(analyzer, out var stateSet))
                {
                    return stateSet;
                }

                var hostStateSetMap = GetOrCreateHostStateSets(project, projectStateSets).StateSetMap;
                if (hostStateSetMap.TryGetValue(analyzer, out stateSet))
                {
                    return stateSet;
                }

                return null;
            }

            private void RaiseProjectAnalyzerReferenceChanged(ProjectAnalyzerReferenceChangedEventArgs args)
                => ProjectAnalyzerReferenceChanged?.Invoke(this, args);

            private static ImmutableDictionary<DiagnosticAnalyzer, StateSet> CreateStateSetMap(
                IEnumerable<ImmutableArray<DiagnosticAnalyzer>> projectAnalyzerCollection,
                IEnumerable<ImmutableArray<DiagnosticAnalyzer>> hostAnalyzerCollection,
                bool includeWorkspacePlaceholderAnalyzers)
            {
                var builder = ImmutableDictionary.CreateBuilder<DiagnosticAnalyzer, StateSet>();

                if (includeWorkspacePlaceholderAnalyzers)
                {
                    builder.Add(FileContentLoadAnalyzer.Instance, new StateSet(FileContentLoadAnalyzer.Instance, isHostAnalyzer: true));
                    builder.Add(GeneratorDiagnosticsPlaceholderAnalyzer.Instance, new StateSet(GeneratorDiagnosticsPlaceholderAnalyzer.Instance, isHostAnalyzer: true));
                }

                foreach (var analyzers in projectAnalyzerCollection)
                {
                    foreach (var analyzer in analyzers)
                    {
                        Debug.Assert(analyzer != FileContentLoadAnalyzer.Instance && analyzer != GeneratorDiagnosticsPlaceholderAnalyzer.Instance);

                        // TODO: 
                        // #1, all de-duplication should move to DiagnosticAnalyzerInfoCache
                        // #2, not sure whether de-duplication of analyzer itself makes sense. this can only happen
                        //     if user deliberately put same analyzer twice.
                        if (builder.ContainsKey(analyzer))
                        {
                            continue;
                        }

                        builder.Add(analyzer, new StateSet(analyzer, isHostAnalyzer: false));
                    }
                }

                foreach (var analyzers in hostAnalyzerCollection)
                {
                    foreach (var analyzer in analyzers)
                    {
                        Debug.Assert(analyzer != FileContentLoadAnalyzer.Instance && analyzer != GeneratorDiagnosticsPlaceholderAnalyzer.Instance);

                        // TODO: 
                        // #1, all de-duplication should move to DiagnosticAnalyzerInfoCache
                        // #2, not sure whether de-duplication of analyzer itself makes sense. this can only happen
                        //     if user deliberately put same analyzer twice.
                        if (builder.ContainsKey(analyzer))
                        {
                            continue;
                        }

                        builder.Add(analyzer, new StateSet(analyzer, isHostAnalyzer: true));
                    }
                }

                return builder.ToImmutable();
            }

            private readonly record struct HostAnalyzerStateSetKey(
                string Language, bool HasSdkCodeStyleAnalyzers, IReadOnlyList<AnalyzerReference> AnalyzerReferences);
        }
    }
}<|MERGE_RESOLUTION|>--- conflicted
+++ resolved
@@ -76,12 +76,9 @@
                 if (_projectAnalyzerStateMap.TryGetValue(project.Id, out var entry))
                     result.AddRange(entry.StateSetMap.Values);
 
-<<<<<<< HEAD
-                return result.WhereAsArray((stateSet, project) => stateSet.Language == project.Language, project);
+                return result.ToImmutableAndClear();
             }
 
-=======
->>>>>>> cca49572
             /// <summary>
             /// Return <see cref="StateSet"/>s for the given <see cref="Project"/>. 
             /// This will either return already created <see cref="StateSet"/>s for the specific snapshot of <see cref="Project"/> or
