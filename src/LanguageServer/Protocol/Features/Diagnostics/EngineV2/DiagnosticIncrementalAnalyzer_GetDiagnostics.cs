﻿// Licensed to the .NET Foundation under one or more agreements.
// The .NET Foundation licenses this file to you under the MIT license.
// See the LICENSE file in the project root for more information.

using System;
using System.Collections.Generic;
using System.Collections.Immutable;
using System.Linq;
using System.Threading;
using System.Threading.Tasks;
using Microsoft.CodeAnalysis.PooledObjects;
using Roslyn.Utilities;

namespace Microsoft.CodeAnalysis.Diagnostics;

internal partial class DiagnosticAnalyzerService
{
    private partial class DiagnosticIncrementalAnalyzer
    {
        public Task<ImmutableArray<DiagnosticData>> GetDiagnosticsForIdsAsync(Solution solution, ProjectId projectId, DocumentId? documentId, ImmutableHashSet<string>? diagnosticIds, Func<DiagnosticAnalyzer, bool>? shouldIncludeAnalyzer, bool includeLocalDocumentDiagnostics, bool includeNonLocalDocumentDiagnostics, CancellationToken cancellationToken)
            => new IdeLatestDiagnosticGetter(this, solution, projectId, documentId, diagnosticIds, shouldIncludeAnalyzer, includeLocalDocumentDiagnostics, includeNonLocalDocumentDiagnostics).GetDiagnosticsAsync(cancellationToken);

        public Task<ImmutableArray<DiagnosticData>> GetProjectDiagnosticsForIdsAsync(Solution solution, ProjectId projectId, ImmutableHashSet<string>? diagnosticIds, Func<DiagnosticAnalyzer, bool>? shouldIncludeAnalyzer, bool includeNonLocalDocumentDiagnostics, CancellationToken cancellationToken)
            => new IdeLatestDiagnosticGetter(this, solution, projectId, documentId: null, diagnosticIds, shouldIncludeAnalyzer, includeLocalDocumentDiagnostics: false, includeNonLocalDocumentDiagnostics).GetProjectDiagnosticsAsync(cancellationToken);

        private abstract class DiagnosticGetter(
            DiagnosticIncrementalAnalyzer owner,
            Solution solution,
            ProjectId projectId,
            DocumentId? documentId,
            bool includeLocalDocumentDiagnostics,
            bool includeNonLocalDocumentDiagnostics)
        {
            protected readonly DiagnosticIncrementalAnalyzer Owner = owner;

            protected readonly Solution Solution = solution;
            protected readonly ProjectId ProjectId = projectId;
            protected readonly DocumentId? DocumentId = documentId;
            protected readonly bool IncludeLocalDocumentDiagnostics = includeLocalDocumentDiagnostics;
            protected readonly bool IncludeNonLocalDocumentDiagnostics = includeNonLocalDocumentDiagnostics;

            protected StateManager StateManager => Owner._stateManager;

            protected virtual bool ShouldIncludeDiagnostic(DiagnosticData diagnostic) => true;

            protected abstract Task ProduceDiagnosticsAsync(
                Project project, IReadOnlyList<DocumentId> documentIds, bool includeProjectNonLocalResult, ArrayBuilder<DiagnosticData> builder, CancellationToken cancellationToken);

            public async Task<ImmutableArray<DiagnosticData>> GetDiagnosticsAsync(CancellationToken cancellationToken)
            {
                var project = Solution.GetProject(ProjectId);
                if (project == null)
                    return [];

                // return diagnostics specific to one project or document
                var includeProjectNonLocalResult = DocumentId == null;
                return await ProduceProjectDiagnosticsAsync(
                    project,
                    // Ensure we compute and return diagnostics for both the normal docs and the additional docs in this
                    // project if no specific document id was requested.
                    this.DocumentId != null ? [this.DocumentId] : [.. project.DocumentIds, .. project.AdditionalDocumentIds],
                    includeProjectNonLocalResult, cancellationToken).ConfigureAwait(false);
            }

            protected async Task<ImmutableArray<DiagnosticData>> ProduceProjectDiagnosticsAsync(
                Project project, IReadOnlyList<DocumentId> documentIds,
                bool includeProjectNonLocalResult, CancellationToken cancellationToken)
            {
                using var _ = ArrayBuilder<DiagnosticData>.GetInstance(out var builder);
                await this.ProduceDiagnosticsAsync(
                    project, documentIds, includeProjectNonLocalResult, builder, cancellationToken).ConfigureAwait(false);
                return builder.ToImmutableAndClear();
            }

            protected void AddIncludedDiagnostics(ArrayBuilder<DiagnosticData> builder, ImmutableArray<DiagnosticData> diagnostics)
            {
                foreach (var diagnostic in diagnostics)
                {
                    if (ShouldIncludeDiagnostic(diagnostic))
                        builder.Add(diagnostic);
                }
            }
        }

<<<<<<< HEAD
        private sealed class IdeCachedDiagnosticGetter(
            DiagnosticIncrementalAnalyzer owner,
            Solution solution,
            ProjectId projectId,
            DocumentId? documentId)
            : DiagnosticGetter(
                owner, solution, projectId, documentId,
                includeLocalDocumentDiagnostics: documentId != null,
                includeNonLocalDocumentDiagnostics: documentId != null)
        {
            protected override async Task ProduceDiagnosticsAsync(
                Project project, IReadOnlyList<DocumentId> documentIds, bool includeProjectNonLocalResult,
                ArrayBuilder<DiagnosticData> builder, CancellationToken cancellationToken)
            {
                foreach (var stateSet in StateManager.GetStateSets(project))
                {
                    foreach (var documentId in documentIds)
                    {
                        if (IncludeLocalDocumentDiagnostics)
                        {
                            AddIncludedDiagnostics(builder, await GetDiagnosticsAsync(stateSet, project, documentId, AnalysisKind.Syntax, cancellationToken).ConfigureAwait(false));
                            AddIncludedDiagnostics(builder, await GetDiagnosticsAsync(stateSet, project, documentId, AnalysisKind.Semantic, cancellationToken).ConfigureAwait(false));
                        }

                        if (IncludeNonLocalDocumentDiagnostics)
                            AddIncludedDiagnostics(builder, await GetDiagnosticsAsync(stateSet, project, documentId, AnalysisKind.NonLocal, cancellationToken).ConfigureAwait(false));
                    }

                    if (includeProjectNonLocalResult)
                    {
                        // include project diagnostics if there is no target document
                        AddIncludedDiagnostics(builder, await GetProjectStateDiagnosticsAsync(stateSet, project, documentId: null, AnalysisKind.NonLocal, cancellationToken).ConfigureAwait(false));
                    }
                }
            }

            public async Task<ImmutableArray<DiagnosticData>> GetSpecificDiagnosticsAsync(DiagnosticAnalyzer analyzer, AnalysisKind analysisKind, CancellationToken cancellationToken)
            {
                var project = Solution.GetProject(ProjectId);
                if (project == null)
                {
                    // when we return cached result, make sure we at least return something that exist in current solution
                    return [];
                }

                var stateSet = await StateManager.GetOrCreateStateSetAsync(project, analyzer, cancellationToken).ConfigureAwait(false);
                if (stateSet == null)
                {
                    return [];
                }

                var diagnostics = await GetDiagnosticsAsync(stateSet, project, DocumentId, analysisKind, cancellationToken).ConfigureAwait(false);

                return diagnostics;
            }

            private static async Task<ImmutableArray<DiagnosticData>> GetDiagnosticsAsync(StateSet stateSet, Project project, DocumentId? documentId, AnalysisKind kind, CancellationToken cancellationToken)
            {
                cancellationToken.ThrowIfCancellationRequested();

                // active file diagnostics:
                if (documentId != null && kind != AnalysisKind.NonLocal && stateSet.IsActiveFile(documentId))
                    return [];

                // project diagnostics:
                return await GetProjectStateDiagnosticsAsync(stateSet, project, documentId, kind, cancellationToken).ConfigureAwait(false);
            }

            private static async Task<ImmutableArray<DiagnosticData>> GetProjectStateDiagnosticsAsync(StateSet stateSet, Project project, DocumentId? documentId, AnalysisKind kind, CancellationToken cancellationToken)
            {
                if (!stateSet.TryGetProjectState(project.Id, out var state))
                {
                    // never analyzed this project yet.
                    return [];
                }

                if (documentId != null)
                {
                    // file doesn't exist in current solution
                    var document = await project.Solution.GetTextDocumentAsync(
                        documentId,
                        cancellationToken).ConfigureAwait(false);

                    if (document == null)
                    {
                        return [];
                    }

                    var result = await state.GetAnalysisDataAsync(document, cancellationToken).ConfigureAwait(false);
                    return result.GetDocumentDiagnostics(documentId, kind);
                }

                Contract.ThrowIfFalse(kind == AnalysisKind.NonLocal);
                var nonLocalResult = await state.GetProjectAnalysisDataAsync(project, cancellationToken: cancellationToken).ConfigureAwait(false);
                return nonLocalResult.GetOtherDiagnostics();
            }
        }

=======
>>>>>>> 459efffb
        private sealed class IdeLatestDiagnosticGetter(
            DiagnosticIncrementalAnalyzer owner,
            Solution solution,
            ProjectId projectId,
            DocumentId? documentId,
            ImmutableHashSet<string>? diagnosticIds,
            Func<DiagnosticAnalyzer, bool>? shouldIncludeAnalyzer,
            bool includeLocalDocumentDiagnostics,
            bool includeNonLocalDocumentDiagnostics)
            : DiagnosticGetter(
                owner, solution, projectId, documentId, includeLocalDocumentDiagnostics, includeNonLocalDocumentDiagnostics)
        {
            private readonly ImmutableHashSet<string>? _diagnosticIds = diagnosticIds;
            private readonly Func<DiagnosticAnalyzer, bool>? _shouldIncludeAnalyzer = shouldIncludeAnalyzer;

            public async Task<ImmutableArray<DiagnosticData>> GetProjectDiagnosticsAsync(CancellationToken cancellationToken)
            {
                var project = Solution.GetProject(ProjectId);
                if (project is null)
                    return [];

                return await ProduceProjectDiagnosticsAsync(
                    project, documentIds: [], includeProjectNonLocalResult: true, cancellationToken).ConfigureAwait(false);
            }

            protected override bool ShouldIncludeDiagnostic(DiagnosticData diagnostic)
                => _diagnosticIds == null || _diagnosticIds.Contains(diagnostic.Id);

            protected override async Task ProduceDiagnosticsAsync(
                Project project,
                IReadOnlyList<DocumentId> documentIds,
                bool includeProjectNonLocalResult,
                ArrayBuilder<DiagnosticData> builder,
                CancellationToken cancellationToken)
            {
                // get analyzers that are not suppressed.
                var stateSetsForProject = await StateManager.GetOrCreateStateSetsAsync(project, cancellationToken).ConfigureAwait(false);
                var stateSets = stateSetsForProject.Where(s => ShouldIncludeStateSet(project, s)).ToImmutableArrayOrEmpty();

                // unlike the suppressed (disabled) analyzer, we will include hidden diagnostic only analyzers here.
                var compilation = await CreateCompilationWithAnalyzersAsync(project, stateSets, Owner.AnalyzerService.CrashOnAnalyzerException, cancellationToken).ConfigureAwait(false);

                var result = await Owner.GetProjectAnalysisDataAsync(compilation, project, stateSets, cancellationToken).ConfigureAwait(false);

                foreach (var stateSet in stateSets)
                {
                    var analysisResult = result.GetResult(stateSet.Analyzer);

                    foreach (var documentId in documentIds)
                    {
                        if (IncludeLocalDocumentDiagnostics)
                        {
                            AddIncludedDiagnostics(builder, analysisResult.GetDocumentDiagnostics(documentId, AnalysisKind.Syntax));
                            AddIncludedDiagnostics(builder, analysisResult.GetDocumentDiagnostics(documentId, AnalysisKind.Semantic));
                        }

                        if (IncludeNonLocalDocumentDiagnostics)
                            AddIncludedDiagnostics(builder, analysisResult.GetDocumentDiagnostics(documentId, AnalysisKind.NonLocal));
                    }

                    if (includeProjectNonLocalResult)
                    {
                        // include project diagnostics if there is no target document
                        AddIncludedDiagnostics(builder, analysisResult.GetOtherDiagnostics());
                    }
                }
            }

            private bool ShouldIncludeStateSet(Project project, StateSet stateSet)
            {
                if (!DocumentAnalysisExecutor.IsAnalyzerEnabledForProject(stateSet.Analyzer, project, Owner.GlobalOptions))
                {
                    return false;
                }

                if (_shouldIncludeAnalyzer != null && !_shouldIncludeAnalyzer(stateSet.Analyzer))
                {
                    return false;
                }

                if (_diagnosticIds != null && Owner.DiagnosticAnalyzerInfoCache.GetDiagnosticDescriptors(stateSet.Analyzer).All(d => !_diagnosticIds.Contains(d.Id)))
                {
                    return false;
                }

                return true;
            }
        }
    }
}<|MERGE_RESOLUTION|>--- conflicted
+++ resolved
@@ -82,107 +82,6 @@
             }
         }
 
-<<<<<<< HEAD
-        private sealed class IdeCachedDiagnosticGetter(
-            DiagnosticIncrementalAnalyzer owner,
-            Solution solution,
-            ProjectId projectId,
-            DocumentId? documentId)
-            : DiagnosticGetter(
-                owner, solution, projectId, documentId,
-                includeLocalDocumentDiagnostics: documentId != null,
-                includeNonLocalDocumentDiagnostics: documentId != null)
-        {
-            protected override async Task ProduceDiagnosticsAsync(
-                Project project, IReadOnlyList<DocumentId> documentIds, bool includeProjectNonLocalResult,
-                ArrayBuilder<DiagnosticData> builder, CancellationToken cancellationToken)
-            {
-                foreach (var stateSet in StateManager.GetStateSets(project))
-                {
-                    foreach (var documentId in documentIds)
-                    {
-                        if (IncludeLocalDocumentDiagnostics)
-                        {
-                            AddIncludedDiagnostics(builder, await GetDiagnosticsAsync(stateSet, project, documentId, AnalysisKind.Syntax, cancellationToken).ConfigureAwait(false));
-                            AddIncludedDiagnostics(builder, await GetDiagnosticsAsync(stateSet, project, documentId, AnalysisKind.Semantic, cancellationToken).ConfigureAwait(false));
-                        }
-
-                        if (IncludeNonLocalDocumentDiagnostics)
-                            AddIncludedDiagnostics(builder, await GetDiagnosticsAsync(stateSet, project, documentId, AnalysisKind.NonLocal, cancellationToken).ConfigureAwait(false));
-                    }
-
-                    if (includeProjectNonLocalResult)
-                    {
-                        // include project diagnostics if there is no target document
-                        AddIncludedDiagnostics(builder, await GetProjectStateDiagnosticsAsync(stateSet, project, documentId: null, AnalysisKind.NonLocal, cancellationToken).ConfigureAwait(false));
-                    }
-                }
-            }
-
-            public async Task<ImmutableArray<DiagnosticData>> GetSpecificDiagnosticsAsync(DiagnosticAnalyzer analyzer, AnalysisKind analysisKind, CancellationToken cancellationToken)
-            {
-                var project = Solution.GetProject(ProjectId);
-                if (project == null)
-                {
-                    // when we return cached result, make sure we at least return something that exist in current solution
-                    return [];
-                }
-
-                var stateSet = await StateManager.GetOrCreateStateSetAsync(project, analyzer, cancellationToken).ConfigureAwait(false);
-                if (stateSet == null)
-                {
-                    return [];
-                }
-
-                var diagnostics = await GetDiagnosticsAsync(stateSet, project, DocumentId, analysisKind, cancellationToken).ConfigureAwait(false);
-
-                return diagnostics;
-            }
-
-            private static async Task<ImmutableArray<DiagnosticData>> GetDiagnosticsAsync(StateSet stateSet, Project project, DocumentId? documentId, AnalysisKind kind, CancellationToken cancellationToken)
-            {
-                cancellationToken.ThrowIfCancellationRequested();
-
-                // active file diagnostics:
-                if (documentId != null && kind != AnalysisKind.NonLocal && stateSet.IsActiveFile(documentId))
-                    return [];
-
-                // project diagnostics:
-                return await GetProjectStateDiagnosticsAsync(stateSet, project, documentId, kind, cancellationToken).ConfigureAwait(false);
-            }
-
-            private static async Task<ImmutableArray<DiagnosticData>> GetProjectStateDiagnosticsAsync(StateSet stateSet, Project project, DocumentId? documentId, AnalysisKind kind, CancellationToken cancellationToken)
-            {
-                if (!stateSet.TryGetProjectState(project.Id, out var state))
-                {
-                    // never analyzed this project yet.
-                    return [];
-                }
-
-                if (documentId != null)
-                {
-                    // file doesn't exist in current solution
-                    var document = await project.Solution.GetTextDocumentAsync(
-                        documentId,
-                        cancellationToken).ConfigureAwait(false);
-
-                    if (document == null)
-                    {
-                        return [];
-                    }
-
-                    var result = await state.GetAnalysisDataAsync(document, cancellationToken).ConfigureAwait(false);
-                    return result.GetDocumentDiagnostics(documentId, kind);
-                }
-
-                Contract.ThrowIfFalse(kind == AnalysisKind.NonLocal);
-                var nonLocalResult = await state.GetProjectAnalysisDataAsync(project, cancellationToken: cancellationToken).ConfigureAwait(false);
-                return nonLocalResult.GetOtherDiagnostics();
-            }
-        }
-
-=======
->>>>>>> 459efffb
         private sealed class IdeLatestDiagnosticGetter(
             DiagnosticIncrementalAnalyzer owner,
             Solution solution,
