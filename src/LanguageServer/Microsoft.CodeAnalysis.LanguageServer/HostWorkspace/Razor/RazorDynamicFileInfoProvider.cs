﻿// Licensed to the .NET Foundation under one or more agreements.
// The .NET Foundation licenses this file to you under the MIT license.
// See the LICENSE file in the project root for more information.

using System.Composition;
using Microsoft.CodeAnalysis.ExternalAccess.Razor.Features;
using Microsoft.CodeAnalysis.Host;
using Microsoft.CodeAnalysis.Host.Mef;
<<<<<<< HEAD
using Microsoft.CodeAnalysis.LanguageServer.LanguageServer;
using Microsoft.CodeAnalysis.Shared.TestHooks;
using Microsoft.CodeAnalysis.Text;
using Roslyn.LanguageServer.Protocol;
using Microsoft.CodeAnalysis.Threading;
using Roslyn.Utilities;
=======
using Microsoft.CodeAnalysis.LanguageServer.Handler;
using Microsoft.Extensions.Logging;
using Roslyn.LanguageServer.Protocol;
>>>>>>> 50b6120b

namespace Microsoft.CodeAnalysis.LanguageServer.HostWorkspace.Razor;

[Shared]
[Export(typeof(IDynamicFileInfoProvider))]
[ExportRazorStatelessLspService(typeof(RazorDynamicFileInfoProvider))]
[ExportMetadata("Extensions", new string[] { "cshtml", "razor", })]
[method: ImportingConstructor]
[method: Obsolete(MefConstruction.ImportingConstructorMessage, error: true)]
internal sealed partial class RazorDynamicFileInfoProvider(Lazy<LanguageServerWorkspaceFactory> workspaceFactory, ILoggerFactory loggerFactory) : IDynamicFileInfoProvider, ILspService, IOnInitialized
{
    private RazorWorkspaceService? _razorWorkspaceService;
    private RazorLspDynamicFileInfoProvider? _dynamicFileInfoProvider;

    public event EventHandler<string>? Updated;

    private readonly ILogger _logger = loggerFactory.CreateLogger<RazorDynamicFileInfoProvider>();

    public async Task<DynamicFileInfo?> GetDynamicFileInfoAsync(ProjectId projectId, string? projectFilePath, string filePath, CancellationToken cancellationToken)
    {
<<<<<<< HEAD
        _razorWorkspaceListenerInitializer.Value.NotifyDynamicFile(projectId);

        var razorUri = ProtocolConversions.CreateAbsoluteDocumentUri(filePath);
        var requestParams = new RazorProvideDynamicFileParams
        {
            RazorDocument = new()
            {
                Uri = razorUri
            }
        };

        Contract.ThrowIfNull(LanguageServerHost.Instance, "We don't have an LSP channel yet to send this request through.");
        var clientLanguageServerManager = LanguageServerHost.Instance.GetRequiredLspService<IClientLanguageServerManager>();

        var response = await clientLanguageServerManager.SendRequestAsync<RazorProvideDynamicFileParams, RazorProvideDynamicFileResponse>(
            ProvideRazorDynamicFileInfoMethodName, requestParams, cancellationToken);

        if (response.CSharpDocument is null)
=======
        if (_dynamicFileInfoProvider is null || _razorWorkspaceService is null)
>>>>>>> 50b6120b
        {
            return null;
        }

<<<<<<< HEAD
        // Since we only sent one file over, we should get either zero or one URI back
        var responseUri = response.CSharpDocument.Uri;
        var parsedUri = responseUri.GetRequiredParsedUri();
        var dynamicFileInfoFilePath = ProtocolConversions.GetDocumentFilePathFromUri(parsedUri);
=======
        _razorWorkspaceService.NotifyDynamicFile(projectId);
>>>>>>> 50b6120b

        var dynamicInfo = await _dynamicFileInfoProvider.GetDynamicFileInfoAsync(workspaceFactory.Value.Workspace, projectId, projectFilePath, filePath, cancellationToken).ConfigureAwait(false);
        if (dynamicInfo is null)
        {
            return null;
        }

        return new DynamicFileInfo(
            dynamicInfo.FilePath,
            dynamicInfo.SourceCodeKind,
            dynamicInfo.TextLoader,
            designTimeOnly: true,
            documentServiceProvider: null);
    }

    public Task OnInitializedAsync(ClientCapabilities clientCapabilities, RequestContext context, CancellationToken cancellationToken)
    {
<<<<<<< HEAD
        var notificationParams = new RazorRemoveDynamicFileParams
        {
            CSharpDocument = new()
            {
                Uri = ProtocolConversions.CreateAbsoluteDocumentUri(filePath)
            }
        };

        Contract.ThrowIfNull(LanguageServerHost.Instance, "We don't have an LSP channel yet to send this request through.");
        var clientLanguageServerManager = LanguageServerHost.Instance.GetRequiredLspService<IClientLanguageServerManager>();

        return clientLanguageServerManager.SendNotificationAsync(
            RemoveRazorDynamicFileInfoMethodName, notificationParams, cancellationToken).AsTask();
    }
=======
        _razorWorkspaceService = context.GetService<RazorWorkspaceService>();
        _dynamicFileInfoProvider = context.GetService<RazorLspDynamicFileInfoProvider>();
>>>>>>> 50b6120b

        if (_razorWorkspaceService is null || _dynamicFileInfoProvider is null)
        {
            _logger.LogError("RazorDynamicFileInfoProvider not initialized. RazorWorkspaceService or RazorLspDynamicFileInfoProvider is null.");
            return Task.CompletedTask;
        }

        _dynamicFileInfoProvider.Updated += (s, uri) =>
        {
            var filePath = ProtocolConversions.GetDocumentFilePathFromUri(uri);
            Updated?.Invoke(this, filePath);
        };

        return Task.CompletedTask;
    }

    public async Task RemoveDynamicFileInfoAsync(ProjectId projectId, string? projectFilePath, string filePath, CancellationToken cancellationToken)
    {
        if (_dynamicFileInfoProvider is null)
        {
            return;
        }

        await _dynamicFileInfoProvider.RemoveDynamicFileInfoAsync(workspaceFactory.Value.Workspace, projectId, projectFilePath, filePath, cancellationToken).ConfigureAwait(false);
    }
}<|MERGE_RESOLUTION|>--- conflicted
+++ resolved
@@ -6,18 +6,9 @@
 using Microsoft.CodeAnalysis.ExternalAccess.Razor.Features;
 using Microsoft.CodeAnalysis.Host;
 using Microsoft.CodeAnalysis.Host.Mef;
-<<<<<<< HEAD
-using Microsoft.CodeAnalysis.LanguageServer.LanguageServer;
-using Microsoft.CodeAnalysis.Shared.TestHooks;
-using Microsoft.CodeAnalysis.Text;
-using Roslyn.LanguageServer.Protocol;
-using Microsoft.CodeAnalysis.Threading;
-using Roslyn.Utilities;
-=======
 using Microsoft.CodeAnalysis.LanguageServer.Handler;
 using Microsoft.Extensions.Logging;
 using Roslyn.LanguageServer.Protocol;
->>>>>>> 50b6120b
 
 namespace Microsoft.CodeAnalysis.LanguageServer.HostWorkspace.Razor;
 
@@ -38,40 +29,12 @@
 
     public async Task<DynamicFileInfo?> GetDynamicFileInfoAsync(ProjectId projectId, string? projectFilePath, string filePath, CancellationToken cancellationToken)
     {
-<<<<<<< HEAD
-        _razorWorkspaceListenerInitializer.Value.NotifyDynamicFile(projectId);
-
-        var razorUri = ProtocolConversions.CreateAbsoluteDocumentUri(filePath);
-        var requestParams = new RazorProvideDynamicFileParams
-        {
-            RazorDocument = new()
-            {
-                Uri = razorUri
-            }
-        };
-
-        Contract.ThrowIfNull(LanguageServerHost.Instance, "We don't have an LSP channel yet to send this request through.");
-        var clientLanguageServerManager = LanguageServerHost.Instance.GetRequiredLspService<IClientLanguageServerManager>();
-
-        var response = await clientLanguageServerManager.SendRequestAsync<RazorProvideDynamicFileParams, RazorProvideDynamicFileResponse>(
-            ProvideRazorDynamicFileInfoMethodName, requestParams, cancellationToken);
-
-        if (response.CSharpDocument is null)
-=======
         if (_dynamicFileInfoProvider is null || _razorWorkspaceService is null)
->>>>>>> 50b6120b
         {
             return null;
         }
 
-<<<<<<< HEAD
-        // Since we only sent one file over, we should get either zero or one URI back
-        var responseUri = response.CSharpDocument.Uri;
-        var parsedUri = responseUri.GetRequiredParsedUri();
-        var dynamicFileInfoFilePath = ProtocolConversions.GetDocumentFilePathFromUri(parsedUri);
-=======
         _razorWorkspaceService.NotifyDynamicFile(projectId);
->>>>>>> 50b6120b
 
         var dynamicInfo = await _dynamicFileInfoProvider.GetDynamicFileInfoAsync(workspaceFactory.Value.Workspace, projectId, projectFilePath, filePath, cancellationToken).ConfigureAwait(false);
         if (dynamicInfo is null)
@@ -89,25 +52,8 @@
 
     public Task OnInitializedAsync(ClientCapabilities clientCapabilities, RequestContext context, CancellationToken cancellationToken)
     {
-<<<<<<< HEAD
-        var notificationParams = new RazorRemoveDynamicFileParams
-        {
-            CSharpDocument = new()
-            {
-                Uri = ProtocolConversions.CreateAbsoluteDocumentUri(filePath)
-            }
-        };
-
-        Contract.ThrowIfNull(LanguageServerHost.Instance, "We don't have an LSP channel yet to send this request through.");
-        var clientLanguageServerManager = LanguageServerHost.Instance.GetRequiredLspService<IClientLanguageServerManager>();
-
-        return clientLanguageServerManager.SendNotificationAsync(
-            RemoveRazorDynamicFileInfoMethodName, notificationParams, cancellationToken).AsTask();
-    }
-=======
         _razorWorkspaceService = context.GetService<RazorWorkspaceService>();
         _dynamicFileInfoProvider = context.GetService<RazorLspDynamicFileInfoProvider>();
->>>>>>> 50b6120b
 
         if (_razorWorkspaceService is null || _dynamicFileInfoProvider is null)
         {
