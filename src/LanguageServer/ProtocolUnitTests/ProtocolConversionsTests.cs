--- conflicted
+++ resolved
@@ -42,44 +42,11 @@
 
             var expectedAbsoluteUri = "file:///" + uriPrefix + (unescaped.Contains(c) ? c : "%" + ((int)c).ToString("X2")) + "/";
 
-<<<<<<< HEAD
-                var uri = ProtocolConversions.CreateAbsoluteDocumentUri(filePath);
-                Assert.Equal(expectedAbsoluteUri, uri.GetRequiredParsedUri().AbsoluteUri);
-                Assert.Equal(filePath, uri.GetRequiredParsedUri().LocalPath);
-            }
-        }
-
-        [ConditionalTheory(typeof(WindowsOnly))]
-        [InlineData("C:/", "file:///C:/")]
-        [InlineData("C:\\", "file:///C:/")]
-        [InlineData("C:\\a\\b", "file:///C:/a/b")]
-        [InlineData("C:\\a\\\\b", "file:///C:/a//b")]
-        [InlineData("C:\\%25\ue25b/a\\b", "file:///C:/%2525%EE%89%9B/a/b")]
-        [InlineData("C:\\%25\ue25b/a\\\\b", "file:///C:/%2525%EE%89%9B/a//b")]
-        [InlineData("C:\\\u0089\uC7BD", "file:///C:/%C2%89%EC%9E%BD")]
-        [InlineData("/\\server\ue25b\\%25\ue25b\\b", "file://server/%2525%EE%89%9B/b")]
-        [InlineData("\\\\server\ue25b\\%25\ue25b\\b", "file://server/%2525%EE%89%9B/b")]
-        [InlineData("C:\\ !$&'()+,-;=@[]_~#", "file:///C:/%20!$&'()+,-;=@[]_~%23")]
-        [InlineData("C:\\ !$&'()+,-;=@[]_~#\ue25b", "file:///C:/%20!$&'()+,-;=@[]_~%23%EE%89%9B")]
-        [InlineData("C:\\\u0073\u0323\u0307", "file:///C:/s%CC%A3%CC%87")] // combining marks
-        [InlineData("A:/\\\u200e//", "file:///A://%E2%80%8E//")] // cases from https://github.com/dotnet/runtime/issues/1487
-        [InlineData("B:\\/\u200e", "file:///B://%E2%80%8E")]
-        [InlineData("C:/\\\\-Ā\r", "file:///C:///-%C4%80%0D")]
-        [InlineData("D:\\\\\\\\\\\u200e", "file:///D://///%E2%80%8E")]
-        public void CreateAbsoluteUri_LocalPaths_Windows(string filePath, string expectedAbsoluteUri)
-        {
             Assert.Equal(expectedAbsoluteUri, ProtocolConversions.GetAbsoluteUriString(filePath));
 
             var uri = ProtocolConversions.CreateAbsoluteDocumentUri(filePath);
             Assert.Equal(expectedAbsoluteUri, uri.GetRequiredParsedUri().AbsoluteUri);
-            Assert.Equal(filePath.Replace('/', '\\'), uri.GetRequiredParsedUri().LocalPath);
-=======
-            Assert.Equal(expectedAbsoluteUri, ProtocolConversions.GetAbsoluteUriString(filePath));
-
-            var uri = ProtocolConversions.CreateAbsoluteUri(filePath);
-            Assert.Equal(expectedAbsoluteUri, uri.AbsoluteUri);
-            Assert.Equal(filePath, uri.LocalPath);
->>>>>>> 50b6120b
+            Assert.Equal(filePath, uri.GetRequiredParsedUri().LocalPath);
         }
     }
 
@@ -104,17 +71,10 @@
     {
         Assert.Equal(expectedAbsoluteUri, ProtocolConversions.GetAbsoluteUriString(filePath));
 
-<<<<<<< HEAD
-            var uri = ProtocolConversions.CreateAbsoluteDocumentUri(filePath);
-            Assert.Equal(expectedNormalizedUri, uri.GetRequiredParsedUri().AbsoluteUri);
-            Assert.Equal(Path.GetFullPath(filePath).Replace('/', '\\'), uri.GetRequiredParsedUri().LocalPath);
-        }
-=======
         var uri = ProtocolConversions.CreateAbsoluteUri(filePath);
         Assert.Equal(expectedAbsoluteUri, uri.AbsoluteUri);
         Assert.Equal(filePath.Replace('/', '\\'), uri.LocalPath);
     }
->>>>>>> 50b6120b
 
     [ConditionalTheory(typeof(WindowsOnly))]
     [InlineData("C:\\a\\.\\b", "file:///C:/a/./b", "file:///C:/a/b")]
@@ -125,53 +85,6 @@
     {
         Assert.Equal(expectedRawUri, ProtocolConversions.GetAbsoluteUriString(filePath));
 
-<<<<<<< HEAD
-            var uri = ProtocolConversions.CreateAbsoluteDocumentUri(filePath);
-            Assert.Equal(expectedAbsoluteUri, uri.GetRequiredParsedUri().AbsoluteUri);
-            Assert.Equal(filePath, uri.GetRequiredParsedUri().LocalPath);
-        }
-
-        [ConditionalTheory(typeof(WindowsOnly))]
-        [InlineData("C:\\a\\b", "file:///C:/a/b")]
-        [InlineData("C:\\a\\b\\", "file:///C:/a/b")]
-        [InlineData("C:\\a\\\\b", "file:///C:/a//b")]
-        [InlineData("C:\\%25\ue25b/a\\b", "file:///C:/%2525%EE%89%9B/a/b")]
-        [InlineData("C:\\%25\ue25b/a\\\\b", "file:///C:/%2525%EE%89%9B/a//b")]
-        [InlineData("C:\\\u0089\uC7BD", "file:///C:/%C2%89%EC%9E%BD")]
-        [InlineData("/\\server\ue25b\\%25\ue25b\\b", "file://server/%2525%EE%89%9B/b")]
-        [InlineData("\\\\server\ue25b\\%25\ue25b\\b", "file://server/%2525%EE%89%9B/b")]
-        [InlineData("\\\\server\ue25b\\%25\ue25b\\b\\", "file://server/%2525%EE%89%9B/b")]
-        [InlineData("C:\\ !$&'()+,-;=@[]_~#", "file:///C:/%20!$&'()+,-;=@[]_~%23")]
-        [InlineData("C:\\ !$&'()+,-;=@[]_~#\ue25b", "file:///C:/%20!$&'()+,-;=@[]_~%23%EE%89%9B")]
-        [InlineData("C:\\\u0073\u0323\u0307", "file:///C:/s%CC%A3%CC%87")] // combining marks
-        [InlineData("A:/\\\u200e//", "file:///A://%E2%80%8E//")] // cases from https://github.com/dotnet/runtime/issues/1487
-        [InlineData("B:\\/\u200e", "file:///B://%E2%80%8E")]
-        [InlineData("C:/\\\\-Ā\r", "file:///C:///-%C4%80%0D")]
-        [InlineData("D:\\\\\\\\\\\u200e", "file:///D://///%E2%80%8E")]
-        public void CreateRelativePatternBaseUri_LocalPaths_Windows(string filePath, string expectedUri)
-        {
-            var uri = ProtocolConversions.CreateRelativePatternBaseUri(filePath);
-            Assert.Equal(expectedUri, uri.GetRequiredParsedUri().AbsoluteUri);
-        }
-
-        [ConditionalTheory(typeof(UnixLikeOnly))]
-        [InlineData("/", "file://")]
-        [InlineData("/u", "file:///u")]
-        [InlineData("/unix/", "file:///unix")]
-        [InlineData("/unix/path", "file:///unix/path")]
-        [InlineData("/%25\ue25b/\u0089\uC7BD", "file:///%2525%EE%89%9B/%C2%89%EC%9E%BD")]
-        [InlineData("/!$&'()+,-;=@[]_~#", "file:///!$&'()+,-;=@[]_~%23")]
-        [InlineData("/!$&'()+,-;=@[]_~#", "file:///!$&'()+,-;=@[]_~%23%EE%89%9B")]
-        [InlineData("/\\\u200e//", "file:////%E2%80%8E//")] // cases from https://github.com/dotnet/runtime/issues/1487
-        [InlineData("\\/\u200e", "file:////%E2%80%8E")]
-        [InlineData("/\\\\-Ā\r", "file://///-%C4%80%0D")]
-        [InlineData("\\\\\\\\\\\u200e", "file:///////%E2%80%8E")]
-        public void CreateRelativePatternBaseUri_LocalPaths_Unix(string filePath, string expectedRelativeUri)
-        {
-            var uri = ProtocolConversions.CreateRelativePatternBaseUri(filePath);
-            Assert.Equal(expectedRelativeUri, uri.GetRequiredParsedUri().AbsoluteUri);
-        }
-=======
         var uri = ProtocolConversions.CreateAbsoluteUri(filePath);
         Assert.Equal(expectedNormalizedUri, uri.AbsoluteUri);
         Assert.Equal(Path.GetFullPath(filePath).Replace('/', '\\'), uri.LocalPath);
@@ -196,7 +109,6 @@
         Assert.Equal(expectedAbsoluteUri, uri.AbsoluteUri);
         Assert.Equal(filePath, uri.LocalPath);
     }
->>>>>>> 50b6120b
 
     [ConditionalTheory(typeof(WindowsOnly))]
     [InlineData("C:\\a\\b", "file:///C:/a/b")]
@@ -218,24 +130,9 @@
     public void CreateRelativePatternBaseUri_LocalPaths_Windows(string filePath, string expectedUri)
     {
         var uri = ProtocolConversions.CreateRelativePatternBaseUri(filePath);
-        Assert.Equal(expectedUri, uri.AbsoluteUri);
-    }
-
-<<<<<<< HEAD
-            var uri = ProtocolConversions.CreateAbsoluteDocumentUri(filePath);
-            Assert.Equal(expectedNormalizedUri, uri.GetRequiredParsedUri().AbsoluteUri);
-            Assert.Equal(filePath, uri.GetRequiredParsedUri().LocalPath);
-        }
-
-        [Theory]
-        [InlineData("git:/x:/%2525%EE%89%9B/%C2%89%EC%9E%BD?abc")]
-        [InlineData("git://host/%2525%EE%89%9B/%C2%89%EC%9E%BD")]
-        [InlineData("xy://host/%2525%EE%89%9B/%C2%89%EC%9E%BD")]
-        public void CreateAbsoluteUri_Urls(string url)
-        {
-            Assert.Equal(url, ProtocolConversions.CreateAbsoluteDocumentUri(url).GetRequiredParsedUri().AbsoluteUri);
-        }
-=======
+        Assert.Equal(expectedUri, uri.GetRequiredParsedUri().AbsoluteUri);
+    }
+
     [ConditionalTheory(typeof(UnixLikeOnly))]
     [InlineData("/", "file://")]
     [InlineData("/u", "file:///u")]
@@ -251,7 +148,7 @@
     public void CreateRelativePatternBaseUri_LocalPaths_Unix(string filePath, string expectedRelativeUri)
     {
         var uri = ProtocolConversions.CreateRelativePatternBaseUri(filePath);
-        Assert.Equal(expectedRelativeUri, uri.AbsoluteUri);
+        Assert.Equal(expectedRelativeUri, uri.GetRequiredParsedUri().AbsoluteUri);
     }
 
     [ConditionalTheory(typeof(UnixLikeOnly))]
@@ -262,7 +159,6 @@
     public void CreateAbsoluteUri_LocalPaths_Normalized_Unix(string filePath, string expectedRawUri, string expectedNormalizedUri)
     {
         Assert.Equal(expectedRawUri, ProtocolConversions.GetAbsoluteUriString(filePath));
->>>>>>> 50b6120b
 
         var uri = ProtocolConversions.CreateAbsoluteUri(filePath);
         Assert.Equal(expectedNormalizedUri, uri.AbsoluteUri);
@@ -427,15 +323,9 @@
         // Create a server that supports LSP misc files.
         await using var testLspServer = await CreateTestLspServerAsync(string.Empty, mutatingLspWorkspace, new InitializationOptions { ServerKind = WellKnownLspServerKinds.CSharpVisualBasicLspServer });
 
-<<<<<<< HEAD
-            // Open an empty loose file.
-            var looseFileUri = ProtocolConversions.CreateAbsoluteDocumentUri(@"C:\SomeFile.cs");
-            await testLspServer.OpenDocumentAsync(looseFileUri, source).ConfigureAwait(false);
-=======
         // Open an empty loose file.
-        var looseFileUri = ProtocolConversions.CreateAbsoluteUri(@"C:\SomeFile.cs");
+        var looseFileUri = ProtocolConversions.CreateAbsoluteDocumentUri(@"C:\SomeFile.cs");
         await testLspServer.OpenDocumentAsync(looseFileUri, source).ConfigureAwait(false);
->>>>>>> 50b6120b
 
         var document = await GetTextDocumentAsync(testLspServer, looseFileUri);
         Assert.NotNull(document);
@@ -445,17 +335,9 @@
         Assert.True(projectContext.IsMiscellaneous);
     }
 
-<<<<<<< HEAD
-        internal static async Task<TextDocument?> GetTextDocumentAsync(TestLspServer testLspServer, DocumentUri uri)
-        {
-            var (_, _, textDocument) = await testLspServer.GetManager().GetLspDocumentInfoAsync(new TextDocumentIdentifier { Uri = uri }, CancellationToken.None);
-            return textDocument;
-        }
-=======
-    internal static async Task<TextDocument?> GetTextDocumentAsync(TestLspServer testLspServer, Uri uri)
+    internal static async Task<TextDocument?> GetTextDocumentAsync(TestLspServer testLspServer, DocumentUri uri)
     {
         var (_, _, textDocument) = await testLspServer.GetManager().GetLspDocumentInfoAsync(new TextDocumentIdentifier { Uri = uri }, CancellationToken.None);
         return textDocument;
->>>>>>> 50b6120b
     }
 }