--- conflicted
+++ resolved
@@ -886,35 +886,6 @@
         Assert.Equal(LSP.DiagnosticSeverity.Information, results.Single().Diagnostics.Single().Severity);
     }
 
-<<<<<<< HEAD
-    [Theory, CombinatorialData]
-    public async Task TestInfoDiagnosticsAreReportedAsHintInVSCode(bool mutatingLspWorkspace)
-    {
-        var markup =
-            """
-            class A
-            {
-                public A SomeA = new A();
-            }
-            """;
-        await using var testLspServer = await CreateTestWorkspaceWithDiagnosticsAsync(markup, mutatingLspWorkspace, BackgroundAnalysisScope.OpenFiles, useVSDiagnostics: false);
-
-        // Calling GetTextBuffer will effectively open the file.
-        testLspServer.TestWorkspace.Documents.Single().GetTextBuffer();
-
-        var document = testLspServer.GetCurrentSolution().Projects.Single().Documents.Single();
-
-        await OpenDocumentAsync(testLspServer, document);
-
-        var results = await RunGetDocumentPullDiagnosticsAsync(
-            testLspServer, document.GetURI(), useVSDiagnostics: false);
-
-        Assert.Equal("IDE0090", results.Single().Diagnostics.Single().Code);
-        Assert.Equal(LSP.DiagnosticSeverity.Hint, results.Single().Diagnostics.Single().Severity);
-    }
-
-=======
->>>>>>> 90522a12
     #endregion
 
     #region Workspace Diagnostics
