--- conflicted
+++ resolved
@@ -1,4 +1,4 @@
-﻿// Licensed to the .NET Foundation under one or more agreements.
+﻿﻿// Licensed to the .NET Foundation under one or more agreements.
 // The .NET Foundation licenses this file to you under the MIT license.
 // See the LICENSE file in the project root for more information.
 
@@ -17,328 +17,328 @@
 using Xunit;
 using Xunit.Abstractions;
 
-namespace Microsoft.CodeAnalysis.LanguageServer.UnitTests.SpellCheck;
-
-public sealed class SpellCheckTests(ITestOutputHelper testOutputHelper)
-    : AbstractLanguageServerProtocolTests(testOutputHelper)
-{
-
-    #region Document
-
-    [Theory, CombinatorialData]
-    public async Task TestNoDocumentResultsForClosedFiles(bool mutatingLspWorkspace)
+namespace Microsoft.CodeAnalysis.LanguageServer.UnitTests.SpellCheck
+{
+    public sealed class SpellCheckTests(ITestOutputHelper testOutputHelper)
+        : AbstractLanguageServerProtocolTests(testOutputHelper)
     {
-        var markup =
+
+        #region Document
+
+        [Theory, CombinatorialData]
+        public async Task TestNoDocumentResultsForClosedFiles(bool mutatingLspWorkspace)
+        {
+            var markup =
 @"class A
 {
 }";
-        await using var testLspServer = await CreateTestLspServerAsync(markup, mutatingLspWorkspace);
-
-        var document = testLspServer.GetCurrentSolution().Projects.Single().Documents.Single();
-        var results = await RunGetDocumentSpellCheckSpansAsync(testLspServer, document.GetURI());
-
-        Assert.Empty(results);
-    }
-
-    [Theory, CombinatorialData]
-    public async Task TestDocumentResultsForOpenFiles(bool mutatingLspWorkspace)
-    {
-        var markup =
-@"class {|Identifier:A|}
-{
-}";
-        await using var testLspServer = await CreateTestLspServerAsync(markup, mutatingLspWorkspace);
-
-        var testDocument = testLspServer.TestWorkspace.Documents.Single();
-
-        var document = testLspServer.GetCurrentSolution().Projects.Single().Documents.Single();
-
-        await OpenDocumentAsync(testLspServer, document);
-
-        var results = await RunGetDocumentSpellCheckSpansAsync(testLspServer, document.GetURI());
-
-        var sourceText = await document.GetTextAsync();
-        Assert.Single(results);
-        AssertJsonEquals(results.Single(), new VSInternalSpellCheckableRangeReport
-        {
-            ResultId = "DocumentSpellCheckHandler:1",
-            Ranges = GetRanges(testDocument.AnnotatedSpans),
-        });
-    }
-
-    [Theory, CombinatorialData]
-    public async Task TestLotsOfResults(bool mutatingLspWorkspace)
-    {
-        // Produce an 'interesting' large string, with varying length identifiers, and varying distances between the spans. 
-        var random = new Random(Seed: 0);
-        var markup = string.Join(Environment.NewLine, Enumerable.Range(0, 5500).Select(v =>
+            await using var testLspServer = await CreateTestLspServerAsync(markup, mutatingLspWorkspace);
+
+            var document = testLspServer.GetCurrentSolution().Projects.Single().Documents.Single();
+            var results = await RunGetDocumentSpellCheckSpansAsync(testLspServer, document.GetURI());
+
+            Assert.Empty(results);
+        }
+
+        [Theory, CombinatorialData]
+        public async Task TestDocumentResultsForOpenFiles(bool mutatingLspWorkspace)
+        {
+            var markup =
+@"class {|Identifier:A|}
+{
+}";
+            await using var testLspServer = await CreateTestLspServerAsync(markup, mutatingLspWorkspace);
+
+            var testDocument = testLspServer.TestWorkspace.Documents.Single();
+
+            var document = testLspServer.GetCurrentSolution().Projects.Single().Documents.Single();
+
+            await OpenDocumentAsync(testLspServer, document);
+
+            var results = await RunGetDocumentSpellCheckSpansAsync(testLspServer, document.GetURI());
+
+            var sourceText = await document.GetTextAsync();
+            Assert.Single(results);
+            AssertJsonEquals(results.Single(), new VSInternalSpellCheckableRangeReport
+            {
+                ResultId = "DocumentSpellCheckHandler:1",
+                Ranges = GetRanges(testDocument.AnnotatedSpans),
+            });
+        }
+
+        [Theory, CombinatorialData]
+        public async Task TestLotsOfResults(bool mutatingLspWorkspace)
+        {
+            // Produce an 'interesting' large string, with varying length identifiers, and varying distances between the spans. 
+            var random = new Random(Seed: 0);
+            var markup = string.Join(Environment.NewLine, Enumerable.Range(0, 5500).Select(v =>
 $$"""
 class {|Identifier:A{{v}}|}
 {
 }
 {{string.Join(Environment.NewLine, Enumerable.Repeat("", random.Next() % 5))}}
 """));
-        await using var testLspServer = await CreateTestLspServerAsync(markup, mutatingLspWorkspace);
-
-        var testDocument = testLspServer.TestWorkspace.Documents.Single();
-
-        var document = testLspServer.GetCurrentSolution().Projects.Single().Documents.Single();
-
-        await OpenDocumentAsync(testLspServer, document);
-
-        var results = await RunGetDocumentSpellCheckSpansAsync(testLspServer, document.GetURI());
-
-        var sourceText = await document.GetTextAsync();
-        Assert.True(results.Length == 6);
-
-        var allRanges = GetRanges(testDocument.AnnotatedSpans);
-        for (var i = 0; i < results.Length; i++)
-        {
-            AssertJsonEquals(results[i], new VSInternalSpellCheckableRangeReport
-            {
-                ResultId = "DocumentSpellCheckHandler:1",
-                Ranges = [.. allRanges.Skip(3 * i * 1000).Take(3 * 1000)],
-            });
-        }
-    }
-
-    [Theory, CombinatorialData]
-    public async Task TestDocumentResultsForRemovedDocument(bool mutatingLspWorkspace)
-    {
-        var markup =
-@"class {|Identifier:A|}
-{
-}";
-        await using var testLspServer = await CreateTestLspServerAsync(markup, mutatingLspWorkspace);
-        var workspace = testLspServer.TestWorkspace;
-
-        var document = testLspServer.GetCurrentSolution().Projects.Single().Documents.Single();
-
-        // Get the diagnostics for the solution containing the doc.
-        var solution = document.Project.Solution;
-
-        await OpenDocumentAsync(testLspServer, document);
-
-        var results = await RunGetDocumentSpellCheckSpansAsync(testLspServer, document.GetURI()).ConfigureAwait(false);
-
-        var sourceText = await document.GetTextAsync();
-        Assert.Single(results);
-        AssertJsonEquals(results.Single(), new VSInternalSpellCheckableRangeReport
-        {
-            ResultId = "DocumentSpellCheckHandler:1",
-            Ranges = GetRanges(workspace.Documents.Single().AnnotatedSpans),
-        });
-
-        // Now remove the doc.
-        workspace.OnDocumentRemoved(workspace.Documents.Single().Id);
-        await CloseDocumentAsync(testLspServer, document);
-
-        results = await RunGetDocumentSpellCheckSpansAsync(testLspServer, document.GetURI(), results.Single().ResultId).ConfigureAwait(false);
-
-        Assert.Null(results.Single().Ranges);
-        Assert.Null(results.Single().ResultId);
-    }
-
-    [Theory, CombinatorialData]
-    public async Task TestNoChangeIfDocumentResultsCalledTwice(bool mutatingLspWorkspace)
-    {
-        var markup =
-@"class {|Identifier:A|}
-{
-}";
-        await using var testLspServer = await CreateTestLspServerAsync(markup, mutatingLspWorkspace);
-
-        var document = testLspServer.GetCurrentSolution().Projects.Single().Documents.Single();
-
-        await OpenDocumentAsync(testLspServer, document);
-
-        var results = await RunGetDocumentSpellCheckSpansAsync(testLspServer, document.GetURI());
-
-        var sourceText = await document.GetTextAsync();
-        Assert.Single(results);
-        AssertJsonEquals(results.Single(), new VSInternalSpellCheckableRangeReport
-        {
-            ResultId = "DocumentSpellCheckHandler:1",
-            Ranges = GetRanges(testLspServer.TestWorkspace.Documents.Single().AnnotatedSpans),
-        });
-
-        var resultId = results.Single().ResultId;
-        results = await RunGetDocumentSpellCheckSpansAsync(
-            testLspServer, document.GetURI(), previousResultId: resultId);
-
-        Assert.Null(results.Single().Ranges);
-        Assert.Equal(resultId, results.Single().ResultId);
-    }
-
-    [Theory, CombinatorialData]
-    public async Task TestDocumentResultChangedAfterEntityAdded(bool mutatingLspWorkspace)
-    {
-        var markup =
+            await using var testLspServer = await CreateTestLspServerAsync(markup, mutatingLspWorkspace);
+
+            var testDocument = testLspServer.TestWorkspace.Documents.Single();
+
+            var document = testLspServer.GetCurrentSolution().Projects.Single().Documents.Single();
+
+            await OpenDocumentAsync(testLspServer, document);
+
+            var results = await RunGetDocumentSpellCheckSpansAsync(testLspServer, document.GetURI());
+
+            var sourceText = await document.GetTextAsync();
+            Assert.True(results.Length == 6);
+
+            var allRanges = GetRanges(testDocument.AnnotatedSpans);
+            for (var i = 0; i < results.Length; i++)
+            {
+                AssertJsonEquals(results[i], new VSInternalSpellCheckableRangeReport
+                {
+                    ResultId = "DocumentSpellCheckHandler:1",
+                    Ranges = [.. allRanges.Skip(3 * i * 1000).Take(3 * 1000)],
+                });
+            }
+        }
+
+        [Theory, CombinatorialData]
+        public async Task TestDocumentResultsForRemovedDocument(bool mutatingLspWorkspace)
+        {
+            var markup =
+@"class {|Identifier:A|}
+{
+}";
+            await using var testLspServer = await CreateTestLspServerAsync(markup, mutatingLspWorkspace);
+            var workspace = testLspServer.TestWorkspace;
+
+            var document = testLspServer.GetCurrentSolution().Projects.Single().Documents.Single();
+
+            // Get the diagnostics for the solution containing the doc.
+            var solution = document.Project.Solution;
+
+            await OpenDocumentAsync(testLspServer, document);
+
+            var results = await RunGetDocumentSpellCheckSpansAsync(testLspServer, document.GetURI()).ConfigureAwait(false);
+
+            var sourceText = await document.GetTextAsync();
+            Assert.Single(results);
+            AssertJsonEquals(results.Single(), new VSInternalSpellCheckableRangeReport
+            {
+                ResultId = "DocumentSpellCheckHandler:1",
+                Ranges = GetRanges(workspace.Documents.Single().AnnotatedSpans),
+            });
+
+            // Now remove the doc.
+            workspace.OnDocumentRemoved(workspace.Documents.Single().Id);
+            await CloseDocumentAsync(testLspServer, document);
+
+            results = await RunGetDocumentSpellCheckSpansAsync(testLspServer, document.GetURI(), results.Single().ResultId).ConfigureAwait(false);
+
+            Assert.Null(results.Single().Ranges);
+            Assert.Null(results.Single().ResultId);
+        }
+
+        [Theory, CombinatorialData]
+        public async Task TestNoChangeIfDocumentResultsCalledTwice(bool mutatingLspWorkspace)
+        {
+            var markup =
+@"class {|Identifier:A|}
+{
+}";
+            await using var testLspServer = await CreateTestLspServerAsync(markup, mutatingLspWorkspace);
+
+            var document = testLspServer.GetCurrentSolution().Projects.Single().Documents.Single();
+
+            await OpenDocumentAsync(testLspServer, document);
+
+            var results = await RunGetDocumentSpellCheckSpansAsync(testLspServer, document.GetURI());
+
+            var sourceText = await document.GetTextAsync();
+            Assert.Single(results);
+            AssertJsonEquals(results.Single(), new VSInternalSpellCheckableRangeReport
+            {
+                ResultId = "DocumentSpellCheckHandler:1",
+                Ranges = GetRanges(testLspServer.TestWorkspace.Documents.Single().AnnotatedSpans),
+            });
+
+            var resultId = results.Single().ResultId;
+            results = await RunGetDocumentSpellCheckSpansAsync(
+                testLspServer, document.GetURI(), previousResultId: resultId);
+
+            Assert.Null(results.Single().Ranges);
+            Assert.Equal(resultId, results.Single().ResultId);
+        }
+
+        [Theory, CombinatorialData]
+        public async Task TestDocumentResultChangedAfterEntityAdded(bool mutatingLspWorkspace)
+        {
+            var markup =
 @"class {|Identifier:A|}
 {
 }
 
 ";
-        await using var testLspServer = await CreateTestLspServerAsync(markup, mutatingLspWorkspace);
-
-        var document = testLspServer.GetCurrentSolution().Projects.Single().Documents.Single();
-
-        await OpenDocumentAsync(testLspServer, document);
-
-        var results = await RunGetDocumentSpellCheckSpansAsync(testLspServer, document.GetURI());
-
-        var sourceText = await document.GetTextAsync();
-        Assert.Single(results);
-        AssertJsonEquals(results.Single(), new VSInternalSpellCheckableRangeReport
-        {
-            ResultId = "DocumentSpellCheckHandler:1",
-            Ranges = GetRanges(testLspServer.TestWorkspace.Documents.Single().AnnotatedSpans),
-        });
-
-        await InsertTextAsync(testLspServer, document, sourceText.Length, "// comment");
-
-        var (_, lspSolution) = await testLspServer.GetManager().GetLspSolutionInfoAsync(CancellationToken.None).ConfigureAwait(false);
-        document = lspSolution!.Projects.Single().Documents.Single();
-        results = await RunGetDocumentSpellCheckSpansAsync(testLspServer, document.GetURI(), results.Single().ResultId);
-
-        MarkupTestFile.GetSpans(
+            await using var testLspServer = await CreateTestLspServerAsync(markup, mutatingLspWorkspace);
+
+            var document = testLspServer.GetCurrentSolution().Projects.Single().Documents.Single();
+
+            await OpenDocumentAsync(testLspServer, document);
+
+            var results = await RunGetDocumentSpellCheckSpansAsync(testLspServer, document.GetURI());
+
+            var sourceText = await document.GetTextAsync();
+            Assert.Single(results);
+            AssertJsonEquals(results.Single(), new VSInternalSpellCheckableRangeReport
+            {
+                ResultId = "DocumentSpellCheckHandler:1",
+                Ranges = GetRanges(testLspServer.TestWorkspace.Documents.Single().AnnotatedSpans),
+            });
+
+            await InsertTextAsync(testLspServer, document, sourceText.Length, "// comment");
+
+            var (_, lspSolution) = await testLspServer.GetManager().GetLspSolutionInfoAsync(CancellationToken.None).ConfigureAwait(false);
+            document = lspSolution!.Projects.Single().Documents.Single();
+            results = await RunGetDocumentSpellCheckSpansAsync(testLspServer, document.GetURI(), results.Single().ResultId);
+
+            MarkupTestFile.GetSpans(
 @"class {|Identifier:A|}
 {
 }
 
 {|Comment:// comment|}", out _, out IDictionary<string, ImmutableArray<TextSpan>> annotatedSpans);
 
-        sourceText = await document.GetTextAsync();
-        Assert.Single(results);
-        AssertJsonEquals(results.Single(), new VSInternalSpellCheckableRangeReport
-        {
-            ResultId = "DocumentSpellCheckHandler:2",
-            Ranges = GetRanges(annotatedSpans),
-        });
-    }
-
-    [Theory, CombinatorialData]
-    public async Task TestDocumentResultIdSameAfterIrrelevantEdit(bool mutatingLspWorkspace)
-    {
-        var markup =
-@"class {|Identifier:A|}
-{
-}";
-        await using var testLspServer = await CreateTestLspServerAsync(markup, mutatingLspWorkspace);
-
-        var document = testLspServer.GetCurrentSolution().Projects.Single().Documents.Single();
-
-        await OpenDocumentAsync(testLspServer, document);
-        var results = await RunGetDocumentSpellCheckSpansAsync(testLspServer, document.GetURI());
-
-        var sourceText = await document.GetTextAsync();
-        Assert.Single(results);
-        AssertJsonEquals(results.Single(), new VSInternalSpellCheckableRangeReport
-        {
-            ResultId = "DocumentSpellCheckHandler:1",
-            Ranges = GetRanges(testLspServer.TestWorkspace.Documents.Single().AnnotatedSpans),
-        });
-
-        await InsertTextAsync(testLspServer, document, sourceText.Length, text: " ");
-
-        results = await RunGetDocumentSpellCheckSpansAsync(
-            testLspServer, document.GetURI(),
-            previousResultId: results[0].ResultId);
-
-        sourceText = await document.GetTextAsync();
-        Assert.Single(results);
-        AssertJsonEquals(results.Single(), new VSInternalSpellCheckableRangeReport
-        {
-            ResultId = "DocumentSpellCheckHandler:1",
-        });
-    }
-
-    [Theory, CombinatorialData]
-    public async Task TestDocumentResultsAreNotMapped(bool mutatingLspWorkspace)
-    {
-        var markup =
+            sourceText = await document.GetTextAsync();
+            Assert.Single(results);
+            AssertJsonEquals(results.Single(), new VSInternalSpellCheckableRangeReport
+            {
+                ResultId = "DocumentSpellCheckHandler:2",
+                Ranges = GetRanges(annotatedSpans),
+            });
+        }
+
+        [Theory, CombinatorialData]
+        public async Task TestDocumentResultIdSameAfterIrrelevantEdit(bool mutatingLspWorkspace)
+        {
+            var markup =
+@"class {|Identifier:A|}
+{
+}";
+            await using var testLspServer = await CreateTestLspServerAsync(markup, mutatingLspWorkspace);
+
+            var document = testLspServer.GetCurrentSolution().Projects.Single().Documents.Single();
+
+            await OpenDocumentAsync(testLspServer, document);
+            var results = await RunGetDocumentSpellCheckSpansAsync(testLspServer, document.GetURI());
+
+            var sourceText = await document.GetTextAsync();
+            Assert.Single(results);
+            AssertJsonEquals(results.Single(), new VSInternalSpellCheckableRangeReport
+            {
+                ResultId = "DocumentSpellCheckHandler:1",
+                Ranges = GetRanges(testLspServer.TestWorkspace.Documents.Single().AnnotatedSpans),
+            });
+
+            await InsertTextAsync(testLspServer, document, sourceText.Length, text: " ");
+
+            results = await RunGetDocumentSpellCheckSpansAsync(
+                testLspServer, document.GetURI(),
+                previousResultId: results[0].ResultId);
+
+            sourceText = await document.GetTextAsync();
+            Assert.Single(results);
+            AssertJsonEquals(results.Single(), new VSInternalSpellCheckableRangeReport
+            {
+                ResultId = "DocumentSpellCheckHandler:1",
+            });
+        }
+
+        [Theory, CombinatorialData]
+        public async Task TestDocumentResultsAreNotMapped(bool mutatingLspWorkspace)
+        {
+            var markup =
 @"#line 4 ""test.txt""
 class {|Identifier:A|}
 {
 }";
-        await using var testLspServer = await CreateTestLspServerAsync(markup, mutatingLspWorkspace);
-
-        var document = testLspServer.GetCurrentSolution().Projects.Single().Documents.Single();
-
-        await OpenDocumentAsync(testLspServer, document);
-
-        var results = await RunGetDocumentSpellCheckSpansAsync(testLspServer, document.GetURI());
-
-        var sourceText = await document.GetTextAsync();
-        Assert.Single(results);
-        AssertJsonEquals(results.Single(), new VSInternalSpellCheckableRangeReport
-        {
-            ResultId = "DocumentSpellCheckHandler:1",
-            Ranges = GetRanges(testLspServer.TestWorkspace.Documents.Single().AnnotatedSpans),
-        });
-    }
-
-    [Theory, CombinatorialData]
-    public async Task TestStreamingDocumentDiagnostics(bool mutatingLspWorkspace)
-    {
-        var markup =
-@"class {|Identifier:A|}
-{
-}";
-        await using var testLspServer = await CreateTestLspServerAsync(markup, mutatingLspWorkspace);
-
-        var document = testLspServer.GetCurrentSolution().Projects.Single().Documents.Single();
-
-        await OpenDocumentAsync(testLspServer, document);
-
-        var results = await RunGetDocumentSpellCheckSpansAsync(testLspServer, document.GetURI(), useProgress: true);
-
-        var sourceText = await document.GetTextAsync();
-        Assert.Single(results);
-        AssertJsonEquals(results.Single(), new VSInternalSpellCheckableRangeReport
-        {
-            ResultId = "DocumentSpellCheckHandler:1",
-            Ranges = GetRanges(testLspServer.TestWorkspace.Documents.Single().AnnotatedSpans),
-        });
-    }
-
-    #endregion
-
-    #region Workspace
-
-    [Theory, CombinatorialData]
-    public async Task TestWorkspaceResultsForClosedFiles(bool mutatingLspWorkspace)
-    {
-        var markup1 =
-@"class {|Identifier:A|}
-{
-}";
-        var markup2 = "";
-        await using var testLspServer = await CreateTestLspServerAsync([markup1, markup2], mutatingLspWorkspace);
-
-        var results = await RunGetWorkspaceSpellCheckSpansAsync(testLspServer);
-
-        Assert.Equal(2, results.Length);
-
-        var document = testLspServer.TestWorkspace.CurrentSolution.Projects.Single().Documents.First();
-        var sourceText = await document.GetTextAsync();
-        AssertJsonEquals(results[0], new VSInternalWorkspaceSpellCheckableReport
-        {
-            TextDocument = CreateTextDocumentIdentifier(document.GetURI()),
-            ResultId = "WorkspaceSpellCheckHandler:1",
-            Ranges = GetRanges(testLspServer.TestWorkspace.Documents.First().AnnotatedSpans),
-        });
-        AssertEx.Empty(results[1].Ranges);
-    }
-
-    [Theory, CombinatorialData]
-    public async Task TestNoWorkspaceDiagnosticsForClosedFilesInProjectsWithIncorrectLanguage(bool mutatingLspWorkspace)
-    {
-        var csharpMarkup =
+            await using var testLspServer = await CreateTestLspServerAsync(markup, mutatingLspWorkspace);
+
+            var document = testLspServer.GetCurrentSolution().Projects.Single().Documents.Single();
+
+            await OpenDocumentAsync(testLspServer, document);
+
+            var results = await RunGetDocumentSpellCheckSpansAsync(testLspServer, document.GetURI());
+
+            var sourceText = await document.GetTextAsync();
+            Assert.Single(results);
+            AssertJsonEquals(results.Single(), new VSInternalSpellCheckableRangeReport
+            {
+                ResultId = "DocumentSpellCheckHandler:1",
+                Ranges = GetRanges(testLspServer.TestWorkspace.Documents.Single().AnnotatedSpans),
+            });
+        }
+
+        [Theory, CombinatorialData]
+        public async Task TestStreamingDocumentDiagnostics(bool mutatingLspWorkspace)
+        {
+            var markup =
+@"class {|Identifier:A|}
+{
+}";
+            await using var testLspServer = await CreateTestLspServerAsync(markup, mutatingLspWorkspace);
+
+            var document = testLspServer.GetCurrentSolution().Projects.Single().Documents.Single();
+
+            await OpenDocumentAsync(testLspServer, document);
+
+            var results = await RunGetDocumentSpellCheckSpansAsync(testLspServer, document.GetURI(), useProgress: true);
+
+            var sourceText = await document.GetTextAsync();
+            Assert.Single(results);
+            AssertJsonEquals(results.Single(), new VSInternalSpellCheckableRangeReport
+            {
+                ResultId = "DocumentSpellCheckHandler:1",
+                Ranges = GetRanges(testLspServer.TestWorkspace.Documents.Single().AnnotatedSpans),
+            });
+        }
+
+        #endregion
+
+        #region Workspace
+
+        [Theory, CombinatorialData]
+        public async Task TestWorkspaceResultsForClosedFiles(bool mutatingLspWorkspace)
+        {
+            var markup1 =
+@"class {|Identifier:A|}
+{
+}";
+            var markup2 = "";
+            await using var testLspServer = await CreateTestLspServerAsync([markup1, markup2], mutatingLspWorkspace);
+
+            var results = await RunGetWorkspaceSpellCheckSpansAsync(testLspServer);
+
+            Assert.Equal(2, results.Length);
+
+            var document = testLspServer.TestWorkspace.CurrentSolution.Projects.Single().Documents.First();
+            var sourceText = await document.GetTextAsync();
+            AssertJsonEquals(results[0], new VSInternalWorkspaceSpellCheckableReport
+            {
+                TextDocument = CreateTextDocumentIdentifier(document.GetURI()),
+                ResultId = "WorkspaceSpellCheckHandler:1",
+                Ranges = GetRanges(testLspServer.TestWorkspace.Documents.First().AnnotatedSpans),
+            });
+            AssertEx.Empty(results[1].Ranges);
+        }
+
+        [Theory, CombinatorialData]
+        public async Task TestNoWorkspaceDiagnosticsForClosedFilesInProjectsWithIncorrectLanguage(bool mutatingLspWorkspace)
+        {
+            var csharpMarkup =
 @"class A {";
-        var typeScriptMarkup = "???";
-
-        var workspaceXml =
+            var typeScriptMarkup = "???";
+
+            var workspaceXml =
 @$"<Workspace>
             <Project Language=""C#"" CommonReferences=""true"" AssemblyName=""CSProj1"">
                 <Document FilePath=""C:\C.cs"">{csharpMarkup}</Document>
@@ -348,222 +348,219 @@
             </Project>
         </Workspace>";
 
-        await using var testLspServer = await CreateXmlTestLspServerAsync(workspaceXml, mutatingLspWorkspace);
-
-        var results = await RunGetWorkspaceSpellCheckSpansAsync(testLspServer);
-
-<<<<<<< HEAD
+            await using var testLspServer = await CreateXmlTestLspServerAsync(workspaceXml, mutatingLspWorkspace);
+
+            var results = await RunGetWorkspaceSpellCheckSpansAsync(testLspServer);
+
             Assert.True(results.All(r => r.TextDocument!.Uri.GetRequiredParsedUri().LocalPath == "C:\\C.cs"));
         }
-=======
-        Assert.True(results.All(r => r.TextDocument!.Uri.LocalPath == "C:\\C.cs"));
-    }
->>>>>>> 50b6120b
-
-    //        [Fact]
-    //        public async Task TestWorkspaceDiagnosticsForSourceGeneratedFiles()
-    //        {
-    //            var markup1 =
-    //@"class A {";
-    //            var markup2 = "";
-    //            await using var testLspServer = await CreateTestWorkspaceWithDiagnosticsAsync(
-    //                markups: Array.Empty<string>(),
-    //                sourceGeneratedMarkups: new[] { markup1, markup2 },
-    //                BackgroundAnalysisScope.FullSolution,
-    //                useVSDiagnostics);
-
-    //            var results = await RunGetWorkspaceSpellCheckSpansAsync(testLspServer);
-
-    //            // Project.GetSourceGeneratedDocumentsAsync may not return documents in a deterministic order, so we sort
-    //            // the results here to ensure subsequent assertions are not dependent on the order of items provided by the
-    //            // project.
-    //            results = results.Sort((x, y) => x.Uri.ToString().CompareTo(y.Uri.ToString()));
-
-    //            Assert.Equal(2, results.Length);
-    //            Assert.Equal("CS1513", results[0].Diagnostics.Single().Code);
-    //            Assert.Empty(results[1].Diagnostics);
-    //        }
-
-    [Theory, CombinatorialData]
-    public async Task TestWorkspaceResultsForRemovedDocument(bool mutatingLspWorkspace)
-    {
-        var markup1 =
-@"class {|Identifier:A|}
-{
-}";
-        var markup2 = "";
-        await using var testLspServer = await CreateTestLspServerAsync([markup1, markup2], mutatingLspWorkspace);
-
-        var results = await RunGetWorkspaceSpellCheckSpansAsync(testLspServer);
-
-        Assert.Equal(2, results.Length);
-
-        var document = testLspServer.TestWorkspace.CurrentSolution.Projects.Single().Documents.First();
-        var sourceText = await document.GetTextAsync();
-        AssertJsonEquals(results[0], new VSInternalWorkspaceSpellCheckableReport
-        {
-            TextDocument = CreateTextDocumentIdentifier(document.GetURI()),
-            ResultId = "WorkspaceSpellCheckHandler:1",
-            Ranges = GetRanges(testLspServer.TestWorkspace.Documents.First().AnnotatedSpans),
-        });
-        AssertEx.Empty(results[1].Ranges);
-
-        testLspServer.TestWorkspace.OnDocumentRemoved(testLspServer.TestWorkspace.Documents.First().Id);
-
-        var results2 = await RunGetWorkspaceSpellCheckSpansAsync(testLspServer, previousResults: CreateParamsFromPreviousReports(results));
-
-        // First doc should show up as removed.
-        Assert.Equal(2, results2.Length);
-        Assert.Null(results2[0].Ranges);
-        Assert.Null(results2[0].ResultId);
-
-        // Second doc should be unchanged
-        AssertEx.Empty(results[1].Ranges);
-        Assert.Equal(results[1].ResultId, results2[1].ResultId);
-    }
-
-    [Theory, CombinatorialData]
-    public async Task TestNoChangeIfWorkspaceResultsCalledTwice(bool mutatingLspWorkspace)
-    {
-        var markup1 =
-@"class {|Identifier:A|}
-{
-}";
-        var markup2 = "";
-        await using var testLspServer = await CreateTestLspServerAsync([markup1, markup2], mutatingLspWorkspace);
-
-        var results = await RunGetWorkspaceSpellCheckSpansAsync(testLspServer);
-
-        Assert.Equal(2, results.Length);
-
-        var document = testLspServer.TestWorkspace.CurrentSolution.Projects.Single().Documents.First();
-        var sourceText = await document.GetTextAsync();
-        AssertJsonEquals(results[0], new VSInternalWorkspaceSpellCheckableReport
-        {
-            TextDocument = CreateTextDocumentIdentifier(document.GetURI()),
-            ResultId = "WorkspaceSpellCheckHandler:1",
-            Ranges = GetRanges(testLspServer.TestWorkspace.Documents.First().AnnotatedSpans),
-        });
-        AssertEx.Empty(results[1].Ranges);
-
-        var results2 = await RunGetWorkspaceSpellCheckSpansAsync(testLspServer, previousResults: CreateParamsFromPreviousReports(results));
-
-        Assert.Equal(2, results2.Length);
-        Assert.Null(results2[0].Ranges);
-        Assert.Null(results2[1].Ranges);
-
-        Assert.Equal(results[0].ResultId, results2[0].ResultId);
-        Assert.Equal(results[1].ResultId, results2[1].ResultId);
-    }
-
-    [Theory, CombinatorialData]
-    public async Task TestWorkspaceResultUpdatedAfterEdit(bool mutatingLspWorkspace)
-    {
-        var markup1 =
+
+        //        [Fact]
+        //        public async Task TestWorkspaceDiagnosticsForSourceGeneratedFiles()
+        //        {
+        //            var markup1 =
+        //@"class A {";
+        //            var markup2 = "";
+        //            await using var testLspServer = await CreateTestWorkspaceWithDiagnosticsAsync(
+        //                markups: Array.Empty<string>(),
+        //                sourceGeneratedMarkups: new[] { markup1, markup2 },
+        //                BackgroundAnalysisScope.FullSolution,
+        //                useVSDiagnostics);
+
+        //            var results = await RunGetWorkspaceSpellCheckSpansAsync(testLspServer);
+
+        //            // Project.GetSourceGeneratedDocumentsAsync may not return documents in a deterministic order, so we sort
+        //            // the results here to ensure subsequent assertions are not dependent on the order of items provided by the
+        //            // project.
+        //            results = results.Sort((x, y) => x.Uri.ToString().CompareTo(y.Uri.ToString()));
+
+        //            Assert.Equal(2, results.Length);
+        //            Assert.Equal("CS1513", results[0].Diagnostics.Single().Code);
+        //            Assert.Empty(results[1].Diagnostics);
+        //        }
+
+        [Theory, CombinatorialData]
+        public async Task TestWorkspaceResultsForRemovedDocument(bool mutatingLspWorkspace)
+        {
+            var markup1 =
+@"class {|Identifier:A|}
+{
+}";
+            var markup2 = "";
+            await using var testLspServer = await CreateTestLspServerAsync([markup1, markup2], mutatingLspWorkspace);
+
+            var results = await RunGetWorkspaceSpellCheckSpansAsync(testLspServer);
+
+            Assert.Equal(2, results.Length);
+
+            var document = testLspServer.TestWorkspace.CurrentSolution.Projects.Single().Documents.First();
+            var sourceText = await document.GetTextAsync();
+            AssertJsonEquals(results[0], new VSInternalWorkspaceSpellCheckableReport
+            {
+                TextDocument = CreateTextDocumentIdentifier(document.GetURI()),
+                ResultId = "WorkspaceSpellCheckHandler:1",
+                Ranges = GetRanges(testLspServer.TestWorkspace.Documents.First().AnnotatedSpans),
+            });
+            AssertEx.Empty(results[1].Ranges);
+
+            testLspServer.TestWorkspace.OnDocumentRemoved(testLspServer.TestWorkspace.Documents.First().Id);
+
+            var results2 = await RunGetWorkspaceSpellCheckSpansAsync(testLspServer, previousResults: CreateParamsFromPreviousReports(results));
+
+            // First doc should show up as removed.
+            Assert.Equal(2, results2.Length);
+            Assert.Null(results2[0].Ranges);
+            Assert.Null(results2[0].ResultId);
+
+            // Second doc should be unchanged
+            AssertEx.Empty(results[1].Ranges);
+            Assert.Equal(results[1].ResultId, results2[1].ResultId);
+        }
+
+        [Theory, CombinatorialData]
+        public async Task TestNoChangeIfWorkspaceResultsCalledTwice(bool mutatingLspWorkspace)
+        {
+            var markup1 =
+@"class {|Identifier:A|}
+{
+}";
+            var markup2 = "";
+            await using var testLspServer = await CreateTestLspServerAsync([markup1, markup2], mutatingLspWorkspace);
+
+            var results = await RunGetWorkspaceSpellCheckSpansAsync(testLspServer);
+
+            Assert.Equal(2, results.Length);
+
+            var document = testLspServer.TestWorkspace.CurrentSolution.Projects.Single().Documents.First();
+            var sourceText = await document.GetTextAsync();
+            AssertJsonEquals(results[0], new VSInternalWorkspaceSpellCheckableReport
+            {
+                TextDocument = CreateTextDocumentIdentifier(document.GetURI()),
+                ResultId = "WorkspaceSpellCheckHandler:1",
+                Ranges = GetRanges(testLspServer.TestWorkspace.Documents.First().AnnotatedSpans),
+            });
+            AssertEx.Empty(results[1].Ranges);
+
+            var results2 = await RunGetWorkspaceSpellCheckSpansAsync(testLspServer, previousResults: CreateParamsFromPreviousReports(results));
+
+            Assert.Equal(2, results2.Length);
+            Assert.Null(results2[0].Ranges);
+            Assert.Null(results2[1].Ranges);
+
+            Assert.Equal(results[0].ResultId, results2[0].ResultId);
+            Assert.Equal(results[1].ResultId, results2[1].ResultId);
+        }
+
+        [Theory, CombinatorialData]
+        public async Task TestWorkspaceResultUpdatedAfterEdit(bool mutatingLspWorkspace)
+        {
+            var markup1 =
 @"class {|Identifier:A|}
 {
 }
 
 ";
-        var markup2 = "";
-        await using var testLspServer = await CreateTestLspServerAsync([markup1, markup2], mutatingLspWorkspace);
-
-        var results = await RunGetWorkspaceSpellCheckSpansAsync(testLspServer);
-
-        Assert.Equal(2, results.Length);
-
-        var document = testLspServer.TestWorkspace.CurrentSolution.Projects.Single().Documents.First();
-        var sourceText = await document.GetTextAsync();
-        AssertJsonEquals(results[0], new VSInternalWorkspaceSpellCheckableReport
-        {
-            TextDocument = CreateTextDocumentIdentifier(document.GetURI()),
-            ResultId = "WorkspaceSpellCheckHandler:1",
-            Ranges = GetRanges(testLspServer.TestWorkspace.Documents.First().AnnotatedSpans),
-        });
-        AssertEx.Empty(results[1].Ranges);
-
-        await PullDiagnosticTests.InsertInClosedDocumentAsync(testLspServer, document.Id, "// comment");
-
-        var results2 = await RunGetWorkspaceSpellCheckSpansAsync(testLspServer, previousResults: CreateParamsFromPreviousReports(results));
-
-        Assert.Equal(2, results2.Length);
-        var (_, lspSolution) = await testLspServer.GetManager().GetLspSolutionInfoAsync(CancellationToken.None).ConfigureAwait(false);
-        document = lspSolution!.Projects.Single().Documents.First();
-        sourceText = await document.GetTextAsync();
-
-        MarkupTestFile.GetSpans(
+            var markup2 = "";
+            await using var testLspServer = await CreateTestLspServerAsync([markup1, markup2], mutatingLspWorkspace);
+
+            var results = await RunGetWorkspaceSpellCheckSpansAsync(testLspServer);
+
+            Assert.Equal(2, results.Length);
+
+            var document = testLspServer.TestWorkspace.CurrentSolution.Projects.Single().Documents.First();
+            var sourceText = await document.GetTextAsync();
+            AssertJsonEquals(results[0], new VSInternalWorkspaceSpellCheckableReport
+            {
+                TextDocument = CreateTextDocumentIdentifier(document.GetURI()),
+                ResultId = "WorkspaceSpellCheckHandler:1",
+                Ranges = GetRanges(testLspServer.TestWorkspace.Documents.First().AnnotatedSpans),
+            });
+            AssertEx.Empty(results[1].Ranges);
+
+            await PullDiagnosticTests.InsertInClosedDocumentAsync(testLspServer, document.Id, "// comment");
+
+            var results2 = await RunGetWorkspaceSpellCheckSpansAsync(testLspServer, previousResults: CreateParamsFromPreviousReports(results));
+
+            Assert.Equal(2, results2.Length);
+            var (_, lspSolution) = await testLspServer.GetManager().GetLspSolutionInfoAsync(CancellationToken.None).ConfigureAwait(false);
+            document = lspSolution!.Projects.Single().Documents.First();
+            sourceText = await document.GetTextAsync();
+
+            MarkupTestFile.GetSpans(
 @"class {|Identifier:A|}
 {
 }
 
 {|Comment:// comment|}", out _, out IDictionary<string, ImmutableArray<TextSpan>> annotatedSpans);
 
-        AssertJsonEquals(results2[0], new VSInternalWorkspaceSpellCheckableReport
-        {
-            TextDocument = CreateTextDocumentIdentifier(document.GetURI()),
-            ResultId = "WorkspaceSpellCheckHandler:3",
-            Ranges = GetRanges(annotatedSpans),
-        });
-        Assert.Null(results2[1].Ranges);
-
-        Assert.NotEqual(results[0].ResultId, results2[0].ResultId);
-        Assert.Equal(results[1].ResultId, results2[1].ResultId);
-    }
-
-    [Theory, CombinatorialData]
-    public async Task TestStreamingWorkspaceResults(bool mutatingLspWorkspace)
-    {
-        var markup1 =
-@"class {|Identifier:A|}
-{
-}";
-        var markup2 = "";
-        await using var testLspServer = await CreateTestLspServerAsync([markup1, markup2], mutatingLspWorkspace);
-
-        var results = await RunGetWorkspaceSpellCheckSpansAsync(testLspServer);
-
-        Assert.Equal(2, results.Length);
-
-        var document = testLspServer.TestWorkspace.CurrentSolution.Projects.Single().Documents.First();
-        var sourceText = await document.GetTextAsync();
-        AssertJsonEquals(results[0], new VSInternalWorkspaceSpellCheckableReport
-        {
-            TextDocument = CreateTextDocumentIdentifier(document.GetURI()),
-            ResultId = "WorkspaceSpellCheckHandler:1",
-            Ranges = GetRanges(testLspServer.TestWorkspace.Documents.First().AnnotatedSpans),
-        });
-        AssertEx.Empty(results[1].Ranges);
-
-        results = await RunGetWorkspaceSpellCheckSpansAsync(testLspServer, CreateParamsFromPreviousReports(results), useProgress: true);
-
-        Assert.Equal(2, results.Length);
-        Assert.Null(results[0].Ranges);
-        Assert.Null(results[1].Ranges);
-    }
-
-    #endregion
-
-    private static int[] GetRanges(IDictionary<string, ImmutableArray<TextSpan>> annotatedSpans)
-    {
-        var allSpans = annotatedSpans
-            .SelectMany(kvp => kvp.Value.Select(textSpan => (kind: kvp.Key, textSpan))
-            .OrderBy(t => t.textSpan.Start))
-            .ToImmutableArray();
-
-        var ranges = new int[allSpans.Length * 3];
-        var index = 0;
-        var lastSpanEnd = 0;
-
-        foreach (var (kind, span) in allSpans)
-        {
-            ranges[index++] = (int)Convert(kind);
-            ranges[index++] = span.Start - lastSpanEnd;
-            ranges[index++] = span.Length;
-
-            lastSpanEnd = span.End;
-        }
-
-<<<<<<< HEAD
+            AssertJsonEquals(results2[0], new VSInternalWorkspaceSpellCheckableReport
+            {
+                TextDocument = CreateTextDocumentIdentifier(document.GetURI()),
+                ResultId = "WorkspaceSpellCheckHandler:3",
+                Ranges = GetRanges(annotatedSpans),
+            });
+            Assert.Null(results2[1].Ranges);
+
+            Assert.NotEqual(results[0].ResultId, results2[0].ResultId);
+            Assert.Equal(results[1].ResultId, results2[1].ResultId);
+        }
+
+        [Theory, CombinatorialData]
+        public async Task TestStreamingWorkspaceResults(bool mutatingLspWorkspace)
+        {
+            var markup1 =
+@"class {|Identifier:A|}
+{
+}";
+            var markup2 = "";
+            await using var testLspServer = await CreateTestLspServerAsync([markup1, markup2], mutatingLspWorkspace);
+
+            var results = await RunGetWorkspaceSpellCheckSpansAsync(testLspServer);
+
+            Assert.Equal(2, results.Length);
+
+            var document = testLspServer.TestWorkspace.CurrentSolution.Projects.Single().Documents.First();
+            var sourceText = await document.GetTextAsync();
+            AssertJsonEquals(results[0], new VSInternalWorkspaceSpellCheckableReport
+            {
+                TextDocument = CreateTextDocumentIdentifier(document.GetURI()),
+                ResultId = "WorkspaceSpellCheckHandler:1",
+                Ranges = GetRanges(testLspServer.TestWorkspace.Documents.First().AnnotatedSpans),
+            });
+            AssertEx.Empty(results[1].Ranges);
+
+            results = await RunGetWorkspaceSpellCheckSpansAsync(testLspServer, CreateParamsFromPreviousReports(results), useProgress: true);
+
+            Assert.Equal(2, results.Length);
+            Assert.Null(results[0].Ranges);
+            Assert.Null(results[1].Ranges);
+        }
+
+        #endregion
+
+        private static int[] GetRanges(IDictionary<string, ImmutableArray<TextSpan>> annotatedSpans)
+        {
+            var allSpans = annotatedSpans
+                .SelectMany(kvp => kvp.Value.Select(textSpan => (kind: kvp.Key, textSpan))
+                .OrderBy(t => t.textSpan.Start))
+                .ToImmutableArray();
+
+            var ranges = new int[allSpans.Length * 3];
+            var index = 0;
+            var lastSpanEnd = 0;
+
+            foreach (var (kind, span) in allSpans)
+            {
+                ranges[index++] = (int)Convert(kind);
+                ranges[index++] = span.Start - lastSpanEnd;
+                ranges[index++] = span.Length;
+
+                lastSpanEnd = span.End;
+            }
+
+            return ranges;
+        }
+
         private static VSInternalSpellCheckableRangeKind Convert(string kind)
             => kind switch
             {
@@ -597,46 +594,11 @@
                 Assert.Null(spans);
                 spans = progress!.Value.GetFlattenedValues();
             }
-=======
-        return ranges;
-    }
->>>>>>> 50b6120b
-
-    private static VSInternalSpellCheckableRangeKind Convert(string kind)
-        => kind switch
-        {
-            "String" => VSInternalSpellCheckableRangeKind.String,
-            "Comment" => VSInternalSpellCheckableRangeKind.Comment,
-            "Identifier" => VSInternalSpellCheckableRangeKind.Identifier,
-            _ => throw ExceptionUtilities.UnexpectedValue(kind),
-        };
-
-    private static Task OpenDocumentAsync(TestLspServer testLspServer, Document document)
-        => testLspServer.OpenDocumentAsync(document.GetURI());
-
-    private static Task CloseDocumentAsync(TestLspServer testLspServer, Document document)
-        => testLspServer.CloseDocumentAsync(document.GetURI());
-
-    private static async Task<VSInternalSpellCheckableRangeReport[]> RunGetDocumentSpellCheckSpansAsync(
-        TestLspServer testLspServer,
-        Uri uri,
-        string? previousResultId = null,
-        bool useProgress = false)
-    {
-        BufferedProgress<VSInternalSpellCheckableRangeReport[]>? progress = useProgress
-            ? BufferedProgress.Create<VSInternalSpellCheckableRangeReport[]>(null) : null;
-        var spans = await testLspServer.ExecuteRequestAsync<VSInternalDocumentSpellCheckableParams, VSInternalSpellCheckableRangeReport[]>(
-            VSInternalMethods.TextDocumentSpellCheckableRangesName,
-            CreateDocumentParams(uri, previousResultId, progress),
-            CancellationToken.None).ConfigureAwait(false);
-
-        if (useProgress)
-        {
-            Assert.Null(spans);
-            spans = progress!.Value.GetFlattenedValues();
-        }
-
-<<<<<<< HEAD
+
+            AssertEx.NotNull(spans);
+            return spans;
+        }
+
         private static async Task<VSInternalWorkspaceSpellCheckableReport[]> RunGetWorkspaceSpellCheckSpansAsync(
             TestLspServer testLspServer,
             ImmutableArray<(string resultId, DocumentUri uri)>? previousResults = null,
@@ -647,43 +609,29 @@
                 VSInternalMethods.WorkspaceSpellCheckableRangesName,
                 CreateWorkspaceParams(previousResults, progress),
                 CancellationToken.None).ConfigureAwait(false);
-=======
-        AssertEx.NotNull(spans);
-        return spans;
-    }
->>>>>>> 50b6120b
-
-    private static async Task<VSInternalWorkspaceSpellCheckableReport[]> RunGetWorkspaceSpellCheckSpansAsync(
-        TestLspServer testLspServer,
-        ImmutableArray<(string resultId, Uri uri)>? previousResults = null,
-        bool useProgress = false)
-    {
-        BufferedProgress<VSInternalWorkspaceSpellCheckableReport[]>? progress = useProgress ? BufferedProgress.Create<VSInternalWorkspaceSpellCheckableReport[]>(null) : null;
-        var spans = await testLspServer.ExecuteRequestAsync<VSInternalWorkspaceSpellCheckableParams, VSInternalWorkspaceSpellCheckableReport[]>(
-            VSInternalMethods.WorkspaceSpellCheckableRangesName,
-            CreateWorkspaceParams(previousResults, progress),
-            CancellationToken.None).ConfigureAwait(false);
-
-        if (useProgress)
-        {
-            Assert.Null(spans);
-            spans = progress!.Value.GetFlattenedValues();
-        }
-
-        AssertEx.NotNull(spans);
-        return spans;
-    }
-
-    private static async Task InsertTextAsync(
-        TestLspServer testLspServer,
-        Document document,
-        int position,
-        string text)
-    {
-        var sourceText = await document.GetTextAsync();
-        var lineInfo = sourceText.Lines.GetLinePositionSpan(new TextSpan(position, 0));
-
-<<<<<<< HEAD
+
+            if (useProgress)
+            {
+                Assert.Null(spans);
+                spans = progress!.Value.GetFlattenedValues();
+            }
+
+            AssertEx.NotNull(spans);
+            return spans;
+        }
+
+        private static async Task InsertTextAsync(
+            TestLspServer testLspServer,
+            Document document,
+            int position,
+            string text)
+        {
+            var sourceText = await document.GetTextAsync();
+            var lineInfo = sourceText.Lines.GetLinePositionSpan(new TextSpan(position, 0));
+
+            await testLspServer.InsertTextAsync(document.GetURI(), (lineInfo.Start.Line, lineInfo.Start.Character, text));
+        }
+
         private static VSInternalDocumentSpellCheckableParams CreateDocumentParams(
             DocumentUri uri,
             string? previousResultId = null,
@@ -700,41 +648,17 @@
         private static VSInternalWorkspaceSpellCheckableParams CreateWorkspaceParams(
             ImmutableArray<(string resultId, DocumentUri uri)>? previousResults = null,
             IProgress<VSInternalWorkspaceSpellCheckableReport[]>? progress = null)
-=======
-        await testLspServer.InsertTextAsync(document.GetURI(), (lineInfo.Start.Line, lineInfo.Start.Character, text));
-    }
-
-    private static VSInternalDocumentSpellCheckableParams CreateDocumentParams(
-        Uri uri,
-        string? previousResultId = null,
-        IProgress<VSInternalSpellCheckableRangeReport[]>? progress = null)
-    {
-        return new VSInternalDocumentSpellCheckableParams
->>>>>>> 50b6120b
-        {
-            TextDocument = new TextDocumentIdentifier { Uri = uri },
-            PreviousResultId = previousResultId,
-            PartialResultToken = progress,
-        };
-    }
-
-<<<<<<< HEAD
+        {
+            return new VSInternalWorkspaceSpellCheckableParams
+            {
+                PreviousResults = previousResults?.Select(r => new VSInternalStreamingParams { PreviousResultId = r.resultId, TextDocument = new TextDocumentIdentifier { Uri = r.uri } }).ToArray(),
+                PartialResultToken = progress,
+            };
+        }
+
         private static ImmutableArray<(string resultId, DocumentUri uri)> CreateParamsFromPreviousReports(VSInternalWorkspaceSpellCheckableReport[] results)
-=======
-    private static VSInternalWorkspaceSpellCheckableParams CreateWorkspaceParams(
-        ImmutableArray<(string resultId, Uri uri)>? previousResults = null,
-        IProgress<VSInternalWorkspaceSpellCheckableReport[]>? progress = null)
-    {
-        return new VSInternalWorkspaceSpellCheckableParams
->>>>>>> 50b6120b
-        {
-            PreviousResults = previousResults?.Select(r => new VSInternalStreamingParams { PreviousResultId = r.resultId, TextDocument = new TextDocumentIdentifier { Uri = r.uri } }).ToArray(),
-            PartialResultToken = progress,
-        };
-    }
-
-    private static ImmutableArray<(string resultId, Uri uri)> CreateParamsFromPreviousReports(VSInternalWorkspaceSpellCheckableReport[] results)
-    {
-        return [.. results.Select(r => (r.ResultId!, r.TextDocument.Uri))];
+        {
+            return [.. results.Select(r => (r.ResultId!, r.TextDocument.Uri))];
+        }
     }
 }