--- conflicted
+++ resolved
@@ -270,41 +270,6 @@
             {
             			int i = 1;{|caret:|}
                 }
-<<<<<<< HEAD
-                """;
-            await using var testLspServer = await CreateTestLspServerAsync(markup, mutatingLspWorkspace);
-            var documentURI = testLspServer.GetLocations("caret").Single().Uri;
-            await AssertFormatDocumentAsync(testLspServer, documentURI, expected, insertSpaces: true, tabSize: 2);
-        }
-
-        private static async Task AssertFormatDocumentAsync(
-            TestLspServer testLspServer,
-            DocumentUri uri,
-            [StringSyntax(PredefinedEmbeddedLanguageNames.CSharpTest)] string expectedText,
-            bool insertSpaces = true,
-            int tabSize = 4
-            )
-        {
-            var documentText = await testLspServer.GetDocumentTextAsync(uri);
-
-            var results = await RunFormatDocumentAsync(testLspServer, uri, insertSpaces, tabSize);
-            var actualText = ApplyTextEdits(results, documentText);
-            AssertEx.EqualOrDiff(expectedText, actualText);
-        }
-
-        private static async Task<LSP.TextEdit[]?> RunFormatDocumentAsync(
-            TestLspServer testLspServer,
-            DocumentUri uri,
-            bool insertSpaces = true,
-            int tabSize = 4)
-        {
-            return await testLspServer.ExecuteRequestAsync<LSP.DocumentFormattingParams, LSP.TextEdit[]>(LSP.Methods.TextDocumentFormattingName,
-                CreateDocumentFormattingParams(uri, insertSpaces, tabSize), CancellationToken.None);
-        }
-
-        private static LSP.DocumentFormattingParams CreateDocumentFormattingParams(DocumentUri uri, bool insertSpaces, int tabSize)
-            => new LSP.DocumentFormattingParams()
-=======
             }
             """;
         var expected =
@@ -328,7 +293,6 @@
         var markup =
             """
             class A
->>>>>>> 50b6120b
             {
             void M()
             {
@@ -353,7 +317,7 @@
 
     private static async Task AssertFormatDocumentAsync(
         TestLspServer testLspServer,
-        Uri uri,
+        DocumentUri uri,
         [StringSyntax(PredefinedEmbeddedLanguageNames.CSharpTest)] string expectedText,
         bool insertSpaces = true,
         int tabSize = 4
@@ -368,7 +332,7 @@
 
     private static async Task<LSP.TextEdit[]?> RunFormatDocumentAsync(
         TestLspServer testLspServer,
-        Uri uri,
+        DocumentUri uri,
         bool insertSpaces = true,
         int tabSize = 4)
     {
@@ -376,7 +340,7 @@
             CreateDocumentFormattingParams(uri, insertSpaces, tabSize), CancellationToken.None);
     }
 
-    private static LSP.DocumentFormattingParams CreateDocumentFormattingParams(Uri uri, bool insertSpaces, int tabSize)
+    private static LSP.DocumentFormattingParams CreateDocumentFormattingParams(DocumentUri uri, bool insertSpaces, int tabSize)
         => new LSP.DocumentFormattingParams()
         {
             TextDocument = CreateTextDocumentIdentifier(uri),
