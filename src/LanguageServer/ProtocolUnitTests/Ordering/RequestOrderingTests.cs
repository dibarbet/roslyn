﻿// Licensed to the .NET Foundation under one or more agreements.
// The .NET Foundation licenses this file to you under the MIT license.
// See the LICENSE file in the project root for more information.

using System;
using System.Collections.Generic;
using System.Linq;
using System.Threading;
using System.Threading.Tasks;
using Microsoft.CodeAnalysis.Test.Utilities;
using Roslyn.LanguageServer.Protocol;
using Roslyn.Test.Utilities;
using Roslyn.Utilities;
using Xunit;
using Xunit.Abstractions;
using LSP = Roslyn.LanguageServer.Protocol;

namespace Microsoft.CodeAnalysis.LanguageServer.UnitTests.RequestOrdering;

public sealed partial class RequestOrderingTests : AbstractLanguageServerProtocolTests
{
    public RequestOrderingTests(ITestOutputHelper testOutputHelper) : base(testOutputHelper)
    {
    }

    protected override TestComposition Composition => base.Composition
        .AddParts(typeof(MutatingRequestHandler))
        .AddParts(typeof(NonMutatingRequestHandler))
        .AddParts(typeof(FailingRequestHandler))
        .AddParts(typeof(FailingMutatingRequestHandler))
        .AddParts(typeof(NonLSPSolutionRequestHandler))
        .AddParts(typeof(LongRunningNonMutatingRequestHandler));

    [Theory, CombinatorialData]
    public async Task MutatingRequestsDoNotOverlap(bool mutatingLspWorkspace)
    {
        var requests = new[] {
            new TestRequest(MutatingRequestHandler.MethodName),
            new TestRequest(MutatingRequestHandler.MethodName),
            new TestRequest(MutatingRequestHandler.MethodName),
        };

        await using var testLspServer = await CreateTestLspServerAsync("class C { }", mutatingLspWorkspace);
        var responses = await TestAsync(testLspServer, requests);

        // Every request should have started at or after the one before it
        Assert.True(responses[1].StartTime >= responses[0].EndTime);
        Assert.True(responses[2].StartTime >= responses[1].EndTime);
    }

    [Theory, CombinatorialData]
    public async Task NonMutatingRequestsOverlap(bool mutatingLspWorkspace)
    {
        var requests = new[] {
            new TestRequest(NonMutatingRequestHandler.MethodName),
            new TestRequest(NonMutatingRequestHandler.MethodName),
            new TestRequest(NonMutatingRequestHandler.MethodName),
        };

        await using var testLspServer = await CreateTestLspServerAsync("class C { }", mutatingLspWorkspace);
        var responses = await TestAsync(testLspServer, requests);

        // Every request should have started immediately, without waiting
        Assert.True(responses[1].StartTime < responses[0].EndTime);
        Assert.True(responses[2].StartTime < responses[1].EndTime);
    }

    [Theory, CombinatorialData]
    public async Task NonMutatingWaitsForMutating(bool mutatingLspWorkspace)
    {
        var requests = new[] {
            new TestRequest(MutatingRequestHandler.MethodName),
            new TestRequest(NonMutatingRequestHandler.MethodName),
            new TestRequest(NonMutatingRequestHandler.MethodName),
        };

        await using var testLspServer = await CreateTestLspServerAsync("class C { }", mutatingLspWorkspace);
        var responses = await TestAsync(testLspServer, requests);

        // The non mutating tasks should have waited for the first task to finish
        Assert.True(responses[1].StartTime >= responses[0].EndTime);
        Assert.True(responses[2].StartTime >= responses[0].EndTime);
        // The non mutating requests shouldn't have waited for each other
        Assert.True(responses[1].StartTime < responses[2].EndTime);
        Assert.True(responses[2].StartTime < responses[1].EndTime);
    }

    [Theory, CombinatorialData]
    public async Task MutatingDoesntWaitForNonMutating(bool mutatingLspWorkspace)
    {
        var requests = new[] {
            new TestRequest(NonMutatingRequestHandler.MethodName),
            new TestRequest(NonMutatingRequestHandler.MethodName),
            new TestRequest(MutatingRequestHandler.MethodName),
        };

        await using var testLspServer = await CreateTestLspServerAsync("class C { }", mutatingLspWorkspace);
        var responses = await TestAsync(testLspServer, requests);

        // All tasks should start without waiting for any to finish
        Assert.True(responses[1].StartTime < responses[0].EndTime);
        Assert.True(responses[2].StartTime < responses[0].EndTime);
        Assert.True(responses[1].StartTime < responses[2].EndTime);
        Assert.True(responses[2].StartTime < responses[1].EndTime);
    }

    [Theory, CombinatorialData]
    public async Task ThrowingTaskDoesntBringDownQueue(bool mutatingLspWorkspace)
    {
        var requests = new[] {
            new TestRequest(FailingRequestHandler.MethodName),
            new TestRequest(NonMutatingRequestHandler.MethodName),
            new TestRequest(MutatingRequestHandler.MethodName),
            new TestRequest(NonMutatingRequestHandler.MethodName),
        };

        await using var testLspServer = await CreateTestLspServerAsync("class C { }", mutatingLspWorkspace);
        var waitables = StartTestRun(testLspServer, requests);

        // first task should fail
        await Assert.ThrowsAsync<StreamJsonRpc.RemoteInvocationException>(() => waitables[0]);

        // remaining tasks should have executed normally
        var responses = await Task.WhenAll(waitables.Skip(1));

        Assert.Empty(responses.Where(r => r == null));
        Assert.Empty(responses.Where(r => r!.StartTime == default));
        Assert.All(responses, r => Assert.True(r!.EndTime > r!.StartTime));
    }

    [Theory, CombinatorialData]
    public async Task LongRunningSynchronousNonMutatingTaskDoesNotBlockQueue(bool mutatingLspWorkspace)
    {
        var requests = new[] {
            new TestRequest(LongRunningNonMutatingRequestHandler.MethodName),
            new TestRequest(MutatingRequestHandler.MethodName),
            new TestRequest(NonMutatingRequestHandler.MethodName),
        };

        await using var testLspServer = await CreateTestLspServerAsync("class C { }", mutatingLspWorkspace);

        // Cancel all requests if the request queue is blocked for 1 minute. This will result in a failed test run.
        using var cts = new CancellationTokenSource(TimeSpan.FromMinutes(1));
        var waitables = StartTestRun(testLspServer, requests, cts.Token);

        // Non-long running tasks should run and complete. If there's a test-failure for a "cancellation"
        // at this point it means our long running task blocked the queue and prevented completion.
        var responses = await Task.WhenAll(waitables.Skip(1));
        Assert.Empty(responses.Where(r => r == null));
        Assert.Empty(responses.Where(r => r!.StartTime == default));
        Assert.All(responses, r => Assert.True(r!.EndTime > r!.StartTime));

        // Our long-running waitable should still be running until cancelled.
        var longRunningWaitable = waitables[0];
        Assert.False(longRunningWaitable.IsCompleted);
    }

    [Theory, CombinatorialData]
    public async Task FailingMutableTaskShutsDownQueue(bool mutatingLspWorkspace)
    {
        // NOTE: A failing task shuts down the queue not due to an exception escaping out of the handler
        //       but because the solution state would be invalid. This doesn't test the queues exception
        //       resiliancy.

        var requests = new[] {
            new TestRequest(FailingMutatingRequestHandler.MethodName),
            new TestRequest(NonMutatingRequestHandler.MethodName),
            new TestRequest(MutatingRequestHandler.MethodName),
            new TestRequest(NonMutatingRequestHandler.MethodName),
        };

        await using var testLspServer = await CreateTestLspServerAsync("class C { }", mutatingLspWorkspace);
        var waitables = StartTestRun(testLspServer, requests);

        // first task should fail
        await Assert.ThrowsAsync<StreamJsonRpc.RemoteInvocationException>(() => waitables[0]);

        // The failed request returns to the client before the shutdown completes.
        // Wait for the queue to finish handling the failed request and shutdown.
        await testLspServer.GetQueueAccessor()!.Value.WaitForProcessingToStopAsync().ConfigureAwait(false);

        // remaining tasks should be canceled
        var areAllItemsCancelled = await testLspServer.GetQueueAccessor()!.Value.AreAllItemsCancelledUnsafeAsync();
        Assert.True(areAllItemsCancelled);
    }

    [Theory, CombinatorialData]
    public async Task NonMutatingRequestsOperateOnTheSameSolutionAfterMutation(bool mutatingLspWorkspace)
    {
        await using var testLspServer = await CreateTestLspServerAsync("class C { {|caret:|} }", mutatingLspWorkspace);

        var expectedSolution = testLspServer.GetCurrentSolution();

        // solution should be the same because no mutations have happened
        var solution = await GetLSPSolution(testLspServer, NonMutatingRequestHandler.MethodName);
        Assert.Equal(expectedSolution, solution);

        // Open a document, to get a forked solution
        await ExecuteDidOpen(testLspServer, testLspServer.GetLocations("caret").First().Uri);

        // solution should be different because there has been a mutation
        solution = await GetLSPSolution(testLspServer, NonMutatingRequestHandler.MethodName);
        Assert.NotEqual(expectedSolution, solution);

        expectedSolution = solution;

        // solution should be the same because no mutations have happened
        solution = await GetLSPSolution(testLspServer, NonMutatingRequestHandler.MethodName);
        Assert.Equal(expectedSolution, solution);

        // Apply some random change to the workspace that the LSP server doesn't "see"
        testLspServer.TestWorkspace.SetCurrentSolution(s => s.WithProjectName(s.Projects.First().Id, "NewName"), WorkspaceChangeKind.ProjectChanged);

        expectedSolution = testLspServer.GetCurrentSolution();

        solution = await GetLSPSolution(testLspServer, NonMutatingRequestHandler.MethodName);

        if (mutatingLspWorkspace)
        {
            // In the case where this is a mutating workspace, we would expect the solutions to be the same as
            // everything pushes through between the manager and the workspace, and there have been no text changes
            // in one to cause us to fork.
            Assert.Equal(expectedSolution, solution);
        }
        else
        {
            // in the case where this is a non-mutating solution, the solutions should be different because there
            // has been a workspace change.
            Assert.NotEqual(expectedSolution, solution);
        }

        expectedSolution = solution;

        // solution should be the same because no mutations have happened
        solution = await GetLSPSolution(testLspServer, NonMutatingRequestHandler.MethodName);
        Assert.Equal(expectedSolution, solution);
    }

    [Theory, CombinatorialData]
    public async Task HandlerThatSkipsBuildingLSPSolutionGetsWorkspaceSolution(bool mutatingLspWorkspace)
    {
        await using var testLspServer = await CreateTestLspServerAsync("class C { {|caret:|} }", mutatingLspWorkspace);

<<<<<<< HEAD
        private static async Task ExecuteDidOpen(TestLspServer testLspServer, DocumentUri documentUri)
        {
            var didOpenParams = new LSP.DidOpenTextDocumentParams
            {
                TextDocument = new LSP.TextDocumentItem
                {
                    Uri = documentUri,
                    Text = "// hi there"
                }
            };
            await testLspServer.ExecuteRequestAsync<LSP.DidOpenTextDocumentParams, object>(Methods.TextDocumentDidOpenName, didOpenParams, CancellationToken.None);
        }
=======
        var solution = await GetLSPSolution(testLspServer, NonLSPSolutionRequestHandler.MethodName);
        Assert.Null(solution);

        // Open a document, to create a change that LSP handlers wouldn normally see
        await ExecuteDidOpen(testLspServer, testLspServer.GetLocations("caret").First().Uri);
>>>>>>> 50b6120b

        // solution shouldn't have changed
        solution = await GetLSPSolution(testLspServer, NonLSPSolutionRequestHandler.MethodName);
        Assert.Null(solution);
    }

    private static async Task ExecuteDidOpen(TestLspServer testLspServer, Uri documentUri)
    {
        var didOpenParams = new LSP.DidOpenTextDocumentParams
        {
            TextDocument = new LSP.TextDocumentItem
            {
                Uri = documentUri,
                Text = "// hi there"
            }
        };
        await testLspServer.ExecuteRequestAsync<LSP.DidOpenTextDocumentParams, object>(Methods.TextDocumentDidOpenName, didOpenParams, CancellationToken.None);
    }

    private static async Task<Solution?> GetLSPSolution(TestLspServer testLspServer, string methodName)
    {
        var request = new TestRequest(methodName);
        var response = await testLspServer.ExecuteRequestAsync<TestRequest, TestResponse>(request.MethodName, request, CancellationToken.None);
        Contract.ThrowIfNull(response);
        if (response.ContextHasSolution)
        {
            var (_, solution) = await testLspServer.GetManager().GetLspSolutionInfoAsync(CancellationToken.None).ConfigureAwait(false);
            Contract.ThrowIfNull(solution);
            return solution;
        }

        return null;
    }

    private static async Task<TestResponse[]> TestAsync(TestLspServer testLspServer, TestRequest[] requests)
    {
        var waitables = StartTestRun(testLspServer, requests);

        var responses = await Task.WhenAll(waitables);

        // Sanity checks to ensure test handlers aren't doing something wacky, making future checks invalid
        Assert.Empty(responses.Where(r => r == null));
        Assert.Empty(responses.Where(r => r!.StartTime == default));
        Assert.All(responses, r => Assert.True(r!.EndTime > r!.StartTime));

        return responses!;
    }

    private static List<Task<TestResponse?>> StartTestRun(TestLspServer testLspServer, TestRequest[] requests, CancellationToken cancellationToken = default)
    {
        var waitables = new List<Task<TestResponse?>>();
        foreach (var request in requests)
            waitables.Add(testLspServer.ExecuteRequestAsync<TestRequest, TestResponse>(request.MethodName, request, cancellationToken));

        return waitables;
    }
}<|MERGE_RESOLUTION|>--- conflicted
+++ resolved
@@ -241,33 +241,18 @@
     {
         await using var testLspServer = await CreateTestLspServerAsync("class C { {|caret:|} }", mutatingLspWorkspace);
 
-<<<<<<< HEAD
-        private static async Task ExecuteDidOpen(TestLspServer testLspServer, DocumentUri documentUri)
-        {
-            var didOpenParams = new LSP.DidOpenTextDocumentParams
-            {
-                TextDocument = new LSP.TextDocumentItem
-                {
-                    Uri = documentUri,
-                    Text = "// hi there"
-                }
-            };
-            await testLspServer.ExecuteRequestAsync<LSP.DidOpenTextDocumentParams, object>(Methods.TextDocumentDidOpenName, didOpenParams, CancellationToken.None);
-        }
-=======
         var solution = await GetLSPSolution(testLspServer, NonLSPSolutionRequestHandler.MethodName);
         Assert.Null(solution);
 
         // Open a document, to create a change that LSP handlers wouldn normally see
         await ExecuteDidOpen(testLspServer, testLspServer.GetLocations("caret").First().Uri);
->>>>>>> 50b6120b
 
         // solution shouldn't have changed
         solution = await GetLSPSolution(testLspServer, NonLSPSolutionRequestHandler.MethodName);
         Assert.Null(solution);
     }
 
-    private static async Task ExecuteDidOpen(TestLspServer testLspServer, Uri documentUri)
+    private static async Task ExecuteDidOpen(TestLspServer testLspServer, DocumentUri documentUri)
     {
         var didOpenParams = new LSP.DidOpenTextDocumentParams
         {
