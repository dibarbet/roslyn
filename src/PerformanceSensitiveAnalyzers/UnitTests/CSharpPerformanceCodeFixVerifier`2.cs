﻿// Copyright (c) Microsoft.  All Rights Reserved.  Licensed under the Apache License, Version 2.0.  See License.txt in the project root for license information.

using System.Threading.Tasks;
using Microsoft.CodeAnalysis.CodeFixes;
using Microsoft.CodeAnalysis.CSharp.Testing;
using Microsoft.CodeAnalysis.Diagnostics;
using Microsoft.CodeAnalysis.Testing;
using Microsoft.CodeAnalysis.Testing.Verifiers;

#pragma warning disable CA1000 // Do not declare static members on generic types

namespace Microsoft.CodeAnalysis.PerformanceSensitiveAnalyzers.UnitTests
{
    public static partial class CSharpPerformanceCodeFixVerifier<TAnalyzer, TCodeFix>
        where TAnalyzer : DiagnosticAnalyzer, new()
        where TCodeFix : CodeFixProvider, new()
    {
        internal const string PerformanceSensitiveAttributeSource = @"
using System;
using System.Collections.Generic;
using System.Diagnostics;
using System.Threading.Tasks;

namespace Roslyn.Utilities
{
    [AttributeUsage(AttributeTargets.Constructor | AttributeTargets.Method | AttributeTargets.Property | AttributeTargets.Field, AllowMultiple = true, Inherited = false)]
    internal sealed class PerformanceSensitiveAttribute : Attribute
    {
        public PerformanceSensitiveAttribute(string uri)
        {
            Uri = uri;
        }

        public string Uri { get; }
        public string Constraint { get; set; }
        public bool AllowCaptures { get; set; }
        public bool AllowGenericEnumeration { get; set; }
        public bool AllowLocks { get; set; }
        public bool OftenCompletesSynchronously { get; set; }
        public bool IsParallelEntry { get; set; }
    }
}";

        public static DiagnosticResult Diagnostic()
            => CSharpCodeFixVerifier<TAnalyzer, TCodeFix, XUnitVerifier>.Diagnostic();

        public static DiagnosticResult Diagnostic(string diagnosticId)
            => CSharpCodeFixVerifier<TAnalyzer, TCodeFix, XUnitVerifier>.Diagnostic(diagnosticId);

        public static DiagnosticResult Diagnostic(DiagnosticDescriptor descriptor)
            => CSharpCodeFixVerifier<TAnalyzer, TCodeFix, XUnitVerifier>.Diagnostic(descriptor);

        public static async Task VerifyAnalyzerAsync(string source, params DiagnosticResult[] expected)
        {
            var test = new Test
            {
                TestState =
                {
                    Sources =
                    {
                        source,
                        ("PerformanceSensitiveAttribute.cs", PerformanceSensitiveAttributeSource)
                    },
                },
            };

            test.ExpectedDiagnostics.AddRange(expected);
            await test.RunAsync();
        }

        public static Task VerifyCodeFixAsync(string source, string fixedSource)
            => VerifyCodeFixAsync(source, DiagnosticResult.EmptyDiagnosticResults, fixedSource);

        public static Task VerifyCodeFixAsync(string source, DiagnosticResult expected, string fixedSource)
            => VerifyCodeFixAsync(source, new[] { expected }, fixedSource);

        public static async Task VerifyCodeFixAsync(string source, DiagnosticResult[] expected, string fixedSource)
        {
            var test = new Test
            {
                TestState =
                {
                    Sources =
                    {
                        source,
                        ("PerformanceSensitiveAttribute.cs", PerformanceSensitiveAttributeSource)
                    },
                },
<<<<<<< HEAD
                FixedState =
                {
                    Sources =
                    {
                        fixedSource,
                        ("PerformanceSensitiveAttribute.cs", PerformanceSensitiveAttributeSource)
                    },
                },
                TestBehaviors = TestBehaviors.SkipGeneratedCodeCheck,
=======
                FixedCode = fixedSource,
>>>>>>> e01261fe
            };

            test.ExpectedDiagnostics.AddRange(expected);
            await test.RunAsync();
        }
    }
}<|MERGE_RESOLUTION|>--- conflicted
+++ resolved
@@ -86,7 +86,6 @@
                         ("PerformanceSensitiveAttribute.cs", PerformanceSensitiveAttributeSource)
                     },
                 },
-<<<<<<< HEAD
                 FixedState =
                 {
                     Sources =
@@ -95,10 +94,6 @@
                         ("PerformanceSensitiveAttribute.cs", PerformanceSensitiveAttributeSource)
                     },
                 },
-                TestBehaviors = TestBehaviors.SkipGeneratedCodeCheck,
-=======
-                FixedCode = fixedSource,
->>>>>>> e01261fe
             };
 
             test.ExpectedDiagnostics.AddRange(expected);
