--- conflicted
+++ resolved
@@ -266,20 +266,6 @@
 
                 return (default, ex);
             }
-<<<<<<< HEAD
-=======
-            catch (SqlException ex)
-            {
-                // Some other sql error occurred (like a constraint violation).  Rollback (throwing if that rollback
-                // failed for some reason).
-                Rollback(throwOnError: true);
-
-                if (throwOnSqlException)
-                    throw;
-
-                return (default, ex);
-            }
->>>>>>> fc791219
             catch (Exception)
             {
                 // Some other exception occurred outside of sqlite entirely (like a null-ref exception in our own code).
