--- conflicted
+++ resolved
@@ -74,11 +74,9 @@
                    AnyMatches(this.ApplicableAccessibilityList, symbol);
         }
 
-<<<<<<< HEAD
         internal bool AppliesTo(SymbolKind symbolKind, Accessibility accessibility)
-            => this.ApplicableSymbolKindList.Any(s => s.SymbolKind == symbolKind) &&
-               (this.ApplicableAccessibilityList.IsDefaultOrEmpty || this.ApplicableAccessibilityList.Contains(accessibility));
-=======
+            => this.AppliesTo(new SymbolKindOrTypeKind(symbolKind), new DeclarationModifiers(), accessibility);
+
         internal bool AppliesTo(SymbolKindOrTypeKind kind, DeclarationModifiers modifiers, Accessibility accessibility)
         {
             if (ApplicableSymbolKindList.Any() && !ApplicableSymbolKindList.Any(k => k.Equals(kind)))
@@ -92,7 +90,9 @@
                 return false;
             }
 
-            if (ApplicableAccessibilityList.Any() && accessibility != Accessibility.NotApplicable && !ApplicableAccessibilityList.Any(k => k == accessibility))
+            if (ApplicableAccessibilityList.Any() &&
+                accessibility != Accessibility.NotApplicable &&
+                !ApplicableAccessibilityList.Any(k => k == accessibility))
             {
                 return false;
             }
@@ -131,7 +131,6 @@
             }
             return result;
         }
->>>>>>> 1cac31c3
 
         private bool AnyMatches<TSymbolMatcher>(ImmutableArray<TSymbolMatcher> matchers, ISymbol symbol)
             where TSymbolMatcher : ISymbolMatcher
