--- conflicted
+++ resolved
@@ -30,11 +30,103 @@
 
         private BatchFixAllProvider() { }
 
-        public sealed override async Task<CodeAction?> GetFixAsync(FixAllContext fixAllContext)
+#pragma warning disable RS0005 // Do not use generic 'CodeAction.Create' to create 'CodeAction'
+
+        public sealed override Task<CodeAction?> GetFixAsync(FixAllContext fixAllContext)
         {
             Contract.ThrowIfNull(fixAllContext.Document);
+            var title = FixAllContextHelper.GetDefaultFixAllTitle(fixAllContext);
+
+            switch (fixAllContext.Scope)
+            {
+                case FixAllScope.Document:
+                    return Task.FromResult<CodeAction?>(CodeAction.Create(
+                        title,
+                        c => GetDocumentFixesAsync(fixAllContext.WithCancellationToken(c)),
+                        nameof(BatchFixAllProvider)));
+
+                case FixAllScope.Project:
+                    return Task.FromResult<CodeAction?>(CodeAction.Create(
+                        title,
+                        c => GetProjectFixesAsync(fixAllContext.WithCancellationToken(c), fixAllContext.Project),
+                        nameof(BatchFixAllProvider)));
+
+                case FixAllScope.Solution:
+                    return Task.FromResult<CodeAction?>(CodeAction.Create(
+                        title,
+                        c => GetSolutionFixesAsync(fixAllContext.WithCancellationToken(c)),
+                        nameof(BatchFixAllProvider)));
+
+                case FixAllScope.Custom:
+                default:
+                    return Task.FromResult<CodeAction?>(null);
+            }
+
             var documentsAndDiagnosticsToFixMap = await fixAllContext.GetDocumentDiagnosticsToFixAsync().ConfigureAwait(false);
             return await GetFixAsync(documentsAndDiagnosticsToFixMap, fixAllContext).ConfigureAwait(false);
+        }
+
+#pragma warning restore RS0005 // Do not use generic 'CodeAction.Create' to create 'CodeAction'
+
+        private async Task<Document> GetDocumentFixesAsync(FixAllContext fixAllContext)
+        {
+            var diagnostics = await fixAllContext.GetDocumentDiagnosticsToFixAsync().ConfigureAwait(false);
+
+        }
+
+        private Task<Solution> GetProjectFixesAsync(FixAllContext fixAllContext, Project project)
+            => FixAllInSolutionAsync(fixAllContext, ImmutableArray.Create(project.Id));
+
+        private Task<Solution> GetSolutionFixesAsync(FixAllContext fixAllContext)
+            => FixAllInSolutionAsync(fixAllContext);
+
+        private Task<Solution> FixAllInSolutionAsync(FixAllContext fixAllContext)
+        {
+            var solution = fixAllContext.Solution;
+            var dependencyGraph = solution.GetProjectDependencyGraph();
+
+            // Walk through each project in topological order, determining and applying the diagnostics for each
+            // project.  We do this in topological order so that the compilations for successive projects are readily
+            // available as we just computed them for dependent projects.  If we were to do it out of order, we might
+            // start with a project that has a ton of dependencies, and we'd spend an inordinate amount of time just
+            // building the compilations for it before we could proceed.
+            //
+            // By processing one project at a time, we can also let go of a project once done with it, allowing us to
+            // reclaim lots of the memory so we don't overload the system while processing a large solution.
+            var sortedProjectIds = dependencyGraph.GetTopologicallySortedProjects().ToImmutableArray();
+            return FixAllInSolutionAsync(fixAllContext, sortedProjectIds);
+        }
+
+        private async Task<Solution> FixAllInSolutionAsync(
+            FixAllContext fixAllContext,
+            ImmutableArray<ProjectId> projectIds)
+        {
+            var cancellationToken = fixAllContext.CancellationToken;
+            var progressTracker = fixAllContext.GetProgressTracker();
+            progressTracker.Description = FixAllContextHelper.GetDefaultFixAllTitle(fixAllContext);
+
+            var solution = fixAllContext.Solution;
+
+            // We have 3 pieces of work per project.  Computing diagnostics, computing fixes, and applying fixes.
+            progressTracker.AddItems(projectIds.Length * 3);
+
+            var currentSolution = solution;
+            foreach (var projectId in projectIds)
+            {
+                var project = solution.GetRequiredProject(projectId);
+
+                // First, determine the diagnostics to fix.
+                var diagnostics = await DetermineDiagnosticsAsync(fixAllContext, project).ConfigureAwait(false);
+
+                // Second, get the fixes for all the diagnostics.
+                var docIdToNewRoot = await GetDocumentFixesAsync(fixAllContext, project, diagnostics).ConfigureAwait(false);
+
+                // Finally, apply all the fixes to the solution.  This can actually be significant work as we need to
+                // cleanup the documents.
+                currentSolution = await ApplyChangesAsync(fixAllContext, currentSolution, project, docIdToNewRoot, cancellationToken).ConfigureAwait(false);
+            }
+
+            return currentSolution;
         }
 
         private static async Task<CodeAction?> GetFixAsync(
@@ -200,11 +292,7 @@
         private static async Task<Solution> TryMergeFixesAsync(
             Solution oldSolution,
             ImmutableArray<(Diagnostic diagnostic, CodeAction action)> diagnosticsAndCodeActions,
-<<<<<<< HEAD
-            FixAllState _, CancellationToken cancellationToken)
-=======
             CancellationToken cancellationToken)
->>>>>>> 9edeec29
         {
             var documentIdToChangedDocuments = await GetDocumentIdToChangedDocumentsAsync(
                 oldSolution, diagnosticsAndCodeActions, cancellationToken).ConfigureAwait(false);
