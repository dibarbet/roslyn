﻿// Licensed to the .NET Foundation under one or more agreements.
// The .NET Foundation licenses this file to you under the MIT license.
// See the LICENSE file in the project root for more information.

using System.Collections.Generic;
using System.Collections.Immutable;
using System.Linq;
using System.Threading;
using System.Threading.Tasks;
using Microsoft.CodeAnalysis;
using Microsoft.CodeAnalysis.CodeGeneration;
using Microsoft.CodeAnalysis.Editing;
using Microsoft.CodeAnalysis.FindSymbols;
using Microsoft.CodeAnalysis.PooledObjects;
using Microsoft.CodeAnalysis.Simplification;
using Roslyn.Utilities;

namespace Microsoft.CodeAnalysis.Shared.Extensions
{
    internal static partial class SyntaxGeneratorExtensions
    {
        public static IMethodSymbol CreateBaseDelegatingConstructor(
            this SyntaxGenerator factory,
            IMethodSymbol constructor,
            string typeName)
        {
            // Create a constructor that calls the base constructor.  Note: if there are no
            // parameters then don't bother writing out "base()" it's automatically implied.
            return CodeGenerationSymbolFactory.CreateConstructorSymbol(
                attributes: default,
                accessibility: Accessibility.Public,
                modifiers: new DeclarationModifiers(),
                typeName: typeName,
                parameters: constructor.Parameters,
                statements: default,
                baseConstructorArguments: constructor.Parameters.Length == 0
                    ? default
                    : factory.CreateArguments(constructor.Parameters));
        }

        public static ImmutableArray<ISymbol> CreateMemberDelegatingConstructor(
            this SyntaxGenerator factory,
            SemanticModel semanticModel,
            string typeName,
            INamedTypeSymbol containingTypeOpt,
            ImmutableArray<IParameterSymbol> parameters,
            ImmutableDictionary<string, ISymbol> parameterToExistingMemberMap,
            ImmutableDictionary<string, string> parameterToNewMemberMap,
            bool addNullChecks,
            bool preferThrowExpression,
            bool generateProperties)
        {
            var newMembers = generateProperties
                ? CreatePropertiesForParameters(parameters, parameterToNewMemberMap)
                : CreateFieldsForParameters(parameters, parameterToNewMemberMap);
            var statements = factory.CreateAssignmentStatements(
                semanticModel, parameters, parameterToExistingMemberMap, parameterToNewMemberMap,
                addNullChecks, preferThrowExpression).SelectAsArray(
                    s => s.WithAdditionalAnnotations(Simplifier.Annotation));

            var constructor = CodeGenerationSymbolFactory.CreateConstructorSymbol(
                attributes: default,
                accessibility: containingTypeOpt.IsAbstractClass() ? Accessibility.Protected : Accessibility.Public,
                modifiers: new DeclarationModifiers(),
                typeName: typeName,
                parameters: parameters,
                statements: statements,
                thisConstructorArguments: ShouldGenerateThisConstructorCall(containingTypeOpt, parameterToExistingMemberMap)
                    ? ImmutableArray<SyntaxNode>.Empty
                    : default);

            return newMembers.Concat(constructor);
        }

        private static bool ShouldGenerateThisConstructorCall(
            INamedTypeSymbol containingTypeOpt,
            IDictionary<string, ISymbol> parameterToExistingFieldMap)
        {
            if (containingTypeOpt != null && containingTypeOpt.TypeKind == TypeKind.Struct)
            {
                // Special case.  If we're generating a struct constructor, then we'll need
                // to initialize all fields in the struct, not just the ones we're creating.
                // If there is any field or auto-property not being set by a parameter, we
                // call the default constructor.

                return containingTypeOpt.GetMembers()
                    .OfType<IFieldSymbol>()
                    .Where(field => !field.IsStatic)
                    .Select(field => field.AssociatedSymbol ?? field)
                    .Except(parameterToExistingFieldMap.Values)
                    .Any();
            }

            return false;
        }

        public static ImmutableArray<ISymbol> CreateFieldsForParameters(
            ImmutableArray<IParameterSymbol> parameters, ImmutableDictionary<string, string> parameterToNewFieldMap)
        {
            using var _ = ArrayBuilder<ISymbol>.GetInstance(out var result);
            foreach (var parameter in parameters)
            {
                // For non-out parameters, create a field and assign the parameter to it.
                if (parameter.RefKind != RefKind.Out &&
                    TryGetValue(parameterToNewFieldMap, parameter.Name, out var fieldName))
                {
                    result.Add(CodeGenerationSymbolFactory.CreateFieldSymbol(
                        attributes: default,
                        accessibility: Accessibility.Private,
                        modifiers: default,
                        type: parameter.Type,
                        name: fieldName));
                }
            }

            return result.ToImmutable();
        }

        public static ImmutableArray<ISymbol> CreatePropertiesForParameters(
            ImmutableArray<IParameterSymbol> parameters, ImmutableDictionary<string, string> parameterToNewPropertyMap)
        {
            using var _ = ArrayBuilder<ISymbol>.GetInstance(out var result);
            foreach (var parameter in parameters)
            {
                // For non-out parameters, create a property and assign the parameter to it.
                if (parameter.RefKind != RefKind.Out &&
                    TryGetValue(parameterToNewPropertyMap, parameter.Name, out var propertyName))
                {
                    result.Add(CodeGenerationSymbolFactory.CreatePropertySymbol(
                        attributes: default,
                        accessibility: Accessibility.Public,
                        modifiers: default,
                        type: parameter.Type,
                        refKind: RefKind.None,
                        explicitInterfaceImplementations: ImmutableArray<IPropertySymbol>.Empty,
                        name: propertyName,
                        parameters: ImmutableArray<IParameterSymbol>.Empty,
                        getMethod: CodeGenerationSymbolFactory.CreateAccessorSymbol(
                            attributes: default,
                            accessibility: default,
                            statements: default),
                        setMethod: null));
                }
            }

            return result.ToImmutable();
        }

        private static bool TryGetValue(IDictionary<string, string> dictionary, string key, out string value)
        {
            value = null;
            return
                dictionary != null &&
                dictionary.TryGetValue(key, out value);
        }

        private static bool TryGetValue(IDictionary<string, ISymbol> dictionary, string key, out string value)
        {
            value = null;
            if (dictionary != null && dictionary.TryGetValue(key, out var symbol))
            {
                value = symbol.Name;
                return true;
            }

            return false;
        }

        public static SyntaxNode CreateThrowArgumentNullExpression(this SyntaxGenerator factory, Compilation compilation, IParameterSymbol parameter)
            => factory.ThrowExpression(CreateNewArgumentNullException(factory, compilation, parameter));

        private static SyntaxNode CreateNewArgumentNullException(SyntaxGenerator factory, Compilation compilation, IParameterSymbol parameter)
            => factory.ObjectCreationExpression(
                compilation.GetTypeByMetadataName("System.ArgumentNullException"),
                factory.NameOfExpression(
                    factory.IdentifierName(parameter.Name)));

        public static SyntaxNode CreateNullCheckAndThrowStatement(
            this SyntaxGenerator factory,
            SemanticModel semanticModel,
            IParameterSymbol parameter)
        {
            var identifier = factory.IdentifierName(parameter.Name);
            var nullExpr = factory.NullLiteralExpression();
            var condition = factory.SyntaxGeneratorInternal.SupportsPatterns(semanticModel.SyntaxTree.Options)
<<<<<<< HEAD
                ? factory.IsPatternExpression(identifier, factory.SyntaxGeneratorInternal.ConstantPattern(nullExpr))
=======
                ? factory.SyntaxGeneratorInternal.IsPatternExpression(identifier, factory.SyntaxGeneratorInternal.ConstantPattern(nullExpr))
>>>>>>> 4bb7eaaa
                : factory.ReferenceEqualsExpression(identifier, nullExpr);

            // generates: if (s == null) throw new ArgumentNullException(nameof(s))
            return factory.IfStatement(
               condition,
                SpecializedCollections.SingletonEnumerable(
                    factory.ThrowStatement(CreateNewArgumentNullException(
                        factory, semanticModel.Compilation, parameter))));
        }

        public static ImmutableArray<SyntaxNode> CreateAssignmentStatements(
            this SyntaxGenerator factory,
            SemanticModel semanticModel,
            ImmutableArray<IParameterSymbol> parameters,
            IDictionary<string, ISymbol> parameterToExistingFieldMap,
            IDictionary<string, string> parameterToNewFieldMap,
            bool addNullChecks,
            bool preferThrowExpression)
        {
            var nullCheckStatements = ArrayBuilder<SyntaxNode>.GetInstance();
            var assignStatements = ArrayBuilder<SyntaxNode>.GetInstance();

            foreach (var parameter in parameters)
            {
                var refKind = parameter.RefKind;
                var parameterType = parameter.Type;
                var parameterName = parameter.Name;

                if (refKind == RefKind.Out)
                {
                    // If it's an out param, then don't create a field for it.  Instead, assign
                    // the default value for that type (i.e. "default(...)") to it.
                    var assignExpression = factory.AssignmentStatement(
                        factory.IdentifierName(parameterName),
                        factory.DefaultExpression(parameterType));
                    var statement = factory.ExpressionStatement(assignExpression);
                    assignStatements.Add(statement);
                }
                else
                {
                    // For non-out parameters, create a field and assign the parameter to it.
                    // TODO: I'm not sure that's what we really want for ref parameters.
                    if (TryGetValue(parameterToExistingFieldMap, parameterName, out var fieldName) ||
                        TryGetValue(parameterToNewFieldMap, parameterName, out fieldName))
                    {
                        var fieldAccess = factory.MemberAccessExpression(factory.ThisExpression(), factory.IdentifierName(fieldName))
                                                 .WithAdditionalAnnotations(Simplifier.Annotation);

                        factory.AddAssignmentStatements(
                            semanticModel, parameter, fieldAccess,
                            addNullChecks, preferThrowExpression,
                            nullCheckStatements, assignStatements);
                    }
                }
            }

            return nullCheckStatements.ToImmutableAndFree().Concat(assignStatements.ToImmutableAndFree());
        }

        public static void AddAssignmentStatements(
             this SyntaxGenerator factory,
             SemanticModel semanticModel,
             IParameterSymbol parameter,
             SyntaxNode fieldAccess,
             bool addNullChecks,
             bool preferThrowExpression,
             ArrayBuilder<SyntaxNode> nullCheckStatements,
             ArrayBuilder<SyntaxNode> assignStatements)
        {
            // Don't want to add a null check for something of the form `int?`.  The type was
            // already declared as nullable to indicate that null is ok.  Adding a null check
            // just disallows something that should be allowed.
            var shouldAddNullCheck = addNullChecks && parameter.Type.CanAddNullCheck() && !parameter.Type.IsNullable();

            if (shouldAddNullCheck && preferThrowExpression && factory.SupportsThrowExpression())
            {
                // Generate: this.x = x ?? throw ...
                assignStatements.Add(CreateAssignWithNullCheckStatement(
                    factory, semanticModel.Compilation, parameter, fieldAccess));
            }
            else
            {
                if (shouldAddNullCheck)
                {
                    // generate: if (x == null) throw ...
                    nullCheckStatements.Add(
                        factory.CreateNullCheckAndThrowStatement(semanticModel, parameter));
                }

                // generate: this.x = x;
                assignStatements.Add(
                    factory.ExpressionStatement(
                        factory.AssignmentStatement(
                            fieldAccess,
                            factory.IdentifierName(parameter.Name))));
            }
        }

        public static SyntaxNode CreateAssignWithNullCheckStatement(
            this SyntaxGenerator factory, Compilation compilation, IParameterSymbol parameter, SyntaxNode fieldAccess)
        {
            return factory.ExpressionStatement(factory.AssignmentStatement(
                fieldAccess,
                factory.CoalesceExpression(
                    factory.IdentifierName(parameter.Name),
                    factory.CreateThrowArgumentNullExpression(compilation, parameter))));
        }

        public static async Task<IPropertySymbol> OverridePropertyAsync(
            this SyntaxGenerator codeFactory,
            IPropertySymbol overriddenProperty,
            DeclarationModifiers modifiers,
            INamedTypeSymbol containingType,
            Document document,
            CancellationToken cancellationToken)
        {
            var getAccessibility = overriddenProperty.GetMethod.ComputeResultantAccessibility(containingType);
            var setAccessibility = overriddenProperty.SetMethod.ComputeResultantAccessibility(containingType);

            SyntaxNode getBody;
            SyntaxNode setBody;
            // Implement an abstract property by throwing not implemented in accessors.
            if (overriddenProperty.IsAbstract)
            {
                var compilation = await document.Project.GetCompilationAsync(cancellationToken).ConfigureAwait(false);
                var statement = codeFactory.CreateThrowNotImplementedStatement(compilation);

                getBody = statement;
                setBody = statement;
            }
            else if (overriddenProperty.IsIndexer() && document.Project.Language == LanguageNames.CSharp)
            {
                // Indexer: return or set base[]. Only in C#, since VB must refer to these by name.

                getBody = codeFactory.ReturnStatement(
                    WrapWithRefIfNecessary(codeFactory, overriddenProperty,
                        codeFactory.ElementAccessExpression(
                            codeFactory.BaseExpression(),
                            codeFactory.CreateArguments(overriddenProperty.Parameters))));

                setBody = codeFactory.ExpressionStatement(
                    codeFactory.AssignmentStatement(
                    codeFactory.ElementAccessExpression(
                        codeFactory.BaseExpression(),
                        codeFactory.CreateArguments(overriddenProperty.Parameters)),
                    codeFactory.IdentifierName("value")));
            }
            else if (overriddenProperty.GetParameters().Any())
            {
                // Call accessors directly if C# overriding VB
                if (document.Project.Language == LanguageNames.CSharp
                    && (await SymbolFinder.FindSourceDefinitionAsync(overriddenProperty, document.Project.Solution, cancellationToken).ConfigureAwait(false))
                        .Language == LanguageNames.VisualBasic)
                {
                    var getName = overriddenProperty.GetMethod?.Name;
                    var setName = overriddenProperty.SetMethod?.Name;

                    getBody = getName == null
                        ? null
                        : codeFactory.ReturnStatement(
                    codeFactory.InvocationExpression(
                        codeFactory.MemberAccessExpression(
                            codeFactory.BaseExpression(),
                            codeFactory.IdentifierName(getName)),
                        codeFactory.CreateArguments(overriddenProperty.Parameters)));

                    setBody = setName == null
                        ? null
                        : codeFactory.ExpressionStatement(
                        codeFactory.InvocationExpression(
                            codeFactory.MemberAccessExpression(
                                codeFactory.BaseExpression(),
                                codeFactory.IdentifierName(setName)),
                            codeFactory.CreateArguments(overriddenProperty.SetMethod.GetParameters())));
                }
                else
                {
                    getBody = codeFactory.ReturnStatement(
                        WrapWithRefIfNecessary(codeFactory, overriddenProperty,
                            codeFactory.InvocationExpression(
                                codeFactory.MemberAccessExpression(
                                    codeFactory.BaseExpression(),
                                    codeFactory.IdentifierName(overriddenProperty.Name)), codeFactory.CreateArguments(overriddenProperty.Parameters))));

                    setBody = codeFactory.ExpressionStatement(
                        codeFactory.AssignmentStatement(
                            codeFactory.InvocationExpression(
                            codeFactory.MemberAccessExpression(
                            codeFactory.BaseExpression(),
                        codeFactory.IdentifierName(overriddenProperty.Name)), codeFactory.CreateArguments(overriddenProperty.Parameters)),
                        codeFactory.IdentifierName("value")));
                }
            }
            else
            {
                // Regular property: return or set the base property

                getBody = codeFactory.ReturnStatement(
                    WrapWithRefIfNecessary(codeFactory, overriddenProperty,
                        codeFactory.MemberAccessExpression(
                            codeFactory.BaseExpression(),
                            codeFactory.IdentifierName(overriddenProperty.Name))));

                setBody = codeFactory.ExpressionStatement(
                    codeFactory.AssignmentStatement(
                        codeFactory.MemberAccessExpression(
                        codeFactory.BaseExpression(),
                    codeFactory.IdentifierName(overriddenProperty.Name)),
                    codeFactory.IdentifierName("value")));
            }

            // Only generate a getter if the base getter is accessible.
            IMethodSymbol accessorGet = null;
            if (overriddenProperty.GetMethod != null && overriddenProperty.GetMethod.IsAccessibleWithin(containingType))
            {
                accessorGet = CodeGenerationSymbolFactory.CreateMethodSymbol(
                    overriddenProperty.GetMethod,
                    accessibility: getAccessibility,
                    statements: ImmutableArray.Create(getBody),
                    modifiers: modifiers);
            }

            // Only generate a setter if the base setter is accessible.
            IMethodSymbol accessorSet = null;
            if (overriddenProperty.SetMethod != null &&
                overriddenProperty.SetMethod.IsAccessibleWithin(containingType) &&
                overriddenProperty.SetMethod.DeclaredAccessibility != Accessibility.Private)
            {
                accessorSet = CodeGenerationSymbolFactory.CreateMethodSymbol(
                    overriddenProperty.SetMethod,
                    accessibility: setAccessibility,
                    statements: ImmutableArray.Create(setBody),
                    modifiers: modifiers);
            }

            return CodeGenerationSymbolFactory.CreatePropertySymbol(
                overriddenProperty,
                accessibility: overriddenProperty.ComputeResultantAccessibility(containingType),
                modifiers: modifiers,
                name: overriddenProperty.Name,
                parameters: overriddenProperty.RemoveInaccessibleAttributesAndAttributesOfTypes(containingType).Parameters,
                isIndexer: overriddenProperty.IsIndexer(),
                getMethod: accessorGet,
                setMethod: accessorSet);
        }

        private static SyntaxNode WrapWithRefIfNecessary(SyntaxGenerator codeFactory, IPropertySymbol overriddenProperty, SyntaxNode body)
            => overriddenProperty.ReturnsByRef
                ? codeFactory.RefExpression(body)
                : body;

        public static IEventSymbol OverrideEvent(
            IEventSymbol overriddenEvent,
            DeclarationModifiers modifiers,
            INamedTypeSymbol newContainingType)
        {
            return CodeGenerationSymbolFactory.CreateEventSymbol(
                overriddenEvent,
                attributes: default,
                accessibility: overriddenEvent.ComputeResultantAccessibility(newContainingType),
                modifiers: modifiers,
                explicitInterfaceImplementations: default,
                name: overriddenEvent.Name);
        }

        public static async Task<ISymbol> OverrideAsync(
            this SyntaxGenerator generator,
            ISymbol symbol,
            INamedTypeSymbol containingType,
            Document document,
            DeclarationModifiers? modifiersOpt = null,
            CancellationToken cancellationToken = default)
        {
            var modifiers = modifiersOpt ?? GetOverrideModifiers(symbol);

            if (symbol is IMethodSymbol method)
            {
                return await generator.OverrideMethodAsync(method,
                    modifiers, containingType, document, cancellationToken).ConfigureAwait(false);
            }
            else if (symbol is IPropertySymbol property)
            {
                return await generator.OverridePropertyAsync(property,
                    modifiers, containingType, document, cancellationToken).ConfigureAwait(false);
            }
            else if (symbol is IEventSymbol ev)
            {
                return OverrideEvent(ev, modifiers, containingType);
            }
            else
            {
                throw ExceptionUtilities.Unreachable;
            }
        }

        private static DeclarationModifiers GetOverrideModifiers(ISymbol symbol)
            => symbol.GetSymbolModifiers()
                     .WithIsOverride(true)
                     .WithIsAbstract(false)
                     .WithIsVirtual(false);

        private static async Task<IMethodSymbol> OverrideMethodAsync(
            this SyntaxGenerator codeFactory,
            IMethodSymbol overriddenMethod,
            DeclarationModifiers modifiers,
            INamedTypeSymbol newContainingType,
            Document newDocument,
            CancellationToken cancellationToken)
        {
            // Abstract: Throw not implemented
            if (overriddenMethod.IsAbstract)
            {
                var compilation = await newDocument.Project.GetCompilationAsync(cancellationToken).ConfigureAwait(false);
                var statement = codeFactory.CreateThrowNotImplementedStatement(compilation);

                return CodeGenerationSymbolFactory.CreateMethodSymbol(
                    overriddenMethod,
                    accessibility: overriddenMethod.ComputeResultantAccessibility(newContainingType),
                    modifiers: modifiers,
                    statements: ImmutableArray.Create(statement));
            }
            else
            {
                // Otherwise, call the base method with the same parameters
                var typeParams = overriddenMethod.GetTypeArguments();
                var body = codeFactory.InvocationExpression(
                    codeFactory.MemberAccessExpression(codeFactory.BaseExpression(),
                    typeParams.IsDefaultOrEmpty
                        ? codeFactory.IdentifierName(overriddenMethod.Name)
                        : codeFactory.GenericName(overriddenMethod.Name, typeParams)),
                    codeFactory.CreateArguments(overriddenMethod.GetParameters()));

                if (overriddenMethod.ReturnsByRef)
                {
                    body = codeFactory.RefExpression(body);
                }

                return CodeGenerationSymbolFactory.CreateMethodSymbol(
                    method: overriddenMethod.RemoveInaccessibleAttributesAndAttributesOfTypes(newContainingType),
                    accessibility: overriddenMethod.ComputeResultantAccessibility(newContainingType),
                    modifiers: modifiers,
                    statements: overriddenMethod.ReturnsVoid
                        ? ImmutableArray.Create(codeFactory.ExpressionStatement(body))
                        : ImmutableArray.Create(codeFactory.ReturnStatement(body)));
            }
        }

        /// <summary>
        /// Generates a call to a method *through* an existing field or property symbol.
        /// </summary>
        /// <returns></returns>
        public static SyntaxNode GenerateDelegateThroughMemberStatement(
            this SyntaxGenerator generator, IMethodSymbol method, ISymbol throughMember)
        {
            var through = CreateDelegateThroughExpression(generator, method, throughMember);

            var memberName = method.IsGenericMethod
                ? generator.GenericName(method.Name, method.TypeArguments)
                : generator.IdentifierName(method.Name);

            through = generator.MemberAccessExpression(through, memberName);

            var arguments = generator.CreateArguments(method.Parameters.As<IParameterSymbol>());
            var invocationExpression = generator.InvocationExpression(through, arguments);

            return method.ReturnsVoid
                ? generator.ExpressionStatement(invocationExpression)
                : generator.ReturnStatement(invocationExpression);
        }

        public static SyntaxNode CreateDelegateThroughExpression(
            this SyntaxGenerator generator, ISymbol member, ISymbol throughMember)
        {
            var through = throughMember.IsStatic
                ? GenerateContainerName(generator, throughMember)
                : generator.ThisExpression();

            through = generator.MemberAccessExpression(
                through, generator.IdentifierName(throughMember.Name));

            var throughMemberType = throughMember.GetMemberType();
            if (member.ContainingType.IsInterfaceType() && throughMemberType != null)
            {
                // In the case of 'implement interface through field / property', we need to know what
                // interface we are implementing so that we can insert casts to this interface on every
                // usage of the field in the generated code. Without these casts we would end up generating
                // code that fails compilation in certain situations.
                // 
                // For example consider the following code.
                //      class C : IReadOnlyList<int> { int[] field; }
                // When applying the 'implement interface through field' code fix in the above example,
                // we need to generate the following code to implement the Count property on IReadOnlyList<int>
                //      class C : IReadOnlyList<int> { int[] field; int Count { get { ((IReadOnlyList<int>)field).Count; } ...}
                // as opposed to the following code which will fail to compile (because the array field
                // doesn't have a property named .Count) -
                //      class C : IReadOnlyList<int> { int[] field; int Count { get { field.Count; } ...}
                //
                // The 'InterfaceTypes' property on the state object always contains only one item
                // in the case of C# i.e. it will contain exactly the interface we are trying to implement.
                // This is also the case most of the time in the case of VB, except in certain error conditions
                // (recursive / circular cases) where the span of the squiggle for the corresponding 
                // diagnostic (BC30149) changes and 'InterfaceTypes' ends up including all interfaces
                // in the Implements clause. For the purposes of inserting the above cast, we ignore the
                // uncommon case and optimize for the common one - in other words, we only apply the cast
                // in cases where we can unambiguously figure out which interface we are trying to implement.
                var interfaceBeingImplemented = member.ContainingType;
                if (!throughMemberType.Equals(interfaceBeingImplemented))
                {
                    through = generator.CastExpression(interfaceBeingImplemented,
                        through.WithAdditionalAnnotations(Simplifier.Annotation));
                }
                else if (!throughMember.IsStatic &&
                    throughMember is IPropertySymbol throughMemberProperty &&
                    throughMemberProperty.ExplicitInterfaceImplementations.Any())
                {
                    // If we are implementing through an explicitly implemented property, we need to cast 'this' to
                    // the explicitly implemented interface type before calling the member, as in:
                    //       ((IA)this).Prop.Member();
                    //
                    var explicitlyImplementedProperty = throughMemberProperty.ExplicitInterfaceImplementations[0];

                    var explicitImplementationCast = generator.CastExpression(
                        explicitlyImplementedProperty.ContainingType,
                        generator.ThisExpression());

                    through = generator.MemberAccessExpression(explicitImplementationCast,
                        generator.IdentifierName(explicitlyImplementedProperty.Name));

                    through = through.WithAdditionalAnnotations(Simplifier.Annotation);
                }
            }

            return through.WithAdditionalAnnotations(Simplifier.Annotation);

            // local functions

            static SyntaxNode GenerateContainerName(SyntaxGenerator factory, ISymbol throughMember)
            {
                var classOrStructType = throughMember.ContainingType;
                return classOrStructType.IsGenericType
                    ? factory.GenericName(classOrStructType.Name, classOrStructType.TypeArguments)
                    : factory.IdentifierName(classOrStructType.Name);
            }
        }

        public static ImmutableArray<SyntaxNode> GetGetAccessorStatements(
            this SyntaxGenerator generator, Compilation compilation,
            IPropertySymbol property, ISymbol throughMember, bool preferAutoProperties)
        {
            if (throughMember != null)
            {
                var throughExpression = CreateDelegateThroughExpression(generator, property, throughMember);
                var expression = property.IsIndexer
                    ? throughExpression
                    : generator.MemberAccessExpression(
                        throughExpression, generator.IdentifierName(property.Name));

                if (property.Parameters.Length > 0)
                {
                    var arguments = generator.CreateArguments(property.Parameters.As<IParameterSymbol>());
                    expression = generator.ElementAccessExpression(expression, arguments);
                }

                return ImmutableArray.Create(generator.ReturnStatement(expression));
            }

            return preferAutoProperties ? default : generator.CreateThrowNotImplementedStatementBlock(compilation);
        }

        public static ImmutableArray<SyntaxNode> GetSetAccessorStatements(
            this SyntaxGenerator generator, Compilation compilation,
            IPropertySymbol property, ISymbol throughMember, bool preferAutoProperties)
        {
            if (throughMember != null)
            {
                var throughExpression = CreateDelegateThroughExpression(generator, property, throughMember);
                var expression = property.IsIndexer
                    ? throughExpression
                    : generator.MemberAccessExpression(
                        throughExpression, generator.IdentifierName(property.Name));

                if (property.Parameters.Length > 0)
                {
                    var arguments = generator.CreateArguments(property.Parameters.As<IParameterSymbol>());
                    expression = generator.ElementAccessExpression(expression, arguments);
                }

                expression = generator.AssignmentStatement(expression, generator.IdentifierName("value"));

                return ImmutableArray.Create(generator.ExpressionStatement(expression));
            }

            return preferAutoProperties
                ? default
                : generator.CreateThrowNotImplementedStatementBlock(compilation);
        }
    }
}<|MERGE_RESOLUTION|>--- conflicted
+++ resolved
@@ -183,11 +183,7 @@
             var identifier = factory.IdentifierName(parameter.Name);
             var nullExpr = factory.NullLiteralExpression();
             var condition = factory.SyntaxGeneratorInternal.SupportsPatterns(semanticModel.SyntaxTree.Options)
-<<<<<<< HEAD
-                ? factory.IsPatternExpression(identifier, factory.SyntaxGeneratorInternal.ConstantPattern(nullExpr))
-=======
                 ? factory.SyntaxGeneratorInternal.IsPatternExpression(identifier, factory.SyntaxGeneratorInternal.ConstantPattern(nullExpr))
->>>>>>> 4bb7eaaa
                 : factory.ReferenceEqualsExpression(identifier, nullExpr);
 
             // generates: if (s == null) throw new ArgumentNullException(nameof(s))
