--- conflicted
+++ resolved
@@ -32,13 +32,7 @@
                 => _hostService = hostService;
 
             public IDisposable EnableCaching(ProjectId key)
-<<<<<<< HEAD
-            {
-                return _hostService?.EnableCaching(key);
-            }
-=======
                 => _hostService?.EnableCaching(key);
->>>>>>> d73229b4
         }
     }
 }