--- conflicted
+++ resolved
@@ -4,11 +4,7 @@
 {
     /// <summary>
     /// Provides a way to map from an assembly name to the actual path of the .NET Framework 
-<<<<<<< HEAD
-    /// assemby with that name in the context of a specified project.  For example, if the 
-=======
     /// assembly with that name in the context of a specified project.  For example, if the 
->>>>>>> 1de29ff0
     /// assembly name is "System.Data" then a project targeting .NET 2.0 would resolve this
     /// to a different path than a project targeting .NET 4.5.
     /// </summary>
