﻿// Copyright (c) Microsoft.  All Rights Reserved.  Licensed under the Apache License, Version 2.0.  See License.txt in the project root for license information.

#nullable enable

using System;
using System.Collections.Generic;
using System.Collections.Immutable;
using System.Diagnostics.CodeAnalysis;
using System.Runtime.CompilerServices;
using System.Text;
using System.Threading;
using System.Threading.Tasks;
using Microsoft.CodeAnalysis.Diagnostics;
using Microsoft.CodeAnalysis.ErrorReporting;
using Microsoft.CodeAnalysis.Host;
using Microsoft.CodeAnalysis.Internal.Log;
using Microsoft.CodeAnalysis.Shared.Extensions;
using Microsoft.CodeAnalysis.Text;
using Roslyn.Utilities;

namespace Microsoft.CodeAnalysis
{
    internal partial class DocumentState : TextDocumentState
    {
        private static readonly Func<string?, PreservationMode, string> s_fullParseLog = (path, mode) => $"{path} : {mode}";

        private static readonly ConditionalWeakTable<SyntaxTree, DocumentId> s_syntaxTreeToIdMap =
            new ConditionalWeakTable<SyntaxTree, DocumentId>();

        private readonly HostLanguageServices _languageServices;
        private readonly ParseOptions? _options;
        private readonly ValueSource<AnalyzerConfigSet> _analyzerConfigSetSource;
        private readonly ValueSource<TreeAndVersion> _treeSource;

        private DocumentState(
            HostLanguageServices languageServices,
            SolutionServices solutionServices,
            IDocumentServiceProvider? documentServiceProvider,
            DocumentInfo.DocumentAttributes attributes,
            ParseOptions? options,
            ValueSource<AnalyzerConfigSet> analyzerConfigSetSource,
            SourceText? sourceText,
            ValueSource<TextAndVersion> textSource,
            ValueSource<TreeAndVersion> treeSource)
            : base(solutionServices, documentServiceProvider, attributes, sourceText, textSource)
        {
            _languageServices = languageServices;
            _options = options;
            _analyzerConfigSetSource = analyzerConfigSetSource;

            // If this is document that doesn't support syntax, then don't even bother holding
            // onto any tree source.  It will never be used to get a tree, and can only hurt us
            // by possibly holding onto data that might cause a slow memory leak.
            _treeSource = this.SupportsSyntaxTree
                ? treeSource
                : ValueSource<TreeAndVersion>.Empty;
        }

        public DocumentState(
            DocumentInfo info,
            ParseOptions? options,
            ValueSource<AnalyzerConfigSet> analyzerConfigSetSource,
            HostLanguageServices languageServices,
            SolutionServices services)
            : base(info, services)
        {
            _languageServices = languageServices;
            _options = options;
            _analyzerConfigSetSource = analyzerConfigSetSource;

            // If this is document that doesn't support syntax, then don't even bother holding
            // onto any tree source.  It will never be used to get a tree, and can only hurt us
            // by possibly holding onto data that might cause a slow memory leak.
            if (!this.SupportsSyntaxTree)
            {
                _treeSource = ValueSource<TreeAndVersion>.Empty;
            }
            else
            {
                Contract.ThrowIfNull(options);
                _treeSource = CreateLazyFullyParsedTree(
                    base.TextAndVersionSource,
                    info.Id.ProjectId,
                    GetSyntaxTreeFilePath(info.Attributes),
                    options,
                    analyzerConfigSetSource,
                    languageServices);
            }
        }

        internal bool SupportsSyntaxTree
            => _languageServices.SyntaxTreeFactory != null;

        public HostLanguageServices LanguageServices
            => _languageServices;

        public ParseOptions? ParseOptions
            => _options;

        public SourceCodeKind SourceCodeKind
            => ParseOptions == null ? Attributes.SourceCodeKind : ParseOptions.Kind;

        public bool IsGenerated
            => Attributes.IsGenerated;

        // This is the string used to represent the FilePath property on a SyntaxTree object.
        // if the document does not yet have a file path, use the document's name instead in regular code
        // or an empty string in script code.
        private static string GetSyntaxTreeFilePath(DocumentInfo.DocumentAttributes info)
        {
            if (info.FilePath != null)
            {
                return info.FilePath;
            }
            return info.SourceCodeKind == SourceCodeKind.Regular
                ? info.Name
                : "";
        }

        private static ValueSource<TreeAndVersion> CreateLazyFullyParsedTree(
            ValueSource<TextAndVersion> newTextSource,
            ProjectId cacheKey,
            string? filePath,
            ParseOptions options,
            ValueSource<AnalyzerConfigSet> analyzerConfigSetValueSource,
            HostLanguageServices languageServices,
            PreservationMode mode = PreservationMode.PreserveValue)
        {
            return new AsyncLazy<TreeAndVersion>(
                c => FullyParseTreeAsync(newTextSource, cacheKey, filePath, options, analyzerConfigSetValueSource, languageServices, mode, c),
                c => FullyParseTree(newTextSource, cacheKey, filePath, options, analyzerConfigSetValueSource, languageServices, mode, c),
                cacheResult: true);
        }

        private static async Task<TreeAndVersion> FullyParseTreeAsync(
            ValueSource<TextAndVersion> newTextSource,
            ProjectId cacheKey,
            string? filePath,
            ParseOptions options,
            ValueSource<AnalyzerConfigSet> analyzerConfigSetValueSource,
            HostLanguageServices languageServices,
            PreservationMode mode,
            CancellationToken cancellationToken)
        {
            using (Logger.LogBlock(FunctionId.Workspace_Document_State_FullyParseSyntaxTree, s_fullParseLog, filePath, mode, cancellationToken))
            {
                var textAndVersion = await newTextSource.GetValueAsync(cancellationToken).ConfigureAwait(false);
                var analyzerConfigSet = await analyzerConfigSetValueSource.GetValueAsync(cancellationToken).ConfigureAwait(false);
                return CreateTreeAndVersion(newTextSource, cacheKey, filePath, options, analyzerConfigSet, languageServices, mode, textAndVersion, cancellationToken);
            }
        }

        private static TreeAndVersion FullyParseTree(
            ValueSource<TextAndVersion> newTextSource,
            ProjectId cacheKey,
            string? filePath,
            ParseOptions options,
            ValueSource<AnalyzerConfigSet> analyzerConfigSetValueSource,
            HostLanguageServices languageServices,
            PreservationMode mode,
            CancellationToken cancellationToken)
        {
            using (Logger.LogBlock(FunctionId.Workspace_Document_State_FullyParseSyntaxTree, s_fullParseLog, filePath, mode, cancellationToken))
            {
                var textAndVersion = newTextSource.GetValue(cancellationToken);
                var analyzerConfigSet = analyzerConfigSetValueSource.GetValue(cancellationToken);
                return CreateTreeAndVersion(newTextSource, cacheKey, filePath, options, analyzerConfigSet, languageServices, mode, textAndVersion, cancellationToken);
            }
        }

        private static TreeAndVersion CreateTreeAndVersion(
            ValueSource<TextAndVersion> newTextSource,
            ProjectId cacheKey,
            string? filePath,
            ParseOptions options,
            AnalyzerConfigSet analyzerConfigSet,
            HostLanguageServices languageServices,
            PreservationMode mode,
            TextAndVersion textAndVersion,
            CancellationToken cancellationToken)
        {
            var text = textAndVersion.Text;

            var treeFactory = languageServices.GetRequiredService<ISyntaxTreeFactoryService>();

            var treeDiagnosticOptions = filePath != null ? analyzerConfigSet.GetOptionsForSourcePath(filePath).TreeOptions : null;

            var tree = treeFactory.ParseSyntaxTree(filePath, options, text, treeDiagnosticOptions, cancellationToken);

            var root = tree.GetRoot(cancellationToken);
            if (mode == PreservationMode.PreserveValue && treeFactory.CanCreateRecoverableTree(root))
            {
                tree = treeFactory.CreateRecoverableTree(cacheKey, tree.FilePath, tree.Options, newTextSource, text.Encoding, root, tree.DiagnosticOptions);
            }

            Contract.ThrowIfNull(tree);
            CheckTree(tree, text);

            // text version for this document should be unique. use it as a starting point.
            return TreeAndVersion.Create(tree, textAndVersion.Version);
        }

        private static ValueSource<TreeAndVersion> CreateLazyIncrementallyParsedTree(
            ValueSource<TreeAndVersion> oldTreeSource,
            ValueSource<TextAndVersion> newTextSource)
        {
            return new AsyncLazy<TreeAndVersion>(
                c => IncrementallyParseTreeAsync(oldTreeSource, newTextSource, c),
                c => IncrementallyParseTree(oldTreeSource, newTextSource, c),
                cacheResult: true);
        }

        private static async Task<TreeAndVersion> IncrementallyParseTreeAsync(
            ValueSource<TreeAndVersion> oldTreeSource,
            ValueSource<TextAndVersion> newTextSource,
            CancellationToken cancellationToken)
        {
            try
            {
                using (Logger.LogBlock(FunctionId.Workspace_Document_State_IncrementallyParseSyntaxTree, cancellationToken))
                {
                    var newTextAndVersion = await newTextSource.GetValueAsync(cancellationToken).ConfigureAwait(false);
                    var oldTreeAndVersion = await oldTreeSource.GetValueAsync(cancellationToken).ConfigureAwait(false);

                    return IncrementallyParse(newTextAndVersion, oldTreeAndVersion, cancellationToken);
                }
            }
            catch (Exception e) when (FatalError.ReportUnlessCanceled(e))
            {
                throw ExceptionUtilities.Unreachable;
            }
        }

        private static TreeAndVersion IncrementallyParseTree(
            ValueSource<TreeAndVersion> oldTreeSource,
            ValueSource<TextAndVersion> newTextSource,
            CancellationToken cancellationToken)
        {
            try
            {
                using (Logger.LogBlock(FunctionId.Workspace_Document_State_IncrementallyParseSyntaxTree, cancellationToken))
                {
                    var newTextAndVersion = newTextSource.GetValue(cancellationToken);
                    var oldTreeAndVersion = oldTreeSource.GetValue(cancellationToken);

                    return IncrementallyParse(newTextAndVersion, oldTreeAndVersion, cancellationToken);
                }
            }
            catch (Exception e) when (FatalError.ReportUnlessCanceled(e))
            {
                throw ExceptionUtilities.Unreachable;
            }
        }

        private static TreeAndVersion IncrementallyParse(
            TextAndVersion newTextAndVersion,
            TreeAndVersion oldTreeAndVersion,
            CancellationToken cancellationToken)
        {
            var newText = newTextAndVersion.Text;
            var oldTree = oldTreeAndVersion.Tree;

            var oldText = oldTree.GetText(cancellationToken);
            var newTree = oldTree.WithChangedText(newText);
            Contract.ThrowIfNull(newTree);
            CheckTree(newTree, newText, oldTree, oldText);

            return MakeNewTreeAndVersion(oldTree, oldText, oldTreeAndVersion.Version, newTree, newText, newTextAndVersion.Version);
        }

        private static TreeAndVersion MakeNewTreeAndVersion(SyntaxTree oldTree, SourceText oldText, VersionStamp oldVersion, SyntaxTree newTree, SourceText newText, VersionStamp newVersion)
        {
            var topLevelChanged = TopLevelChanged(oldTree, oldText, newTree, newText);
            var version = topLevelChanged ? newVersion : oldVersion;
            return TreeAndVersion.Create(newTree, version);
        }

        private const int MaxTextChangeRangeLength = 1024 * 4;

        private static bool TopLevelChanged(SyntaxTree oldTree, SourceText oldText, SyntaxTree newTree, SourceText newText)
        {
            // ** currently, it doesn't do any text based quick check. we can add them later if current logic is not performant enough for typing case.
            var change = newText.GetEncompassingTextChangeRange(oldText);
            if (change == default)
            {
                // nothing has changed
                return false;
            }

            // if texts are small enough, just use the equivalent to find out whether there was top level edits
            if (oldText.Length < MaxTextChangeRangeLength && newText.Length < MaxTextChangeRangeLength)
            {
                var topLevel = !newTree.IsEquivalentTo(oldTree, topLevel: true);
                return topLevel;
            }

            // okay, text is not small and whole text is changed, then we always treat it as top level edit
            if (change.NewLength == newText.Length)
            {
                return true;
            }

            // if changes are small enough, we use IsEquivalentTo to find out whether there was a top level edit
            if (change.Span.Length < MaxTextChangeRangeLength && change.NewLength < MaxTextChangeRangeLength)
            {
                var topLevel = !newTree.IsEquivalentTo(oldTree, topLevel: true);
                return topLevel;
            }

            // otherwise, we always consider top level change
            return true;
        }

        /// <summary>
        /// True if the content (text/tree) has changed.
        /// </summary>
        public bool HasContentChanged(DocumentState oldState)
        {
            return oldState._treeSource != this._treeSource
                || oldState.sourceText != this.sourceText
                || oldState.TextAndVersionSource != this.TextAndVersionSource;
        }

        /// <summary>
        /// True if the Text has changed
        /// </summary>
        public bool HasTextChanged(DocumentState oldState)
        {
            return (oldState.sourceText != this.sourceText
                || oldState.TextAndVersionSource != this.TextAndVersionSource);
        }

        public DocumentState UpdateParseOptions(ParseOptions options)
        {
            var originalSourceKind = this.SourceCodeKind;

            var newState = this.SetParseOptions(options);
            if (newState.SourceCodeKind != originalSourceKind)
            {
                newState = newState.UpdateSourceCodeKind(originalSourceKind);
            }

            return newState;
        }

        private DocumentState SetParseOptions(ParseOptions options)
        {
            if (options == null)
            {
                throw new ArgumentNullException(nameof(options));
            }

            var newTreeSource = CreateLazyFullyParsedTree(
                this.TextAndVersionSource,
                this.Id.ProjectId,
                GetSyntaxTreeFilePath(this.Attributes),
                options,
                _analyzerConfigSetSource,
                _languageServices);

            return new DocumentState(
                this.LanguageServices,
                this.solutionServices,
                this.Services,
                this.Attributes.With(sourceCodeKind: options.Kind),
                options,
                _analyzerConfigSetSource,
                this.sourceText,
                this.TextAndVersionSource,
                newTreeSource);
        }

        public DocumentState UpdateSourceCodeKind(SourceCodeKind kind)
        {
            if (this.ParseOptions == null || kind == this.SourceCodeKind)
            {
                return this;
            }

            return this.SetParseOptions(this.ParseOptions.WithKind(kind));
        }

        public DocumentState UpdateName(string name)
        {
            // TODO: if FilePath is null, then this will change the name of the underlying tree, but we aren't producing a new tree in that case.
            return new DocumentState(
                _languageServices,
                this.solutionServices,
                this.Services,
                this.Attributes.With(name: name),
                _options,
                _analyzerConfigSetSource,
                this.sourceText,
                this.TextAndVersionSource,
                _treeSource);
        }

        public DocumentState UpdateFolders(IList<string> folders)
        {
            return new DocumentState(
                _languageServices,
                this.solutionServices,
                this.Services,
                this.Attributes.With(folders: folders),
                _options,
                _analyzerConfigSetSource,
                this.sourceText,
                this.TextAndVersionSource,
                _treeSource);
        }

        public DocumentState UpdateFilePath(string filePath)
        {
            var newAttributes = this.Attributes.With(filePath: filePath);

            // TODO: it's overkill to fully reparse the tree if we had the tree already; all we have to do is update the
            // file path and diagnostic options for that tree.
            var newTreeSource = this.SupportsSyntaxTree
                ? CreateLazyFullyParsedTree(
                      this.TextAndVersionSource,
                      this.Id.ProjectId,
                      GetSyntaxTreeFilePath(newAttributes),
                      _options!,
                      _analyzerConfigSetSource,
                      _languageServices)
                : ValueSource<TreeAndVersion>.Empty;

            return new DocumentState(
                _languageServices,
                this.solutionServices,
                this.Services,
                newAttributes,
                _options,
                _analyzerConfigSetSource,
                this.sourceText,
                this.TextAndVersionSource,
                newTreeSource);
        }

        public DocumentState UpdateAnalyzerConfigSet(ValueSource<AnalyzerConfigSet> newAnalyzerConfigSet)
        {
            // TODO: it's overkill to fully reparse the tree if we had the tree already; all we have to do is update the
            // file path and diagnostic options for that tree.
            var newTreeSource = SupportsSyntaxTree
                ? CreateLazyFullyParsedTree(
                      this.TextAndVersionSource,
                      this.Id.ProjectId,
                      GetSyntaxTreeFilePath(this.Attributes),
                      _options!,
                      newAnalyzerConfigSet,
                      _languageServices)
                : ValueSource<TreeAndVersion>.Empty;

            return new DocumentState(
                _languageServices,
                this.solutionServices,
                this.Services,
                this.Attributes,
                _options,
                newAnalyzerConfigSet,
                this.sourceText,
                this.TextAndVersionSource,
                newTreeSource);
        }

        public new DocumentState UpdateText(SourceText newText, PreservationMode mode)
        {
            return (DocumentState)base.UpdateText(newText, mode);
        }

        public new DocumentState UpdateText(TextAndVersion newTextAndVersion, PreservationMode mode)
        {
            return (DocumentState)base.UpdateText(newTextAndVersion, mode);
        }

        protected override TextDocumentState UpdateText(ValueSource<TextAndVersion> newTextSource, PreservationMode mode, bool incremental)
        {
            ValueSource<TreeAndVersion> newTreeSource;

            if (!this.SupportsSyntaxTree)
            {
                newTreeSource = ValueSource<TreeAndVersion>.Empty;
            }
            else if (incremental)
            {
                newTreeSource = CreateLazyIncrementallyParsedTree(_treeSource, newTextSource);
            }
            else
            {
                newTreeSource = CreateLazyFullyParsedTree(
                    newTextSource,
                    this.Id.ProjectId,
                    GetSyntaxTreeFilePath(this.Attributes),
                    _options!,
                    _analyzerConfigSetSource,
                    _languageServices,
                    mode); // TODO: understand why the mode is given here. If we're preserving text by identity, why also preserve the tree?
            }

            return new DocumentState(
                this.LanguageServices,
                this.solutionServices,
                this.Services,
                this.Attributes,
                _options,
                _analyzerConfigSetSource,
                sourceText: null,
                textSource: newTextSource,
                treeSource: newTreeSource);
        }

        public new DocumentState UpdateText(TextLoader loader, PreservationMode mode)
        {
            return UpdateText(loader, text: null, mode: mode);
        }

        internal DocumentState UpdateText(TextLoader loader, SourceText? text, PreservationMode mode)
        {
            var documentState = (DocumentState)base.UpdateText(loader, mode);

            // If we are given a SourceText directly, fork it since we didn't pass that into the base.
            // TODO: understand why this is being called this way at all. It seems we only have a text in a specific case
            // when we are opening a file, when it seems this could have just called the other overload that took a
            // TextAndVersion that could have just pinned the object directly.
            if (text != null)
            {
                return new DocumentState(
                    this.LanguageServices,
                    this.solutionServices,
                    this.Services,
                    this.Attributes,
                    _options,
                    _analyzerConfigSetSource,
                    sourceText: text,
                    textSource: documentState.TextAndVersionSource,
                    treeSource: documentState._treeSource);
            }

            return documentState;
        }

        internal DocumentState UpdateTree(SyntaxNode newRoot, PreservationMode mode)
        {
            if (newRoot == null)
            {
                throw new ArgumentNullException(nameof(newRoot));
            }

            var newTextVersion = GetNewerVersion();
            var newTreeVersion = GetNewTreeVersionForUpdatedTree(newRoot, newTextVersion, mode);

            // determine encoding
            Encoding? encoding;
            ImmutableDictionary<string, ReportDiagnostic>? treeDiagnosticReportingOptions = null;

            if (TryGetSyntaxTree(out var priorTree))
            {
                // this is most likely available since UpdateTree is normally called after modifying the existing tree.
                encoding = priorTree.Encoding;
                treeDiagnosticReportingOptions = priorTree.DiagnosticOptions;
            }
            else if (TryGetText(out var priorText))
            {
                encoding = priorText.Encoding;
            }
            else
            {
                // the existing encoding was never observed so is unknown.
                encoding = null;
            }

            var syntaxTreeFactory = _languageServices.GetRequiredService<ISyntaxTreeFactoryService>();

            var filePath = GetSyntaxTreeFilePath(Attributes);

            if (treeDiagnosticReportingOptions == null)
            {
                // Ideally we'd pass a cancellation token here but we don't have one to pass as the operation previously didn't take a cancellation token.
                // In practice, I don't suspect it will matter: GetValue will only do work if we haven't already computed the AnalyzerConfigSet for this project,
                // which would only happen if no tree was observed for any file in this project. Arbitrarily replacing trees without ever looking at the
                // original one is possible but unlikely.
                treeDiagnosticReportingOptions = _analyzerConfigSetSource.GetValue(CancellationToken.None).GetOptionsForSourcePath(filePath).TreeOptions;
            }

            Contract.ThrowIfNull(_options);
            var (text, tree) = CreateRecoverableTextAndTree(newRoot, filePath, newTextVersion, newTreeVersion, encoding, Attributes, _options, treeDiagnosticReportingOptions, syntaxTreeFactory, mode);

            return new DocumentState(
                LanguageServices,
                solutionServices,
                Services,
                Attributes,
                _options,
                _analyzerConfigSetSource,
                sourceText: null,
                textSource: text,
                treeSource: new ConstantValueSource<TreeAndVersion>(tree));
        }

        private VersionStamp GetNewTreeVersionForUpdatedTree(SyntaxNode newRoot, VersionStamp newTextVersion, PreservationMode mode)
        {
            if (mode != PreservationMode.PreserveIdentity)
            {
                return newTextVersion;
            }

            if (!_treeSource.TryGetValue(out var oldTreeAndVersion) || !oldTreeAndVersion!.Tree.TryGetRoot(out var oldRoot))
            {
                return newTextVersion;
            }

            return oldRoot.IsEquivalentTo(newRoot, topLevel: true) ? oldTreeAndVersion.Version : newTextVersion;
        }

        // use static method so we don't capture references to this
        private static (ValueSource<TextAndVersion>, TreeAndVersion) CreateRecoverableTextAndTree(
            SyntaxNode newRoot,
            string filePath,
            VersionStamp textVersion,
            VersionStamp treeVersion,
            Encoding? encoding,
            DocumentInfo.DocumentAttributes attributes,
            ParseOptions options,
            ImmutableDictionary<string, ReportDiagnostic>? treeDiagnosticReportingOptions,
            ISyntaxTreeFactoryService factory,
            PreservationMode mode)
        {
            SyntaxTree tree;
            ValueSource<TextAndVersion> lazyTextAndVersion;

            if (mode == PreservationMode.PreserveIdentity || !factory.CanCreateRecoverableTree(newRoot))
            {
                tree = factory.CreateSyntaxTree(filePath, options, encoding, newRoot, treeDiagnosticReportingOptions);

                // its okay to use a strong cached AsyncLazy here because the compiler layer SyntaxTree will also keep the text alive once its built.
                lazyTextAndVersion = new TreeTextSource(
                    new AsyncLazy<SourceText>(
                        c => tree.GetTextAsync(c),
                        c => tree.GetText(c),
                        cacheResult: true),
                    textVersion,
                    filePath);
            }
            else
            {
                // There is a strange circularity here: the creation of lazyTextAndVersion reads this local, but will see it as non-null since it
                // only uses it through a lambda that won't have ran. The assignment exists to placate the definite-assignment analysis (which is
                // right to be suspicious of this).
                tree = null!;

                // Uses CachedWeakValueSource so the document and tree will return the same SourceText instance across multiple accesses as long
                // as the text is referenced elsewhere.
                lazyTextAndVersion = new TreeTextSource(
                    new CachedWeakValueSource<SourceText>(
                        new AsyncLazy<SourceText>(
                            // Build text from root, so recoverable tree won't cycle.
                            async cancellationToken => (await tree.GetRootAsync(cancellationToken).ConfigureAwait(false)).GetText(encoding),
                            cancellationToken => tree.GetRoot(cancellationToken).GetText(encoding),
                            cacheResult: false)),
                    textVersion,
                    filePath);

                tree = factory.CreateRecoverableTree(attributes.Id.ProjectId, filePath, options, lazyTextAndVersion, encoding, newRoot, treeDiagnosticReportingOptions);
            }

            return (lazyTextAndVersion, TreeAndVersion.Create(tree, treeVersion));
<<<<<<< HEAD
        }

        internal override Task<Diagnostic?> GetLoadDiagnosticAsync(CancellationToken cancellationToken)
        {
            if (TextAndVersionSource is TreeTextSource)
            {
                return SpecializedTasks.Default<Diagnostic?>();
            }

            return base.GetLoadDiagnosticAsync(cancellationToken);
=======
>>>>>>> 10ccd1be
        }

        private VersionStamp GetNewerVersion()
        {
            if (this.TextAndVersionSource.TryGetValue(out var textAndVersion))
            {
                return textAndVersion!.Version.GetNewerVersion();
            }

            if (_treeSource.TryGetValue(out var treeAndVersion) && treeAndVersion != null)
            {
                return treeAndVersion.Version.GetNewerVersion();
            }

            return VersionStamp.Create();
        }

        public bool TryGetSyntaxTree([NotNullWhen(returnValue: true)] out SyntaxTree? syntaxTree)
        {
            syntaxTree = null;
            if (_treeSource.TryGetValue(out var treeAndVersion) && treeAndVersion != null)
            {
                syntaxTree = treeAndVersion.Tree;
                BindSyntaxTreeToId(syntaxTree, this.Id);
                return true;
            }

            return false;
        }

        [PerformanceSensitive("https://github.com/dotnet/roslyn/issues/23582", OftenCompletesSynchronously = true)]
        public async ValueTask<SyntaxTree> GetSyntaxTreeAsync(CancellationToken cancellationToken)
        {
            var treeAndVersion = await _treeSource.GetValueAsync(cancellationToken).ConfigureAwait(false);

            // make sure there is an association between this tree and this doc id before handing it out
            BindSyntaxTreeToId(treeAndVersion.Tree, this.Id);
            return treeAndVersion.Tree;
        }

        internal SyntaxTree GetSyntaxTree(CancellationToken cancellationToken)
        {
            var treeAndVersion = _treeSource.GetValue(cancellationToken);

            // make sure there is an association between this tree and this doc id before handing it out
            BindSyntaxTreeToId(treeAndVersion.Tree, this.Id);
            return treeAndVersion.Tree;
        }

        public bool TryGetTopLevelChangeTextVersion(out VersionStamp version)
        {
            if (_treeSource.TryGetValue(out var treeAndVersion) && treeAndVersion != null)
            {
                version = treeAndVersion.Version;
                return true;
            }
            else
            {
                version = default;
                return false;
            }
        }

        public override async Task<VersionStamp> GetTopLevelChangeTextVersionAsync(CancellationToken cancellationToken)
        {
            if (!this.SupportsSyntaxTree)
            {
                return await this.GetTextVersionAsync(cancellationToken).ConfigureAwait(false);
            }

            if (_treeSource.TryGetValue(out var treeAndVersion) && treeAndVersion != null)
            {
                return treeAndVersion.Version;
            }

            treeAndVersion = await _treeSource.GetValueAsync(cancellationToken).ConfigureAwait(false);
            return treeAndVersion.Version;
        }

        public async Task<ImmutableDictionary<string, string>> GetAnalyzerOptionsAsync(string? projectFilePath, CancellationToken cancellationToken)
        {
            // We need to work out path to this document. Documents may not have a "real" file path if they're something created
            // as a part of a code action, but haven't been written to disk yet.
            string? effectiveFilePath = null;

            if (FilePath != null)
            {
                effectiveFilePath = FilePath;
            }
            else if (Name != null && projectFilePath != null)
            {
                var projectPath = PathUtilities.GetDirectoryName(projectFilePath);

                if (!RoslynString.IsNullOrEmpty(projectPath))
                {
                    effectiveFilePath = PathUtilities.CombinePathsUnchecked(PathUtilities.GetDirectoryName(projectFilePath), Name);
                }
            }

            if (effectiveFilePath != null)
            {
                var analyzerConfigSet = await _analyzerConfigSetSource.GetValueAsync(cancellationToken).ConfigureAwait(false);

                return analyzerConfigSet.GetOptionsForSourcePath(effectiveFilePath).AnalyzerOptions;
            }
            else
            {
                // Really no idea where this is going, so bail
                // TODO: use AnalyzerConfigOptions.EmptyDictionary, since we don't have a public dictionary
                return ImmutableDictionary.Create<string, string>(AnalyzerConfigOptions.KeyComparer);
            }
        }

        private static void BindSyntaxTreeToId(SyntaxTree tree, DocumentId id)
        {
            if (!s_syntaxTreeToIdMap.TryGetValue(tree, out var existingId))
            {
                // Avoid closing over parameter 'id' on the method's fast path
                var localId = id;
                existingId = s_syntaxTreeToIdMap.GetValue(tree, t => localId);
            }

            Contract.ThrowIfFalse(existingId == id);
        }

        public static DocumentId? GetDocumentIdForTree(SyntaxTree tree)
        {
            s_syntaxTreeToIdMap.TryGetValue(tree, out var id);
            return id;
        }

        private static void CheckTree(
            SyntaxTree newTree,
            SourceText newText,
            SyntaxTree? oldTree = null,
            SourceText? oldText = null)
        {
            // this should be always true
            if (newTree.Length == newText.Length)
            {
                return;
            }

            var newTreeContent = newTree.GetRoot().ToFullString();
            var newTextContent = newText.ToString();

            var oldTreeContent = oldTree?.GetRoot().ToFullString();
            var oldTextContent = oldText?.ToString();

            // we time to time see (incremental) parsing bug where text <-> tree round tripping is broken.
            // send NFW for those cases
            FatalError.ReportWithoutCrash(new Exception($"tree and text has different length {newTree.Length} vs {newText.Length}"));

            // this will make sure that these variables are not thrown away in the dump
            GC.KeepAlive(newTreeContent);
            GC.KeepAlive(newTextContent);
            GC.KeepAlive(oldTreeContent);
            GC.KeepAlive(oldTextContent);

            GC.KeepAlive(newTree);
            GC.KeepAlive(newText);
            GC.KeepAlive(oldTree);
            GC.KeepAlive(oldText);
        }
    }
}<|MERGE_RESOLUTION|>--- conflicted
+++ resolved
@@ -664,19 +664,6 @@
             }
 
             return (lazyTextAndVersion, TreeAndVersion.Create(tree, treeVersion));
-<<<<<<< HEAD
-        }
-
-        internal override Task<Diagnostic?> GetLoadDiagnosticAsync(CancellationToken cancellationToken)
-        {
-            if (TextAndVersionSource is TreeTextSource)
-            {
-                return SpecializedTasks.Default<Diagnostic?>();
-            }
-
-            return base.GetLoadDiagnosticAsync(cancellationToken);
-=======
->>>>>>> 10ccd1be
         }
 
         private VersionStamp GetNewerVersion()
