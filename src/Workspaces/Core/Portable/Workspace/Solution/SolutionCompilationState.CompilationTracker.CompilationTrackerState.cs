--- conflicted
+++ resolved
@@ -168,10 +168,7 @@
 
             private FinalCompilationTrackerState(
                 CreationPolicy creationPolicy,
-<<<<<<< HEAD
                 bool hasSuccessfullyLoaded,
-=======
->>>>>>> 450625c9
                 Compilation finalCompilationWithGeneratedDocuments,
                 Compilation compilationWithoutGeneratedDocuments,
                 CompilationTrackerGeneratorInfo generatorInfo,
@@ -209,10 +206,7 @@
             /// <param name="metadataReferenceToProjectId">Not held onto</param>
             public static FinalCompilationTrackerState Create(
                 CreationPolicy creationPolicy,
-<<<<<<< HEAD
                 bool hasSuccessfullyLoaded,
-=======
->>>>>>> 450625c9
                 Compilation finalCompilationWithGeneratedDocuments,
                 Compilation compilationWithoutGeneratedDocuments,
                 CompilationTrackerGeneratorInfo generatorInfo,
@@ -227,10 +221,7 @@
 
                 return new FinalCompilationTrackerState(
                     creationPolicy,
-<<<<<<< HEAD
                     hasSuccessfullyLoaded,
-=======
->>>>>>> 450625c9
                     finalCompilationWithGeneratedDocuments,
                     compilationWithoutGeneratedDocuments,
                     generatorInfo,
@@ -238,21 +229,12 @@
             }
 
             public FinalCompilationTrackerState WithCreationPolicy(CreationPolicy creationPolicy)
-<<<<<<< HEAD
                 => creationPolicy == CreationPolicy
                     ? this
                     : new(creationPolicy,
                         HasSuccessfullyLoaded,
                         FinalCompilationWithGeneratedDocuments,
                         CompilationWithoutGeneratedDocuments,
-=======
-                => creationPolicy == this.CreationPolicy
-                    ? this
-                    : new(creationPolicy,
-                        FinalCompilationWithGeneratedDocuments,
-                        CompilationWithoutGeneratedDocuments,
-                        HasSuccessfullyLoaded,
->>>>>>> 450625c9
                         GeneratorInfo,
                         UnrootedSymbolSet);
 
