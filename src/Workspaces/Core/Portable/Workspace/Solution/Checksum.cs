﻿// Licensed to the .NET Foundation under one or more agreements.
// The .NET Foundation licenses this file to you under the MIT license.
// See the LICENSE file in the project root for more information.

#nullable disable

using System;
using System.Collections.Generic;
using System.Collections.Immutable;
using System.Linq;
using System.Runtime.CompilerServices;
using System.Runtime.InteropServices;
using System.Runtime.Serialization;
using Microsoft.CodeAnalysis.Serialization;
using Roslyn.Utilities;

namespace Microsoft.CodeAnalysis
{
    /// <summary>
    /// Checksum of data can be used later to see whether two data are same or not
    /// without actually comparing data itself
    /// </summary>
    [DataContract, StructLayout(LayoutKind.Explicit, Size = HashSize)]
    internal readonly partial record struct Checksum(
        [field: FieldOffset(0)][property: DataMember(Order = 0)] long Data1,
        [field: FieldOffset(8)][property: DataMember(Order = 1)] long Data2,
        [field: FieldOffset(16)][property: DataMember(Order = 2)] int Data3)
    {
        /// <summary>
        /// The intended size of the <see cref="Checksum"/> structure. 
        /// </summary>
        public const int HashSize = 16;

        public static readonly Checksum Null = default;

        /// <summary>
        /// Create Checksum from given byte array. if byte array is bigger than <see cref="HashSize"/>, it will be
        /// truncated to the size.
        /// </summary>
        public static Checksum From(byte[] checksum)
            => From(checksum.AsSpan());

        /// <summary>
        /// Create Checksum from given byte array. if byte array is bigger than <see cref="HashSize"/>, it will be
        /// truncated to the size.
        /// </summary>
        public static Checksum From(ImmutableArray<byte> checksum)
            => From(checksum.AsSpan());

        public static Checksum From(ReadOnlySpan<byte> checksum)
        {
            if (checksum.Length == 0)
                return Null;

            if (checksum.Length < HashSize)
                throw new ArgumentException($"checksum must be equal or bigger than the hash size: {HashSize}", nameof(checksum));

            Contract.ThrowIfFalse(MemoryMarshal.TryRead(checksum, out Checksum hash));
            return hash;
        }

        public string ToBase64String()
        {
#if NETCOREAPP
            Span<byte> bytes = stackalloc byte[HashSize];
            this.WriteTo(bytes);
            return Convert.ToBase64String(bytes);
#else
            unsafe
            {
                var data = new byte[HashSize];
                fixed (byte* dataPtr = data)
                {
                    *(Checksum*)dataPtr = this;
                }

                return Convert.ToBase64String(data, 0, HashSize);
            }
#endif
        }

        public static Checksum FromBase64String(string value)
            => From(Convert.FromBase64String(value));

        public override string ToString()
            => ToBase64String();

        public void WriteTo(ObjectWriter writer)
        {
            writer.WriteInt64(Data1);
            writer.WriteInt64(Data2);
            writer.WriteInt32(Data3);
        }

        public void WriteTo(Span<byte> span)
        {
            Contract.ThrowIfFalse(span.Length >= HashSize);
            Unsafe.WriteUnaligned(ref MemoryMarshal.GetReference(span), this);
        }

        public static Checksum ReadFrom(ObjectReader reader)
            => new(reader.ReadInt64(), reader.ReadInt64(), reader.ReadInt32());

        public static Func<Checksum, string> GetChecksumLogInfo { get; }
            = checksum => checksum.ToString();

        public static Func<IEnumerable<Checksum>, string> GetChecksumsLogInfo { get; }
            = checksums => string.Join("|", checksums.Select(c => c.ToString()));

        public static Func<ProjectStateChecksums, string> GetProjectChecksumsLogInfo { get; }
            = checksums => checksums.Checksum.ToString();

        // Explicitly implement this method as default jit for records on netfx doesn't properly devirtualize the
        // standard calls to EqualityComparer<long>.Default.Equals
        public bool Equals(Checksum other)
            => this.Data1 == other.Data1 && this.Data2 == other.Data2 && this.Data3 == other.Data3;

        // Directly override to any overhead that records add when hashing things like the EqualityContract
        public override int GetHashCode()
<<<<<<< HEAD
            => Hash.GetHashCode();

        /// <summary>
        /// This structure stores the 20-byte hash as an inline value rather than requiring the use of
        /// <c>byte[]</c>.
        /// </summary>
        [DataContract, StructLayout(LayoutKind.Explicit, Size = HashSize)]
        public readonly record struct HashData(
            [field: FieldOffset(0)][property: DataMember(Order = 0)] long Data1,
            [field: FieldOffset(8)][property: DataMember(Order = 1)] long Data2)
        {
            public void WriteTo(ObjectWriter writer)
            {
                writer.WriteInt64(Data1);
                writer.WriteInt64(Data2);
            }

            public void WriteTo(Span<byte> span)
            {
                Contract.ThrowIfTrue(span.Length < HashSize);
#pragma warning disable CS9191 // The 'ref' modifier for an argument corresponding to 'in' parameter is equivalent to 'in'. Consider using 'in' instead.
                Contract.ThrowIfFalse(MemoryMarshal.TryWrite(span, ref Unsafe.AsRef(in this)));
#pragma warning restore CS9191
            }

            public static HashData ReadFrom(ObjectReader reader)
                => new(reader.ReadInt64(), reader.ReadInt64());

            public override int GetHashCode()
            {
                // The checksum is already a hash. Just read a 4-byte value to get a well-distributed hash code.
                return (int)Data1;
            }

            // Explicitly implement this method as default jit for records on netfx doesn't properly devirtualize the
            // standard calls to EqualityComparer<long>.Default.Equals
            public bool Equals(HashData other)
                => this.Data1 == other.Data1 && this.Data2 == other.Data2;
=======
        {
            // The checksum is already a hash. Just read a 4-byte value to get a well-distributed hash code.
            return (int)Data1;
>>>>>>> 937238f2
        }
    }

    internal static class ChecksumExtensions
    {
        public static void AddIfNotNullChecksum(this HashSet<Checksum> checksums, Checksum checksum)
        {
            if (checksum != Checksum.Null)
                checksums.Add(checksum);
        }
    }
}<|MERGE_RESOLUTION|>--- conflicted
+++ resolved
@@ -23,8 +23,7 @@
     [DataContract, StructLayout(LayoutKind.Explicit, Size = HashSize)]
     internal readonly partial record struct Checksum(
         [field: FieldOffset(0)][property: DataMember(Order = 0)] long Data1,
-        [field: FieldOffset(8)][property: DataMember(Order = 1)] long Data2,
-        [field: FieldOffset(16)][property: DataMember(Order = 2)] int Data3)
+        [field: FieldOffset(8)][property: DataMember(Order = 1)] long Data2)
     {
         /// <summary>
         /// The intended size of the <see cref="Checksum"/> structure. 
@@ -89,17 +88,16 @@
         {
             writer.WriteInt64(Data1);
             writer.WriteInt64(Data2);
-            writer.WriteInt32(Data3);
         }
 
         public void WriteTo(Span<byte> span)
         {
-            Contract.ThrowIfFalse(span.Length >= HashSize);
+            Contract.ThrowIfTrue(span.Length < HashSize);
             Unsafe.WriteUnaligned(ref MemoryMarshal.GetReference(span), this);
         }
 
         public static Checksum ReadFrom(ObjectReader reader)
-            => new(reader.ReadInt64(), reader.ReadInt64(), reader.ReadInt32());
+            => new(reader.ReadInt64(), reader.ReadInt64());
 
         public static Func<Checksum, string> GetChecksumLogInfo { get; }
             = checksum => checksum.ToString();
@@ -113,54 +111,13 @@
         // Explicitly implement this method as default jit for records on netfx doesn't properly devirtualize the
         // standard calls to EqualityComparer<long>.Default.Equals
         public bool Equals(Checksum other)
-            => this.Data1 == other.Data1 && this.Data2 == other.Data2 && this.Data3 == other.Data3;
+            => this.Data1 == other.Data1 && this.Data2 == other.Data2;
 
         // Directly override to any overhead that records add when hashing things like the EqualityContract
         public override int GetHashCode()
-<<<<<<< HEAD
-            => Hash.GetHashCode();
-
-        /// <summary>
-        /// This structure stores the 20-byte hash as an inline value rather than requiring the use of
-        /// <c>byte[]</c>.
-        /// </summary>
-        [DataContract, StructLayout(LayoutKind.Explicit, Size = HashSize)]
-        public readonly record struct HashData(
-            [field: FieldOffset(0)][property: DataMember(Order = 0)] long Data1,
-            [field: FieldOffset(8)][property: DataMember(Order = 1)] long Data2)
-        {
-            public void WriteTo(ObjectWriter writer)
-            {
-                writer.WriteInt64(Data1);
-                writer.WriteInt64(Data2);
-            }
-
-            public void WriteTo(Span<byte> span)
-            {
-                Contract.ThrowIfTrue(span.Length < HashSize);
-#pragma warning disable CS9191 // The 'ref' modifier for an argument corresponding to 'in' parameter is equivalent to 'in'. Consider using 'in' instead.
-                Contract.ThrowIfFalse(MemoryMarshal.TryWrite(span, ref Unsafe.AsRef(in this)));
-#pragma warning restore CS9191
-            }
-
-            public static HashData ReadFrom(ObjectReader reader)
-                => new(reader.ReadInt64(), reader.ReadInt64());
-
-            public override int GetHashCode()
-            {
-                // The checksum is already a hash. Just read a 4-byte value to get a well-distributed hash code.
-                return (int)Data1;
-            }
-
-            // Explicitly implement this method as default jit for records on netfx doesn't properly devirtualize the
-            // standard calls to EqualityComparer<long>.Default.Equals
-            public bool Equals(HashData other)
-                => this.Data1 == other.Data1 && this.Data2 == other.Data2;
-=======
         {
             // The checksum is already a hash. Just read a 4-byte value to get a well-distributed hash code.
             return (int)Data1;
->>>>>>> 937238f2
         }
     }
 
