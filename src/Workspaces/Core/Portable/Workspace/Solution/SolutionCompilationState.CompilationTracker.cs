﻿// Licensed to the .NET Foundation under one or more agreements.
// The .NET Foundation licenses this file to you under the MIT license.
// See the LICENSE file in the project root for more information.

using System;
using System.Collections.Generic;
using System.Collections.Immutable;
using System.Diagnostics;
using System.Diagnostics.CodeAnalysis;
using System.Linq;
using System.Threading;
using System.Threading.Tasks;
using Microsoft.CodeAnalysis;
using Microsoft.CodeAnalysis.ErrorReporting;
using Microsoft.CodeAnalysis.Host;
using Microsoft.CodeAnalysis.Internal.Log;
using Microsoft.CodeAnalysis.PooledObjects;
using Microsoft.CodeAnalysis.Shared.Collections;
using Roslyn.Utilities;

namespace Microsoft.CodeAnalysis;

internal partial class SolutionCompilationState
{
    /// <summary>
    /// Tracks the changes made to a project and provides the facility to get a lazily built
    /// compilation for that project.  As the compilation is being built, the partial results are
    /// stored as well so that they can be used in the 'in progress' workspace snapshot.
    /// </summary>
    private partial class CompilationTracker : ICompilationTracker
    {
        private static readonly Func<ProjectState, string> s_logBuildCompilationAsync =
            state => string.Join(",", state.AssemblyName, state.DocumentStates.Count);

        public ProjectState ProjectState { get; }

        /// <summary>
        /// Access via the <see cref="ReadState"/> and <see cref="WriteState"/> methods.
        /// </summary>
        private CompilationTrackerState? _stateDoNotAccessDirectly;

<<<<<<< HEAD
        // guarantees only one thread is building at a time
        private SemaphoreSlim? _buildLock;
=======
            private static readonly Lazy<Compilation?> s_lazyNullCompilation = new Lazy<Compilation?>(() => null);

            public ProjectState ProjectState { get; }
>>>>>>> 06df8032

        public SkeletonReferenceCache SkeletonReferenceCache { get; }

        /// <summary>
        /// Set via a feature flag to enable strict validation of the compilations that are produced, in that they match the original states. This validation is expensive, so we don't want it
        /// running in normal production scenarios.
        /// </summary>
        private readonly bool _validateStates;

        private CompilationTracker(
            ProjectState project,
            CompilationTrackerState? state,
            SkeletonReferenceCache cachedSkeletonReferences)
        {
            Contract.ThrowIfNull(project);

            this.ProjectState = project;
            _stateDoNotAccessDirectly = state;
            this.SkeletonReferenceCache = cachedSkeletonReferences;

            _validateStates = project.LanguageServices.SolutionServices.GetRequiredService<IWorkspaceConfigurationService>().Options.ValidateCompilationTrackerStates;

            ValidateState(state);
        }

        /// <summary>
        /// Creates a tracker for the provided project.  The tracker will be in the 'empty' state
        /// and will have no extra information beyond the project itself.
        /// </summary>
        public CompilationTracker(ProjectState project)
            : this(project, state: null, cachedSkeletonReferences: new())
        {
        }

        private CompilationTrackerState? ReadState()
            => Volatile.Read(ref _stateDoNotAccessDirectly);

        private void WriteState(CompilationTrackerState state)
        {
            Volatile.Write(ref _stateDoNotAccessDirectly, state);
            ValidateState(state);
        }

        public GeneratorDriver? GeneratorDriver
        {
            get
            {
                var state = this.ReadState();
                return state?.GeneratorInfo.Driver;
            }
        }

        public bool ContainsAssemblyOrModuleOrDynamic(ISymbol symbol, bool primary, out MetadataReferenceInfo? referencedThrough)
        {
            Debug.Assert(symbol.Kind is SymbolKind.Assembly or
                         SymbolKind.NetModule or
                         SymbolKind.DynamicType);
            var state = this.ReadState();

            var unrootedSymbolSet = (state as FinalCompilationTrackerState)?.UnrootedSymbolSet;
            if (unrootedSymbolSet == null)
            {
                // this was not a tracker that has handed out a compilation (all compilations handed out must be
                // owned by a 'FinalState').  So this symbol could not be from us.
                referencedThrough = null;
                return false;
            }

            return unrootedSymbolSet.Value.ContainsAssemblyOrModuleOrDynamic(symbol, primary, out referencedThrough);
        }

        /// <summary>
        /// Creates a new instance of the compilation info, retaining any already built
        /// compilation state as the now 'old' state
        /// </summary>
        public ICompilationTracker Fork(
            ProjectState newProjectState,
            TranslationAction? translate)
        {
            var forkedTrackerState = ForkTrackerState();

            // We should never fork into a FinalCompilationTrackerState.  We must always be at some state prior to
            // it since some change has happened, and we may now need to run generators.
            Contract.ThrowIfTrue(forkedTrackerState is FinalCompilationTrackerState);
            Contract.ThrowIfFalse(forkedTrackerState is null or InProgressState);
            return new CompilationTracker(
                newProjectState,
                forkedTrackerState,
                this.SkeletonReferenceCache.Clone());

            CompilationTrackerState? ForkTrackerState()
            {
                var state = this.ReadState();
                if (state is null)
                    return null;

                var (compilationWithoutGeneratedDocuments, staleCompilationWithGeneratedDocuments) = state switch
                {
                    InProgressState inProgressState => (inProgressState.CompilationWithoutGeneratedDocuments, inProgressState.StaleCompilationWithGeneratedDocuments),
                    FinalCompilationTrackerState finalState => (finalState.CompilationWithoutGeneratedDocuments, finalState.FinalCompilationWithGeneratedDocuments),
                    _ => throw ExceptionUtilities.UnexpectedValue(state.GetType()),
                };

                var finalSteps = UpdatePendingTranslationActions(
                    state switch
                    {
                        InProgressState inProgressState => inProgressState.PendingTranslationActions,
                        FinalCompilationTrackerState => [],
                        _ => throw ExceptionUtilities.UnexpectedValue(state.GetType()),
                    });

                var newState = InProgressState.Create(
                    state.IsFrozen,
                    compilationWithoutGeneratedDocuments,
                    state.GeneratorInfo,
                    staleCompilationWithGeneratedDocuments,
                    finalSteps);

                return newState;
            }

            ImmutableList<TranslationAction> UpdatePendingTranslationActions(
                ImmutableList<TranslationAction> pendingTranslationActions)
            {
                if (translate is null)
                    return pendingTranslationActions;

                // We have a translation action; are we able to merge it with the prior one?
                if (!pendingTranslationActions.IsEmpty)
                {
                    var priorAction = pendingTranslationActions.Last();
                    var mergedTranslation = translate.TryMergeWithPrior(priorAction);
                    if (mergedTranslation != null)
                    {
                        // We can replace the prior action with this new one
                        return pendingTranslationActions.SetItem(
                            pendingTranslationActions.Count - 1,
                            mergedTranslation);
                    }
                }

                // Just add it to the end
                return pendingTranslationActions.Add(translate);
            }
        }

        /// <summary>
        /// Gets the final compilation if it is available.
        /// </summary>
        public bool TryGetCompilation([NotNullWhen(true)] out Compilation? compilation)
        {
            var state = ReadState();
            if (state is FinalCompilationTrackerState finalState)
            {
                compilation = finalState.FinalCompilationWithGeneratedDocuments;
                Contract.ThrowIfNull(compilation);
                return true;
            }
            else
            {
                compilation = null;
                return false;
            }
        }

        public Task<Compilation> GetCompilationAsync(SolutionCompilationState compilationState, CancellationToken cancellationToken)
        {
            if (this.TryGetCompilation(out var compilation))
            {
                return Task.FromResult(compilation);
            }
            else if (cancellationToken.IsCancellationRequested)
            {
                // Handle early cancellation here to avoid throwing/catching cancellation exceptions in the async
                // state machines. This helps reduce the total number of First Chance Exceptions occurring in IDE
                // typing scenarios.
                return Task.FromCanceled<Compilation>(cancellationToken);
            }
            else
            {
                return GetCompilationSlowAsync(compilationState, cancellationToken);
            }
        }

<<<<<<< HEAD
        private async Task<Compilation> GetCompilationSlowAsync(
            SolutionCompilationState compilationState, CancellationToken cancellationToken)
        {
            var finalState = await GetOrBuildFinalStateAsync(compilationState, cancellationToken: cancellationToken).ConfigureAwait(false);
            return finalState.FinalCompilationWithGeneratedDocuments;
        }

        private async Task<FinalCompilationTrackerState> GetOrBuildFinalStateAsync(
            SolutionCompilationState compilationState,
            CancellationToken cancellationToken)
        {
            try
            {
                using (Logger.LogBlock(FunctionId.Workspace_Project_CompilationTracker_BuildCompilationAsync,
                                       s_logBuildCompilationAsync, ProjectState, cancellationToken))
                {
                    cancellationToken.ThrowIfCancellationRequested();

                    var state = ReadState();
=======
                    var (compilationWithoutGeneratedDocuments, staleCompilationWithGeneratedDocuments) = state switch
                    {
                        InProgressState inProgressState => (inProgressState.LazyCompilationWithoutGeneratedDocuments, inProgressState.LazyStaleCompilationWithGeneratedDocuments),
                        FinalCompilationTrackerState finalState => (new Lazy<Compilation>(() => finalState.CompilationWithoutGeneratedDocuments), new Lazy<Compilation?>(() => finalState.FinalCompilationWithGeneratedDocuments)),
                        _ => throw ExceptionUtilities.UnexpectedValue(state.GetType()),
                    };

                    var newState = new InProgressState(
                        state.IsFrozen,
                        compilationWithoutGeneratedDocuments,
                        state.GeneratorInfo,
                        staleCompilationWithGeneratedDocuments,
                        GetPendingTranslationActions(state));
>>>>>>> 06df8032

                    // Try to get the built compilation.  If it exists, then we can just return that.
                    if (state is FinalCompilationTrackerState finalState)
                        return finalState;

<<<<<<< HEAD
                    var buildLock = InterlockedOperations.Initialize(
                        ref _buildLock,
                        static () => new SemaphoreSlim(initialCount: 1));
=======
                ImmutableList<TranslationAction> GetPendingTranslationActions(CompilationTrackerState state)
                {
                    var pendingTranslationActions = state switch
                    {
                        InProgressState inProgressState => inProgressState.PendingTranslationActions,
                        FinalCompilationTrackerState => [],
                        _ => throw ExceptionUtilities.UnexpectedValue(state.GetType()),
                    };

                    if (translate is null)
                        return pendingTranslationActions;
>>>>>>> 06df8032

                    // Otherwise, we actually have to build it.  Ensure that only one thread is trying to
                    // build this compilation at a time.
                    using (await buildLock.DisposableWaitAsync(cancellationToken).ConfigureAwait(false))
                    {
                        return await BuildFinalStateAsync().ConfigureAwait(false);
                    }
                }
            }
            catch (Exception e) when (FatalError.ReportAndPropagateUnlessCanceled(e, cancellationToken, ErrorSeverity.Critical))
            {
                throw ExceptionUtilities.Unreachable();
            }

            // <summary>
            // Builds the compilation matching the project state. In the process of building, also
            // produce in progress snapshots that can be accessed from other threads.
            // </summary>
            async Task<FinalCompilationTrackerState> BuildFinalStateAsync()
            {
                cancellationToken.ThrowIfCancellationRequested();

                var state = ReadState();

                // if we already have a compilation, we must be already done!  This can happen if two
                // threads were waiting to build, and we came in after the other succeeded.
                if (state is FinalCompilationTrackerState finalState)
                    return finalState;

                // Transition from wherever we're currently at to an in-progress-state.
                var expandedInProgressState = state switch
                {
                    // We're already there, so no transition needed.
                    InProgressState inProgressState => inProgressState,

                    // We've got nothing.  Build it from scratch :(
                    null => BuildInProgressStateFromNoCompilationState(),

                    _ => throw ExceptionUtilities.UnexpectedValue(state.GetType())
                };

                // Now do the final step of transitioning from the 'all trees parsed' state to the final state.
                var collapsedInProgressState = await CollapseInProgressStateAsync(expandedInProgressState).ConfigureAwait(false);
                return await FinalizeCompilationAsync(collapsedInProgressState).ConfigureAwait(false);
            }

            [PerformanceSensitive(
                "https://github.com/dotnet/roslyn/issues/23582",
                Constraint = "Avoid calling " + nameof(Compilation.AddSyntaxTrees) + " in a loop due to allocation overhead.")]

            InProgressState BuildInProgressStateFromNoCompilationState()
            {
                try
                {
                    // Create a chain of translation steps where we add each document one at a time to an initially
                    // empty compilation.  This allows us to then process that chain of actions like we would do any
                    // other.  It also means that if we're in the process of parsing documents in that chain, that
                    // we'll see the results of how far we've gotten if someone asks for a frozen snapshot midway
                    // through.
                    var initialProjectState = this.ProjectState.RemoveAllDocuments();
                    var initialCompilation = this.CreateEmptyCompilation();

                    var translationActionsBuilder = ImmutableList.CreateBuilder<TranslationAction>();

                    var oldProjectState = initialProjectState;
                    foreach (var documentState in this.ProjectState.DocumentStates.GetStatesInCompilationOrder())
                    {
                        var documentStates = ImmutableArray.Create(documentState);
                        var newProjectState = oldProjectState.AddDocuments(documentStates);
                        translationActionsBuilder.Add(new TranslationAction.AddDocumentsAction(
                            oldProjectState, newProjectState, documentStates));

                        oldProjectState = newProjectState;
                    }

                    var compilationWithoutGeneratedDocuments = CreateEmptyCompilation();

                    // We only got here when we had no compilation state at all.  So we couldn't have gotten
                    // here from a frozen state (as a frozen state always ensures we have a
                    // WithCompilationTrackerState).  As such, we can safely still preserve that we're not
                    // frozen here.
                    var allSyntaxTreesParsedState = InProgressState.Create(
                        isFrozen: false,
                        compilationWithoutGeneratedDocuments,
                        CompilationTrackerGeneratorInfo.Empty,
                        staleCompilationWithGeneratedDocuments: null,
                        pendingTranslationActions: translationActionsBuilder.ToImmutable());

                    WriteState(allSyntaxTreesParsedState);
                    return allSyntaxTreesParsedState;
                }
                catch (Exception e) when (FatalError.ReportAndPropagateUnlessCanceled(e, cancellationToken, ErrorSeverity.Critical))
                {
                    throw ExceptionUtilities.Unreachable();
                }
            }

            async Task<InProgressState> CollapseInProgressStateAsync(InProgressState initialState)
            {
                try
                {
                    var currentState = initialState;

                    // To speed things up, we look for all the added documents in the chain and we preemptively kick
                    // off work to parse the documents for it in parallel.  This has the added benefit that if
                    // someone asks for a frozen partial snapshot while we're in the middle of doing this, they can
                    // use however many document states have successfully parsed their syntax trees.  For example,
                    // if you had one extremely large file that took a long time to parse, and dozens of tiny ones,
                    // it's more likely that the frozen tree would have many more documents in it.
                    //
                    // Note: we intentionally kick these off in a fire-and-forget fashion.  If we get canceled, all
                    // the tasks will attempt to cancel.  If we complete, that's only because these tasks would
                    // complete as well.  There's no need to track this with any sort of listener as this work just
                    // acts to speed up getting to a compilation, but is otherwise unobservable.
                    foreach (var action in currentState.PendingTranslationActions)
                    {
                        if (action is TranslationAction.AddDocumentsAction { Documents: var documents })
                        {
                            foreach (var document in documents)
                                _ = Task.Run(async () => await document.GetSyntaxTreeAsync(cancellationToken).ConfigureAwait(false), cancellationToken);
                        }
                    }

                    // Then, we serially process the chain while that parsing is happening concurrently.
                    while (currentState.PendingTranslationActions.Count > 0)
                    {
                        cancellationToken.ThrowIfCancellationRequested();

                        // We have a list of transformations to get to our final compilation; take the first transformation and apply it.
                        var (compilationWithoutGeneratedDocuments, staleCompilationWithGeneratedDocuments, generatorInfo) =
                            await ApplyFirstTransformationAsync(currentState).ConfigureAwait(false);

                        // We have updated state, so store this new result; this allows us to drop the intermediate state we already processed
                        // even if we were to get cancelled at a later point.
                        //
                        // As long as we have intermediate projects, we'll still keep creating InProgressStates.  But
                        // once it becomes empty we'll produce an AllSyntaxTreesParsedState and we'll break the loop.
                        //
                        // Preserve the current frozen bit.  Specifically, once states become frozen, we continually make
                        // all states forked from those states frozen as well.  This ensures we don't attempt to move
                        // generator docs back to the uncomputed state from that point onwards.  We'll just keep
                        // whateverZ generated docs we have.
                        currentState = InProgressState.Create(
                            currentState.IsFrozen,
                            compilationWithoutGeneratedDocuments,
                            generatorInfo,
                            staleCompilationWithGeneratedDocuments,
                            currentState.PendingTranslationActions.RemoveAt(0));
                        this.WriteState(currentState);
                    }

                    return currentState;
                }
                catch (Exception e) when (FatalError.ReportAndPropagateUnlessCanceled(e, cancellationToken, ErrorSeverity.Critical))
                {
                    throw ExceptionUtilities.Unreachable();
                }

                async Task<(Compilation compilationWithoutGeneratedDocuments, Compilation? staleCompilationWithGeneratedDocuments, CompilationTrackerGeneratorInfo generatorInfo)>
                    ApplyFirstTransformationAsync(InProgressState inProgressState)
                {
                    Contract.ThrowIfTrue(inProgressState.PendingTranslationActions.IsEmpty);
                    var translationAction = inProgressState.PendingTranslationActions[0];

                    var compilationWithoutGeneratedDocuments = inProgressState.CompilationWithoutGeneratedDocuments;
                    var staleCompilationWithGeneratedDocuments = inProgressState.StaleCompilationWithGeneratedDocuments;

                    // If staleCompilationWithGeneratedDocuments is the same as compilationWithoutGeneratedDocuments,
                    // then it means a prior run of generators didn't produce any files. In that case, we'll just make
                    // staleCompilationWithGeneratedDocuments null so we avoid doing any transformations of it multiple
                    // times. Otherwise the transformations below and in FinalizeCompilationAsync will try to update
                    // both at once, which is functionally fine but just unnecessary work. This function is always
                    // allowed to return null for AllSyntaxTreesParsedState.StaleCompilationWithGeneratedDocuments in
                    // the end, so there's no harm there.
                    if (staleCompilationWithGeneratedDocuments == compilationWithoutGeneratedDocuments)
                        staleCompilationWithGeneratedDocuments = null;

<<<<<<< HEAD
                    compilationWithoutGeneratedDocuments = await translationAction.TransformCompilationAsync(compilationWithoutGeneratedDocuments, cancellationToken).ConfigureAwait(false);
=======
                        // We only got here when we had no compilation state at all.  So we couldn't have gotten
                        // here from a frozen state (as a frozen state always ensures we have a
                        // WithCompilationTrackerState).  As such, we can safely still preserve that we're not
                        // frozen here.
                        var allSyntaxTreesParsedState = new InProgressState(
                            isFrozen: false,
                            new Lazy<Compilation>(CreateEmptyCompilation),
                            CompilationTrackerGeneratorInfo.Empty,
                            staleCompilationWithGeneratedDocuments: s_lazyNullCompilation,
                            pendingTranslationActions: translationActionsBuilder.ToImmutable());
>>>>>>> 06df8032

                    if (staleCompilationWithGeneratedDocuments != null)
                    {
                        // Also transform the compilation that has generated files; we won't do that though if the transformation either would cause problems with
                        // the generated documents, or if don't have any source generators in the first place.
                        if (translationAction.CanUpdateCompilationWithStaleGeneratedTreesIfGeneratorsGiveSameOutput &&
                            translationAction.OldProjectState.SourceGenerators.Any())
                        {
                            staleCompilationWithGeneratedDocuments = await translationAction.TransformCompilationAsync(staleCompilationWithGeneratedDocuments, cancellationToken).ConfigureAwait(false);
                        }
                        else
                        {
<<<<<<< HEAD
=======
                            cancellationToken.ThrowIfCancellationRequested();

                            // We have a list of transformations to get to our final compilation; take the first transformation and apply it.
                            var (compilationWithoutGeneratedDocuments, staleCompilationWithGeneratedDocuments, generatorInfo) =
                                await ApplyFirstTransformationAsync(currentState).ConfigureAwait(false);

                            // We have updated state, so store this new result; this allows us to drop the intermediate state we already processed
                            // even if we were to get cancelled at a later point.
                            //
                            // As long as we have intermediate projects, we'll still keep creating InProgressStates.  But
                            // once it becomes empty we'll produce an AllSyntaxTreesParsedState and we'll break the loop.
                            //
                            // Preserve the current frozen bit.  Specifically, once states become frozen, we continually make
                            // all states forked from those states frozen as well.  This ensures we don't attempt to move
                            // generator docs back to the uncomputed state from that point onwards.  We'll just keep
                            // whateverZ generated docs we have.
                            currentState = new InProgressState(
                                currentState.IsFrozen,
                                compilationWithoutGeneratedDocuments,
                                generatorInfo,
                                staleCompilationWithGeneratedDocuments,
                                currentState.PendingTranslationActions.RemoveAt(0));
                            this.WriteState(currentState);
                        }

                        return currentState;
                    }
                    catch (Exception e) when (FatalError.ReportAndPropagateUnlessCanceled(e, cancellationToken, ErrorSeverity.Critical))
                    {
                        throw ExceptionUtilities.Unreachable();
                    }

                    async Task<(Compilation compilationWithoutGeneratedDocuments, Compilation? staleCompilationWithGeneratedDocuments, CompilationTrackerGeneratorInfo generatorInfo)>
                        ApplyFirstTransformationAsync(InProgressState inProgressState)
                    {
                        Contract.ThrowIfTrue(inProgressState.PendingTranslationActions.IsEmpty);
                        var translationAction = inProgressState.PendingTranslationActions[0];

                        var compilationWithoutGeneratedDocuments = inProgressState.CompilationWithoutGeneratedDocuments;
                        var staleCompilationWithGeneratedDocuments = inProgressState.LazyStaleCompilationWithGeneratedDocuments.Value;

                        // If staleCompilationWithGeneratedDocuments is the same as compilationWithoutGeneratedDocuments,
                        // then it means a prior run of generators didn't produce any files. In that case, we'll just make
                        // staleCompilationWithGeneratedDocuments null so we avoid doing any transformations of it multiple
                        // times. Otherwise the transformations below and in FinalizeCompilationAsync will try to update
                        // both at once, which is functionally fine but just unnecessary work. This function is always
                        // allowed to return null for AllSyntaxTreesParsedState.StaleCompilationWithGeneratedDocuments in
                        // the end, so there's no harm there.
                        if (staleCompilationWithGeneratedDocuments == compilationWithoutGeneratedDocuments)
>>>>>>> 06df8032
                            staleCompilationWithGeneratedDocuments = null;
                        }
                    }

                    var generatorInfo = inProgressState.GeneratorInfo;
                    if (generatorInfo.Driver != null)
                        generatorInfo = generatorInfo with { Driver = translationAction.TransformGeneratorDriver(generatorInfo.Driver) };

                    return (compilationWithoutGeneratedDocuments, staleCompilationWithGeneratedDocuments, generatorInfo);
                }
            }

            // <summary>
            // Add all appropriate references to the compilation and set it as our final compilation state.
            // </summary>
            async Task<FinalCompilationTrackerState> FinalizeCompilationAsync(InProgressState inProgressState)
            {
                try
                {
                    return await FinalizeCompilationWorkerAsync(inProgressState).ConfigureAwait(false);
                }
                catch (OperationCanceledException) when (cancellationToken.IsCancellationRequested)
                {
<<<<<<< HEAD
                    // Explicitly force a yield point here.  This addresses a problem on .net framework where it's
                    // possible that cancelling this task chain ends up stack overflowing as the TPL attempts to
                    // synchronously recurse through the tasks to execute antecedent work.  This will force continuations
                    // here to run asynchronously preventing the stack overflow.
                    // See https://github.com/dotnet/roslyn/issues/56356 for more details.
                    // note: this can be removed if this code only needs to run on .net core (as the stack overflow issue
                    // does not exist there).
                    await Task.Yield().ConfigureAwait(false);
                    throw;
                }
                catch (Exception e) when (FatalError.ReportAndPropagateUnlessCanceled(e, cancellationToken, ErrorSeverity.Critical))
                {
                    throw ExceptionUtilities.Unreachable();
                }
            }
=======
                    // Caller should collapse the in progress state first.
                    Contract.ThrowIfTrue(inProgressState.PendingTranslationActions.Count > 0);

                    // The final state we produce will be frozen or not depending on if a frozen state was passed into it.
                    var isFrozen = inProgressState.IsFrozen;
                    var generatorInfo = inProgressState.GeneratorInfo;
                    var compilationWithoutGeneratedDocuments = inProgressState.CompilationWithoutGeneratedDocuments;
                    var staleCompilationWithGeneratedDocuments = inProgressState.LazyStaleCompilationWithGeneratedDocuments.Value;
>>>>>>> 06df8032

            async Task<FinalCompilationTrackerState> FinalizeCompilationWorkerAsync(InProgressState inProgressState)
            {
                // Caller should collapse the in progress state first.
                Contract.ThrowIfTrue(inProgressState.PendingTranslationActions.Count > 0);

                // The final state we produce will be frozen or not depending on if a frozen state was passed into it.
                var isFrozen = inProgressState.IsFrozen;
                var generatorInfo = inProgressState.GeneratorInfo;
                var compilationWithoutGeneratedDocuments = inProgressState.CompilationWithoutGeneratedDocuments;
                var staleCompilationWithGeneratedDocuments = inProgressState.StaleCompilationWithGeneratedDocuments;

                // Project is complete only if the following are all true:
                //  1. HasAllInformation flag is set for the project
                //  2. Either the project has non-zero metadata references OR this is the corlib project.
                //     For the latter, we use a heuristic if the underlying compilation defines "System.Object" type.
                var hasSuccessfullyLoaded = this.ProjectState.HasAllInformation &&
                    (this.ProjectState.MetadataReferences.Count > 0 ||
                     compilationWithoutGeneratedDocuments.GetTypeByMetadataName("System.Object") != null);

                var newReferences = new List<MetadataReference>();
                var metadataReferenceToProjectId = new Dictionary<MetadataReference, ProjectId>();
                newReferences.AddRange(this.ProjectState.MetadataReferences);

                foreach (var projectReference in this.ProjectState.ProjectReferences)
                {
                    var referencedProject = compilationState.SolutionState.GetProjectState(projectReference.ProjectId);

                    // Even though we're creating a final compilation (vs. an in progress compilation),
                    // it's possible that the target project has been removed.
                    if (referencedProject is null)
                        continue;

                    // If both projects are submissions, we'll count this as a previous submission link
                    // instead of a regular metadata reference
                    if (referencedProject.IsSubmission)
                    {
                        // if the referenced project is a submission project must be a submission as well:
                        Debug.Assert(this.ProjectState.IsSubmission);

                        // We now need to (potentially) update the prior submission compilation. That Compilation is held in the
                        // ScriptCompilationInfo that we need to replace as a unit.
                        var previousSubmissionCompilation =
                            await compilationState.GetCompilationAsync(
                                projectReference.ProjectId, cancellationToken).ConfigureAwait(false);

                        if (compilationWithoutGeneratedDocuments.ScriptCompilationInfo!.PreviousScriptCompilation != previousSubmissionCompilation)
                        {
                            compilationWithoutGeneratedDocuments = compilationWithoutGeneratedDocuments.WithScriptCompilationInfo(
                                compilationWithoutGeneratedDocuments.ScriptCompilationInfo!.WithPreviousScriptCompilation(previousSubmissionCompilation!));

                            staleCompilationWithGeneratedDocuments = staleCompilationWithGeneratedDocuments?.WithScriptCompilationInfo(
                                staleCompilationWithGeneratedDocuments.ScriptCompilationInfo!.WithPreviousScriptCompilation(previousSubmissionCompilation!));
                        }
                    }
                    else
                    {
                        // Not a submission.  Add as a metadata reference.

                        if (isFrozen)
                        {
                            // In the frozen case, attempt to get a partial reference, or fallback to the last
                            // successful reference for this project if we can find one. 
                            var metadataReference = compilationState.GetPartialMetadataReference(projectReference, this.ProjectState);

                            if (metadataReference is null)
                            {
                                // if we failed to get the metadata and we were frozen, check to see if we
                                // previously had existing metadata and reuse it instead.
                                var inProgressCompilationNotRef = staleCompilationWithGeneratedDocuments ?? compilationWithoutGeneratedDocuments;
                                metadataReference = inProgressCompilationNotRef.ExternalReferences.FirstOrDefault(
                                    r => GetProjectId(inProgressCompilationNotRef.GetAssemblyOrModuleSymbol(r) as IAssemblySymbol) == projectReference.ProjectId);
                            }

                            AddMetadataReference(projectReference, metadataReference);
                        }
                        else
                        {
                            // For the non-frozen case, attempt to get the full metadata reference.
                            var metadataReference = await compilationState.GetMetadataReferenceAsync(projectReference, this.ProjectState, cancellationToken).ConfigureAwait(false);
                            AddMetadataReference(projectReference, metadataReference);
                        }
                    }
                }

                // Now that we know the set of references this compilation should have, update them if they're not already.
                // Generators cannot add references, so we can use the same set of references both for the compilation
                // that doesn't have generated files, and the one we're trying to reuse that has generated files.
                // Since we updated both of these compilations together in response to edits, we only have to check one
                // for a potential mismatch.
                if (!Enumerable.SequenceEqual(compilationWithoutGeneratedDocuments.ExternalReferences, newReferences))
                {
                    compilationWithoutGeneratedDocuments = compilationWithoutGeneratedDocuments.WithReferences(newReferences);
                    staleCompilationWithGeneratedDocuments = staleCompilationWithGeneratedDocuments?.WithReferences(newReferences);
                }

                // We will finalize the compilation by adding full contents here.
                var (compilationWithGeneratedDocuments, generatedDocuments, generatorDriver) = await AddExistingOrComputeNewGeneratorInfoAsync(
                    isFrozen,
                    compilationState,
                    compilationWithoutGeneratedDocuments,
                    generatorInfo,
                    staleCompilationWithGeneratedDocuments,
                    cancellationToken).ConfigureAwait(false);

                // After producing the sg documents, we must always be in the final state for the generator data.
                var nextGeneratorInfo = new CompilationTrackerGeneratorInfo(generatedDocuments, generatorDriver);

                var finalState = FinalCompilationTrackerState.Create(
                    isFrozen,
                    compilationWithGeneratedDocuments,
                    compilationWithoutGeneratedDocuments,
                    hasSuccessfullyLoaded,
                    nextGeneratorInfo,
                    this.ProjectState.Id,
                    metadataReferenceToProjectId);

                this.WriteState(finalState);

                return finalState;

                void AddMetadataReference(ProjectReference projectReference, MetadataReference? metadataReference)
                {
                    // A reference can fail to be created if a skeleton assembly could not be constructed.
                    if (metadataReference != null)
                    {
                        newReferences.Add(metadataReference);
                        metadataReferenceToProjectId.Add(metadataReference, projectReference.ProjectId);
                    }
                    else
                    {
                        hasSuccessfullyLoaded = false;
                    }
                }
            }
        }

        private Compilation CreateEmptyCompilation()
        {
            var compilationFactory = this.ProjectState.LanguageServices.GetRequiredService<ICompilationFactoryService>();

            if (this.ProjectState.IsSubmission)
            {
                return compilationFactory.CreateSubmissionCompilation(
                    this.ProjectState.AssemblyName,
                    this.ProjectState.CompilationOptions!,
                    this.ProjectState.HostObjectType);
            }
            else
            {
                return compilationFactory.CreateCompilation(
                    this.ProjectState.AssemblyName,
                    this.ProjectState.CompilationOptions!);
            }
        }

        /// <summary>
        /// Attempts to get (without waiting) a metadata reference to a possibly in progress
        /// compilation. Only actual compilation references are returned. Could potentially 
        /// return null if nothing can be provided.
        /// </summary>
        public MetadataReference? GetPartialMetadataReference(ProjectState fromProject, ProjectReference projectReference)
        {
            if (ProjectState.LanguageServices == fromProject.LanguageServices)
            {
                // if we have a compilation and its the correct language, use a simple compilation reference in any
                // state it happens to be in right now
                if (ReadState() is CompilationTrackerState compilationState)
                    return compilationState.CompilationWithoutGeneratedDocuments.ToMetadataReference(projectReference.Aliases, projectReference.EmbedInteropTypes);
            }
            else
            {
                // Cross project reference.  We need a skeleton reference.  Skeletons are too expensive to
                // generate on demand.  So just try to see if we can grab the last generated skeleton for that
                // project.
                var properties = new MetadataReferenceProperties(aliases: projectReference.Aliases, embedInteropTypes: projectReference.EmbedInteropTypes);
                return this.SkeletonReferenceCache.TryGetAlreadyBuiltMetadataReference(properties);
            }

            return null;
        }

        public Task<bool> HasSuccessfullyLoadedAsync(
            SolutionCompilationState compilationState, CancellationToken cancellationToken)
        {
            return this.ReadState() is FinalCompilationTrackerState finalState
                ? finalState.HasSuccessfullyLoaded ? SpecializedTasks.True : SpecializedTasks.False
                : HasSuccessfullyLoadedSlowAsync(compilationState, cancellationToken);
        }

        private async Task<bool> HasSuccessfullyLoadedSlowAsync(
            SolutionCompilationState compilationState, CancellationToken cancellationToken)
        {
            var finalState = await GetOrBuildFinalStateAsync(
                compilationState, cancellationToken: cancellationToken).ConfigureAwait(false);
            return finalState.HasSuccessfullyLoaded;
        }

        public ICompilationTracker FreezePartialState(CancellationToken cancellationToken)
        {
            var state = this.ReadState();

            var clonedCache = this.SkeletonReferenceCache.Clone();
            if (state is FinalCompilationTrackerState finalState)
            {
                // If we're finalized and already frozen, we can just use ourselves. Otherwise, flip the frozen bit
                // so that any future forks keep things frozen.
                return finalState.IsFrozen
                    ? this
                    : new CompilationTracker(this.ProjectState, finalState.WithIsFrozen(), clonedCache);
            }

            // Non-final state currently.  Produce an in-progress-state containing the forked change. Note: we
            // transition to in-progress-state here (and not final-state) as we still want to leverage all the
            // final-state-transition logic contained in FinalizeCompilationAsync (for example, properly setting
            // up all references).
            if (state is null)
            {
                // We may have already parsed some of the documents in this compilation.  For example, if we're
                // partway through the logic in BuildInProgressStateFromNoCompilationStateAsync.  If so, move those
                // parsed documents over to the new project state so we can preserve as much information as
                // possible.

                using var _1 = ArrayBuilder<DocumentState>.GetInstance(out var documentsWithTrees);
                using var _2 = ArrayBuilder<SyntaxTree>.GetInstance(out var alreadyParsedTrees);

                foreach (var documentState in this.ProjectState.DocumentStates.GetStatesInCompilationOrder())
                {
<<<<<<< HEAD
                    if (documentState.TryGetSyntaxTree(out var alreadyParsedTree))
                    {
                        documentsWithTrees.Add(documentState);
                        alreadyParsedTrees.Add(alreadyParsedTree);
=======
                    // We may have already parsed some of the documents in this compilation.  For example, if we're
                    // partway through the logic in BuildInProgressStateFromNoCompilationStateAsync.  If so, move those
                    // parsed documents over to the new project state so we can preserve as much information as
                    // possible.

                    var alreadyParsedCount = this.ProjectState.DocumentStates.States.Count(s => s.Value.TryGetSyntaxTree(out _));

                    using var _1 = ArrayBuilder<DocumentState>.GetInstance(alreadyParsedCount, out var documentsWithTrees);
                    using var _2 = ArrayBuilder<SyntaxTree>.GetInstance(alreadyParsedCount, out var alreadyParsedTreesBuilder);

                    foreach (var documentState in this.ProjectState.DocumentStates.GetStatesInCompilationOrder())
                    {
                        if (documentState.TryGetSyntaxTree(out var alreadyParsedTree))
                        {
                            documentsWithTrees.Add(documentState);
                            alreadyParsedTreesBuilder.Add(alreadyParsedTree);
                        }
>>>>>>> 06df8032
                    }
                }

                // Transition us to a state that only has documents for the files we've already parsed.
                var frozenProjectState = this.ProjectState
                    .RemoveAllDocuments()
                    .AddDocuments(documentsWithTrees.ToImmutableAndClear());

<<<<<<< HEAD
                var compilationWithoutGeneratedDocuments = this.CreateEmptyCompilation().AddSyntaxTrees(alreadyParsedTrees);
                var compilationWithGeneratedDocuments = compilationWithoutGeneratedDocuments;

                return new CompilationTracker(
                    frozenProjectState,
                    InProgressState.Create(
                        isFrozen: true,
                        compilationWithoutGeneratedDocuments,
                        CompilationTrackerGeneratorInfo.Empty,
                        compilationWithGeneratedDocuments,
                        pendingTranslationActions: []),
                    clonedCache);
            }
            else if (state is InProgressState inProgressState)
            {
                // If we have an in progress state with no steps, then we're just at the current project state.
                // Otherwise, reset us to whatever state the InProgressState had currently transitioned to.
=======
                    // Defer creating these compilations.  It's common to freeze projects (as part of a solution freeze)
                    // that are then never examined.  Creating compilations can be a little costly, so this saves doing
                    // that to the point where it is truly needed.
                    var alreadyParsedTrees = alreadyParsedTreesBuilder.ToImmutableAndClear();
                    var lazyCompilationWithoutGeneratedDocuments = new Lazy<Compilation>(() => this.CreateEmptyCompilation().AddSyntaxTrees(alreadyParsedTrees));

                    // Safe cast to appease NRT system.
                    var lazyCompilationWithGeneratedDocuments = (Lazy<Compilation?>)lazyCompilationWithoutGeneratedDocuments!;

                    return new CompilationTracker(
                        frozenProjectState,
                        new InProgressState(
                            isFrozen: true,
                            lazyCompilationWithoutGeneratedDocuments,
                            CompilationTrackerGeneratorInfo.Empty,
                            lazyCompilationWithGeneratedDocuments,
                            pendingTranslationActions: []),
                        clonedCache);
                }
                else if (state is InProgressState inProgressState)
                {
                    // If we have an in progress state with no steps, then we're just at the current project state.
                    // Otherwise, reset us to whatever state the InProgressState had currently transitioned to.
>>>>>>> 06df8032

                var frozenProjectState = inProgressState.PendingTranslationActions.IsEmpty
                    ? this.ProjectState
                    : inProgressState.PendingTranslationActions.First().OldProjectState;

<<<<<<< HEAD
                // Grab whatever is in the in-progress-state so far, add any generated docs, and snap 
                // us to a frozen state with that information.
                var generatorInfo = inProgressState.GeneratorInfo;
                var compilationWithoutGeneratedDocuments = inProgressState.CompilationWithoutGeneratedDocuments;
                var compilationWithGeneratedDocuments = compilationWithoutGeneratedDocuments.AddSyntaxTrees(
                    generatorInfo.Documents.States.Values.Select(state => state.GetSyntaxTree(cancellationToken)));

                return new CompilationTracker(
                    frozenProjectState,
                    InProgressState.Create(
                        isFrozen: true,
                        compilationWithoutGeneratedDocuments,
                        generatorInfo,
                        compilationWithGeneratedDocuments,
                        pendingTranslationActions: []),
                    clonedCache);
=======
                    // Grab whatever is in the in-progress-state so far, add any generated docs, and snap 
                    // us to a frozen state with that information.
                    var generatorInfo = inProgressState.GeneratorInfo;
                    var compilationWithoutGeneratedDocuments = inProgressState.LazyCompilationWithoutGeneratedDocuments;
                    var compilationWithGeneratedDocuments = new Lazy<Compilation?>(() => compilationWithoutGeneratedDocuments.Value.AddSyntaxTrees(
                        generatorInfo.Documents.States.Values.Select(state => state.GetSyntaxTree(cancellationToken))));

                    return new CompilationTracker(
                        frozenProjectState,
                        new InProgressState(
                            isFrozen: true,
                            compilationWithoutGeneratedDocuments,
                            generatorInfo,
                            compilationWithGeneratedDocuments,
                            pendingTranslationActions: []),
                        clonedCache);
                }
                else
                {
                    throw ExceptionUtilities.UnexpectedValue(state.GetType());
                }
>>>>>>> 06df8032
            }
            else
            {
                throw ExceptionUtilities.UnexpectedValue(state.GetType());
            }
        }

        public async ValueTask<TextDocumentStates<SourceGeneratedDocumentState>> GetSourceGeneratedDocumentStatesAsync(
            SolutionCompilationState compilationState, CancellationToken cancellationToken)
        {
            // If we don't have any generators, then we know we have no generated files, so we can skip the computation entirely.
            if (!this.ProjectState.SourceGenerators.Any())
            {
                return TextDocumentStates<SourceGeneratedDocumentState>.Empty;
            }

            var finalState = await GetOrBuildFinalStateAsync(
                compilationState, cancellationToken: cancellationToken).ConfigureAwait(false);
            return finalState.GeneratorInfo.Documents;
        }

        public async ValueTask<ImmutableArray<Diagnostic>> GetSourceGeneratorDiagnosticsAsync(
            SolutionCompilationState compilationState, CancellationToken cancellationToken)
        {
            if (!this.ProjectState.SourceGenerators.Any())
            {
                return [];
            }

            var finalState = await GetOrBuildFinalStateAsync(
                compilationState, cancellationToken: cancellationToken).ConfigureAwait(false);

            var driverRunResult = finalState.GeneratorInfo.Driver?.GetRunResult();
            if (driverRunResult is null)
            {
                return [];
            }

            using var _ = ArrayBuilder<Diagnostic>.GetInstance(capacity: driverRunResult.Diagnostics.Length, out var builder);

            foreach (var result in driverRunResult.Results)
            {
                if (!IsGeneratorRunResultToIgnore(result))
                {
                    builder.AddRange(result.Diagnostics);
                }
            }

            return builder.ToImmutableAndClear();
        }

        public SourceGeneratedDocumentState? TryGetSourceGeneratedDocumentStateForAlreadyGeneratedId(DocumentId documentId)
        {
            var state = ReadState();

            // If we are in FinalState, then we have correctly ran generators and then know the final contents of the
            // Compilation. The GeneratedDocuments can be filled for intermediate states, but those aren't guaranteed to be
            // correct and can be re-ran later.
            return state is FinalCompilationTrackerState finalState ? finalState.GeneratorInfo.Documents.GetState(documentId) : null;
        }

        // HACK HACK HACK HACK around a problem introduced by https://github.com/dotnet/sdk/pull/24928. The Razor generator is
        // controlled by a flag that lives in an .editorconfig file; in the IDE we generally don't run the generator and instead use
        // the design-time files added through the legacy IDynamicFileInfo API. When we're doing Hot Reload we then
        // remove those legacy files and remove the .editorconfig file that is supposed to disable the generator, for the Hot
        // Reload pass we then are running the generator. This is done in the CompileTimeSolutionProvider.
        //
        // https://github.com/dotnet/sdk/pull/24928 introduced an issue where even though the Razor generator is being told to not
        // run, it still runs anyways. As a tactical fix rather than reverting that PR, for Visual Studio 17.3 Preview 2 we are going
        // to do a hack here which is to rip out generated files.

        private bool IsGeneratorRunResultToIgnore(GeneratorRunResult result)
        {
            var globalOptions = this.ProjectState.AnalyzerOptions.AnalyzerConfigOptionsProvider.GlobalOptions;

            // This matches the implementation in https://github.com/chsienki/sdk/blob/4696442a24e3972417fb9f81f182420df0add107/src/RazorSdk/SourceGenerators/RazorSourceGenerator.RazorProviders.cs#L27-L28
            var suppressGenerator = globalOptions.TryGetValue("build_property.SuppressRazorSourceGenerator", out var option) && option == "true";

            if (!suppressGenerator)
                return false;

            var generatorType = result.Generator.GetGeneratorType();
            return generatorType.FullName == "Microsoft.NET.Sdk.Razor.SourceGenerators.RazorSourceGenerator" &&
                   generatorType.Assembly.GetName().Name is "Microsoft.NET.Sdk.Razor.SourceGenerators" or
                        "Microsoft.CodeAnalysis.Razor.Compiler.SourceGenerators" or
                        "Microsoft.CodeAnalysis.Razor.Compiler";
        }

        // END HACK HACK HACK HACK, or the setup of it at least; once this hack is removed the calls to IsGeneratorRunResultToIgnore
        // need to be cleaned up.

        /// <summary>
        /// Validates the compilation is consistent and we didn't have a bug in producing it. This only runs under a feature flag.
        /// </summary>
        private void ValidateState(CompilationTrackerState? state)
        {
            if (state is null)
                return;

            if (!_validateStates)
                return;

            if (state is FinalCompilationTrackerState finalState)
            {
                ValidateCompilationTreesMatchesProjectState(finalState.FinalCompilationWithGeneratedDocuments, ProjectState, finalState.GeneratorInfo);
            }
            else if (state is InProgressState inProgressState)
            {
                var projectState = inProgressState.PendingTranslationActions is [var translationAction, ..]
                    ? translationAction.OldProjectState
                    : this.ProjectState;

                ValidateCompilationTreesMatchesProjectState(inProgressState.CompilationWithoutGeneratedDocuments, projectState, generatorInfo: null);

<<<<<<< HEAD
                if (inProgressState.StaleCompilationWithGeneratedDocuments != null)
=======
                    if (inProgressState.LazyStaleCompilationWithGeneratedDocuments.Value != null)
                    {
                        ValidateCompilationTreesMatchesProjectState(inProgressState.LazyStaleCompilationWithGeneratedDocuments.Value, projectState, inProgressState.GeneratorInfo);
                    }
                }
                else
>>>>>>> 06df8032
                {
                    ValidateCompilationTreesMatchesProjectState(inProgressState.StaleCompilationWithGeneratedDocuments, projectState, inProgressState.GeneratorInfo);
                }
            }
            else
            {
                throw ExceptionUtilities.UnexpectedValue(state.GetType());
            }
        }

        private static void ValidateCompilationTreesMatchesProjectState(Compilation compilation, ProjectState projectState, CompilationTrackerGeneratorInfo? generatorInfo)
        {
            // We'll do this all in a try/catch so it makes validations easy to do with ThrowExceptionIfFalse().
            try
            {
                // Assert that all the trees we expect to see are in the Compilation...
                var syntaxTreesInWorkspaceStates = new HashSet<SyntaxTree>(
#if NET
                    capacity: projectState.DocumentStates.Count + generatorInfo?.Documents.Count ?? 0
#endif
                    );

                foreach (var documentInProjectState in projectState.DocumentStates.States)
                {
                    ThrowExceptionIfFalse(documentInProjectState.Value.TryGetSyntaxTree(out var tree), "We should have a tree since we have a compilation that should contain it.");
                    syntaxTreesInWorkspaceStates.Add(tree);
                    ThrowExceptionIfFalse(compilation.ContainsSyntaxTree(tree), "The tree in the ProjectState should have been in the compilation.");
                }

                if (generatorInfo != null)
                {
                    foreach (var generatedDocument in generatorInfo.Value.Documents.States)
                    {
                        ThrowExceptionIfFalse(generatedDocument.Value.TryGetSyntaxTree(out var tree), "We should have a tree since we have a compilation that should contain it.");
                        syntaxTreesInWorkspaceStates.Add(tree);
                        ThrowExceptionIfFalse(compilation.ContainsSyntaxTree(tree), "The tree for the generated document should have been in the compilation.");
                    }
                }

                // ...and that the reverse is true too.
                foreach (var tree in compilation.SyntaxTrees)
                    ThrowExceptionIfFalse(syntaxTreesInWorkspaceStates.Contains(tree), "The tree in the Compilation should have been from the workspace.");
            }
            catch (Exception e) when (FatalError.ReportWithDumpAndCatch(e, ErrorSeverity.Critical))
            {
            }
        }

        /// <summary>
        /// This is just the same as <see cref="Contract.ThrowIfFalse(bool, string, int)"/> but throws a custom exception type to make this easier to find in telemetry since the exception type
        /// is easily seen in telemetry.
        /// </summary>
        private static void ThrowExceptionIfFalse([DoesNotReturnIf(parameterValue: false)] bool condition, string message)
        {
            if (!condition)
            {
                throw new CompilationTrackerValidationException(message);
            }
        }

        public class CompilationTrackerValidationException : Exception
        {
            public CompilationTrackerValidationException() { }
            public CompilationTrackerValidationException(string message) : base(message) { }
            public CompilationTrackerValidationException(string message, Exception inner) : base(message, inner) { }
        }

        #region Versions and Checksums

        // Dependent Versions are stored on compilation tracker so they are more likely to survive when unrelated solution branching occurs.

        private AsyncLazy<VersionStamp>? _lazyDependentVersion;
        private AsyncLazy<VersionStamp>? _lazyDependentSemanticVersion;
        private AsyncLazy<Checksum>? _lazyDependentChecksum;

        public Task<VersionStamp> GetDependentVersionAsync(
            SolutionCompilationState compilationState, CancellationToken cancellationToken)
        {
            if (_lazyDependentVersion == null)
            {
                // temp. local to avoid a closure allocation for the fast path
                // note: solution is captured here, but it will go away once GetValueAsync executes.
                var compilationStateCapture = compilationState;
                Interlocked.CompareExchange(ref _lazyDependentVersion, AsyncLazy.Create(
                    c => ComputeDependentVersionAsync(compilationStateCapture, c)), null);
            }

            return _lazyDependentVersion.GetValueAsync(cancellationToken);
        }

        private async Task<VersionStamp> ComputeDependentVersionAsync(
            SolutionCompilationState compilationState, CancellationToken cancellationToken)
        {
            var projectState = this.ProjectState;
            var projVersion = projectState.Version;
            var docVersion = await projectState.GetLatestDocumentVersionAsync(cancellationToken).ConfigureAwait(false);

            var version = docVersion.GetNewerVersion(projVersion);
            foreach (var dependentProjectReference in projectState.ProjectReferences)
            {
                cancellationToken.ThrowIfCancellationRequested();

                if (compilationState.SolutionState.ContainsProject(dependentProjectReference.ProjectId))
                {
                    var dependentProjectVersion = await compilationState.GetDependentVersionAsync(dependentProjectReference.ProjectId, cancellationToken).ConfigureAwait(false);
                    version = dependentProjectVersion.GetNewerVersion(version);
                }
            }

            return version;
        }

        public Task<VersionStamp> GetDependentSemanticVersionAsync(
            SolutionCompilationState compilationState, CancellationToken cancellationToken)
        {
            if (_lazyDependentSemanticVersion == null)
            {
                // temp. local to avoid a closure allocation for the fast path
                // note: solution is captured here, but it will go away once GetValueAsync executes.
                var compilationStateCapture = compilationState;
                Interlocked.CompareExchange(ref _lazyDependentSemanticVersion, AsyncLazy.Create(
                    c => ComputeDependentSemanticVersionAsync(compilationStateCapture, c)), null);
            }

            return _lazyDependentSemanticVersion.GetValueAsync(cancellationToken);
        }

        private async Task<VersionStamp> ComputeDependentSemanticVersionAsync(
            SolutionCompilationState compilationState, CancellationToken cancellationToken)
        {
            var projectState = this.ProjectState;
            var version = await projectState.GetSemanticVersionAsync(cancellationToken).ConfigureAwait(false);

            foreach (var dependentProjectReference in projectState.ProjectReferences)
            {
                cancellationToken.ThrowIfCancellationRequested();

                if (compilationState.SolutionState.ContainsProject(dependentProjectReference.ProjectId))
                {
                    var dependentProjectVersion = await compilationState.GetDependentSemanticVersionAsync(
                        dependentProjectReference.ProjectId, cancellationToken).ConfigureAwait(false);
                    version = dependentProjectVersion.GetNewerVersion(version);
                }
            }

            return version;
        }

        public Task<Checksum> GetDependentChecksumAsync(
            SolutionCompilationState compilationState, CancellationToken cancellationToken)
        {
            if (_lazyDependentChecksum == null)
            {
                var tmp = compilationState.SolutionState; // temp. local to avoid a closure allocation for the fast path
                // note: solution is captured here, but it will go away once GetValueAsync executes.
                Interlocked.CompareExchange(ref _lazyDependentChecksum, AsyncLazy.Create(c => ComputeDependentChecksumAsync(tmp, c)), null);
            }

            return _lazyDependentChecksum.GetValueAsync(cancellationToken);
        }

        private async Task<Checksum> ComputeDependentChecksumAsync(SolutionState solution, CancellationToken cancellationToken)
        {
            using var _ = ArrayBuilder<Checksum>.GetInstance(out var tempChecksumArray);

            // Get the checksum for the project itself.
            var projectChecksum = await this.ProjectState.GetChecksumAsync(cancellationToken).ConfigureAwait(false);
            tempChecksumArray.Add(projectChecksum);

            // Calculate a checksum this project and for each dependent project that could affect semantics for
            // this project. Ensure that the checksum calculation orders the projects consistently so that we get
            // the same checksum across sessions of VS.  Note: we use the project filepath+name as a unique way
            // to reference a project.  This matches the logic in our persistence-service implemention as to how
            // information is associated with a project.
            var transitiveDependencies = solution.GetProjectDependencyGraph().GetProjectsThatThisProjectTransitivelyDependsOn(this.ProjectState.Id);
            var orderedProjectIds = transitiveDependencies.OrderBy(id =>
            {
                var depProject = solution.GetRequiredProjectState(id);
                return (depProject.FilePath, depProject.Name);
            });

            foreach (var projectId in orderedProjectIds)
            {
                var referencedProject = solution.GetRequiredProjectState(projectId);

                // Note that these checksums should only actually be calculated once, if the project is unchanged
                // the same checksum will be returned.
                var referencedProjectChecksum = await referencedProject.GetChecksumAsync(cancellationToken).ConfigureAwait(false);
                tempChecksumArray.Add(referencedProjectChecksum);
            }

            return Checksum.Create(tempChecksumArray);
        }

        #endregion
    }
}<|MERGE_RESOLUTION|>--- conflicted
+++ resolved
@@ -18,240 +18,127 @@
 using Microsoft.CodeAnalysis.Shared.Collections;
 using Roslyn.Utilities;
 
-namespace Microsoft.CodeAnalysis;
-
-internal partial class SolutionCompilationState
+namespace Microsoft.CodeAnalysis
 {
-    /// <summary>
-    /// Tracks the changes made to a project and provides the facility to get a lazily built
-    /// compilation for that project.  As the compilation is being built, the partial results are
-    /// stored as well so that they can be used in the 'in progress' workspace snapshot.
-    /// </summary>
-    private partial class CompilationTracker : ICompilationTracker
+    internal partial class SolutionCompilationState
     {
-        private static readonly Func<ProjectState, string> s_logBuildCompilationAsync =
-            state => string.Join(",", state.AssemblyName, state.DocumentStates.Count);
-
-        public ProjectState ProjectState { get; }
-
         /// <summary>
-        /// Access via the <see cref="ReadState"/> and <see cref="WriteState"/> methods.
+        /// Tracks the changes made to a project and provides the facility to get a lazily built
+        /// compilation for that project.  As the compilation is being built, the partial results are
+        /// stored as well so that they can be used in the 'in progress' workspace snapshot.
         /// </summary>
-        private CompilationTrackerState? _stateDoNotAccessDirectly;
-
-<<<<<<< HEAD
-        // guarantees only one thread is building at a time
-        private SemaphoreSlim? _buildLock;
-=======
+        private partial class CompilationTracker : ICompilationTracker
+        {
+            private static readonly Func<ProjectState, string> s_logBuildCompilationAsync =
+                state => string.Join(",", state.AssemblyName, state.DocumentStates.Count);
+
             private static readonly Lazy<Compilation?> s_lazyNullCompilation = new Lazy<Compilation?>(() => null);
 
             public ProjectState ProjectState { get; }
->>>>>>> 06df8032
-
-        public SkeletonReferenceCache SkeletonReferenceCache { get; }
-
-        /// <summary>
-        /// Set via a feature flag to enable strict validation of the compilations that are produced, in that they match the original states. This validation is expensive, so we don't want it
-        /// running in normal production scenarios.
-        /// </summary>
-        private readonly bool _validateStates;
-
-        private CompilationTracker(
-            ProjectState project,
-            CompilationTrackerState? state,
-            SkeletonReferenceCache cachedSkeletonReferences)
-        {
-            Contract.ThrowIfNull(project);
-
-            this.ProjectState = project;
-            _stateDoNotAccessDirectly = state;
-            this.SkeletonReferenceCache = cachedSkeletonReferences;
-
-            _validateStates = project.LanguageServices.SolutionServices.GetRequiredService<IWorkspaceConfigurationService>().Options.ValidateCompilationTrackerStates;
-
-            ValidateState(state);
-        }
-
-        /// <summary>
-        /// Creates a tracker for the provided project.  The tracker will be in the 'empty' state
-        /// and will have no extra information beyond the project itself.
-        /// </summary>
-        public CompilationTracker(ProjectState project)
-            : this(project, state: null, cachedSkeletonReferences: new())
-        {
-        }
-
-        private CompilationTrackerState? ReadState()
-            => Volatile.Read(ref _stateDoNotAccessDirectly);
-
-        private void WriteState(CompilationTrackerState state)
-        {
-            Volatile.Write(ref _stateDoNotAccessDirectly, state);
-            ValidateState(state);
-        }
-
-        public GeneratorDriver? GeneratorDriver
-        {
-            get
-            {
+
+            /// <summary>
+            /// Access via the <see cref="ReadState"/> and <see cref="WriteState"/> methods.
+            /// </summary>
+            private CompilationTrackerState? _stateDoNotAccessDirectly;
+
+            // guarantees only one thread is building at a time
+            private SemaphoreSlim? _buildLock;
+
+            public SkeletonReferenceCache SkeletonReferenceCache { get; }
+
+            /// <summary>
+            /// Set via a feature flag to enable strict validation of the compilations that are produced, in that they match the original states. This validation is expensive, so we don't want it
+            /// running in normal production scenarios.
+            /// </summary>
+            private readonly bool _validateStates;
+
+            private CompilationTracker(
+                ProjectState project,
+                CompilationTrackerState? state,
+                SkeletonReferenceCache cachedSkeletonReferences)
+            {
+                Contract.ThrowIfNull(project);
+
+                this.ProjectState = project;
+                _stateDoNotAccessDirectly = state;
+                this.SkeletonReferenceCache = cachedSkeletonReferences;
+
+                _validateStates = project.LanguageServices.SolutionServices.GetRequiredService<IWorkspaceConfigurationService>().Options.ValidateCompilationTrackerStates;
+
+                ValidateState(state);
+            }
+
+            /// <summary>
+            /// Creates a tracker for the provided project.  The tracker will be in the 'empty' state
+            /// and will have no extra information beyond the project itself.
+            /// </summary>
+            public CompilationTracker(ProjectState project)
+                : this(project, state: null, cachedSkeletonReferences: new())
+            {
+            }
+
+            private CompilationTrackerState? ReadState()
+                => Volatile.Read(ref _stateDoNotAccessDirectly);
+
+            private void WriteState(CompilationTrackerState state)
+            {
+                Volatile.Write(ref _stateDoNotAccessDirectly, state);
+                ValidateState(state);
+            }
+
+            public GeneratorDriver? GeneratorDriver
+            {
+                get
+                {
+                    var state = this.ReadState();
+                    return state?.GeneratorInfo.Driver;
+                }
+            }
+
+            public bool ContainsAssemblyOrModuleOrDynamic(ISymbol symbol, bool primary, out MetadataReferenceInfo? referencedThrough)
+            {
+                Debug.Assert(symbol.Kind is SymbolKind.Assembly or
+                             SymbolKind.NetModule or
+                             SymbolKind.DynamicType);
                 var state = this.ReadState();
-                return state?.GeneratorInfo.Driver;
-            }
-        }
-
-        public bool ContainsAssemblyOrModuleOrDynamic(ISymbol symbol, bool primary, out MetadataReferenceInfo? referencedThrough)
-        {
-            Debug.Assert(symbol.Kind is SymbolKind.Assembly or
-                         SymbolKind.NetModule or
-                         SymbolKind.DynamicType);
-            var state = this.ReadState();
-
-            var unrootedSymbolSet = (state as FinalCompilationTrackerState)?.UnrootedSymbolSet;
-            if (unrootedSymbolSet == null)
-            {
-                // this was not a tracker that has handed out a compilation (all compilations handed out must be
-                // owned by a 'FinalState').  So this symbol could not be from us.
-                referencedThrough = null;
-                return false;
-            }
-
-            return unrootedSymbolSet.Value.ContainsAssemblyOrModuleOrDynamic(symbol, primary, out referencedThrough);
-        }
-
-        /// <summary>
-        /// Creates a new instance of the compilation info, retaining any already built
-        /// compilation state as the now 'old' state
-        /// </summary>
-        public ICompilationTracker Fork(
-            ProjectState newProjectState,
-            TranslationAction? translate)
-        {
-            var forkedTrackerState = ForkTrackerState();
-
-            // We should never fork into a FinalCompilationTrackerState.  We must always be at some state prior to
-            // it since some change has happened, and we may now need to run generators.
-            Contract.ThrowIfTrue(forkedTrackerState is FinalCompilationTrackerState);
-            Contract.ThrowIfFalse(forkedTrackerState is null or InProgressState);
-            return new CompilationTracker(
-                newProjectState,
-                forkedTrackerState,
-                this.SkeletonReferenceCache.Clone());
-
-            CompilationTrackerState? ForkTrackerState()
-            {
-                var state = this.ReadState();
-                if (state is null)
-                    return null;
-
-                var (compilationWithoutGeneratedDocuments, staleCompilationWithGeneratedDocuments) = state switch
-                {
-                    InProgressState inProgressState => (inProgressState.CompilationWithoutGeneratedDocuments, inProgressState.StaleCompilationWithGeneratedDocuments),
-                    FinalCompilationTrackerState finalState => (finalState.CompilationWithoutGeneratedDocuments, finalState.FinalCompilationWithGeneratedDocuments),
-                    _ => throw ExceptionUtilities.UnexpectedValue(state.GetType()),
-                };
-
-                var finalSteps = UpdatePendingTranslationActions(
-                    state switch
-                    {
-                        InProgressState inProgressState => inProgressState.PendingTranslationActions,
-                        FinalCompilationTrackerState => [],
-                        _ => throw ExceptionUtilities.UnexpectedValue(state.GetType()),
-                    });
-
-                var newState = InProgressState.Create(
-                    state.IsFrozen,
-                    compilationWithoutGeneratedDocuments,
-                    state.GeneratorInfo,
-                    staleCompilationWithGeneratedDocuments,
-                    finalSteps);
-
-                return newState;
-            }
-
-            ImmutableList<TranslationAction> UpdatePendingTranslationActions(
-                ImmutableList<TranslationAction> pendingTranslationActions)
-            {
-                if (translate is null)
-                    return pendingTranslationActions;
-
-                // We have a translation action; are we able to merge it with the prior one?
-                if (!pendingTranslationActions.IsEmpty)
-                {
-                    var priorAction = pendingTranslationActions.Last();
-                    var mergedTranslation = translate.TryMergeWithPrior(priorAction);
-                    if (mergedTranslation != null)
-                    {
-                        // We can replace the prior action with this new one
-                        return pendingTranslationActions.SetItem(
-                            pendingTranslationActions.Count - 1,
-                            mergedTranslation);
-                    }
-                }
-
-                // Just add it to the end
-                return pendingTranslationActions.Add(translate);
-            }
-        }
-
-        /// <summary>
-        /// Gets the final compilation if it is available.
-        /// </summary>
-        public bool TryGetCompilation([NotNullWhen(true)] out Compilation? compilation)
-        {
-            var state = ReadState();
-            if (state is FinalCompilationTrackerState finalState)
-            {
-                compilation = finalState.FinalCompilationWithGeneratedDocuments;
-                Contract.ThrowIfNull(compilation);
-                return true;
-            }
-            else
-            {
-                compilation = null;
-                return false;
-            }
-        }
-
-        public Task<Compilation> GetCompilationAsync(SolutionCompilationState compilationState, CancellationToken cancellationToken)
-        {
-            if (this.TryGetCompilation(out var compilation))
-            {
-                return Task.FromResult(compilation);
-            }
-            else if (cancellationToken.IsCancellationRequested)
-            {
-                // Handle early cancellation here to avoid throwing/catching cancellation exceptions in the async
-                // state machines. This helps reduce the total number of First Chance Exceptions occurring in IDE
-                // typing scenarios.
-                return Task.FromCanceled<Compilation>(cancellationToken);
-            }
-            else
-            {
-                return GetCompilationSlowAsync(compilationState, cancellationToken);
-            }
-        }
-
-<<<<<<< HEAD
-        private async Task<Compilation> GetCompilationSlowAsync(
-            SolutionCompilationState compilationState, CancellationToken cancellationToken)
-        {
-            var finalState = await GetOrBuildFinalStateAsync(compilationState, cancellationToken: cancellationToken).ConfigureAwait(false);
-            return finalState.FinalCompilationWithGeneratedDocuments;
-        }
-
-        private async Task<FinalCompilationTrackerState> GetOrBuildFinalStateAsync(
-            SolutionCompilationState compilationState,
-            CancellationToken cancellationToken)
-        {
-            try
-            {
-                using (Logger.LogBlock(FunctionId.Workspace_Project_CompilationTracker_BuildCompilationAsync,
-                                       s_logBuildCompilationAsync, ProjectState, cancellationToken))
-                {
-                    cancellationToken.ThrowIfCancellationRequested();
-
-                    var state = ReadState();
-=======
+
+                var unrootedSymbolSet = (state as FinalCompilationTrackerState)?.UnrootedSymbolSet;
+                if (unrootedSymbolSet == null)
+                {
+                    // this was not a tracker that has handed out a compilation (all compilations handed out must be
+                    // owned by a 'FinalState').  So this symbol could not be from us.
+                    referencedThrough = null;
+                    return false;
+                }
+
+                return unrootedSymbolSet.Value.ContainsAssemblyOrModuleOrDynamic(symbol, primary, out referencedThrough);
+            }
+
+            /// <summary>
+            /// Creates a new instance of the compilation info, retaining any already built
+            /// compilation state as the now 'old' state
+            /// </summary>
+            public ICompilationTracker Fork(
+                ProjectState newProjectState,
+                TranslationAction? translate)
+            {
+                var forkedTrackerState = ForkTrackerState();
+
+                // We should never fork into a FinalCompilationTrackerState.  We must always be at some state prior to
+                // it since some change has happened, and we may now need to run generators.
+                Contract.ThrowIfTrue(forkedTrackerState is FinalCompilationTrackerState);
+                Contract.ThrowIfFalse(forkedTrackerState is null or InProgressState);
+                return new CompilationTracker(
+                    newProjectState,
+                    forkedTrackerState,
+                    this.SkeletonReferenceCache.Clone());
+
+                CompilationTrackerState? ForkTrackerState()
+                {
+                    var state = this.ReadState();
+                    if (state is null)
+                        return null;
+
                     var (compilationWithoutGeneratedDocuments, staleCompilationWithGeneratedDocuments) = state switch
                     {
                         InProgressState inProgressState => (inProgressState.LazyCompilationWithoutGeneratedDocuments, inProgressState.LazyStaleCompilationWithGeneratedDocuments),
@@ -265,17 +152,10 @@
                         state.GeneratorInfo,
                         staleCompilationWithGeneratedDocuments,
                         GetPendingTranslationActions(state));
->>>>>>> 06df8032
-
-                    // Try to get the built compilation.  If it exists, then we can just return that.
-                    if (state is FinalCompilationTrackerState finalState)
-                        return finalState;
-
-<<<<<<< HEAD
-                    var buildLock = InterlockedOperations.Initialize(
-                        ref _buildLock,
-                        static () => new SemaphoreSlim(initialCount: 1));
-=======
+
+                    return newState;
+                }
+
                 ImmutableList<TranslationAction> GetPendingTranslationActions(CompilationTrackerState state)
                 {
                     var pendingTranslationActions = state switch
@@ -287,187 +167,168 @@
 
                     if (translate is null)
                         return pendingTranslationActions;
->>>>>>> 06df8032
-
-                    // Otherwise, we actually have to build it.  Ensure that only one thread is trying to
-                    // build this compilation at a time.
-                    using (await buildLock.DisposableWaitAsync(cancellationToken).ConfigureAwait(false))
-                    {
-                        return await BuildFinalStateAsync().ConfigureAwait(false);
-                    }
-                }
-            }
-            catch (Exception e) when (FatalError.ReportAndPropagateUnlessCanceled(e, cancellationToken, ErrorSeverity.Critical))
-            {
-                throw ExceptionUtilities.Unreachable();
-            }
-
-            // <summary>
-            // Builds the compilation matching the project state. In the process of building, also
-            // produce in progress snapshots that can be accessed from other threads.
-            // </summary>
-            async Task<FinalCompilationTrackerState> BuildFinalStateAsync()
-            {
-                cancellationToken.ThrowIfCancellationRequested();
-
+
+                    // We have a translation action; are we able to merge it with the prior one?
+                    if (!pendingTranslationActions.IsEmpty)
+                    {
+                        var priorAction = pendingTranslationActions.Last();
+                        var mergedTranslation = translate.TryMergeWithPrior(priorAction);
+                        if (mergedTranslation != null)
+                        {
+                            // We can replace the prior action with this new one
+                            return pendingTranslationActions.SetItem(
+                                pendingTranslationActions.Count - 1,
+                                mergedTranslation);
+                        }
+                    }
+
+                    // Just add it to the end
+                    return pendingTranslationActions.Add(translate);
+                }
+            }
+
+            /// <summary>
+            /// Gets the final compilation if it is available.
+            /// </summary>
+            public bool TryGetCompilation([NotNullWhen(true)] out Compilation? compilation)
+            {
                 var state = ReadState();
-
-                // if we already have a compilation, we must be already done!  This can happen if two
-                // threads were waiting to build, and we came in after the other succeeded.
                 if (state is FinalCompilationTrackerState finalState)
-                    return finalState;
-
-                // Transition from wherever we're currently at to an in-progress-state.
-                var expandedInProgressState = state switch
-                {
-                    // We're already there, so no transition needed.
-                    InProgressState inProgressState => inProgressState,
-
-                    // We've got nothing.  Build it from scratch :(
-                    null => BuildInProgressStateFromNoCompilationState(),
-
-                    _ => throw ExceptionUtilities.UnexpectedValue(state.GetType())
-                };
-
-                // Now do the final step of transitioning from the 'all trees parsed' state to the final state.
-                var collapsedInProgressState = await CollapseInProgressStateAsync(expandedInProgressState).ConfigureAwait(false);
-                return await FinalizeCompilationAsync(collapsedInProgressState).ConfigureAwait(false);
-            }
-
-            [PerformanceSensitive(
-                "https://github.com/dotnet/roslyn/issues/23582",
-                Constraint = "Avoid calling " + nameof(Compilation.AddSyntaxTrees) + " in a loop due to allocation overhead.")]
-
-            InProgressState BuildInProgressStateFromNoCompilationState()
+                {
+                    compilation = finalState.FinalCompilationWithGeneratedDocuments;
+                    Contract.ThrowIfNull(compilation);
+                    return true;
+                }
+                else
+                {
+                    compilation = null;
+                    return false;
+                }
+            }
+
+            public Task<Compilation> GetCompilationAsync(SolutionCompilationState compilationState, CancellationToken cancellationToken)
+            {
+                if (this.TryGetCompilation(out var compilation))
+                {
+                    return Task.FromResult(compilation);
+                }
+                else if (cancellationToken.IsCancellationRequested)
+                {
+                    // Handle early cancellation here to avoid throwing/catching cancellation exceptions in the async
+                    // state machines. This helps reduce the total number of First Chance Exceptions occurring in IDE
+                    // typing scenarios.
+                    return Task.FromCanceled<Compilation>(cancellationToken);
+                }
+                else
+                {
+                    return GetCompilationSlowAsync(compilationState, cancellationToken);
+                }
+            }
+
+            private async Task<Compilation> GetCompilationSlowAsync(
+                SolutionCompilationState compilationState, CancellationToken cancellationToken)
+            {
+                var finalState = await GetOrBuildFinalStateAsync(compilationState, cancellationToken: cancellationToken).ConfigureAwait(false);
+                return finalState.FinalCompilationWithGeneratedDocuments;
+            }
+
+            private async Task<FinalCompilationTrackerState> GetOrBuildFinalStateAsync(
+                SolutionCompilationState compilationState,
+                CancellationToken cancellationToken)
             {
                 try
                 {
-                    // Create a chain of translation steps where we add each document one at a time to an initially
-                    // empty compilation.  This allows us to then process that chain of actions like we would do any
-                    // other.  It also means that if we're in the process of parsing documents in that chain, that
-                    // we'll see the results of how far we've gotten if someone asks for a frozen snapshot midway
-                    // through.
-                    var initialProjectState = this.ProjectState.RemoveAllDocuments();
-                    var initialCompilation = this.CreateEmptyCompilation();
-
-                    var translationActionsBuilder = ImmutableList.CreateBuilder<TranslationAction>();
-
-                    var oldProjectState = initialProjectState;
-                    foreach (var documentState in this.ProjectState.DocumentStates.GetStatesInCompilationOrder())
-                    {
-                        var documentStates = ImmutableArray.Create(documentState);
-                        var newProjectState = oldProjectState.AddDocuments(documentStates);
-                        translationActionsBuilder.Add(new TranslationAction.AddDocumentsAction(
-                            oldProjectState, newProjectState, documentStates));
-
-                        oldProjectState = newProjectState;
-                    }
-
-                    var compilationWithoutGeneratedDocuments = CreateEmptyCompilation();
-
-                    // We only got here when we had no compilation state at all.  So we couldn't have gotten
-                    // here from a frozen state (as a frozen state always ensures we have a
-                    // WithCompilationTrackerState).  As such, we can safely still preserve that we're not
-                    // frozen here.
-                    var allSyntaxTreesParsedState = InProgressState.Create(
-                        isFrozen: false,
-                        compilationWithoutGeneratedDocuments,
-                        CompilationTrackerGeneratorInfo.Empty,
-                        staleCompilationWithGeneratedDocuments: null,
-                        pendingTranslationActions: translationActionsBuilder.ToImmutable());
-
-                    WriteState(allSyntaxTreesParsedState);
-                    return allSyntaxTreesParsedState;
+                    using (Logger.LogBlock(FunctionId.Workspace_Project_CompilationTracker_BuildCompilationAsync,
+                                           s_logBuildCompilationAsync, ProjectState, cancellationToken))
+                    {
+                        cancellationToken.ThrowIfCancellationRequested();
+
+                        var state = ReadState();
+
+                        // Try to get the built compilation.  If it exists, then we can just return that.
+                        if (state is FinalCompilationTrackerState finalState)
+                            return finalState;
+
+                        var buildLock = InterlockedOperations.Initialize(
+                            ref _buildLock,
+                            static () => new SemaphoreSlim(initialCount: 1));
+
+                        // Otherwise, we actually have to build it.  Ensure that only one thread is trying to
+                        // build this compilation at a time.
+                        using (await buildLock.DisposableWaitAsync(cancellationToken).ConfigureAwait(false))
+                        {
+                            return await BuildFinalStateAsync().ConfigureAwait(false);
+                        }
+                    }
                 }
                 catch (Exception e) when (FatalError.ReportAndPropagateUnlessCanceled(e, cancellationToken, ErrorSeverity.Critical))
                 {
                     throw ExceptionUtilities.Unreachable();
                 }
-            }
-
-            async Task<InProgressState> CollapseInProgressStateAsync(InProgressState initialState)
-            {
-                try
-                {
-                    var currentState = initialState;
-
-                    // To speed things up, we look for all the added documents in the chain and we preemptively kick
-                    // off work to parse the documents for it in parallel.  This has the added benefit that if
-                    // someone asks for a frozen partial snapshot while we're in the middle of doing this, they can
-                    // use however many document states have successfully parsed their syntax trees.  For example,
-                    // if you had one extremely large file that took a long time to parse, and dozens of tiny ones,
-                    // it's more likely that the frozen tree would have many more documents in it.
-                    //
-                    // Note: we intentionally kick these off in a fire-and-forget fashion.  If we get canceled, all
-                    // the tasks will attempt to cancel.  If we complete, that's only because these tasks would
-                    // complete as well.  There's no need to track this with any sort of listener as this work just
-                    // acts to speed up getting to a compilation, but is otherwise unobservable.
-                    foreach (var action in currentState.PendingTranslationActions)
-                    {
-                        if (action is TranslationAction.AddDocumentsAction { Documents: var documents })
-                        {
-                            foreach (var document in documents)
-                                _ = Task.Run(async () => await document.GetSyntaxTreeAsync(cancellationToken).ConfigureAwait(false), cancellationToken);
-                        }
-                    }
-
-                    // Then, we serially process the chain while that parsing is happening concurrently.
-                    while (currentState.PendingTranslationActions.Count > 0)
-                    {
-                        cancellationToken.ThrowIfCancellationRequested();
-
-                        // We have a list of transformations to get to our final compilation; take the first transformation and apply it.
-                        var (compilationWithoutGeneratedDocuments, staleCompilationWithGeneratedDocuments, generatorInfo) =
-                            await ApplyFirstTransformationAsync(currentState).ConfigureAwait(false);
-
-                        // We have updated state, so store this new result; this allows us to drop the intermediate state we already processed
-                        // even if we were to get cancelled at a later point.
-                        //
-                        // As long as we have intermediate projects, we'll still keep creating InProgressStates.  But
-                        // once it becomes empty we'll produce an AllSyntaxTreesParsedState and we'll break the loop.
-                        //
-                        // Preserve the current frozen bit.  Specifically, once states become frozen, we continually make
-                        // all states forked from those states frozen as well.  This ensures we don't attempt to move
-                        // generator docs back to the uncomputed state from that point onwards.  We'll just keep
-                        // whateverZ generated docs we have.
-                        currentState = InProgressState.Create(
-                            currentState.IsFrozen,
-                            compilationWithoutGeneratedDocuments,
-                            generatorInfo,
-                            staleCompilationWithGeneratedDocuments,
-                            currentState.PendingTranslationActions.RemoveAt(0));
-                        this.WriteState(currentState);
-                    }
-
-                    return currentState;
-                }
-                catch (Exception e) when (FatalError.ReportAndPropagateUnlessCanceled(e, cancellationToken, ErrorSeverity.Critical))
-                {
-                    throw ExceptionUtilities.Unreachable();
-                }
-
-                async Task<(Compilation compilationWithoutGeneratedDocuments, Compilation? staleCompilationWithGeneratedDocuments, CompilationTrackerGeneratorInfo generatorInfo)>
-                    ApplyFirstTransformationAsync(InProgressState inProgressState)
-                {
-                    Contract.ThrowIfTrue(inProgressState.PendingTranslationActions.IsEmpty);
-                    var translationAction = inProgressState.PendingTranslationActions[0];
-
-                    var compilationWithoutGeneratedDocuments = inProgressState.CompilationWithoutGeneratedDocuments;
-                    var staleCompilationWithGeneratedDocuments = inProgressState.StaleCompilationWithGeneratedDocuments;
-
-                    // If staleCompilationWithGeneratedDocuments is the same as compilationWithoutGeneratedDocuments,
-                    // then it means a prior run of generators didn't produce any files. In that case, we'll just make
-                    // staleCompilationWithGeneratedDocuments null so we avoid doing any transformations of it multiple
-                    // times. Otherwise the transformations below and in FinalizeCompilationAsync will try to update
-                    // both at once, which is functionally fine but just unnecessary work. This function is always
-                    // allowed to return null for AllSyntaxTreesParsedState.StaleCompilationWithGeneratedDocuments in
-                    // the end, so there's no harm there.
-                    if (staleCompilationWithGeneratedDocuments == compilationWithoutGeneratedDocuments)
-                        staleCompilationWithGeneratedDocuments = null;
-
-<<<<<<< HEAD
-                    compilationWithoutGeneratedDocuments = await translationAction.TransformCompilationAsync(compilationWithoutGeneratedDocuments, cancellationToken).ConfigureAwait(false);
-=======
+
+                // <summary>
+                // Builds the compilation matching the project state. In the process of building, also
+                // produce in progress snapshots that can be accessed from other threads.
+                // </summary>
+                async Task<FinalCompilationTrackerState> BuildFinalStateAsync()
+                {
+                    cancellationToken.ThrowIfCancellationRequested();
+
+                    var state = ReadState();
+
+                    // if we already have a compilation, we must be already done!  This can happen if two
+                    // threads were waiting to build, and we came in after the other succeeded.
+                    if (state is FinalCompilationTrackerState finalState)
+                        return finalState;
+
+                    // Transition from wherever we're currently at to an in-progress-state.
+                    var expandedInProgressState = state switch
+                    {
+                        // We're already there, so no transition needed.
+                        InProgressState inProgressState => inProgressState,
+
+                        // We've got nothing.  Build it from scratch :(
+                        null => BuildInProgressStateFromNoCompilationState(),
+
+                        _ => throw ExceptionUtilities.UnexpectedValue(state.GetType())
+                    };
+
+                    // Now do the final step of transitioning from the 'all trees parsed' state to the final state.
+                    var collapsedInProgressState = await CollapseInProgressStateAsync(expandedInProgressState).ConfigureAwait(false);
+                    return await FinalizeCompilationAsync(collapsedInProgressState).ConfigureAwait(false);
+                }
+
+                [PerformanceSensitive(
+                    "https://github.com/dotnet/roslyn/issues/23582",
+                    Constraint = "Avoid calling " + nameof(Compilation.AddSyntaxTrees) + " in a loop due to allocation overhead.")]
+
+                InProgressState BuildInProgressStateFromNoCompilationState()
+                {
+                    try
+                    {
+                        // Create a chain of translation steps where we add each document one at a time to an initially
+                        // empty compilation.  This allows us to then process that chain of actions like we would do any
+                        // other.  It also means that if we're in the process of parsing documents in that chain, that
+                        // we'll see the results of how far we've gotten if someone asks for a frozen snapshot midway
+                        // through.
+                        var initialProjectState = this.ProjectState.RemoveAllDocuments();
+                        var initialCompilation = this.CreateEmptyCompilation();
+
+                        var translationActionsBuilder = ImmutableList.CreateBuilder<TranslationAction>();
+
+                        var oldProjectState = initialProjectState;
+                        foreach (var documentState in this.ProjectState.DocumentStates.GetStatesInCompilationOrder())
+                        {
+                            var documentStates = ImmutableArray.Create(documentState);
+                            var newProjectState = oldProjectState.AddDocuments(documentStates);
+                            translationActionsBuilder.Add(new TranslationAction.AddDocumentsAction(
+                                oldProjectState, newProjectState, documentStates));
+
+                            oldProjectState = newProjectState;
+                        }
+
+                        var compilationWithoutGeneratedDocuments = CreateEmptyCompilation();
+
                         // We only got here when we had no compilation state at all.  So we couldn't have gotten
                         // here from a frozen state (as a frozen state always ensures we have a
                         // WithCompilationTrackerState).  As such, we can safely still preserve that we're not
@@ -478,21 +339,45 @@
                             CompilationTrackerGeneratorInfo.Empty,
                             staleCompilationWithGeneratedDocuments: s_lazyNullCompilation,
                             pendingTranslationActions: translationActionsBuilder.ToImmutable());
->>>>>>> 06df8032
-
-                    if (staleCompilationWithGeneratedDocuments != null)
-                    {
-                        // Also transform the compilation that has generated files; we won't do that though if the transformation either would cause problems with
-                        // the generated documents, or if don't have any source generators in the first place.
-                        if (translationAction.CanUpdateCompilationWithStaleGeneratedTreesIfGeneratorsGiveSameOutput &&
-                            translationAction.OldProjectState.SourceGenerators.Any())
-                        {
-                            staleCompilationWithGeneratedDocuments = await translationAction.TransformCompilationAsync(staleCompilationWithGeneratedDocuments, cancellationToken).ConfigureAwait(false);
-                        }
-                        else
-                        {
-<<<<<<< HEAD
-=======
+
+                        WriteState(allSyntaxTreesParsedState);
+                        return allSyntaxTreesParsedState;
+                    }
+                    catch (Exception e) when (FatalError.ReportAndPropagateUnlessCanceled(e, cancellationToken, ErrorSeverity.Critical))
+                    {
+                        throw ExceptionUtilities.Unreachable();
+                    }
+                }
+
+                async Task<InProgressState> CollapseInProgressStateAsync(InProgressState initialState)
+                {
+                    try
+                    {
+                        var currentState = initialState;
+
+                        // To speed things up, we look for all the added documents in the chain and we preemptively kick
+                        // off work to parse the documents for it in parallel.  This has the added benefit that if
+                        // someone asks for a frozen partial snapshot while we're in the middle of doing this, they can
+                        // use however many document states have successfully parsed their syntax trees.  For example,
+                        // if you had one extremely large file that took a long time to parse, and dozens of tiny ones,
+                        // it's more likely that the frozen tree would have many more documents in it.
+                        //
+                        // Note: we intentionally kick these off in a fire-and-forget fashion.  If we get canceled, all
+                        // the tasks will attempt to cancel.  If we complete, that's only because these tasks would
+                        // complete as well.  There's no need to track this with any sort of listener as this work just
+                        // acts to speed up getting to a compilation, but is otherwise unobservable.
+                        foreach (var action in currentState.PendingTranslationActions)
+                        {
+                            if (action is TranslationAction.AddDocumentsAction { Documents: var documents })
+                            {
+                                foreach (var document in documents)
+                                    _ = Task.Run(async () => await document.GetSyntaxTreeAsync(cancellationToken).ConfigureAwait(false), cancellationToken);
+                            }
+                        }
+
+                        // Then, we serially process the chain while that parsing is happening concurrently.
+                        while (currentState.PendingTranslationActions.Count > 0)
+                        {
                             cancellationToken.ThrowIfCancellationRequested();
 
                             // We have a list of transformations to get to our final compilation; take the first transformation and apply it.
@@ -542,47 +427,62 @@
                         // allowed to return null for AllSyntaxTreesParsedState.StaleCompilationWithGeneratedDocuments in
                         // the end, so there's no harm there.
                         if (staleCompilationWithGeneratedDocuments == compilationWithoutGeneratedDocuments)
->>>>>>> 06df8032
                             staleCompilationWithGeneratedDocuments = null;
-                        }
-                    }
-
-                    var generatorInfo = inProgressState.GeneratorInfo;
-                    if (generatorInfo.Driver != null)
-                        generatorInfo = generatorInfo with { Driver = translationAction.TransformGeneratorDriver(generatorInfo.Driver) };
-
-                    return (compilationWithoutGeneratedDocuments, staleCompilationWithGeneratedDocuments, generatorInfo);
-                }
-            }
-
-            // <summary>
-            // Add all appropriate references to the compilation and set it as our final compilation state.
-            // </summary>
-            async Task<FinalCompilationTrackerState> FinalizeCompilationAsync(InProgressState inProgressState)
-            {
-                try
-                {
-                    return await FinalizeCompilationWorkerAsync(inProgressState).ConfigureAwait(false);
-                }
-                catch (OperationCanceledException) when (cancellationToken.IsCancellationRequested)
-                {
-<<<<<<< HEAD
-                    // Explicitly force a yield point here.  This addresses a problem on .net framework where it's
-                    // possible that cancelling this task chain ends up stack overflowing as the TPL attempts to
-                    // synchronously recurse through the tasks to execute antecedent work.  This will force continuations
-                    // here to run asynchronously preventing the stack overflow.
-                    // See https://github.com/dotnet/roslyn/issues/56356 for more details.
-                    // note: this can be removed if this code only needs to run on .net core (as the stack overflow issue
-                    // does not exist there).
-                    await Task.Yield().ConfigureAwait(false);
-                    throw;
-                }
-                catch (Exception e) when (FatalError.ReportAndPropagateUnlessCanceled(e, cancellationToken, ErrorSeverity.Critical))
-                {
-                    throw ExceptionUtilities.Unreachable();
-                }
-            }
-=======
+
+                        compilationWithoutGeneratedDocuments = await translationAction.TransformCompilationAsync(compilationWithoutGeneratedDocuments, cancellationToken).ConfigureAwait(false);
+
+                        if (staleCompilationWithGeneratedDocuments != null)
+                        {
+                            // Also transform the compilation that has generated files; we won't do that though if the transformation either would cause problems with
+                            // the generated documents, or if don't have any source generators in the first place.
+                            if (translationAction.CanUpdateCompilationWithStaleGeneratedTreesIfGeneratorsGiveSameOutput &&
+                                translationAction.OldProjectState.SourceGenerators.Any())
+                            {
+                                staleCompilationWithGeneratedDocuments = await translationAction.TransformCompilationAsync(staleCompilationWithGeneratedDocuments, cancellationToken).ConfigureAwait(false);
+                            }
+                            else
+                            {
+                                staleCompilationWithGeneratedDocuments = null;
+                            }
+                        }
+
+                        var generatorInfo = inProgressState.GeneratorInfo;
+                        if (generatorInfo.Driver != null)
+                            generatorInfo = generatorInfo with { Driver = translationAction.TransformGeneratorDriver(generatorInfo.Driver) };
+
+                        return (compilationWithoutGeneratedDocuments, staleCompilationWithGeneratedDocuments, generatorInfo);
+                    }
+                }
+
+                // <summary>
+                // Add all appropriate references to the compilation and set it as our final compilation state.
+                // </summary>
+                async Task<FinalCompilationTrackerState> FinalizeCompilationAsync(InProgressState inProgressState)
+                {
+                    try
+                    {
+                        return await FinalizeCompilationWorkerAsync(inProgressState).ConfigureAwait(false);
+                    }
+                    catch (OperationCanceledException) when (cancellationToken.IsCancellationRequested)
+                    {
+                        // Explicitly force a yield point here.  This addresses a problem on .net framework where it's
+                        // possible that cancelling this task chain ends up stack overflowing as the TPL attempts to
+                        // synchronously recurse through the tasks to execute antecedent work.  This will force continuations
+                        // here to run asynchronously preventing the stack overflow.
+                        // See https://github.com/dotnet/roslyn/issues/56356 for more details.
+                        // note: this can be removed if this code only needs to run on .net core (as the stack overflow issue
+                        // does not exist there).
+                        await Task.Yield().ConfigureAwait(false);
+                        throw;
+                    }
+                    catch (Exception e) when (FatalError.ReportAndPropagateUnlessCanceled(e, cancellationToken, ErrorSeverity.Critical))
+                    {
+                        throw ExceptionUtilities.Unreachable();
+                    }
+                }
+
+                async Task<FinalCompilationTrackerState> FinalizeCompilationWorkerAsync(InProgressState inProgressState)
+                {
                     // Caller should collapse the in progress state first.
                     Contract.ThrowIfTrue(inProgressState.PendingTranslationActions.Count > 0);
 
@@ -591,241 +491,213 @@
                     var generatorInfo = inProgressState.GeneratorInfo;
                     var compilationWithoutGeneratedDocuments = inProgressState.CompilationWithoutGeneratedDocuments;
                     var staleCompilationWithGeneratedDocuments = inProgressState.LazyStaleCompilationWithGeneratedDocuments.Value;
->>>>>>> 06df8032
-
-            async Task<FinalCompilationTrackerState> FinalizeCompilationWorkerAsync(InProgressState inProgressState)
-            {
-                // Caller should collapse the in progress state first.
-                Contract.ThrowIfTrue(inProgressState.PendingTranslationActions.Count > 0);
-
-                // The final state we produce will be frozen or not depending on if a frozen state was passed into it.
-                var isFrozen = inProgressState.IsFrozen;
-                var generatorInfo = inProgressState.GeneratorInfo;
-                var compilationWithoutGeneratedDocuments = inProgressState.CompilationWithoutGeneratedDocuments;
-                var staleCompilationWithGeneratedDocuments = inProgressState.StaleCompilationWithGeneratedDocuments;
-
-                // Project is complete only if the following are all true:
-                //  1. HasAllInformation flag is set for the project
-                //  2. Either the project has non-zero metadata references OR this is the corlib project.
-                //     For the latter, we use a heuristic if the underlying compilation defines "System.Object" type.
-                var hasSuccessfullyLoaded = this.ProjectState.HasAllInformation &&
-                    (this.ProjectState.MetadataReferences.Count > 0 ||
-                     compilationWithoutGeneratedDocuments.GetTypeByMetadataName("System.Object") != null);
-
-                var newReferences = new List<MetadataReference>();
-                var metadataReferenceToProjectId = new Dictionary<MetadataReference, ProjectId>();
-                newReferences.AddRange(this.ProjectState.MetadataReferences);
-
-                foreach (var projectReference in this.ProjectState.ProjectReferences)
-                {
-                    var referencedProject = compilationState.SolutionState.GetProjectState(projectReference.ProjectId);
-
-                    // Even though we're creating a final compilation (vs. an in progress compilation),
-                    // it's possible that the target project has been removed.
-                    if (referencedProject is null)
-                        continue;
-
-                    // If both projects are submissions, we'll count this as a previous submission link
-                    // instead of a regular metadata reference
-                    if (referencedProject.IsSubmission)
-                    {
-                        // if the referenced project is a submission project must be a submission as well:
-                        Debug.Assert(this.ProjectState.IsSubmission);
-
-                        // We now need to (potentially) update the prior submission compilation. That Compilation is held in the
-                        // ScriptCompilationInfo that we need to replace as a unit.
-                        var previousSubmissionCompilation =
-                            await compilationState.GetCompilationAsync(
-                                projectReference.ProjectId, cancellationToken).ConfigureAwait(false);
-
-                        if (compilationWithoutGeneratedDocuments.ScriptCompilationInfo!.PreviousScriptCompilation != previousSubmissionCompilation)
-                        {
-                            compilationWithoutGeneratedDocuments = compilationWithoutGeneratedDocuments.WithScriptCompilationInfo(
-                                compilationWithoutGeneratedDocuments.ScriptCompilationInfo!.WithPreviousScriptCompilation(previousSubmissionCompilation!));
-
-                            staleCompilationWithGeneratedDocuments = staleCompilationWithGeneratedDocuments?.WithScriptCompilationInfo(
-                                staleCompilationWithGeneratedDocuments.ScriptCompilationInfo!.WithPreviousScriptCompilation(previousSubmissionCompilation!));
-                        }
-                    }
-                    else
-                    {
-                        // Not a submission.  Add as a metadata reference.
-
-                        if (isFrozen)
-                        {
-                            // In the frozen case, attempt to get a partial reference, or fallback to the last
-                            // successful reference for this project if we can find one. 
-                            var metadataReference = compilationState.GetPartialMetadataReference(projectReference, this.ProjectState);
-
-                            if (metadataReference is null)
+
+                    // Project is complete only if the following are all true:
+                    //  1. HasAllInformation flag is set for the project
+                    //  2. Either the project has non-zero metadata references OR this is the corlib project.
+                    //     For the latter, we use a heuristic if the underlying compilation defines "System.Object" type.
+                    var hasSuccessfullyLoaded = this.ProjectState.HasAllInformation &&
+                        (this.ProjectState.MetadataReferences.Count > 0 ||
+                         compilationWithoutGeneratedDocuments.GetTypeByMetadataName("System.Object") != null);
+
+                    var newReferences = new List<MetadataReference>();
+                    var metadataReferenceToProjectId = new Dictionary<MetadataReference, ProjectId>();
+                    newReferences.AddRange(this.ProjectState.MetadataReferences);
+
+                    foreach (var projectReference in this.ProjectState.ProjectReferences)
+                    {
+                        var referencedProject = compilationState.SolutionState.GetProjectState(projectReference.ProjectId);
+
+                        // Even though we're creating a final compilation (vs. an in progress compilation),
+                        // it's possible that the target project has been removed.
+                        if (referencedProject is null)
+                            continue;
+
+                        // If both projects are submissions, we'll count this as a previous submission link
+                        // instead of a regular metadata reference
+                        if (referencedProject.IsSubmission)
+                        {
+                            // if the referenced project is a submission project must be a submission as well:
+                            Debug.Assert(this.ProjectState.IsSubmission);
+
+                            // We now need to (potentially) update the prior submission compilation. That Compilation is held in the
+                            // ScriptCompilationInfo that we need to replace as a unit.
+                            var previousSubmissionCompilation =
+                                await compilationState.GetCompilationAsync(
+                                    projectReference.ProjectId, cancellationToken).ConfigureAwait(false);
+
+                            if (compilationWithoutGeneratedDocuments.ScriptCompilationInfo!.PreviousScriptCompilation != previousSubmissionCompilation)
                             {
-                                // if we failed to get the metadata and we were frozen, check to see if we
-                                // previously had existing metadata and reuse it instead.
-                                var inProgressCompilationNotRef = staleCompilationWithGeneratedDocuments ?? compilationWithoutGeneratedDocuments;
-                                metadataReference = inProgressCompilationNotRef.ExternalReferences.FirstOrDefault(
-                                    r => GetProjectId(inProgressCompilationNotRef.GetAssemblyOrModuleSymbol(r) as IAssemblySymbol) == projectReference.ProjectId);
+                                compilationWithoutGeneratedDocuments = compilationWithoutGeneratedDocuments.WithScriptCompilationInfo(
+                                    compilationWithoutGeneratedDocuments.ScriptCompilationInfo!.WithPreviousScriptCompilation(previousSubmissionCompilation!));
+
+                                staleCompilationWithGeneratedDocuments = staleCompilationWithGeneratedDocuments?.WithScriptCompilationInfo(
+                                    staleCompilationWithGeneratedDocuments.ScriptCompilationInfo!.WithPreviousScriptCompilation(previousSubmissionCompilation!));
                             }
-
-                            AddMetadataReference(projectReference, metadataReference);
                         }
                         else
                         {
-                            // For the non-frozen case, attempt to get the full metadata reference.
-                            var metadataReference = await compilationState.GetMetadataReferenceAsync(projectReference, this.ProjectState, cancellationToken).ConfigureAwait(false);
-                            AddMetadataReference(projectReference, metadataReference);
-                        }
-                    }
-                }
-
-                // Now that we know the set of references this compilation should have, update them if they're not already.
-                // Generators cannot add references, so we can use the same set of references both for the compilation
-                // that doesn't have generated files, and the one we're trying to reuse that has generated files.
-                // Since we updated both of these compilations together in response to edits, we only have to check one
-                // for a potential mismatch.
-                if (!Enumerable.SequenceEqual(compilationWithoutGeneratedDocuments.ExternalReferences, newReferences))
-                {
-                    compilationWithoutGeneratedDocuments = compilationWithoutGeneratedDocuments.WithReferences(newReferences);
-                    staleCompilationWithGeneratedDocuments = staleCompilationWithGeneratedDocuments?.WithReferences(newReferences);
-                }
-
-                // We will finalize the compilation by adding full contents here.
-                var (compilationWithGeneratedDocuments, generatedDocuments, generatorDriver) = await AddExistingOrComputeNewGeneratorInfoAsync(
-                    isFrozen,
-                    compilationState,
-                    compilationWithoutGeneratedDocuments,
-                    generatorInfo,
-                    staleCompilationWithGeneratedDocuments,
-                    cancellationToken).ConfigureAwait(false);
-
-                // After producing the sg documents, we must always be in the final state for the generator data.
-                var nextGeneratorInfo = new CompilationTrackerGeneratorInfo(generatedDocuments, generatorDriver);
-
-                var finalState = FinalCompilationTrackerState.Create(
-                    isFrozen,
-                    compilationWithGeneratedDocuments,
-                    compilationWithoutGeneratedDocuments,
-                    hasSuccessfullyLoaded,
-                    nextGeneratorInfo,
-                    this.ProjectState.Id,
-                    metadataReferenceToProjectId);
-
-                this.WriteState(finalState);
-
-                return finalState;
-
-                void AddMetadataReference(ProjectReference projectReference, MetadataReference? metadataReference)
-                {
-                    // A reference can fail to be created if a skeleton assembly could not be constructed.
-                    if (metadataReference != null)
-                    {
-                        newReferences.Add(metadataReference);
-                        metadataReferenceToProjectId.Add(metadataReference, projectReference.ProjectId);
-                    }
-                    else
-                    {
-                        hasSuccessfullyLoaded = false;
-                    }
-                }
-            }
-        }
-
-        private Compilation CreateEmptyCompilation()
-        {
-            var compilationFactory = this.ProjectState.LanguageServices.GetRequiredService<ICompilationFactoryService>();
-
-            if (this.ProjectState.IsSubmission)
-            {
-                return compilationFactory.CreateSubmissionCompilation(
-                    this.ProjectState.AssemblyName,
-                    this.ProjectState.CompilationOptions!,
-                    this.ProjectState.HostObjectType);
-            }
-            else
-            {
-                return compilationFactory.CreateCompilation(
-                    this.ProjectState.AssemblyName,
-                    this.ProjectState.CompilationOptions!);
-            }
-        }
-
-        /// <summary>
-        /// Attempts to get (without waiting) a metadata reference to a possibly in progress
-        /// compilation. Only actual compilation references are returned. Could potentially 
-        /// return null if nothing can be provided.
-        /// </summary>
-        public MetadataReference? GetPartialMetadataReference(ProjectState fromProject, ProjectReference projectReference)
-        {
-            if (ProjectState.LanguageServices == fromProject.LanguageServices)
-            {
-                // if we have a compilation and its the correct language, use a simple compilation reference in any
-                // state it happens to be in right now
-                if (ReadState() is CompilationTrackerState compilationState)
-                    return compilationState.CompilationWithoutGeneratedDocuments.ToMetadataReference(projectReference.Aliases, projectReference.EmbedInteropTypes);
-            }
-            else
-            {
-                // Cross project reference.  We need a skeleton reference.  Skeletons are too expensive to
-                // generate on demand.  So just try to see if we can grab the last generated skeleton for that
-                // project.
-                var properties = new MetadataReferenceProperties(aliases: projectReference.Aliases, embedInteropTypes: projectReference.EmbedInteropTypes);
-                return this.SkeletonReferenceCache.TryGetAlreadyBuiltMetadataReference(properties);
-            }
-
-            return null;
-        }
-
-        public Task<bool> HasSuccessfullyLoadedAsync(
-            SolutionCompilationState compilationState, CancellationToken cancellationToken)
-        {
-            return this.ReadState() is FinalCompilationTrackerState finalState
-                ? finalState.HasSuccessfullyLoaded ? SpecializedTasks.True : SpecializedTasks.False
-                : HasSuccessfullyLoadedSlowAsync(compilationState, cancellationToken);
-        }
-
-        private async Task<bool> HasSuccessfullyLoadedSlowAsync(
-            SolutionCompilationState compilationState, CancellationToken cancellationToken)
-        {
-            var finalState = await GetOrBuildFinalStateAsync(
-                compilationState, cancellationToken: cancellationToken).ConfigureAwait(false);
-            return finalState.HasSuccessfullyLoaded;
-        }
-
-        public ICompilationTracker FreezePartialState(CancellationToken cancellationToken)
-        {
-            var state = this.ReadState();
-
-            var clonedCache = this.SkeletonReferenceCache.Clone();
-            if (state is FinalCompilationTrackerState finalState)
-            {
-                // If we're finalized and already frozen, we can just use ourselves. Otherwise, flip the frozen bit
-                // so that any future forks keep things frozen.
-                return finalState.IsFrozen
-                    ? this
-                    : new CompilationTracker(this.ProjectState, finalState.WithIsFrozen(), clonedCache);
-            }
-
-            // Non-final state currently.  Produce an in-progress-state containing the forked change. Note: we
-            // transition to in-progress-state here (and not final-state) as we still want to leverage all the
-            // final-state-transition logic contained in FinalizeCompilationAsync (for example, properly setting
-            // up all references).
-            if (state is null)
-            {
-                // We may have already parsed some of the documents in this compilation.  For example, if we're
-                // partway through the logic in BuildInProgressStateFromNoCompilationStateAsync.  If so, move those
-                // parsed documents over to the new project state so we can preserve as much information as
-                // possible.
-
-                using var _1 = ArrayBuilder<DocumentState>.GetInstance(out var documentsWithTrees);
-                using var _2 = ArrayBuilder<SyntaxTree>.GetInstance(out var alreadyParsedTrees);
-
-                foreach (var documentState in this.ProjectState.DocumentStates.GetStatesInCompilationOrder())
-                {
-<<<<<<< HEAD
-                    if (documentState.TryGetSyntaxTree(out var alreadyParsedTree))
-                    {
-                        documentsWithTrees.Add(documentState);
-                        alreadyParsedTrees.Add(alreadyParsedTree);
-=======
+                            // Not a submission.  Add as a metadata reference.
+
+                            if (isFrozen)
+                            {
+                                // In the frozen case, attempt to get a partial reference, or fallback to the last
+                                // successful reference for this project if we can find one. 
+                                var metadataReference = compilationState.GetPartialMetadataReference(projectReference, this.ProjectState);
+
+                                if (metadataReference is null)
+                                {
+                                    // if we failed to get the metadata and we were frozen, check to see if we
+                                    // previously had existing metadata and reuse it instead.
+                                    var inProgressCompilationNotRef = staleCompilationWithGeneratedDocuments ?? compilationWithoutGeneratedDocuments;
+                                    metadataReference = inProgressCompilationNotRef.ExternalReferences.FirstOrDefault(
+                                        r => GetProjectId(inProgressCompilationNotRef.GetAssemblyOrModuleSymbol(r) as IAssemblySymbol) == projectReference.ProjectId);
+                                }
+
+                                AddMetadataReference(projectReference, metadataReference);
+                            }
+                            else
+                            {
+                                // For the non-frozen case, attempt to get the full metadata reference.
+                                var metadataReference = await compilationState.GetMetadataReferenceAsync(projectReference, this.ProjectState, cancellationToken).ConfigureAwait(false);
+                                AddMetadataReference(projectReference, metadataReference);
+                            }
+                        }
+                    }
+
+                    // Now that we know the set of references this compilation should have, update them if they're not already.
+                    // Generators cannot add references, so we can use the same set of references both for the compilation
+                    // that doesn't have generated files, and the one we're trying to reuse that has generated files.
+                    // Since we updated both of these compilations together in response to edits, we only have to check one
+                    // for a potential mismatch.
+                    if (!Enumerable.SequenceEqual(compilationWithoutGeneratedDocuments.ExternalReferences, newReferences))
+                    {
+                        compilationWithoutGeneratedDocuments = compilationWithoutGeneratedDocuments.WithReferences(newReferences);
+                        staleCompilationWithGeneratedDocuments = staleCompilationWithGeneratedDocuments?.WithReferences(newReferences);
+                    }
+
+                    // We will finalize the compilation by adding full contents here.
+                    var (compilationWithGeneratedDocuments, generatedDocuments, generatorDriver) = await AddExistingOrComputeNewGeneratorInfoAsync(
+                        isFrozen,
+                        compilationState,
+                        compilationWithoutGeneratedDocuments,
+                        generatorInfo,
+                        staleCompilationWithGeneratedDocuments,
+                        cancellationToken).ConfigureAwait(false);
+
+                    // After producing the sg documents, we must always be in the final state for the generator data.
+                    var nextGeneratorInfo = new CompilationTrackerGeneratorInfo(generatedDocuments, generatorDriver);
+
+                    var finalState = FinalCompilationTrackerState.Create(
+                        isFrozen,
+                        compilationWithGeneratedDocuments,
+                        compilationWithoutGeneratedDocuments,
+                        hasSuccessfullyLoaded,
+                        nextGeneratorInfo,
+                        this.ProjectState.Id,
+                        metadataReferenceToProjectId);
+
+                    this.WriteState(finalState);
+
+                    return finalState;
+
+                    void AddMetadataReference(ProjectReference projectReference, MetadataReference? metadataReference)
+                    {
+                        // A reference can fail to be created if a skeleton assembly could not be constructed.
+                        if (metadataReference != null)
+                        {
+                            newReferences.Add(metadataReference);
+                            metadataReferenceToProjectId.Add(metadataReference, projectReference.ProjectId);
+                        }
+                        else
+                        {
+                            hasSuccessfullyLoaded = false;
+                        }
+                    }
+                }
+            }
+
+            private Compilation CreateEmptyCompilation()
+            {
+                var compilationFactory = this.ProjectState.LanguageServices.GetRequiredService<ICompilationFactoryService>();
+
+                if (this.ProjectState.IsSubmission)
+                {
+                    return compilationFactory.CreateSubmissionCompilation(
+                        this.ProjectState.AssemblyName,
+                        this.ProjectState.CompilationOptions!,
+                        this.ProjectState.HostObjectType);
+                }
+                else
+                {
+                    return compilationFactory.CreateCompilation(
+                        this.ProjectState.AssemblyName,
+                        this.ProjectState.CompilationOptions!);
+                }
+            }
+
+            /// <summary>
+            /// Attempts to get (without waiting) a metadata reference to a possibly in progress
+            /// compilation. Only actual compilation references are returned. Could potentially 
+            /// return null if nothing can be provided.
+            /// </summary>
+            public MetadataReference? GetPartialMetadataReference(ProjectState fromProject, ProjectReference projectReference)
+            {
+                if (ProjectState.LanguageServices == fromProject.LanguageServices)
+                {
+                    // if we have a compilation and its the correct language, use a simple compilation reference in any
+                    // state it happens to be in right now
+                    if (ReadState() is CompilationTrackerState compilationState)
+                        return compilationState.CompilationWithoutGeneratedDocuments.ToMetadataReference(projectReference.Aliases, projectReference.EmbedInteropTypes);
+                }
+                else
+                {
+                    // Cross project reference.  We need a skeleton reference.  Skeletons are too expensive to
+                    // generate on demand.  So just try to see if we can grab the last generated skeleton for that
+                    // project.
+                    var properties = new MetadataReferenceProperties(aliases: projectReference.Aliases, embedInteropTypes: projectReference.EmbedInteropTypes);
+                    return this.SkeletonReferenceCache.TryGetAlreadyBuiltMetadataReference(properties);
+                }
+
+                return null;
+            }
+
+            public Task<bool> HasSuccessfullyLoadedAsync(
+                SolutionCompilationState compilationState, CancellationToken cancellationToken)
+            {
+                return this.ReadState() is FinalCompilationTrackerState finalState
+                    ? finalState.HasSuccessfullyLoaded ? SpecializedTasks.True : SpecializedTasks.False
+                    : HasSuccessfullyLoadedSlowAsync(compilationState, cancellationToken);
+            }
+
+            private async Task<bool> HasSuccessfullyLoadedSlowAsync(
+                SolutionCompilationState compilationState, CancellationToken cancellationToken)
+            {
+                var finalState = await GetOrBuildFinalStateAsync(
+                    compilationState, cancellationToken: cancellationToken).ConfigureAwait(false);
+                return finalState.HasSuccessfullyLoaded;
+            }
+
+            public ICompilationTracker FreezePartialState(CancellationToken cancellationToken)
+            {
+                var state = this.ReadState();
+
+                var clonedCache = this.SkeletonReferenceCache.Clone();
+                if (state is FinalCompilationTrackerState finalState)
+                {
+                    // If we're finalized and already frozen, we can just use ourselves. Otherwise, flip the frozen bit
+                    // so that any future forks keep things frozen.
+                    return finalState.IsFrozen
+                        ? this
+                        : new CompilationTracker(this.ProjectState, finalState.WithIsFrozen(), clonedCache);
+                }
+
+                // Non-final state currently.  Produce an in-progress-state containing the forked change. Note: we
+                // transition to in-progress-state here (and not final-state) as we still want to leverage all the
+                // final-state-transition logic contained in FinalizeCompilationAsync (for example, properly setting
+                // up all references).
+                if (state is null)
+                {
                     // We may have already parsed some of the documents in this compilation.  For example, if we're
                     // partway through the logic in BuildInProgressStateFromNoCompilationStateAsync.  If so, move those
                     // parsed documents over to the new project state so we can preserve as much information as
@@ -843,34 +715,13 @@
                             documentsWithTrees.Add(documentState);
                             alreadyParsedTreesBuilder.Add(alreadyParsedTree);
                         }
->>>>>>> 06df8032
-                    }
-                }
-
-                // Transition us to a state that only has documents for the files we've already parsed.
-                var frozenProjectState = this.ProjectState
-                    .RemoveAllDocuments()
-                    .AddDocuments(documentsWithTrees.ToImmutableAndClear());
-
-<<<<<<< HEAD
-                var compilationWithoutGeneratedDocuments = this.CreateEmptyCompilation().AddSyntaxTrees(alreadyParsedTrees);
-                var compilationWithGeneratedDocuments = compilationWithoutGeneratedDocuments;
-
-                return new CompilationTracker(
-                    frozenProjectState,
-                    InProgressState.Create(
-                        isFrozen: true,
-                        compilationWithoutGeneratedDocuments,
-                        CompilationTrackerGeneratorInfo.Empty,
-                        compilationWithGeneratedDocuments,
-                        pendingTranslationActions: []),
-                    clonedCache);
-            }
-            else if (state is InProgressState inProgressState)
-            {
-                // If we have an in progress state with no steps, then we're just at the current project state.
-                // Otherwise, reset us to whatever state the InProgressState had currently transitioned to.
-=======
+                    }
+
+                    // Transition us to a state that only has documents for the files we've already parsed.
+                    var frozenProjectState = this.ProjectState
+                        .RemoveAllDocuments()
+                        .AddDocuments(documentsWithTrees.ToImmutableAndClear());
+
                     // Defer creating these compilations.  It's common to freeze projects (as part of a solution freeze)
                     // that are then never examined.  Creating compilations can be a little costly, so this saves doing
                     // that to the point where it is truly needed.
@@ -894,30 +745,11 @@
                 {
                     // If we have an in progress state with no steps, then we're just at the current project state.
                     // Otherwise, reset us to whatever state the InProgressState had currently transitioned to.
->>>>>>> 06df8032
-
-                var frozenProjectState = inProgressState.PendingTranslationActions.IsEmpty
-                    ? this.ProjectState
-                    : inProgressState.PendingTranslationActions.First().OldProjectState;
-
-<<<<<<< HEAD
-                // Grab whatever is in the in-progress-state so far, add any generated docs, and snap 
-                // us to a frozen state with that information.
-                var generatorInfo = inProgressState.GeneratorInfo;
-                var compilationWithoutGeneratedDocuments = inProgressState.CompilationWithoutGeneratedDocuments;
-                var compilationWithGeneratedDocuments = compilationWithoutGeneratedDocuments.AddSyntaxTrees(
-                    generatorInfo.Documents.States.Values.Select(state => state.GetSyntaxTree(cancellationToken)));
-
-                return new CompilationTracker(
-                    frozenProjectState,
-                    InProgressState.Create(
-                        isFrozen: true,
-                        compilationWithoutGeneratedDocuments,
-                        generatorInfo,
-                        compilationWithGeneratedDocuments,
-                        pendingTranslationActions: []),
-                    clonedCache);
-=======
+
+                    var frozenProjectState = inProgressState.PendingTranslationActions.IsEmpty
+                        ? this.ProjectState
+                        : inProgressState.PendingTranslationActions.First().OldProjectState;
+
                     // Grab whatever is in the in-progress-state so far, add any generated docs, and snap 
                     // us to a frozen state with that information.
                     var generatorInfo = inProgressState.GeneratorInfo;
@@ -939,325 +771,311 @@
                 {
                     throw ExceptionUtilities.UnexpectedValue(state.GetType());
                 }
->>>>>>> 06df8032
-            }
-            else
-            {
-                throw ExceptionUtilities.UnexpectedValue(state.GetType());
-            }
+            }
+
+            public async ValueTask<TextDocumentStates<SourceGeneratedDocumentState>> GetSourceGeneratedDocumentStatesAsync(
+                SolutionCompilationState compilationState, CancellationToken cancellationToken)
+            {
+                // If we don't have any generators, then we know we have no generated files, so we can skip the computation entirely.
+                if (!this.ProjectState.SourceGenerators.Any())
+                {
+                    return TextDocumentStates<SourceGeneratedDocumentState>.Empty;
+                }
+
+                var finalState = await GetOrBuildFinalStateAsync(
+                    compilationState, cancellationToken: cancellationToken).ConfigureAwait(false);
+                return finalState.GeneratorInfo.Documents;
+            }
+
+            public async ValueTask<ImmutableArray<Diagnostic>> GetSourceGeneratorDiagnosticsAsync(
+                SolutionCompilationState compilationState, CancellationToken cancellationToken)
+            {
+                if (!this.ProjectState.SourceGenerators.Any())
+                {
+                    return [];
+                }
+
+                var finalState = await GetOrBuildFinalStateAsync(
+                    compilationState, cancellationToken: cancellationToken).ConfigureAwait(false);
+
+                var driverRunResult = finalState.GeneratorInfo.Driver?.GetRunResult();
+                if (driverRunResult is null)
+                {
+                    return [];
+                }
+
+                using var _ = ArrayBuilder<Diagnostic>.GetInstance(capacity: driverRunResult.Diagnostics.Length, out var builder);
+
+                foreach (var result in driverRunResult.Results)
+                {
+                    if (!IsGeneratorRunResultToIgnore(result))
+                    {
+                        builder.AddRange(result.Diagnostics);
+                    }
+                }
+
+                return builder.ToImmutableAndClear();
+            }
+
+            public SourceGeneratedDocumentState? TryGetSourceGeneratedDocumentStateForAlreadyGeneratedId(DocumentId documentId)
+            {
+                var state = ReadState();
+
+                // If we are in FinalState, then we have correctly ran generators and then know the final contents of the
+                // Compilation. The GeneratedDocuments can be filled for intermediate states, but those aren't guaranteed to be
+                // correct and can be re-ran later.
+                return state is FinalCompilationTrackerState finalState ? finalState.GeneratorInfo.Documents.GetState(documentId) : null;
+            }
+
+            // HACK HACK HACK HACK around a problem introduced by https://github.com/dotnet/sdk/pull/24928. The Razor generator is
+            // controlled by a flag that lives in an .editorconfig file; in the IDE we generally don't run the generator and instead use
+            // the design-time files added through the legacy IDynamicFileInfo API. When we're doing Hot Reload we then
+            // remove those legacy files and remove the .editorconfig file that is supposed to disable the generator, for the Hot
+            // Reload pass we then are running the generator. This is done in the CompileTimeSolutionProvider.
+            //
+            // https://github.com/dotnet/sdk/pull/24928 introduced an issue where even though the Razor generator is being told to not
+            // run, it still runs anyways. As a tactical fix rather than reverting that PR, for Visual Studio 17.3 Preview 2 we are going
+            // to do a hack here which is to rip out generated files.
+
+            private bool IsGeneratorRunResultToIgnore(GeneratorRunResult result)
+            {
+                var globalOptions = this.ProjectState.AnalyzerOptions.AnalyzerConfigOptionsProvider.GlobalOptions;
+
+                // This matches the implementation in https://github.com/chsienki/sdk/blob/4696442a24e3972417fb9f81f182420df0add107/src/RazorSdk/SourceGenerators/RazorSourceGenerator.RazorProviders.cs#L27-L28
+                var suppressGenerator = globalOptions.TryGetValue("build_property.SuppressRazorSourceGenerator", out var option) && option == "true";
+
+                if (!suppressGenerator)
+                    return false;
+
+                var generatorType = result.Generator.GetGeneratorType();
+                return generatorType.FullName == "Microsoft.NET.Sdk.Razor.SourceGenerators.RazorSourceGenerator" &&
+                       generatorType.Assembly.GetName().Name is "Microsoft.NET.Sdk.Razor.SourceGenerators" or
+                            "Microsoft.CodeAnalysis.Razor.Compiler.SourceGenerators" or
+                            "Microsoft.CodeAnalysis.Razor.Compiler";
+            }
+
+            // END HACK HACK HACK HACK, or the setup of it at least; once this hack is removed the calls to IsGeneratorRunResultToIgnore
+            // need to be cleaned up.
+
+            /// <summary>
+            /// Validates the compilation is consistent and we didn't have a bug in producing it. This only runs under a feature flag.
+            /// </summary>
+            private void ValidateState(CompilationTrackerState? state)
+            {
+                if (state is null)
+                    return;
+
+                if (!_validateStates)
+                    return;
+
+                if (state is FinalCompilationTrackerState finalState)
+                {
+                    ValidateCompilationTreesMatchesProjectState(finalState.FinalCompilationWithGeneratedDocuments, ProjectState, finalState.GeneratorInfo);
+                }
+                else if (state is InProgressState inProgressState)
+                {
+                    var projectState = inProgressState.PendingTranslationActions is [var translationAction, ..]
+                        ? translationAction.OldProjectState
+                        : this.ProjectState;
+
+                    ValidateCompilationTreesMatchesProjectState(inProgressState.CompilationWithoutGeneratedDocuments, projectState, generatorInfo: null);
+
+                    if (inProgressState.LazyStaleCompilationWithGeneratedDocuments.Value != null)
+                    {
+                        ValidateCompilationTreesMatchesProjectState(inProgressState.LazyStaleCompilationWithGeneratedDocuments.Value, projectState, inProgressState.GeneratorInfo);
+                    }
+                }
+                else
+                {
+                    throw ExceptionUtilities.UnexpectedValue(state.GetType());
+                }
+            }
+
+            private static void ValidateCompilationTreesMatchesProjectState(Compilation compilation, ProjectState projectState, CompilationTrackerGeneratorInfo? generatorInfo)
+            {
+                // We'll do this all in a try/catch so it makes validations easy to do with ThrowExceptionIfFalse().
+                try
+                {
+                    // Assert that all the trees we expect to see are in the Compilation...
+                    var syntaxTreesInWorkspaceStates = new HashSet<SyntaxTree>(
+#if NET
+                        capacity: projectState.DocumentStates.Count + generatorInfo?.Documents.Count ?? 0
+#endif
+                        );
+
+                    foreach (var documentInProjectState in projectState.DocumentStates.States)
+                    {
+                        ThrowExceptionIfFalse(documentInProjectState.Value.TryGetSyntaxTree(out var tree), "We should have a tree since we have a compilation that should contain it.");
+                        syntaxTreesInWorkspaceStates.Add(tree);
+                        ThrowExceptionIfFalse(compilation.ContainsSyntaxTree(tree), "The tree in the ProjectState should have been in the compilation.");
+                    }
+
+                    if (generatorInfo != null)
+                    {
+                        foreach (var generatedDocument in generatorInfo.Value.Documents.States)
+                        {
+                            ThrowExceptionIfFalse(generatedDocument.Value.TryGetSyntaxTree(out var tree), "We should have a tree since we have a compilation that should contain it.");
+                            syntaxTreesInWorkspaceStates.Add(tree);
+                            ThrowExceptionIfFalse(compilation.ContainsSyntaxTree(tree), "The tree for the generated document should have been in the compilation.");
+                        }
+                    }
+
+                    // ...and that the reverse is true too.
+                    foreach (var tree in compilation.SyntaxTrees)
+                        ThrowExceptionIfFalse(syntaxTreesInWorkspaceStates.Contains(tree), "The tree in the Compilation should have been from the workspace.");
+                }
+                catch (Exception e) when (FatalError.ReportWithDumpAndCatch(e, ErrorSeverity.Critical))
+                {
+                }
+            }
+
+            /// <summary>
+            /// This is just the same as <see cref="Contract.ThrowIfFalse(bool, string, int)"/> but throws a custom exception type to make this easier to find in telemetry since the exception type
+            /// is easily seen in telemetry.
+            /// </summary>
+            private static void ThrowExceptionIfFalse([DoesNotReturnIf(parameterValue: false)] bool condition, string message)
+            {
+                if (!condition)
+                {
+                    throw new CompilationTrackerValidationException(message);
+                }
+            }
+
+            public class CompilationTrackerValidationException : Exception
+            {
+                public CompilationTrackerValidationException() { }
+                public CompilationTrackerValidationException(string message) : base(message) { }
+                public CompilationTrackerValidationException(string message, Exception inner) : base(message, inner) { }
+            }
+
+            #region Versions and Checksums
+
+            // Dependent Versions are stored on compilation tracker so they are more likely to survive when unrelated solution branching occurs.
+
+            private AsyncLazy<VersionStamp>? _lazyDependentVersion;
+            private AsyncLazy<VersionStamp>? _lazyDependentSemanticVersion;
+            private AsyncLazy<Checksum>? _lazyDependentChecksum;
+
+            public Task<VersionStamp> GetDependentVersionAsync(
+                SolutionCompilationState compilationState, CancellationToken cancellationToken)
+            {
+                if (_lazyDependentVersion == null)
+                {
+                    // temp. local to avoid a closure allocation for the fast path
+                    // note: solution is captured here, but it will go away once GetValueAsync executes.
+                    var compilationStateCapture = compilationState;
+                    Interlocked.CompareExchange(ref _lazyDependentVersion, AsyncLazy.Create(
+                        c => ComputeDependentVersionAsync(compilationStateCapture, c)), null);
+                }
+
+                return _lazyDependentVersion.GetValueAsync(cancellationToken);
+            }
+
+            private async Task<VersionStamp> ComputeDependentVersionAsync(
+                SolutionCompilationState compilationState, CancellationToken cancellationToken)
+            {
+                var projectState = this.ProjectState;
+                var projVersion = projectState.Version;
+                var docVersion = await projectState.GetLatestDocumentVersionAsync(cancellationToken).ConfigureAwait(false);
+
+                var version = docVersion.GetNewerVersion(projVersion);
+                foreach (var dependentProjectReference in projectState.ProjectReferences)
+                {
+                    cancellationToken.ThrowIfCancellationRequested();
+
+                    if (compilationState.SolutionState.ContainsProject(dependentProjectReference.ProjectId))
+                    {
+                        var dependentProjectVersion = await compilationState.GetDependentVersionAsync(dependentProjectReference.ProjectId, cancellationToken).ConfigureAwait(false);
+                        version = dependentProjectVersion.GetNewerVersion(version);
+                    }
+                }
+
+                return version;
+            }
+
+            public Task<VersionStamp> GetDependentSemanticVersionAsync(
+                SolutionCompilationState compilationState, CancellationToken cancellationToken)
+            {
+                if (_lazyDependentSemanticVersion == null)
+                {
+                    // temp. local to avoid a closure allocation for the fast path
+                    // note: solution is captured here, but it will go away once GetValueAsync executes.
+                    var compilationStateCapture = compilationState;
+                    Interlocked.CompareExchange(ref _lazyDependentSemanticVersion, AsyncLazy.Create(
+                        c => ComputeDependentSemanticVersionAsync(compilationStateCapture, c)), null);
+                }
+
+                return _lazyDependentSemanticVersion.GetValueAsync(cancellationToken);
+            }
+
+            private async Task<VersionStamp> ComputeDependentSemanticVersionAsync(
+                SolutionCompilationState compilationState, CancellationToken cancellationToken)
+            {
+                var projectState = this.ProjectState;
+                var version = await projectState.GetSemanticVersionAsync(cancellationToken).ConfigureAwait(false);
+
+                foreach (var dependentProjectReference in projectState.ProjectReferences)
+                {
+                    cancellationToken.ThrowIfCancellationRequested();
+
+                    if (compilationState.SolutionState.ContainsProject(dependentProjectReference.ProjectId))
+                    {
+                        var dependentProjectVersion = await compilationState.GetDependentSemanticVersionAsync(
+                            dependentProjectReference.ProjectId, cancellationToken).ConfigureAwait(false);
+                        version = dependentProjectVersion.GetNewerVersion(version);
+                    }
+                }
+
+                return version;
+            }
+
+            public Task<Checksum> GetDependentChecksumAsync(
+                SolutionCompilationState compilationState, CancellationToken cancellationToken)
+            {
+                if (_lazyDependentChecksum == null)
+                {
+                    var tmp = compilationState.SolutionState; // temp. local to avoid a closure allocation for the fast path
+                    // note: solution is captured here, but it will go away once GetValueAsync executes.
+                    Interlocked.CompareExchange(ref _lazyDependentChecksum, AsyncLazy.Create(c => ComputeDependentChecksumAsync(tmp, c)), null);
+                }
+
+                return _lazyDependentChecksum.GetValueAsync(cancellationToken);
+            }
+
+            private async Task<Checksum> ComputeDependentChecksumAsync(SolutionState solution, CancellationToken cancellationToken)
+            {
+                using var _ = ArrayBuilder<Checksum>.GetInstance(out var tempChecksumArray);
+
+                // Get the checksum for the project itself.
+                var projectChecksum = await this.ProjectState.GetChecksumAsync(cancellationToken).ConfigureAwait(false);
+                tempChecksumArray.Add(projectChecksum);
+
+                // Calculate a checksum this project and for each dependent project that could affect semantics for
+                // this project. Ensure that the checksum calculation orders the projects consistently so that we get
+                // the same checksum across sessions of VS.  Note: we use the project filepath+name as a unique way
+                // to reference a project.  This matches the logic in our persistence-service implemention as to how
+                // information is associated with a project.
+                var transitiveDependencies = solution.GetProjectDependencyGraph().GetProjectsThatThisProjectTransitivelyDependsOn(this.ProjectState.Id);
+                var orderedProjectIds = transitiveDependencies.OrderBy(id =>
+                {
+                    var depProject = solution.GetRequiredProjectState(id);
+                    return (depProject.FilePath, depProject.Name);
+                });
+
+                foreach (var projectId in orderedProjectIds)
+                {
+                    var referencedProject = solution.GetRequiredProjectState(projectId);
+
+                    // Note that these checksums should only actually be calculated once, if the project is unchanged
+                    // the same checksum will be returned.
+                    var referencedProjectChecksum = await referencedProject.GetChecksumAsync(cancellationToken).ConfigureAwait(false);
+                    tempChecksumArray.Add(referencedProjectChecksum);
+                }
+
+                return Checksum.Create(tempChecksumArray);
+            }
+
+            #endregion
         }
-
-        public async ValueTask<TextDocumentStates<SourceGeneratedDocumentState>> GetSourceGeneratedDocumentStatesAsync(
-            SolutionCompilationState compilationState, CancellationToken cancellationToken)
-        {
-            // If we don't have any generators, then we know we have no generated files, so we can skip the computation entirely.
-            if (!this.ProjectState.SourceGenerators.Any())
-            {
-                return TextDocumentStates<SourceGeneratedDocumentState>.Empty;
-            }
-
-            var finalState = await GetOrBuildFinalStateAsync(
-                compilationState, cancellationToken: cancellationToken).ConfigureAwait(false);
-            return finalState.GeneratorInfo.Documents;
-        }
-
-        public async ValueTask<ImmutableArray<Diagnostic>> GetSourceGeneratorDiagnosticsAsync(
-            SolutionCompilationState compilationState, CancellationToken cancellationToken)
-        {
-            if (!this.ProjectState.SourceGenerators.Any())
-            {
-                return [];
-            }
-
-            var finalState = await GetOrBuildFinalStateAsync(
-                compilationState, cancellationToken: cancellationToken).ConfigureAwait(false);
-
-            var driverRunResult = finalState.GeneratorInfo.Driver?.GetRunResult();
-            if (driverRunResult is null)
-            {
-                return [];
-            }
-
-            using var _ = ArrayBuilder<Diagnostic>.GetInstance(capacity: driverRunResult.Diagnostics.Length, out var builder);
-
-            foreach (var result in driverRunResult.Results)
-            {
-                if (!IsGeneratorRunResultToIgnore(result))
-                {
-                    builder.AddRange(result.Diagnostics);
-                }
-            }
-
-            return builder.ToImmutableAndClear();
-        }
-
-        public SourceGeneratedDocumentState? TryGetSourceGeneratedDocumentStateForAlreadyGeneratedId(DocumentId documentId)
-        {
-            var state = ReadState();
-
-            // If we are in FinalState, then we have correctly ran generators and then know the final contents of the
-            // Compilation. The GeneratedDocuments can be filled for intermediate states, but those aren't guaranteed to be
-            // correct and can be re-ran later.
-            return state is FinalCompilationTrackerState finalState ? finalState.GeneratorInfo.Documents.GetState(documentId) : null;
-        }
-
-        // HACK HACK HACK HACK around a problem introduced by https://github.com/dotnet/sdk/pull/24928. The Razor generator is
-        // controlled by a flag that lives in an .editorconfig file; in the IDE we generally don't run the generator and instead use
-        // the design-time files added through the legacy IDynamicFileInfo API. When we're doing Hot Reload we then
-        // remove those legacy files and remove the .editorconfig file that is supposed to disable the generator, for the Hot
-        // Reload pass we then are running the generator. This is done in the CompileTimeSolutionProvider.
-        //
-        // https://github.com/dotnet/sdk/pull/24928 introduced an issue where even though the Razor generator is being told to not
-        // run, it still runs anyways. As a tactical fix rather than reverting that PR, for Visual Studio 17.3 Preview 2 we are going
-        // to do a hack here which is to rip out generated files.
-
-        private bool IsGeneratorRunResultToIgnore(GeneratorRunResult result)
-        {
-            var globalOptions = this.ProjectState.AnalyzerOptions.AnalyzerConfigOptionsProvider.GlobalOptions;
-
-            // This matches the implementation in https://github.com/chsienki/sdk/blob/4696442a24e3972417fb9f81f182420df0add107/src/RazorSdk/SourceGenerators/RazorSourceGenerator.RazorProviders.cs#L27-L28
-            var suppressGenerator = globalOptions.TryGetValue("build_property.SuppressRazorSourceGenerator", out var option) && option == "true";
-
-            if (!suppressGenerator)
-                return false;
-
-            var generatorType = result.Generator.GetGeneratorType();
-            return generatorType.FullName == "Microsoft.NET.Sdk.Razor.SourceGenerators.RazorSourceGenerator" &&
-                   generatorType.Assembly.GetName().Name is "Microsoft.NET.Sdk.Razor.SourceGenerators" or
-                        "Microsoft.CodeAnalysis.Razor.Compiler.SourceGenerators" or
-                        "Microsoft.CodeAnalysis.Razor.Compiler";
-        }
-
-        // END HACK HACK HACK HACK, or the setup of it at least; once this hack is removed the calls to IsGeneratorRunResultToIgnore
-        // need to be cleaned up.
-
-        /// <summary>
-        /// Validates the compilation is consistent and we didn't have a bug in producing it. This only runs under a feature flag.
-        /// </summary>
-        private void ValidateState(CompilationTrackerState? state)
-        {
-            if (state is null)
-                return;
-
-            if (!_validateStates)
-                return;
-
-            if (state is FinalCompilationTrackerState finalState)
-            {
-                ValidateCompilationTreesMatchesProjectState(finalState.FinalCompilationWithGeneratedDocuments, ProjectState, finalState.GeneratorInfo);
-            }
-            else if (state is InProgressState inProgressState)
-            {
-                var projectState = inProgressState.PendingTranslationActions is [var translationAction, ..]
-                    ? translationAction.OldProjectState
-                    : this.ProjectState;
-
-                ValidateCompilationTreesMatchesProjectState(inProgressState.CompilationWithoutGeneratedDocuments, projectState, generatorInfo: null);
-
-<<<<<<< HEAD
-                if (inProgressState.StaleCompilationWithGeneratedDocuments != null)
-=======
-                    if (inProgressState.LazyStaleCompilationWithGeneratedDocuments.Value != null)
-                    {
-                        ValidateCompilationTreesMatchesProjectState(inProgressState.LazyStaleCompilationWithGeneratedDocuments.Value, projectState, inProgressState.GeneratorInfo);
-                    }
-                }
-                else
->>>>>>> 06df8032
-                {
-                    ValidateCompilationTreesMatchesProjectState(inProgressState.StaleCompilationWithGeneratedDocuments, projectState, inProgressState.GeneratorInfo);
-                }
-            }
-            else
-            {
-                throw ExceptionUtilities.UnexpectedValue(state.GetType());
-            }
-        }
-
-        private static void ValidateCompilationTreesMatchesProjectState(Compilation compilation, ProjectState projectState, CompilationTrackerGeneratorInfo? generatorInfo)
-        {
-            // We'll do this all in a try/catch so it makes validations easy to do with ThrowExceptionIfFalse().
-            try
-            {
-                // Assert that all the trees we expect to see are in the Compilation...
-                var syntaxTreesInWorkspaceStates = new HashSet<SyntaxTree>(
-#if NET
-                    capacity: projectState.DocumentStates.Count + generatorInfo?.Documents.Count ?? 0
-#endif
-                    );
-
-                foreach (var documentInProjectState in projectState.DocumentStates.States)
-                {
-                    ThrowExceptionIfFalse(documentInProjectState.Value.TryGetSyntaxTree(out var tree), "We should have a tree since we have a compilation that should contain it.");
-                    syntaxTreesInWorkspaceStates.Add(tree);
-                    ThrowExceptionIfFalse(compilation.ContainsSyntaxTree(tree), "The tree in the ProjectState should have been in the compilation.");
-                }
-
-                if (generatorInfo != null)
-                {
-                    foreach (var generatedDocument in generatorInfo.Value.Documents.States)
-                    {
-                        ThrowExceptionIfFalse(generatedDocument.Value.TryGetSyntaxTree(out var tree), "We should have a tree since we have a compilation that should contain it.");
-                        syntaxTreesInWorkspaceStates.Add(tree);
-                        ThrowExceptionIfFalse(compilation.ContainsSyntaxTree(tree), "The tree for the generated document should have been in the compilation.");
-                    }
-                }
-
-                // ...and that the reverse is true too.
-                foreach (var tree in compilation.SyntaxTrees)
-                    ThrowExceptionIfFalse(syntaxTreesInWorkspaceStates.Contains(tree), "The tree in the Compilation should have been from the workspace.");
-            }
-            catch (Exception e) when (FatalError.ReportWithDumpAndCatch(e, ErrorSeverity.Critical))
-            {
-            }
-        }
-
-        /// <summary>
-        /// This is just the same as <see cref="Contract.ThrowIfFalse(bool, string, int)"/> but throws a custom exception type to make this easier to find in telemetry since the exception type
-        /// is easily seen in telemetry.
-        /// </summary>
-        private static void ThrowExceptionIfFalse([DoesNotReturnIf(parameterValue: false)] bool condition, string message)
-        {
-            if (!condition)
-            {
-                throw new CompilationTrackerValidationException(message);
-            }
-        }
-
-        public class CompilationTrackerValidationException : Exception
-        {
-            public CompilationTrackerValidationException() { }
-            public CompilationTrackerValidationException(string message) : base(message) { }
-            public CompilationTrackerValidationException(string message, Exception inner) : base(message, inner) { }
-        }
-
-        #region Versions and Checksums
-
-        // Dependent Versions are stored on compilation tracker so they are more likely to survive when unrelated solution branching occurs.
-
-        private AsyncLazy<VersionStamp>? _lazyDependentVersion;
-        private AsyncLazy<VersionStamp>? _lazyDependentSemanticVersion;
-        private AsyncLazy<Checksum>? _lazyDependentChecksum;
-
-        public Task<VersionStamp> GetDependentVersionAsync(
-            SolutionCompilationState compilationState, CancellationToken cancellationToken)
-        {
-            if (_lazyDependentVersion == null)
-            {
-                // temp. local to avoid a closure allocation for the fast path
-                // note: solution is captured here, but it will go away once GetValueAsync executes.
-                var compilationStateCapture = compilationState;
-                Interlocked.CompareExchange(ref _lazyDependentVersion, AsyncLazy.Create(
-                    c => ComputeDependentVersionAsync(compilationStateCapture, c)), null);
-            }
-
-            return _lazyDependentVersion.GetValueAsync(cancellationToken);
-        }
-
-        private async Task<VersionStamp> ComputeDependentVersionAsync(
-            SolutionCompilationState compilationState, CancellationToken cancellationToken)
-        {
-            var projectState = this.ProjectState;
-            var projVersion = projectState.Version;
-            var docVersion = await projectState.GetLatestDocumentVersionAsync(cancellationToken).ConfigureAwait(false);
-
-            var version = docVersion.GetNewerVersion(projVersion);
-            foreach (var dependentProjectReference in projectState.ProjectReferences)
-            {
-                cancellationToken.ThrowIfCancellationRequested();
-
-                if (compilationState.SolutionState.ContainsProject(dependentProjectReference.ProjectId))
-                {
-                    var dependentProjectVersion = await compilationState.GetDependentVersionAsync(dependentProjectReference.ProjectId, cancellationToken).ConfigureAwait(false);
-                    version = dependentProjectVersion.GetNewerVersion(version);
-                }
-            }
-
-            return version;
-        }
-
-        public Task<VersionStamp> GetDependentSemanticVersionAsync(
-            SolutionCompilationState compilationState, CancellationToken cancellationToken)
-        {
-            if (_lazyDependentSemanticVersion == null)
-            {
-                // temp. local to avoid a closure allocation for the fast path
-                // note: solution is captured here, but it will go away once GetValueAsync executes.
-                var compilationStateCapture = compilationState;
-                Interlocked.CompareExchange(ref _lazyDependentSemanticVersion, AsyncLazy.Create(
-                    c => ComputeDependentSemanticVersionAsync(compilationStateCapture, c)), null);
-            }
-
-            return _lazyDependentSemanticVersion.GetValueAsync(cancellationToken);
-        }
-
-        private async Task<VersionStamp> ComputeDependentSemanticVersionAsync(
-            SolutionCompilationState compilationState, CancellationToken cancellationToken)
-        {
-            var projectState = this.ProjectState;
-            var version = await projectState.GetSemanticVersionAsync(cancellationToken).ConfigureAwait(false);
-
-            foreach (var dependentProjectReference in projectState.ProjectReferences)
-            {
-                cancellationToken.ThrowIfCancellationRequested();
-
-                if (compilationState.SolutionState.ContainsProject(dependentProjectReference.ProjectId))
-                {
-                    var dependentProjectVersion = await compilationState.GetDependentSemanticVersionAsync(
-                        dependentProjectReference.ProjectId, cancellationToken).ConfigureAwait(false);
-                    version = dependentProjectVersion.GetNewerVersion(version);
-                }
-            }
-
-            return version;
-        }
-
-        public Task<Checksum> GetDependentChecksumAsync(
-            SolutionCompilationState compilationState, CancellationToken cancellationToken)
-        {
-            if (_lazyDependentChecksum == null)
-            {
-                var tmp = compilationState.SolutionState; // temp. local to avoid a closure allocation for the fast path
-                // note: solution is captured here, but it will go away once GetValueAsync executes.
-                Interlocked.CompareExchange(ref _lazyDependentChecksum, AsyncLazy.Create(c => ComputeDependentChecksumAsync(tmp, c)), null);
-            }
-
-            return _lazyDependentChecksum.GetValueAsync(cancellationToken);
-        }
-
-        private async Task<Checksum> ComputeDependentChecksumAsync(SolutionState solution, CancellationToken cancellationToken)
-        {
-            using var _ = ArrayBuilder<Checksum>.GetInstance(out var tempChecksumArray);
-
-            // Get the checksum for the project itself.
-            var projectChecksum = await this.ProjectState.GetChecksumAsync(cancellationToken).ConfigureAwait(false);
-            tempChecksumArray.Add(projectChecksum);
-
-            // Calculate a checksum this project and for each dependent project that could affect semantics for
-            // this project. Ensure that the checksum calculation orders the projects consistently so that we get
-            // the same checksum across sessions of VS.  Note: we use the project filepath+name as a unique way
-            // to reference a project.  This matches the logic in our persistence-service implemention as to how
-            // information is associated with a project.
-            var transitiveDependencies = solution.GetProjectDependencyGraph().GetProjectsThatThisProjectTransitivelyDependsOn(this.ProjectState.Id);
-            var orderedProjectIds = transitiveDependencies.OrderBy(id =>
-            {
-                var depProject = solution.GetRequiredProjectState(id);
-                return (depProject.FilePath, depProject.Name);
-            });
-
-            foreach (var projectId in orderedProjectIds)
-            {
-                var referencedProject = solution.GetRequiredProjectState(projectId);
-
-                // Note that these checksums should only actually be calculated once, if the project is unchanged
-                // the same checksum will be returned.
-                var referencedProjectChecksum = await referencedProject.GetChecksumAsync(cancellationToken).ConfigureAwait(false);
-                tempChecksumArray.Add(referencedProjectChecksum);
-            }
-
-            return Checksum.Create(tempChecksumArray);
-        }
-
-        #endregion
     }
 }