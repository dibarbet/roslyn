﻿// Licensed to the .NET Foundation under one or more agreements.
// The .NET Foundation licenses this file to you under the MIT license.
// See the LICENSE file in the project root for more information.

using System;
using System.Collections.Generic;
using System.Collections.Immutable;
using System.Diagnostics;
using System.Diagnostics.CodeAnalysis;
using System.Linq;
using System.Resources;
using System.Runtime.CompilerServices;
using System.Threading;
using System.Threading.Tasks;
using Microsoft.CodeAnalysis;
using Microsoft.CodeAnalysis.ErrorReporting;
using Microsoft.CodeAnalysis.Host;
using Microsoft.CodeAnalysis.Internal.Log;
using Microsoft.CodeAnalysis.PooledObjects;
using Microsoft.CodeAnalysis.Shared.Collections;
using Roslyn.Utilities;

namespace Microsoft.CodeAnalysis
{
    internal partial class SolutionCompilationState
    {
        /// <summary>
        /// Tracks the changes made to a project and provides the facility to get a lazily built
        /// compilation for that project.  As the compilation is being built, the partial results are
        /// stored as well so that they can be used in the 'in progress' workspace snapshot.
        /// </summary>
        private partial class CompilationTracker : ICompilationTracker
        {
            private static readonly Func<ProjectState, string> s_logBuildCompilationAsync =
                state => string.Join(",", state.AssemblyName, state.DocumentStates.Count);

            public ProjectState ProjectState { get; }

            /// <summary>
            /// Access via the <see cref="ReadState"/> and <see cref="WriteState"/> methods.
            /// </summary>
            private CompilationTrackerState _stateDoNotAccessDirectly;

            // guarantees only one thread is building at a time
            private readonly SemaphoreSlim _buildLock = new(initialCount: 1);

            public SkeletonReferenceCache SkeletonReferenceCache { get; }

            /// <summary>
            /// Set via a feature flag to enable strict validation of the compilations that are produced, in that they match the original states. This validation is expensive, so we don't want it
            /// running in normal production scenarios.
            /// </summary>
            private readonly bool _validateStates;

            private CompilationTracker(
                ProjectState project,
                CompilationTrackerState state,
                SkeletonReferenceCache cachedSkeletonReferences)
            {
                Contract.ThrowIfNull(project);

                this.ProjectState = project;
                _stateDoNotAccessDirectly = state;
                this.SkeletonReferenceCache = cachedSkeletonReferences;

                _validateStates = project.LanguageServices.SolutionServices.GetRequiredService<IWorkspaceConfigurationService>().Options.ValidateCompilationTrackerStates;

                ValidateState(state);
            }

            /// <summary>
            /// Creates a tracker for the provided project.  The tracker will be in the 'empty' state
            /// and will have no extra information beyond the project itself.
            /// </summary>
            public CompilationTracker(ProjectState project)
                : this(project, CompilationTrackerState.Empty, cachedSkeletonReferences: new())
            {
            }

            private CompilationTrackerState ReadState()
                => Volatile.Read(ref _stateDoNotAccessDirectly);

            private void WriteState(CompilationTrackerState state)
            {
                Volatile.Write(ref _stateDoNotAccessDirectly, state);
                ValidateState(state);
            }

            public GeneratorDriver? GeneratorDriver
            {
                get
                {
                    var state = this.ReadState();
                    return state.GeneratorInfo.Driver;
                }
            }

            public bool ContainsAssemblyOrModuleOrDynamic(ISymbol symbol, bool primary)
            {
                Debug.Assert(symbol.Kind is SymbolKind.Assembly or
                             SymbolKind.NetModule or
                             SymbolKind.DynamicType);
                var state = this.ReadState();

                var unrootedSymbolSet = (state as FinalCompilationTrackerState)?.UnrootedSymbolSet;
                if (unrootedSymbolSet == null)
                {
                    // this was not a tracker that has handed out a compilation (all compilations handed out must be
                    // owned by a 'FinalState').  So this symbol could not be from us.
                    return false;
                }

                return unrootedSymbolSet.Value.ContainsAssemblyOrModuleOrDynamic(symbol, primary);
            }

            /// <summary>
            /// Creates a new instance of the compilation info, retaining any already built
            /// compilation state as the now 'old' state
            /// </summary>
            public ICompilationTracker Fork(
                ProjectState newProjectState,
                CompilationAndGeneratorDriverTranslationAction? translate)
            {
                var forkedTrackerState = ForkTrackerState(oldProjectState: this.ProjectState, ReadState(), translate);

                // We should never fork into a FinalCompilationTrackerState.  We must always be at some state prior to
                // it since some change has happened, and we may now need to run generators.
                Contract.ThrowIfTrue(forkedTrackerState is FinalCompilationTrackerState);
                return new CompilationTracker(
                    newProjectState,
                    forkedTrackerState,
                    this.SkeletonReferenceCache.Clone());

                static CompilationTrackerState ForkTrackerState(
                    ProjectState oldProjectState,
                    CompilationTrackerState state,
                    CompilationAndGeneratorDriverTranslationAction? translate)
                {
                    if (state is WithCompilationTrackerState withCompilationTrackerState)
                    {
                        return ForkWithCompilationTrackerState(oldProjectState, withCompilationTrackerState, translate);
                    }
                    else if (state is NoCompilationState noCompilationState)
                    {
<<<<<<< HEAD
                        return ForkNoCompilationState(noCompilationState, translate);
=======
                        // We may still have a cached generator; we'll have to remember to run generators again since we are making some
                        // change here. We'll also need to update the other state of the driver if appropriate.

                        // The no compilation state can never be in the 'DocumentsAreFinal' state.  The only place where
                        // we start with the NoCompilationState is the 'Empty' instance (where DocumentsAreFinal=false).
                        // And then this is the only place where we get a NoCompilationState and create a new instance.
                        // So there is no way to ever transition this to the DocumentsAreFinal=true state.
                        Contract.ThrowIfTrue(state.GeneratorInfo.DocumentsAreFinal);
                        Contract.ThrowIfTrue(state.GeneratorInfo.Driver != null);
                        var generatorInfo = state.GeneratorInfo;
                        if (generatorInfo.Driver != null && translate != null)
                            generatorInfo = generatorInfo.WithDriver(translate.TransformGeneratorDriver(generatorInfo.Driver));

                        return new NoCompilationState(generatorInfo);
>>>>>>> f08bff2b
                    }
                    else
                    {
                        throw ExceptionUtilities.UnexpectedValue(state.GetType());
                    }
                }

                static NonFinalWithCompilationTrackerState ForkWithCompilationTrackerState(
                    ProjectState oldProjectState,
                    WithCompilationTrackerState state,
                    CompilationAndGeneratorDriverTranslationAction? translate)
                {
                    var finalCompilationWithGeneratedDocuments = state is FinalCompilationTrackerState finalState
                        ? finalState.FinalCompilationWithGeneratedDocuments
                        : null;

                    var intermediateProjects = UpdateIntermediateProjects(oldProjectState, state, translate);

                    var newState = CompilationTrackerState.Create(
                        state.IsFrozen,
                        state.CompilationWithoutGeneratedDocuments,
                        state.GeneratorInfo,
                        finalCompilationWithGeneratedDocuments,
                        intermediateProjects);
                    return newState;
                }

                static NoCompilationState ForkNoCompilationState(
                    NoCompilationState state,
                    CompilationAndGeneratorDriverTranslationAction? translate)
                {

                    // We may still have a cached generator; we'll have to remember to run generators again since we are making some
                    // change here. We'll also need to update the other state of the driver if appropriate.

                    // The no compilation state can never be in the 'DocumentsAreFinal' state.  The only place where
                    // we start with the NoCompilationState is the 'Empty' instance (where DocumentsAreFinal=false).
                    // And then this is the only place where we get a NoCompilationState and create a new instance.
                    // So there is no way to ever transition this to the DocumentsAreFinal=true state.
                    Contract.ThrowIfTrue(state.GeneratorInfo.DocumentsAreFinal);
                    var generatorInfo = state.GeneratorInfo;
                    if (generatorInfo.Driver != null && translate != null)
                        generatorInfo = generatorInfo.WithDriver(translate.TransformGeneratorDriver(generatorInfo.Driver));

                    return new NoCompilationState(generatorInfo);
                }

                static ImmutableList<(ProjectState oldState, CompilationAndGeneratorDriverTranslationAction action)> UpdateIntermediateProjects(
                    ProjectState oldProjectState,
                    WithCompilationTrackerState state,
                    CompilationAndGeneratorDriverTranslationAction? translate)
                {
                    var intermediateProjects = state is InProgressState inProgressState
                        ? inProgressState.IntermediateProjects
                        : [];

                    if (translate is null)
                        return intermediateProjects;

                    // We have a translation action; are we able to merge it with the prior one?
                    if (!intermediateProjects.IsEmpty)
                    {
                        var (priorState, priorAction) = intermediateProjects.Last();
                        var mergedTranslation = translate.TryMergeWithPrior(priorAction);
                        if (mergedTranslation != null)
                        {
                            // We can replace the prior action with this new one
                            return intermediateProjects.SetItem(
                                intermediateProjects.Count - 1,
                                (oldState: priorState, mergedTranslation));
                        }
                    }

                    // Just add it to the end
                    return intermediateProjects.Add((oldProjectState, translate));
                }
            }

            public ICompilationTracker FreezePartialStateWithTree(
                SolutionCompilationState compilationState,
                DocumentState docState,
                SyntaxTree tree,
                CancellationToken cancellationToken)
            {
                GetPartialCompilationState(
                    compilationState, docState.Id,
                    out var inProgressProject,
                    out var compilationPair,
                    out var generatorInfo,
                    out var metadataReferenceToProjectId,
                    cancellationToken);

                // Ensure we actually have the tree we need in there; note that if the tree is present, then we know the document must also be
                // present in inProgressProject, since those are both updated in parallel.
                //
                // the tree that we have been given was directly returned from the document state that we're also being passed --
                // the only reason we're requesting it earlier is this code is running under a lock in
                // SolutionState.WithFrozenPartialCompilationIncludingSpecificDocument.
                if (!compilationPair.CompilationWithoutGeneratedDocuments.ContainsSyntaxTree(tree))
                {
                    // We do not have the exact tree. It either means this document was recently added, or the tree was recently changed.
                    // We now need to update both the inProgressState and the compilation. There are several possibilities we want to consider:
                    //
                    // 1. An earlier version of the document is present in the compilation, and we just need to update it to the current version
                    // 2. The tree wasn't present in the original snapshot at all, and we just need to add the tree.
                    // 3. The tree wasn't present in the original snapshot, but an older file had been removed that had the same file path.
                    //    As a heuristic, we remove the old one so we don't end up with duplicate trees.
                    //
                    // Note it's possible that we simply had never tried to produce a compilation yet for this project at all, in that case
                    // GetPartialCompilationState would have produced an empty compilation, and it would have updated inProgressProject to
                    // remove all the documents. Thus, that is no different than the "add" case above.
                    if (inProgressProject.DocumentStates.TryGetState(docState.Id, out var oldState))
                    {
                        // Scenario 1. The document had been previously parsed and it's there, so we can update it with our current state
                        // This call should be instant, since the compilation already must exist that contains this tree. Note if no compilation existed
                        // GetPartialCompilationState would have produced an empty one, and removed any documents, so inProgressProject.DocumentStates would
                        // have been empty originally.
                        var oldTree = oldState.GetSyntaxTree(cancellationToken);

                        compilationPair = compilationPair.ReplaceSyntaxTree(oldTree, tree);
                        inProgressProject = inProgressProject.UpdateDocument(docState, contentChanged: true);
                    }
                    else
                    {
                        // We're in either scenario 2 or 3. Do we have an existing tree to try replacing? Note: the file path here corresponds to Document.FilePath.
                        // If a document's file path is null, we then substitute Document.Name, so we usually expect there to be a unique string regardless.
                        var oldTree = compilationPair.CompilationWithoutGeneratedDocuments.SyntaxTrees.FirstOrDefault(t => t.FilePath == tree.FilePath);
                        if (oldTree == null)
                        {
                            // Scenario 2.
                            compilationPair = compilationPair.AddSyntaxTree(tree);
                            inProgressProject = inProgressProject.AddDocuments([docState]);
                        }
                        else
                        {
                            // Scenario 3.
                            compilationPair = compilationPair.ReplaceSyntaxTree(oldTree, tree);

                            // The old tree came from some other document with a different ID then we started with -- if the document ID still existed we would have
                            // been in the Scenario 1 case instead. We'll find the old document ID, remove that state, and then add ours.
                            var oldDocumentId = DocumentState.GetDocumentIdForTree(oldTree);
                            Contract.ThrowIfNull(oldDocumentId, $"{nameof(oldTree)} came from the compilation produced by the workspace, so the document ID should have existed.");
                            inProgressProject = inProgressProject
                                .RemoveDocuments([oldDocumentId])
                                .AddDocuments([docState]);
                        }
                    }
                }

                // At this point, we now absolutely should have our tree in the compilation
                Contract.ThrowIfFalse(compilationPair.CompilationWithoutGeneratedDocuments.ContainsSyntaxTree(tree));

                // Mark whatever generator state we have as not only final, and mark our FinalState as frozen as well.
                // We'll want to keep whatever we have here through whatever future transformations occur.
                generatorInfo = generatorInfo.WithDocumentsAreFinal(true);

                var finalState = FinalCompilationTrackerState.Create(
                    isFrozen: true,
                    finalCompilationWithGeneratedDocuments: compilationPair.CompilationWithGeneratedDocuments,
                    compilationWithoutGeneratedDocuments: compilationPair.CompilationWithoutGeneratedDocuments,
                    // As a policy, all partial-state projects are said to have incomplete references, since the state
                    // has no guarantees.
                    hasSuccessfullyLoaded: false,
                    generatorInfo,
                    finalCompilation: compilationPair.CompilationWithGeneratedDocuments,
                    this.ProjectState.Id,
                    metadataReferenceToProjectId);

                return new CompilationTracker(inProgressProject, finalState, this.SkeletonReferenceCache.Clone());
            }

            /// <summary>
            /// Tries to get the latest snapshot of the compilation without waiting for it to be fully built. This
            /// method takes advantage of the progress side-effect produced during <see
            /// cref="GetOrBuildFinalStateAsync"/>. It will either return the already built compilation, any in-progress
            /// compilation or any known old compilation in that order of preference. The compilation state that is
            /// returned will have a compilation that is retained so that it cannot disappear.
            /// </summary>
            private void GetPartialCompilationState(
                SolutionCompilationState compilationState,
                DocumentId id,
                out ProjectState inProgressProject,
                out CompilationPair compilations,
                out CompilationTrackerGeneratorInfo generatorInfo,
                out Dictionary<MetadataReference, ProjectId>? metadataReferenceToProjectId,
                CancellationToken cancellationToken)
            {
                var state = ReadState();
                var compilationWithoutGeneratedDocuments = state is WithCompilationTrackerState withCompilationState
                    ? withCompilationState.CompilationWithoutGeneratedDocuments
                    : null;

                // check whether we can bail out quickly for typing case
                var inProgressState = state as InProgressState;

                generatorInfo = state.GeneratorInfo;
                inProgressProject = inProgressState != null ? inProgressState.IntermediateProjects.First().oldState : this.ProjectState;

                // all changes left for this document is modifying the given document; since the compilation is already fully up to date
                // we don't need to do any further checking of it's references
                if (inProgressState != null &&
                    compilationWithoutGeneratedDocuments != null &&
                    inProgressState.IntermediateProjects.All(t => IsTouchDocumentActionForDocument(t.action, id)))
                {
                    // We'll add in whatever generated documents we do have; these may be from a prior run prior to some changes
                    // being made to the project, but it's the best we have so we'll use it.
                    compilations = new CompilationPair(
                        compilationWithoutGeneratedDocuments,
                        compilationWithoutGeneratedDocuments.AddSyntaxTrees(generatorInfo.Documents.States.Values.Select(state => state.GetSyntaxTree(cancellationToken))));

                    // This is likely a bug.  It seems possible to pass out a partial compilation state that we don't
                    // properly record assembly symbols for.
                    metadataReferenceToProjectId = null;
                    return;
                }

                // if we already have a final compilation we are done.
                if (compilationWithoutGeneratedDocuments != null && state is FinalCompilationTrackerState finalState)
                {
                    var finalCompilation = finalState.FinalCompilationWithGeneratedDocuments;
                    Contract.ThrowIfNull(finalCompilation, "We have a FinalState, so we must have a non-null final compilation");

                    compilations = new CompilationPair(compilationWithoutGeneratedDocuments, finalCompilation);

                    // This should hopefully be safe to return as null.  Because we already reached the 'FinalState'
                    // before, we should have already recorded the assembly symbols for it.  So not recording them
                    // again is likely ok (as long as compilations continue to return the same IAssemblySymbols for
                    // the same references across source edits).
                    metadataReferenceToProjectId = null;
                    return;
                }

                // 1) if we have an in-progress compilation use it.  
                // 2) If we don't, then create a simple empty compilation/project. 
                // 3) then, make sure that all it's p2p refs and whatnot are correct.
                if (compilationWithoutGeneratedDocuments == null)
                {
                    inProgressProject = inProgressProject.RemoveAllDocuments();
                    compilationWithoutGeneratedDocuments = CreateEmptyCompilation();
                }

                compilations = new CompilationPair(
                    compilationWithoutGeneratedDocuments,
                    compilationWithoutGeneratedDocuments.AddSyntaxTrees(generatorInfo.Documents.States.Values.Select(state => state.GetSyntaxTree(cancellationToken))));

                // Now add in back a consistent set of project references.  For project references
                // try to get either a CompilationReference or a SkeletonReference. This ensures
                // that the in-progress project only reports a reference to another project if it
                // could actually get a reference to that project's metadata.
                var metadataReferences = new List<MetadataReference>();
                var newProjectReferences = new List<ProjectReference>();
                metadataReferences.AddRange(this.ProjectState.MetadataReferences);

                metadataReferenceToProjectId = new Dictionary<MetadataReference, ProjectId>();

                foreach (var projectReference in this.ProjectState.ProjectReferences)
                {
                    var referencedProject = compilationState.SolutionState.GetProjectState(projectReference.ProjectId);
                    if (referencedProject != null)
                    {
                        if (referencedProject.IsSubmission)
                        {
                            var previousScriptCompilation = compilationState.GetCompilationAsync(
                                projectReference.ProjectId, cancellationToken).WaitAndGetResult(cancellationToken);

                            // previous submission project must support compilation:
                            RoslynDebug.Assert(previousScriptCompilation != null);

                            compilations = compilations.WithPreviousScriptCompilation(previousScriptCompilation);
                        }
                        else
                        {
                            // get the latest metadata for the partial compilation of the referenced project.
                            var metadata = compilationState.GetPartialMetadataReference(projectReference, this.ProjectState);

                            if (metadata == null)
                            {
                                // if we failed to get the metadata, check to see if we previously had existing metadata and reuse it instead.
                                var inProgressCompilationNotRef = compilations.CompilationWithGeneratedDocuments;
                                metadata = inProgressCompilationNotRef.ExternalReferences.FirstOrDefault(
                                    r => SolutionCompilationState.GetProjectId(inProgressCompilationNotRef.GetAssemblyOrModuleSymbol(r) as IAssemblySymbol) == projectReference.ProjectId);
                            }

                            if (metadata != null)
                            {
                                newProjectReferences.Add(projectReference);
                                metadataReferences.Add(metadata);
                                metadataReferenceToProjectId.Add(metadata, projectReference.ProjectId);
                            }
                        }
                    }
                }

                inProgressProject = inProgressProject.WithProjectReferences(newProjectReferences);

                if (!Enumerable.SequenceEqual(compilations.CompilationWithoutGeneratedDocuments.ExternalReferences, metadataReferences))
                {
                    compilations = compilations.WithReferences(metadataReferences);
                }
            }

            private static bool IsTouchDocumentActionForDocument(CompilationAndGeneratorDriverTranslationAction action, DocumentId id)
                => action is CompilationAndGeneratorDriverTranslationAction.TouchDocumentAction touchDocumentAction &&
                   touchDocumentAction.DocumentId == id;

            /// <summary>
            /// Gets the final compilation if it is available.
            /// </summary>
            public bool TryGetCompilation([NotNullWhen(true)] out Compilation? compilation)
            {
                var state = ReadState();
                if (state is FinalCompilationTrackerState finalState)
                {
                    compilation = finalState.FinalCompilationWithGeneratedDocuments;
                    Contract.ThrowIfNull(compilation);
                    return true;
                }
                else
                {
                    compilation = null;
                    return false;
                }
            }

            public Task<Compilation> GetCompilationAsync(SolutionCompilationState compilationState, CancellationToken cancellationToken)
            {
                if (this.TryGetCompilation(out var compilation))
                {
                    return Task.FromResult(compilation);
                }
                else if (cancellationToken.IsCancellationRequested)
                {
                    // Handle early cancellation here to avoid throwing/catching cancellation exceptions in the async
                    // state machines. This helps reduce the total number of First Chance Exceptions occurring in IDE
                    // typing scenarios.
                    return Task.FromCanceled<Compilation>(cancellationToken);
                }
                else
                {
                    return GetCompilationSlowAsync(compilationState, cancellationToken);
                }
            }

            private async Task<Compilation> GetCompilationSlowAsync(
                SolutionCompilationState compilationState, CancellationToken cancellationToken)
            {
                var finalState = await GetOrBuildFinalStateAsync(compilationState, cancellationToken: cancellationToken).ConfigureAwait(false);
                return finalState.FinalCompilationWithGeneratedDocuments;
            }

            private async Task<FinalCompilationTrackerState> GetOrBuildFinalStateAsync(
                SolutionCompilationState compilationState,
                CancellationToken cancellationToken)
            {
                try
                {
                    using (Logger.LogBlock(FunctionId.Workspace_Project_CompilationTracker_BuildCompilationAsync,
                                           s_logBuildCompilationAsync, ProjectState, cancellationToken))
                    {
                        cancellationToken.ThrowIfCancellationRequested();

                        var state = ReadState();

                        // Try to get the built compilation.  If it exists, then we can just return that.
                        if (state is FinalCompilationTrackerState finalState)
                            return finalState;

                        // Otherwise, we actually have to build it.  Ensure that only one thread is trying to
                        // build this compilation at a time.
                        using (await _buildLock.DisposableWaitAsync(cancellationToken).ConfigureAwait(false))
                        {
                            return await BuildFinalStateAsync().ConfigureAwait(false);
                        }
                    }
                }
                catch (Exception e) when (FatalError.ReportAndPropagateUnlessCanceled(e, cancellationToken, ErrorSeverity.Critical))
                {
                    throw ExceptionUtilities.Unreachable();
                }

                // <summary>
                // Builds the compilation matching the project state. In the process of building, also
                // produce in progress snapshots that can be accessed from other threads.
                // </summary>
                async Task<FinalCompilationTrackerState> BuildFinalStateAsync()
                {
                    cancellationToken.ThrowIfCancellationRequested();

                    var state = ReadState();

                    // if we already have a compilation, we must be already done!  This can happen if two
                    // threads were waiting to build, and we came in after the other succeeded.
                    if (state is FinalCompilationTrackerState finalState)
                        return finalState;

                    // Transition from wherever we're currently at to the 'all trees parsed' state.
                    var allSyntaxTreesParsedState = state switch
                    {
                        // If we're already there, then there's nothing to do.
                        AllSyntaxTreesParsedState allParsedState
                            => allParsedState,
                        // We've got nothing.  Build it from scratch :(
                        NoCompilationState noCompilationState
                            => await BuildAllSyntaxTreesParsedStateFromNoCompilationStateAsync(noCompilationState).ConfigureAwait(false),
                        InProgressState inProgressState
                            => await BuildAllSyntaxTreesParsedStateFromInProgressStateAsync(inProgressState).ConfigureAwait(false),
                        _ => throw ExceptionUtilities.UnexpectedValue(state.GetType())
                    };

                    // Now do the final step of transitioning from the 'all trees parsed' state to the final state.
                    return await FinalizeCompilationAsync(allSyntaxTreesParsedState).ConfigureAwait(false);
                }

                [PerformanceSensitive(
                    "https://github.com/dotnet/roslyn/issues/23582",
                    Constraint = "Avoid calling " + nameof(Compilation.AddSyntaxTrees) + " in a loop due to allocation overhead.")]
                async Task<AllSyntaxTreesParsedState> BuildAllSyntaxTreesParsedStateFromNoCompilationStateAsync(NoCompilationState noCompilationState)
                {
                    try
                    {
                        var compilation = CreateEmptyCompilation();

                        using var _ = ArrayBuilder<SyntaxTree>.GetInstance(ProjectState.DocumentStates.Count, out var trees);
                        foreach (var documentState in ProjectState.DocumentStates.GetStatesInCompilationOrder())
                        {
                            cancellationToken.ThrowIfCancellationRequested();
                            // Include the tree even if the content of the document failed to load.
                            trees.Add(await documentState.GetSyntaxTreeAsync(cancellationToken).ConfigureAwait(false));
                        }

                        compilation = compilation.AddSyntaxTrees(trees);

                        // We only got here when we had no compilation state at all.  So we couldn't have gotten
                        // here from a frozen state (as a frozen state always ensures we have a
                        // WithCompilationTrackerState).  As such, we can safely still preserve that we're not
                        // frozen here.
                        var allSyntaxTreesParsedState = new AllSyntaxTreesParsedState(
                            isFrozen: false, compilation, noCompilationState.GeneratorInfo, staleCompilationWithGeneratedDocuments: null);
                        WriteState(allSyntaxTreesParsedState);
                        return allSyntaxTreesParsedState;
                    }
                    catch (Exception e) when (FatalError.ReportAndPropagateUnlessCanceled(e, cancellationToken, ErrorSeverity.Critical))
                    {
                        throw ExceptionUtilities.Unreachable();
                    }
                }

                async Task<AllSyntaxTreesParsedState> BuildAllSyntaxTreesParsedStateFromInProgressStateAsync(InProgressState initialState)
                {
                    try
                    {
                        // This is guaranteed by an in progress state.  Which means we know we'll get into the while loop below.
                        Contract.ThrowIfTrue(initialState.IntermediateProjects.IsEmpty);

                        WithCompilationTrackerState currentState = initialState;
                        while (currentState is InProgressState inProgressState)
                        {
                            cancellationToken.ThrowIfCancellationRequested();

                            // We have a list of transformations to get to our final compilation; take the first transformation and apply it.
                            var (compilationWithoutGeneratedDocuments, staleCompilationWithGeneratedDocuments, generatorInfo) =
                                await ApplyFirstTransformationAsync(inProgressState).ConfigureAwait(false);

                            // We have updated state, so store this new result; this allows us to drop the intermediate state we already processed
                            // even if we were to get cancelled at a later point.
                            //
                            // As long as we have intermediate projects, we'll still keep creating InProgressStates.  But
                            // once it becomes empty we'll produce an AllSyntaxTreesParsedState and we'll break the loop.
                            //
                            // Preserve the current frozen bit.  Specifically, once states become frozen, we continually make
                            // all states forked from those states frozen as well.  This ensures we don't attempt to move
                            // generator docs back to the uncomputed state from that point onwards.  We'll just keep
                            // whateverZ generated docs we have.
                            currentState = CompilationTrackerState.Create(
                                inProgressState.IsFrozen,
                                compilationWithoutGeneratedDocuments,
                                generatorInfo,
                                staleCompilationWithGeneratedDocuments,
                                inProgressState.IntermediateProjects.RemoveAt(0));
                            this.WriteState(currentState);

                            Contract.ThrowIfTrue(inProgressState.IntermediateProjects.Count > 1 && currentState is not InProgressState);
                            Contract.ThrowIfTrue(inProgressState.IntermediateProjects.Count == 1 && currentState is not AllSyntaxTreesParsedState);
                        }

                        Contract.ThrowIfTrue(currentState is not AllSyntaxTreesParsedState);
                        return (AllSyntaxTreesParsedState)currentState;
                    }
                    catch (Exception e) when (FatalError.ReportAndPropagateUnlessCanceled(e, cancellationToken, ErrorSeverity.Critical))
                    {
                        throw ExceptionUtilities.Unreachable();
                    }

                    async Task<(Compilation compilationWithoutGeneratedDocuments, Compilation? staleCompilationWithGeneratedDocuments, CompilationTrackerGeneratorInfo generatorInfo)>
                        ApplyFirstTransformationAsync(InProgressState inProgressState)
                    {
                        Contract.ThrowIfTrue(inProgressState.IntermediateProjects.IsEmpty);
                        var (oldState, action) = inProgressState.IntermediateProjects[0];

                        var compilationWithoutGeneratedDocuments = inProgressState.CompilationWithoutGeneratedDocuments;
                        var staleCompilationWithGeneratedDocuments = inProgressState.StaleCompilationWithGeneratedDocuments;

                        // If staleCompilationWithGeneratedDocuments is the same as compilationWithoutGeneratedDocuments,
                        // then it means a prior run of generators didn't produce any files. In that case, we'll just make
                        // staleCompilationWithGeneratedDocuments null so we avoid doing any transformations of it multiple
                        // times. Otherwise the transformations below and in FinalizeCompilationAsync will try to update
                        // both at once, which is functionally fine but just unnecessary work. This function is always
                        // allowed to return null for AllSyntaxTreesParsedState.StaleCompilationWithGeneratedDocuments in
                        // the end, so there's no harm there.
                        if (staleCompilationWithGeneratedDocuments == compilationWithoutGeneratedDocuments)
                            staleCompilationWithGeneratedDocuments = null;

                        compilationWithoutGeneratedDocuments = await action.TransformCompilationAsync(compilationWithoutGeneratedDocuments, cancellationToken).ConfigureAwait(false);

                        if (staleCompilationWithGeneratedDocuments != null)
                        {
                            // Also transform the compilation that has generated files; we won't do that though if the transformation either would cause problems with
                            // the generated documents, or if don't have any source generators in the first place.
                            if (action.CanUpdateCompilationWithStaleGeneratedTreesIfGeneratorsGiveSameOutput &&
                                oldState.SourceGenerators.Any())
                            {
                                staleCompilationWithGeneratedDocuments = await action.TransformCompilationAsync(staleCompilationWithGeneratedDocuments, cancellationToken).ConfigureAwait(false);
                            }
                            else
                            {
                                staleCompilationWithGeneratedDocuments = null;
                            }
                        }

                        var generatorInfo = inProgressState.GeneratorInfo;
                        if (generatorInfo.Driver != null)
                            generatorInfo = generatorInfo.WithDriver(action.TransformGeneratorDriver(generatorInfo.Driver));

                        return (compilationWithoutGeneratedDocuments, staleCompilationWithGeneratedDocuments, generatorInfo);
                    }
                }

                // <summary>
                // Add all appropriate references to the compilation and set it as our final compilation state.
                // </summary>
                async Task<FinalCompilationTrackerState> FinalizeCompilationAsync(
                    AllSyntaxTreesParsedState allSyntaxTreesParsedState)
                {
                    try
                    {
                        // The final state we produce will be frozen or not depending on if a frozen state was passed into it.
                        var isFrozen = allSyntaxTreesParsedState.IsFrozen;
                        var generatorInfo = allSyntaxTreesParsedState.GeneratorInfo;
                        var compilationWithoutGeneratedDocuments = allSyntaxTreesParsedState.CompilationWithoutGeneratedDocuments;
                        var staleCompilationWithGeneratedDocuments = allSyntaxTreesParsedState.StaleCompilationWithGeneratedDocuments;

                        // Project is complete only if the following are all true:
                        //  1. HasAllInformation flag is set for the project
                        //  2. Either the project has non-zero metadata references OR this is the corlib project.
                        //     For the latter, we use a heuristic if the underlying compilation defines "System.Object" type.
                        var hasSuccessfullyLoaded = this.ProjectState.HasAllInformation &&
                            (this.ProjectState.MetadataReferences.Count > 0 ||
                             compilationWithoutGeneratedDocuments.GetTypeByMetadataName("System.Object") != null);

                        var newReferences = new List<MetadataReference>();
                        var metadataReferenceToProjectId = new Dictionary<MetadataReference, ProjectId>();
                        newReferences.AddRange(this.ProjectState.MetadataReferences);

                        foreach (var projectReference in this.ProjectState.ProjectReferences)
                        {
                            var referencedProject = compilationState.SolutionState.GetProjectState(projectReference.ProjectId);

                            // Even though we're creating a final compilation (vs. an in progress compilation),
                            // it's possible that the target project has been removed.
                            if (referencedProject != null)
                            {
                                // If both projects are submissions, we'll count this as a previous submission link
                                // instead of a regular metadata reference
                                if (referencedProject.IsSubmission)
                                {
                                    // if the referenced project is a submission project must be a submission as well:
                                    Debug.Assert(this.ProjectState.IsSubmission);

                                    // We now need to (potentially) update the prior submission compilation. That Compilation is held in the
                                    // ScriptCompilationInfo that we need to replace as a unit.
                                    var previousSubmissionCompilation =
                                        await compilationState.GetCompilationAsync(
                                            projectReference.ProjectId, cancellationToken).ConfigureAwait(false);

                                    if (compilationWithoutGeneratedDocuments.ScriptCompilationInfo!.PreviousScriptCompilation != previousSubmissionCompilation)
                                    {
                                        compilationWithoutGeneratedDocuments = compilationWithoutGeneratedDocuments.WithScriptCompilationInfo(
                                            compilationWithoutGeneratedDocuments.ScriptCompilationInfo!.WithPreviousScriptCompilation(previousSubmissionCompilation!));

                                        staleCompilationWithGeneratedDocuments = staleCompilationWithGeneratedDocuments?.WithScriptCompilationInfo(
                                            staleCompilationWithGeneratedDocuments.ScriptCompilationInfo!.WithPreviousScriptCompilation(previousSubmissionCompilation!));
                                    }
                                }
                                else
                                {
                                    var metadataReference = await compilationState.GetMetadataReferenceAsync(
                                        projectReference, this.ProjectState, cancellationToken).ConfigureAwait(false);

                                    // A reference can fail to be created if a skeleton assembly could not be constructed.
                                    if (metadataReference != null)
                                    {
                                        newReferences.Add(metadataReference);
                                        metadataReferenceToProjectId.Add(metadataReference, projectReference.ProjectId);
                                    }
                                    else
                                    {
                                        hasSuccessfullyLoaded = false;
                                    }
                                }
                            }
                        }

                        // Now that we know the set of references this compilation should have, update them if they're not already.
                        // Generators cannot add references, so we can use the same set of references both for the compilation
                        // that doesn't have generated files, and the one we're trying to reuse that has generated files.
                        // Since we updated both of these compilations together in response to edits, we only have to check one
                        // for a potential mismatch.
                        if (!Enumerable.SequenceEqual(compilationWithoutGeneratedDocuments.ExternalReferences, newReferences))
                        {
                            compilationWithoutGeneratedDocuments = compilationWithoutGeneratedDocuments.WithReferences(newReferences);
                            staleCompilationWithGeneratedDocuments = staleCompilationWithGeneratedDocuments?.WithReferences(newReferences);
                        }

                        // We will finalize the compilation by adding full contents here.
                        var (compilationWithGeneratedDocuments, generatedDocuments, generatorDriver) = await AddExistingOrComputeNewGeneratorInfoAsync(
                            compilationState,
                            compilationWithoutGeneratedDocuments,
                            generatorInfo,
                            staleCompilationWithGeneratedDocuments,
                            cancellationToken).ConfigureAwait(false);

                        // After producing the sg documents, we must always be in the final state for the generator data.
                        var nextGeneratorInfo = new CompilationTrackerGeneratorInfo(generatedDocuments, generatorDriver).WithDocumentsAreFinal(true);

                        var finalState = FinalCompilationTrackerState.Create(
                            isFrozen,
                            compilationWithGeneratedDocuments,
                            compilationWithoutGeneratedDocuments,
                            hasSuccessfullyLoaded,
                            nextGeneratorInfo,
                            compilationWithGeneratedDocuments,
                            this.ProjectState.Id,
                            metadataReferenceToProjectId);

                        this.WriteState(finalState);

                        return finalState;
                    }
                    catch (OperationCanceledException) when (cancellationToken.IsCancellationRequested)
                    {
                        // Explicitly force a yield point here.  This addresses a problem on .net framework where it's
                        // possible that cancelling this task chain ends up stack overflowing as the TPL attempts to
                        // synchronously recurse through the tasks to execute antecedent work.  This will force continuations
                        // here to run asynchronously preventing the stack overflow.
                        // See https://github.com/dotnet/roslyn/issues/56356 for more details.
                        // note: this can be removed if this code only needs to run on .net core (as the stack overflow issue
                        // does not exist there).
                        await Task.Yield().ConfigureAwait(false);
                        throw;
                    }
                    catch (Exception e) when (FatalError.ReportAndPropagateUnlessCanceled(e, cancellationToken, ErrorSeverity.Critical))
                    {
                        throw ExceptionUtilities.Unreachable();
                    }
                }
            }

            private Compilation CreateEmptyCompilation()
            {
                var compilationFactory = this.ProjectState.LanguageServices.GetRequiredService<ICompilationFactoryService>();

                if (this.ProjectState.IsSubmission)
                {
                    return compilationFactory.CreateSubmissionCompilation(
                        this.ProjectState.AssemblyName,
                        this.ProjectState.CompilationOptions!,
                        this.ProjectState.HostObjectType);
                }
                else
                {
                    return compilationFactory.CreateCompilation(
                        this.ProjectState.AssemblyName,
                        this.ProjectState.CompilationOptions!);
                }
            }

            /// <summary>
            /// Attempts to get (without waiting) a metadata reference to a possibly in progress
            /// compilation. Only actual compilation references are returned. Could potentially 
            /// return null if nothing can be provided.
            /// </summary>
            public MetadataReference? GetPartialMetadataReference(ProjectState fromProject, ProjectReference projectReference)
            {
                var state = ReadState();

                if (ProjectState.LanguageServices == fromProject.LanguageServices)
                {
                    // if we have a compilation and its the correct language, use a simple compilation reference in any
                    // state it happens to be in right now
                    if (state is WithCompilationTrackerState withCompilationState)
                        return withCompilationState.CompilationWithoutGeneratedDocuments.ToMetadataReference(projectReference.Aliases, projectReference.EmbedInteropTypes);
                }
                else
                {
                    // Cross project reference.  We need a skeleton reference.  Skeletons are too expensive to
                    // generate on demand.  So just try to see if we can grab the last generated skeleton for that
                    // project.
                    var properties = new MetadataReferenceProperties(aliases: projectReference.Aliases, embedInteropTypes: projectReference.EmbedInteropTypes);
                    return this.SkeletonReferenceCache.TryGetAlreadyBuiltMetadataReference(properties);
                }

                return null;
            }

            public Task<bool> HasSuccessfullyLoadedAsync(
                SolutionCompilationState compilationState, CancellationToken cancellationToken)
            {
                return this.ReadState() is FinalCompilationTrackerState finalState
                    ? finalState.HasSuccessfullyLoaded ? SpecializedTasks.True : SpecializedTasks.False
                    : HasSuccessfullyLoadedSlowAsync(compilationState, cancellationToken);
            }

            private async Task<bool> HasSuccessfullyLoadedSlowAsync(
                SolutionCompilationState compilationState, CancellationToken cancellationToken)
            {
                var finalState = await GetOrBuildFinalStateAsync(
                    compilationState, cancellationToken: cancellationToken).ConfigureAwait(false);
                return finalState.HasSuccessfullyLoaded;
            }

            public async ValueTask<TextDocumentStates<SourceGeneratedDocumentState>> GetSourceGeneratedDocumentStatesAsync(
                SolutionCompilationState compilationState, CancellationToken cancellationToken)
            {
                // If we don't have any generators, then we know we have no generated files, so we can skip the computation entirely.
                if (!this.ProjectState.SourceGenerators.Any())
                {
                    return TextDocumentStates<SourceGeneratedDocumentState>.Empty;
                }

                var finalState = await GetOrBuildFinalStateAsync(
                    compilationState, cancellationToken: cancellationToken).ConfigureAwait(false);
                return finalState.GeneratorInfo.Documents;
            }

            public async ValueTask<ImmutableArray<Diagnostic>> GetSourceGeneratorDiagnosticsAsync(
                SolutionCompilationState compilationState, CancellationToken cancellationToken)
            {
                if (!this.ProjectState.SourceGenerators.Any())
                {
                    return [];
                }

                var finalState = await GetOrBuildFinalStateAsync(
                    compilationState, cancellationToken: cancellationToken).ConfigureAwait(false);

                var driverRunResult = finalState.GeneratorInfo.Driver?.GetRunResult();
                if (driverRunResult is null)
                {
                    return [];
                }

                using var _ = ArrayBuilder<Diagnostic>.GetInstance(capacity: driverRunResult.Diagnostics.Length, out var builder);

                foreach (var result in driverRunResult.Results)
                {
                    if (!IsGeneratorRunResultToIgnore(result))
                    {
                        builder.AddRange(result.Diagnostics);
                    }
                }

                return builder.ToImmutableAndClear();
            }

            public SourceGeneratedDocumentState? TryGetSourceGeneratedDocumentStateForAlreadyGeneratedId(DocumentId documentId)
            {
                var state = ReadState();

                // If we are in FinalState, then we have correctly ran generators and then know the final contents of the
                // Compilation. The GeneratedDocuments can be filled for intermediate states, but those aren't guaranteed to be
                // correct and can be re-ran later.
                return state is FinalCompilationTrackerState finalState ? finalState.GeneratorInfo.Documents.GetState(documentId) : null;
            }

            // HACK HACK HACK HACK around a problem introduced by https://github.com/dotnet/sdk/pull/24928. The Razor generator is
            // controlled by a flag that lives in an .editorconfig file; in the IDE we generally don't run the generator and instead use
            // the design-time files added through the legacy IDynamicFileInfo API. When we're doing Hot Reload we then
            // remove those legacy files and remove the .editorconfig file that is supposed to disable the generator, for the Hot
            // Reload pass we then are running the generator. This is done in the CompileTimeSolutionProvider.
            //
            // https://github.com/dotnet/sdk/pull/24928 introduced an issue where even though the Razor generator is being told to not
            // run, it still runs anyways. As a tactical fix rather than reverting that PR, for Visual Studio 17.3 Preview 2 we are going
            // to do a hack here which is to rip out generated files.

            private bool IsGeneratorRunResultToIgnore(GeneratorRunResult result)
            {
                var globalOptions = this.ProjectState.AnalyzerOptions.AnalyzerConfigOptionsProvider.GlobalOptions;

                // This matches the implementation in https://github.com/chsienki/sdk/blob/4696442a24e3972417fb9f81f182420df0add107/src/RazorSdk/SourceGenerators/RazorSourceGenerator.RazorProviders.cs#L27-L28
                var suppressGenerator = globalOptions.TryGetValue("build_property.SuppressRazorSourceGenerator", out var option) && option == "true";

                if (!suppressGenerator)
                    return false;

                var generatorType = result.Generator.GetGeneratorType();
                return generatorType.FullName == "Microsoft.NET.Sdk.Razor.SourceGenerators.RazorSourceGenerator" &&
                       generatorType.Assembly.GetName().Name is "Microsoft.NET.Sdk.Razor.SourceGenerators" or
                            "Microsoft.CodeAnalysis.Razor.Compiler.SourceGenerators" or
                            "Microsoft.CodeAnalysis.Razor.Compiler";
            }

            // END HACK HACK HACK HACK, or the setup of it at least; once this hack is removed the calls to IsGeneratorRunResultToIgnore
            // need to be cleaned up.

            /// <summary>
            /// Validates the compilation is consistent and we didn't have a bug in producing it. This only runs under a feature flag.
            /// </summary>
            private void ValidateState(CompilationTrackerState state)
            {
                if (!_validateStates)
                    return;

                if (state is FinalCompilationTrackerState finalState)
                {
                    ValidateCompilationTreesMatchesProjectState(finalState.FinalCompilationWithGeneratedDocuments, ProjectState, state.GeneratorInfo);
                }
                else if (state is InProgressState inProgressState)
                {
                    ValidateCompilationTreesMatchesProjectState(inProgressState.CompilationWithoutGeneratedDocuments, inProgressState.IntermediateProjects[0].oldState, generatorInfo: null);

                    if (inProgressState.StaleCompilationWithGeneratedDocuments != null)
                    {
                        ValidateCompilationTreesMatchesProjectState(inProgressState.StaleCompilationWithGeneratedDocuments, inProgressState.IntermediateProjects[0].oldState, inProgressState.GeneratorInfo);
                    }
                }
            }

            private static void ValidateCompilationTreesMatchesProjectState(Compilation compilation, ProjectState projectState, CompilationTrackerGeneratorInfo? generatorInfo)
            {
                // We'll do this all in a try/catch so it makes validations easy to do with ThrowExceptionIfFalse().
                try
                {
                    // Assert that all the trees we expect to see are in the Compilation...
                    var syntaxTreesInWorkspaceStates = new HashSet<SyntaxTree>(
#if NET
                        capacity: projectState.DocumentStates.Count + generatorInfo?.Documents.Count ?? 0
#endif
                        );

                    foreach (var documentInProjectState in projectState.DocumentStates.States)
                    {
                        ThrowExceptionIfFalse(documentInProjectState.Value.TryGetSyntaxTree(out var tree), "We should have a tree since we have a compilation that should contain it.");
                        syntaxTreesInWorkspaceStates.Add(tree);
                        ThrowExceptionIfFalse(compilation.ContainsSyntaxTree(tree), "The tree in the ProjectState should have been in the compilation.");
                    }

                    if (generatorInfo != null)
                    {
                        foreach (var generatedDocument in generatorInfo.Value.Documents.States)
                        {
                            ThrowExceptionIfFalse(generatedDocument.Value.TryGetSyntaxTree(out var tree), "We should have a tree since we have a compilation that should contain it.");
                            syntaxTreesInWorkspaceStates.Add(tree);
                            ThrowExceptionIfFalse(compilation.ContainsSyntaxTree(tree), "The tree for the generated document should have been in the compilation.");
                        }
                    }

                    // ...and that the reverse is true too.
                    foreach (var tree in compilation.SyntaxTrees)
                        ThrowExceptionIfFalse(syntaxTreesInWorkspaceStates.Contains(tree), "The tree in the Compilation should have been from the workspace.");
                }
                catch (Exception e) when (FatalError.ReportWithDumpAndCatch(e, ErrorSeverity.Critical))
                {
                }
            }

            /// <summary>
            /// This is just the same as <see cref="Contract.ThrowIfFalse(bool, string, int)"/> but throws a custom exception type to make this easier to find in telemetry since the exception type
            /// is easily seen in telemetry.
            /// </summary>
            private static void ThrowExceptionIfFalse([DoesNotReturnIf(parameterValue: false)] bool condition, string message)
            {
                if (!condition)
                {
                    throw new CompilationTrackerValidationException(message);
                }
            }

            public class CompilationTrackerValidationException : Exception
            {
                public CompilationTrackerValidationException() { }
                public CompilationTrackerValidationException(string message) : base(message) { }
                public CompilationTrackerValidationException(string message, Exception inner) : base(message, inner) { }
            }

            #region Versions and Checksums

            // Dependent Versions are stored on compilation tracker so they are more likely to survive when unrelated solution branching occurs.

            private AsyncLazy<VersionStamp>? _lazyDependentVersion;
            private AsyncLazy<VersionStamp>? _lazyDependentSemanticVersion;
            private AsyncLazy<Checksum>? _lazyDependentChecksum;

            public Task<VersionStamp> GetDependentVersionAsync(
                SolutionCompilationState compilationState, CancellationToken cancellationToken)
            {
                if (_lazyDependentVersion == null)
                {
                    // temp. local to avoid a closure allocation for the fast path
                    // note: solution is captured here, but it will go away once GetValueAsync executes.
                    var compilationStateCapture = compilationState;
                    Interlocked.CompareExchange(ref _lazyDependentVersion, AsyncLazy.Create(
                        c => ComputeDependentVersionAsync(compilationStateCapture, c)), null);
                }

                return _lazyDependentVersion.GetValueAsync(cancellationToken);
            }

            private async Task<VersionStamp> ComputeDependentVersionAsync(
                SolutionCompilationState compilationState, CancellationToken cancellationToken)
            {
                var projectState = this.ProjectState;
                var projVersion = projectState.Version;
                var docVersion = await projectState.GetLatestDocumentVersionAsync(cancellationToken).ConfigureAwait(false);

                var version = docVersion.GetNewerVersion(projVersion);
                foreach (var dependentProjectReference in projectState.ProjectReferences)
                {
                    cancellationToken.ThrowIfCancellationRequested();

                    if (compilationState.SolutionState.ContainsProject(dependentProjectReference.ProjectId))
                    {
                        var dependentProjectVersion = await compilationState.GetDependentVersionAsync(dependentProjectReference.ProjectId, cancellationToken).ConfigureAwait(false);
                        version = dependentProjectVersion.GetNewerVersion(version);
                    }
                }

                return version;
            }

            public Task<VersionStamp> GetDependentSemanticVersionAsync(
                SolutionCompilationState compilationState, CancellationToken cancellationToken)
            {
                if (_lazyDependentSemanticVersion == null)
                {
                    // temp. local to avoid a closure allocation for the fast path
                    // note: solution is captured here, but it will go away once GetValueAsync executes.
                    var compilationStateCapture = compilationState;
                    Interlocked.CompareExchange(ref _lazyDependentSemanticVersion, AsyncLazy.Create(
                        c => ComputeDependentSemanticVersionAsync(compilationStateCapture, c)), null);
                }

                return _lazyDependentSemanticVersion.GetValueAsync(cancellationToken);
            }

            private async Task<VersionStamp> ComputeDependentSemanticVersionAsync(
                SolutionCompilationState compilationState, CancellationToken cancellationToken)
            {
                var projectState = this.ProjectState;
                var version = await projectState.GetSemanticVersionAsync(cancellationToken).ConfigureAwait(false);

                foreach (var dependentProjectReference in projectState.ProjectReferences)
                {
                    cancellationToken.ThrowIfCancellationRequested();

                    if (compilationState.SolutionState.ContainsProject(dependentProjectReference.ProjectId))
                    {
                        var dependentProjectVersion = await compilationState.GetDependentSemanticVersionAsync(
                            dependentProjectReference.ProjectId, cancellationToken).ConfigureAwait(false);
                        version = dependentProjectVersion.GetNewerVersion(version);
                    }
                }

                return version;
            }

            public Task<Checksum> GetDependentChecksumAsync(
                SolutionCompilationState compilationState, CancellationToken cancellationToken)
            {
                if (_lazyDependentChecksum == null)
                {
                    var tmp = compilationState.SolutionState; // temp. local to avoid a closure allocation for the fast path
                    // note: solution is captured here, but it will go away once GetValueAsync executes.
                    Interlocked.CompareExchange(ref _lazyDependentChecksum, AsyncLazy.Create(c => ComputeDependentChecksumAsync(tmp, c)), null);
                }

                return _lazyDependentChecksum.GetValueAsync(cancellationToken);
            }

            private async Task<Checksum> ComputeDependentChecksumAsync(SolutionState solution, CancellationToken cancellationToken)
            {
                using var _ = ArrayBuilder<Checksum>.GetInstance(out var tempChecksumArray);

                // Get the checksum for the project itself.
                var projectChecksum = await this.ProjectState.GetChecksumAsync(cancellationToken).ConfigureAwait(false);
                tempChecksumArray.Add(projectChecksum);

                // Calculate a checksum this project and for each dependent project that could affect semantics for
                // this project. Ensure that the checksum calculation orders the projects consistently so that we get
                // the same checksum across sessions of VS.  Note: we use the project filepath+name as a unique way
                // to reference a project.  This matches the logic in our persistence-service implemention as to how
                // information is associated with a project.
                var transitiveDependencies = solution.GetProjectDependencyGraph().GetProjectsThatThisProjectTransitivelyDependsOn(this.ProjectState.Id);
                var orderedProjectIds = transitiveDependencies.OrderBy(id =>
                {
                    var depProject = solution.GetRequiredProjectState(id);
                    return (depProject.FilePath, depProject.Name);
                });

                foreach (var projectId in orderedProjectIds)
                {
                    var referencedProject = solution.GetRequiredProjectState(projectId);

                    // Note that these checksums should only actually be calculated once, if the project is unchanged
                    // the same checksum will be returned.
                    var referencedProjectChecksum = await referencedProject.GetChecksumAsync(cancellationToken).ConfigureAwait(false);
                    tempChecksumArray.Add(referencedProjectChecksum);
                }

                return Checksum.Create(tempChecksumArray);
            }

            #endregion
        }
    }
}<|MERGE_RESOLUTION|>--- conflicted
+++ resolved
@@ -142,24 +142,7 @@
                     }
                     else if (state is NoCompilationState noCompilationState)
                     {
-<<<<<<< HEAD
                         return ForkNoCompilationState(noCompilationState, translate);
-=======
-                        // We may still have a cached generator; we'll have to remember to run generators again since we are making some
-                        // change here. We'll also need to update the other state of the driver if appropriate.
-
-                        // The no compilation state can never be in the 'DocumentsAreFinal' state.  The only place where
-                        // we start with the NoCompilationState is the 'Empty' instance (where DocumentsAreFinal=false).
-                        // And then this is the only place where we get a NoCompilationState and create a new instance.
-                        // So there is no way to ever transition this to the DocumentsAreFinal=true state.
-                        Contract.ThrowIfTrue(state.GeneratorInfo.DocumentsAreFinal);
-                        Contract.ThrowIfTrue(state.GeneratorInfo.Driver != null);
-                        var generatorInfo = state.GeneratorInfo;
-                        if (generatorInfo.Driver != null && translate != null)
-                            generatorInfo = generatorInfo.WithDriver(translate.TransformGeneratorDriver(generatorInfo.Driver));
-
-                        return new NoCompilationState(generatorInfo);
->>>>>>> f08bff2b
                     }
                     else
                     {
@@ -191,7 +174,6 @@
                     NoCompilationState state,
                     CompilationAndGeneratorDriverTranslationAction? translate)
                 {
-
                     // We may still have a cached generator; we'll have to remember to run generators again since we are making some
                     // change here. We'll also need to update the other state of the driver if appropriate.
 
@@ -200,6 +182,7 @@
                     // And then this is the only place where we get a NoCompilationState and create a new instance.
                     // So there is no way to ever transition this to the DocumentsAreFinal=true state.
                     Contract.ThrowIfTrue(state.GeneratorInfo.DocumentsAreFinal);
+                    Contract.ThrowIfTrue(state.GeneratorInfo.Driver != null);
                     var generatorInfo = state.GeneratorInfo;
                     if (generatorInfo.Driver != null && translate != null)
                         generatorInfo = generatorInfo.WithDriver(translate.TransformGeneratorDriver(generatorInfo.Driver));
