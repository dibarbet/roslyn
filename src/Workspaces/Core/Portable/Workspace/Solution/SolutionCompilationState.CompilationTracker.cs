﻿// Licensed to the .NET Foundation under one or more agreements.
// The .NET Foundation licenses this file to you under the MIT license.
// See the LICENSE file in the project root for more information.

using System;
using System.Collections.Generic;
using System.Collections.Immutable;
using System.Diagnostics;
using System.Diagnostics.CodeAnalysis;
using System.Linq;
using System.Threading;
using System.Threading.Tasks;
using Microsoft.CodeAnalysis;
using Microsoft.CodeAnalysis.ErrorReporting;
using Microsoft.CodeAnalysis.Host;
using Microsoft.CodeAnalysis.Internal.Log;
using Microsoft.CodeAnalysis.PooledObjects;
using Microsoft.CodeAnalysis.Shared.Collections;
using Roslyn.Utilities;

namespace Microsoft.CodeAnalysis
{
    internal partial class SolutionCompilationState
    {
        /// <summary>
        /// Tracks the changes made to a project and provides the facility to get a lazily built
        /// compilation for that project.  As the compilation is being built, the partial results are
        /// stored as well so that they can be used in the 'in progress' workspace snapshot.
        /// </summary>
        private partial class CompilationTracker : ICompilationTracker
        {
            private static readonly Func<ProjectState, string> s_logBuildCompilationAsync =
                state => string.Join(",", state.AssemblyName, state.DocumentStates.Count);

            public ProjectState ProjectState { get; }

            /// <summary>
            /// Access via the <see cref="ReadState"/> and <see cref="WriteState"/> methods.
            /// </summary>
            private CompilationTrackerState? _stateDoNotAccessDirectly;

            // guarantees only one thread is building at a time
            private readonly SemaphoreSlim _buildLock = new(initialCount: 1);

            public SkeletonReferenceCache SkeletonReferenceCache { get; }

            /// <summary>
            /// Set via a feature flag to enable strict validation of the compilations that are produced, in that they match the original states. This validation is expensive, so we don't want it
            /// running in normal production scenarios.
            /// </summary>
            private readonly bool _validateStates;

            private CompilationTracker(
                ProjectState project,
                CompilationTrackerState? state,
                SkeletonReferenceCache cachedSkeletonReferences)
            {
                Contract.ThrowIfNull(project);

                this.ProjectState = project;
                _stateDoNotAccessDirectly = state;
                this.SkeletonReferenceCache = cachedSkeletonReferences;

                _validateStates = project.LanguageServices.SolutionServices.GetRequiredService<IWorkspaceConfigurationService>().Options.ValidateCompilationTrackerStates;

                ValidateState(state);
            }

            /// <summary>
            /// Creates a tracker for the provided project.  The tracker will be in the 'empty' state
            /// and will have no extra information beyond the project itself.
            /// </summary>
            public CompilationTracker(ProjectState project)
                : this(project, state: null, cachedSkeletonReferences: new())
            {
            }

            private CompilationTrackerState? ReadState()
                => Volatile.Read(ref _stateDoNotAccessDirectly);

            private void WriteState(CompilationTrackerState state)
            {
                Volatile.Write(ref _stateDoNotAccessDirectly, state);
                ValidateState(state);
            }

            public GeneratorDriver? GeneratorDriver
            {
                get
                {
                    var state = this.ReadState();
                    return state?.GeneratorInfo.Driver;
                }
            }

            public bool ContainsAssemblyOrModuleOrDynamic(ISymbol symbol, bool primary)
            {
                Debug.Assert(symbol.Kind is SymbolKind.Assembly or
                             SymbolKind.NetModule or
                             SymbolKind.DynamicType);
                var state = this.ReadState();

                var unrootedSymbolSet = (state as FinalCompilationTrackerState)?.UnrootedSymbolSet;
                if (unrootedSymbolSet == null)
                {
                    // this was not a tracker that has handed out a compilation (all compilations handed out must be
                    // owned by a 'FinalState').  So this symbol could not be from us.
                    return false;
                }

                return unrootedSymbolSet.Value.ContainsAssemblyOrModuleOrDynamic(symbol, primary);
            }

            /// <summary>
            /// Creates a new instance of the compilation info, retaining any already built
            /// compilation state as the now 'old' state
            /// </summary>
            public ICompilationTracker Fork(
                ProjectState newProjectState,
                CompilationAndGeneratorDriverTranslationAction? translate)
            {
                var oldProjectState = this.ProjectState;
                var forkedTrackerState = ForkTrackerState();

                // We should never fork into a FinalCompilationTrackerState.  We must always be at some state prior to
                // it since some change has happened, and we may now need to run generators.
                Contract.ThrowIfTrue(forkedTrackerState is FinalCompilationTrackerState);
                Contract.ThrowIfFalse(forkedTrackerState is null or InProgressState);
                return new CompilationTracker(
                    newProjectState,
                    forkedTrackerState,
                    this.SkeletonReferenceCache.Clone());

                CompilationTrackerState? ForkTrackerState()
                {
                    var state = this.ReadState();
                    if (state is null)
                        return null;

                    var (compilationWithoutGeneratedDocuments, staleCompilationWithGeneratedDocuments) = state switch
                    {
                        InProgressState inProgressState => (inProgressState.CompilationWithoutGeneratedDocuments, inProgressState.StaleCompilationWithGeneratedDocuments),
                        FinalCompilationTrackerState finalState => (finalState.CompilationWithoutGeneratedDocuments, finalState.FinalCompilationWithGeneratedDocuments),
                        _ => throw ExceptionUtilities.UnexpectedValue(state.GetType()),
                    };

                    var finalSteps = UpdatePendingTranslationSteps(
                        state switch
                        {
                            InProgressState { PendingTranslationSteps: var pendingTranslationSteps } => pendingTranslationSteps,
                            FinalCompilationTrackerState => [],
                            _ => throw ExceptionUtilities.UnexpectedValue(state.GetType()),
                        });

                    var newState = InProgressState.Create(
                        state.IsFrozen,
                        compilationWithoutGeneratedDocuments,
                        state.GeneratorInfo,
                        staleCompilationWithGeneratedDocuments,
                        finalSteps);

                    return newState;
                }

                ImmutableList<(ProjectState oldState, CompilationAndGeneratorDriverTranslationAction action)> UpdatePendingTranslationSteps(
                    ImmutableList<(ProjectState oldState, CompilationAndGeneratorDriverTranslationAction action)> pendingTranslationSteps)
                {
                    if (translate is null)
                        return pendingTranslationSteps;

                    // We have a translation action; are we able to merge it with the prior one?
                    if (!pendingTranslationSteps.IsEmpty)
                    {
                        var (priorState, priorAction) = pendingTranslationSteps.Last();
                        var mergedTranslation = translate.TryMergeWithPrior(priorAction);
                        if (mergedTranslation != null)
                        {
                            // We can replace the prior action with this new one
                            return pendingTranslationSteps.SetItem(
                                pendingTranslationSteps.Count - 1,
                                (oldState: priorState, mergedTranslation));
                        }
                    }

                    // Just add it to the end
                    return pendingTranslationSteps.Add((oldProjectState, translate));
                }
            }

            public ICompilationTracker FreezePartialState(CancellationToken cancellationToken)
            {
<<<<<<< HEAD
                GetPartialCompilationState(
                    out var state,
=======
                var state = this.ReadState();

                // If we're already finalized then just return what we have, and with the frozen bit flipped so that
                // any future forks keep things frozen.
                if (state is FinalCompilationTrackerState finalState)
                {
                    // If we're finalized and already frozen, we can just use ourselves.
                    return finalState.IsFrozen
                        ? this
                        : new CompilationTracker(this.ProjectState, finalState.WithIsFrozen(), this.SkeletonReferenceCache.Clone());
                }

                Contract.ThrowIfFalse(state is null or InProgressState);

                GetPartialCompilationState(
                    state,
                    out var inProgressProject,
                    out var compilationWithoutGeneratedDocuments,
                    out var compilationWithGeneratedDocuments,
                    out var generatorInfo,
                    cancellationToken);

                // Transition us to a frozen in progress state.  With the best compilations up to this point, but no
                // more pending actions, and with the frozen bit flipped so that any future forks keep things
                // frozen.
                var inProgressState = InProgressState.Create(
                    isFrozen: true,
                    compilationWithoutGeneratedDocuments,
                    generatorInfo,
                    compilationWithGeneratedDocuments,
                    ImmutableList<(ProjectState, CompilationAndGeneratorDriverTranslationAction)>.Empty);

                return new CompilationTracker(inProgressProject, inProgressState, this.SkeletonReferenceCache.Clone());
            }

            public ICompilationTracker FreezePartialStateWithDocument(
                DocumentState docState,
                CancellationToken cancellationToken)
            {
                var state = this.ReadState();

                // If we're already finalized, and no change has been made to this document.  Then just return what we
                // have (just with the frozen bit flipped so that any future forks keep things frozen).
                if (state is FinalCompilationTrackerState finalState &&
                    this.ProjectState.DocumentStates.TryGetState(docState.Id, out var oldState) &&
                    oldState == docState)
                {
                    // If we're finalized, already frozen and have the document being asked for, we can just use ourselves.
                    return finalState.IsFrozen
                        ? this
                        : new CompilationTracker(this.ProjectState, finalState.WithIsFrozen(), this.SkeletonReferenceCache.Clone());
                }

                // Otherwise, we're not finalized, or the document has changed.  We'll create an in-progress state
                // to represent the new state of the project, with all the necessary translation steps to
                // incorporate the new document.

                GetPartialCompilationState(
                    state,
>>>>>>> 703c3a1e
                    out var inProgressProject,
                    out var compilationWithoutGeneratedDocuments,
                    out var compilationWithGeneratedDocuments,
                    out var generatorInfo,
                    cancellationToken);

<<<<<<< HEAD
                // If we're already finalized then just return what we have, and with the frozen bit flipped so that
                // any future forks keep things frozen.
                if (state is FinalCompilationTrackerState finalState)
                {
                    var frozenFinalState = finalState.WithIsFrozen();
                    return new CompilationTracker(this.ProjectState, frozenFinalState, this.SkeletonReferenceCache.Clone());
                }
                else
                {
                    // Transition us to a frozen in progress state.  With the best compilations up to this point, but no
                    // more pending actions, and with the frozen bit flipped so that any future forks keep things
                    // frozen.
                    var inProgressState = InProgressState.Create(
                        isFrozen: true,
                        compilationPair.CompilationWithoutGeneratedDocuments,
                        generatorInfo,
                        compilationPair.CompilationWithGeneratedDocuments,
                        ImmutableList<(ProjectState, CompilationAndGeneratorDriverTranslationAction)>.Empty);

                    return new CompilationTracker(inProgressProject, inProgressState, this.SkeletonReferenceCache.Clone());
                }
=======
                ImmutableList<(ProjectState oldState, CompilationAndGeneratorDriverTranslationAction action)> pendingActions;
                if (inProgressProject.DocumentStates.TryGetState(docState.Id, out oldState))
                {
                    // The document had been previously parsed and it's there, so we can update it with our current
                    // state. Note if no compilation existed GetPartialCompilationState would have produced an empty
                    // one, and removed any documents, so inProgressProject.DocumentStates would have been empty
                    // originally.
                    pendingActions = [(oldState: inProgressProject, new CompilationAndGeneratorDriverTranslationAction.TouchDocumentAction(oldState, docState))];
                    inProgressProject = inProgressProject.UpdateDocument(docState, contentChanged: true);
                }
                else
                {
                    // The document wasn't present in the original snapshot at all, and we just need to add the
                    // document.
                    pendingActions = [(oldState: inProgressProject, new CompilationAndGeneratorDriverTranslationAction.AddDocumentsAction([docState]))];
                    inProgressProject = inProgressProject.AddDocuments([docState]);
                }

                // Transition us to a frozen in progress state.  With the best compilations up to this point, and the
                // pending actions we'll need to perform on it to get to the final state.
                var inProgressState = InProgressState.Create(
                    isFrozen: true,
                    compilationWithoutGeneratedDocuments,
                    generatorInfo,
                    compilationWithGeneratedDocuments,
                    pendingActions);

                return new CompilationTracker(inProgressProject, inProgressState, this.SkeletonReferenceCache.Clone());
>>>>>>> 703c3a1e
            }

            /// <summary>
            /// Tries to get the latest snapshot of the compilation without waiting for it to be fully built. This
            /// method takes advantage of the progress side-effect produced during <see
            /// cref="GetOrBuildFinalStateAsync"/>. It will either return the already built compilation, any in-progress
            /// compilation or any known old compilation in that order of preference. The compilation state that is
            /// returned will have a compilation that is retained so that it cannot disappear.
            /// </summary>
            private void GetPartialCompilationState(
<<<<<<< HEAD
                out CompilationTrackerState? state,
=======
                CompilationTrackerState? state,
>>>>>>> 703c3a1e
                out ProjectState inProgressProject,
                out Compilation compilationWithoutGeneratedDocuments,
                out Compilation compilationWithGeneratedDocuments,
                out CompilationTrackerGeneratorInfo generatorInfo,
                CancellationToken cancellationToken)
            {
<<<<<<< HEAD
                state = ReadState();
                var compilationWithoutGeneratedDocuments = state?.CompilationWithoutGeneratedDocuments;

                generatorInfo = state?.GeneratorInfo ?? CompilationTrackerGeneratorInfo.Empty;

                // check whether we can bail out quickly for typing case
                var inProgressState = state as InProgressState;

                inProgressProject = inProgressState is { PendingTranslationSteps: [(var oldState, _), ..] }
                    ? oldState
                    : this.ProjectState;

                // if we already have a final compilation we are done.
                if (compilationWithoutGeneratedDocuments != null && state is FinalCompilationTrackerState finalState)
=======
                if (state is null)
                {
                    inProgressProject = this.ProjectState.RemoveAllDocuments();
                    generatorInfo = CompilationTrackerGeneratorInfo.Empty;

                    compilationWithoutGeneratedDocuments = this.CreateEmptyCompilation();
                    compilationWithGeneratedDocuments = compilationWithoutGeneratedDocuments;
                }
                else if (state is FinalCompilationTrackerState finalState)
>>>>>>> 703c3a1e
                {
                    inProgressProject = this.ProjectState;
                    generatorInfo = finalState.GeneratorInfo;

<<<<<<< HEAD
                    compilations = new CompilationPair(compilationWithoutGeneratedDocuments, finalCompilation);
                    return;
                }

                // 1) if we have an in-progress compilation use it.  
                // 2) If we don't, then create a simple empty compilation/project. 
                // 3) then, make sure that all it's p2p refs and whatnot are correct.
                if (compilationWithoutGeneratedDocuments == null)
                {
                    inProgressProject = inProgressProject.RemoveAllDocuments();
                    compilationWithoutGeneratedDocuments = CreateEmptyCompilation();
                }

                compilations = new CompilationPair(
                    compilationWithoutGeneratedDocuments,
                    compilationWithoutGeneratedDocuments.AddSyntaxTrees(generatorInfo.Documents.States.Values.Select(state => state.GetSyntaxTree(cancellationToken))));
=======
                    compilationWithoutGeneratedDocuments = finalState.CompilationWithoutGeneratedDocuments;
                    compilationWithGeneratedDocuments = finalState.FinalCompilationWithGeneratedDocuments;

                }
                else if (state is InProgressState inProgressState)
                {
                    generatorInfo = inProgressState.GeneratorInfo;
                    inProgressProject = inProgressState is { PendingTranslationSteps: [(var oldState, _), ..] }
                        ? oldState
                        : this.ProjectState;

                    compilationWithoutGeneratedDocuments = inProgressState.CompilationWithoutGeneratedDocuments;
                    compilationWithGeneratedDocuments = compilationWithoutGeneratedDocuments.AddSyntaxTrees(
                        generatorInfo.Documents.States.Values.Select(state => state.GetSyntaxTree(cancellationToken)));
                }
                else
                {
                    throw ExceptionUtilities.UnexpectedValue(state.GetType());
                }
>>>>>>> 703c3a1e
            }

            /// <summary>
            /// Gets the final compilation if it is available.
            /// </summary>
            public bool TryGetCompilation([NotNullWhen(true)] out Compilation? compilation)
            {
                var state = ReadState();
                if (state is FinalCompilationTrackerState finalState)
                {
                    compilation = finalState.FinalCompilationWithGeneratedDocuments;
                    Contract.ThrowIfNull(compilation);
                    return true;
                }
                else
                {
                    compilation = null;
                    return false;
                }
            }

            public Task<Compilation> GetCompilationAsync(SolutionCompilationState compilationState, CancellationToken cancellationToken)
            {
                if (this.TryGetCompilation(out var compilation))
                {
                    return Task.FromResult(compilation);
                }
                else if (cancellationToken.IsCancellationRequested)
                {
                    // Handle early cancellation here to avoid throwing/catching cancellation exceptions in the async
                    // state machines. This helps reduce the total number of First Chance Exceptions occurring in IDE
                    // typing scenarios.
                    return Task.FromCanceled<Compilation>(cancellationToken);
                }
                else
                {
                    return GetCompilationSlowAsync(compilationState, cancellationToken);
                }
            }

            private async Task<Compilation> GetCompilationSlowAsync(
                SolutionCompilationState compilationState, CancellationToken cancellationToken)
            {
                var finalState = await GetOrBuildFinalStateAsync(compilationState, cancellationToken: cancellationToken).ConfigureAwait(false);
                return finalState.FinalCompilationWithGeneratedDocuments;
            }

            private async Task<FinalCompilationTrackerState> GetOrBuildFinalStateAsync(
                SolutionCompilationState compilationState,
                CancellationToken cancellationToken)
            {
                try
                {
                    using (Logger.LogBlock(FunctionId.Workspace_Project_CompilationTracker_BuildCompilationAsync,
                                           s_logBuildCompilationAsync, ProjectState, cancellationToken))
                    {
                        cancellationToken.ThrowIfCancellationRequested();

                        var state = ReadState();

                        // Try to get the built compilation.  If it exists, then we can just return that.
                        if (state is FinalCompilationTrackerState finalState)
                            return finalState;

                        // Otherwise, we actually have to build it.  Ensure that only one thread is trying to
                        // build this compilation at a time.
                        using (await _buildLock.DisposableWaitAsync(cancellationToken).ConfigureAwait(false))
                        {
                            return await BuildFinalStateAsync().ConfigureAwait(false);
                        }
                    }
                }
                catch (Exception e) when (FatalError.ReportAndPropagateUnlessCanceled(e, cancellationToken, ErrorSeverity.Critical))
                {
                    throw ExceptionUtilities.Unreachable();
                }

                // <summary>
                // Builds the compilation matching the project state. In the process of building, also
                // produce in progress snapshots that can be accessed from other threads.
                // </summary>
                async Task<FinalCompilationTrackerState> BuildFinalStateAsync()
                {
                    cancellationToken.ThrowIfCancellationRequested();

                    var state = ReadState();

                    // if we already have a compilation, we must be already done!  This can happen if two
                    // threads were waiting to build, and we came in after the other succeeded.
                    if (state is FinalCompilationTrackerState finalState)
                        return finalState;

                    // Transition from wherever we're currently at to the 'all trees parsed' state.
                    var expandedInProgressState = state switch
                    {
                        InProgressState inProgressState => inProgressState,

                        // We've got nothing.  Build it from scratch :(
                        null => await BuildInProgressStateFromNoCompilationStateAsync().ConfigureAwait(false),

                        _ => throw ExceptionUtilities.UnexpectedValue(state.GetType())
                    };

                    // Now do the final step of transitioning from the 'all trees parsed' state to the final state.
                    var collapsedInProgressState = await CollapseInProgressStateAsync(expandedInProgressState).ConfigureAwait(false);
                    return await FinalizeCompilationAsync(collapsedInProgressState).ConfigureAwait(false);
                }

                [PerformanceSensitive(
                    "https://github.com/dotnet/roslyn/issues/23582",
                    Constraint = "Avoid calling " + nameof(Compilation.AddSyntaxTrees) + " in a loop due to allocation overhead.")]

                async Task<InProgressState> BuildInProgressStateFromNoCompilationStateAsync()
                {
                    try
                    {
                        var compilation = CreateEmptyCompilation();

                        using var _ = ArrayBuilder<SyntaxTree>.GetInstance(ProjectState.DocumentStates.Count, out var trees);
                        foreach (var documentState in ProjectState.DocumentStates.GetStatesInCompilationOrder())
                        {
                            cancellationToken.ThrowIfCancellationRequested();
                            // Include the tree even if the content of the document failed to load.
                            trees.Add(await documentState.GetSyntaxTreeAsync(cancellationToken).ConfigureAwait(false));
                        }

                        compilation = compilation.AddSyntaxTrees(trees);

                        // We only got here when we had no compilation state at all.  So we couldn't have gotten
                        // here from a frozen state (as a frozen state always ensures we have a
                        // WithCompilationTrackerState).  As such, we can safely still preserve that we're not
                        // frozen here.
                        var allSyntaxTreesParsedState = InProgressState.Create(
                            isFrozen: false, compilation, CompilationTrackerGeneratorInfo.Empty, staleCompilationWithGeneratedDocuments: null,
                            pendingTranslationSteps: []);

                        WriteState(allSyntaxTreesParsedState);
                        return allSyntaxTreesParsedState;
                    }
                    catch (Exception e) when (FatalError.ReportAndPropagateUnlessCanceled(e, cancellationToken, ErrorSeverity.Critical))
                    {
                        throw ExceptionUtilities.Unreachable();
                    }
                }

                async Task<InProgressState> CollapseInProgressStateAsync(InProgressState initialState)
                {
                    try
                    {
                        var currentState = initialState;
                        while (currentState.PendingTranslationSteps.Count > 0)
                        {
                            cancellationToken.ThrowIfCancellationRequested();

                            // We have a list of transformations to get to our final compilation; take the first transformation and apply it.
                            var (compilationWithoutGeneratedDocuments, staleCompilationWithGeneratedDocuments, generatorInfo) =
                                await ApplyFirstTransformationAsync(currentState).ConfigureAwait(false);

                            // We have updated state, so store this new result; this allows us to drop the intermediate state we already processed
                            // even if we were to get cancelled at a later point.
                            //
                            // As long as we have intermediate projects, we'll still keep creating InProgressStates.  But
                            // once it becomes empty we'll produce an AllSyntaxTreesParsedState and we'll break the loop.
                            //
                            // Preserve the current frozen bit.  Specifically, once states become frozen, we continually make
                            // all states forked from those states frozen as well.  This ensures we don't attempt to move
                            // generator docs back to the uncomputed state from that point onwards.  We'll just keep
                            // whateverZ generated docs we have.
                            currentState = InProgressState.Create(
                                currentState.IsFrozen,
                                compilationWithoutGeneratedDocuments,
                                generatorInfo,
                                staleCompilationWithGeneratedDocuments,
                                currentState.PendingTranslationSteps.RemoveAt(0));
                            this.WriteState(currentState);
                        }

                        return currentState;
                    }
                    catch (Exception e) when (FatalError.ReportAndPropagateUnlessCanceled(e, cancellationToken, ErrorSeverity.Critical))
                    {
                        throw ExceptionUtilities.Unreachable();
                    }

                    async Task<(Compilation compilationWithoutGeneratedDocuments, Compilation? staleCompilationWithGeneratedDocuments, CompilationTrackerGeneratorInfo generatorInfo)>
                        ApplyFirstTransformationAsync(InProgressState inProgressState)
                    {
                        Contract.ThrowIfTrue(inProgressState.PendingTranslationSteps.IsEmpty);
                        var (oldState, action) = inProgressState.PendingTranslationSteps[0];

                        var compilationWithoutGeneratedDocuments = inProgressState.CompilationWithoutGeneratedDocuments;
                        var staleCompilationWithGeneratedDocuments = inProgressState.StaleCompilationWithGeneratedDocuments;

                        // If staleCompilationWithGeneratedDocuments is the same as compilationWithoutGeneratedDocuments,
                        // then it means a prior run of generators didn't produce any files. In that case, we'll just make
                        // staleCompilationWithGeneratedDocuments null so we avoid doing any transformations of it multiple
                        // times. Otherwise the transformations below and in FinalizeCompilationAsync will try to update
                        // both at once, which is functionally fine but just unnecessary work. This function is always
                        // allowed to return null for AllSyntaxTreesParsedState.StaleCompilationWithGeneratedDocuments in
                        // the end, so there's no harm there.
                        if (staleCompilationWithGeneratedDocuments == compilationWithoutGeneratedDocuments)
                            staleCompilationWithGeneratedDocuments = null;

                        compilationWithoutGeneratedDocuments = await action.TransformCompilationAsync(compilationWithoutGeneratedDocuments, cancellationToken).ConfigureAwait(false);

                        if (staleCompilationWithGeneratedDocuments != null)
                        {
                            // Also transform the compilation that has generated files; we won't do that though if the transformation either would cause problems with
                            // the generated documents, or if don't have any source generators in the first place.
                            if (action.CanUpdateCompilationWithStaleGeneratedTreesIfGeneratorsGiveSameOutput &&
                                oldState.SourceGenerators.Any())
                            {
                                staleCompilationWithGeneratedDocuments = await action.TransformCompilationAsync(staleCompilationWithGeneratedDocuments, cancellationToken).ConfigureAwait(false);
                            }
                            else
                            {
                                staleCompilationWithGeneratedDocuments = null;
                            }
                        }

                        var generatorInfo = inProgressState.GeneratorInfo;
                        if (generatorInfo.Driver != null)
                            generatorInfo = generatorInfo with { Driver = action.TransformGeneratorDriver(generatorInfo.Driver) };

                        return (compilationWithoutGeneratedDocuments, staleCompilationWithGeneratedDocuments, generatorInfo);
                    }
                }

                // <summary>
                // Add all appropriate references to the compilation and set it as our final compilation state.
                // </summary>
                async Task<FinalCompilationTrackerState> FinalizeCompilationAsync(InProgressState inProgressState)
                {
                    try
                    {
<<<<<<< HEAD
                        // Caller should collapse the in progress state first.
                        Contract.ThrowIfTrue(inProgressState.PendingTranslationSteps.Count > 0);

                        // The final state we produce will be frozen or not depending on if a frozen state was passed into it.
                        var isFrozen = inProgressState.IsFrozen;
                        var generatorInfo = inProgressState.GeneratorInfo;
                        var compilationWithoutGeneratedDocuments = inProgressState.CompilationWithoutGeneratedDocuments;
                        var staleCompilationWithGeneratedDocuments = inProgressState.StaleCompilationWithGeneratedDocuments;

                        // Project is complete only if the following are all true:
                        //  1. HasAllInformation flag is set for the project
                        //  2. Either the project has non-zero metadata references OR this is the corlib project.
                        //     For the latter, we use a heuristic if the underlying compilation defines "System.Object" type.
                        var hasSuccessfullyLoaded = this.ProjectState.HasAllInformation &&
                            (this.ProjectState.MetadataReferences.Count > 0 ||
                             compilationWithoutGeneratedDocuments.GetTypeByMetadataName("System.Object") != null);

                        var newReferences = new List<MetadataReference>();
                        var metadataReferenceToProjectId = new Dictionary<MetadataReference, ProjectId>();
                        newReferences.AddRange(this.ProjectState.MetadataReferences);

                        foreach (var projectReference in this.ProjectState.ProjectReferences)
                        {
                            var referencedProject = compilationState.SolutionState.GetProjectState(projectReference.ProjectId);

                            // Even though we're creating a final compilation (vs. an in progress compilation),
                            // it's possible that the target project has been removed.
                            if (referencedProject != null)
                            {
                                // If both projects are submissions, we'll count this as a previous submission link
                                // instead of a regular metadata reference
                                if (referencedProject.IsSubmission)
                                {
                                    // if the referenced project is a submission project must be a submission as well:
                                    Debug.Assert(this.ProjectState.IsSubmission);

                                    // We now need to (potentially) update the prior submission compilation. That Compilation is held in the
                                    // ScriptCompilationInfo that we need to replace as a unit.
                                    var previousSubmissionCompilation =
                                        await compilationState.GetCompilationAsync(
                                            projectReference.ProjectId, cancellationToken).ConfigureAwait(false);

                                    if (compilationWithoutGeneratedDocuments.ScriptCompilationInfo!.PreviousScriptCompilation != previousSubmissionCompilation)
                                    {
                                        compilationWithoutGeneratedDocuments = compilationWithoutGeneratedDocuments.WithScriptCompilationInfo(
                                            compilationWithoutGeneratedDocuments.ScriptCompilationInfo!.WithPreviousScriptCompilation(previousSubmissionCompilation!));

                                        staleCompilationWithGeneratedDocuments = staleCompilationWithGeneratedDocuments?.WithScriptCompilationInfo(
                                            staleCompilationWithGeneratedDocuments.ScriptCompilationInfo!.WithPreviousScriptCompilation(previousSubmissionCompilation!));
                                    }
                                }
                                else
                                {
                                    var metadataReference = isFrozen
                                        ? compilationState.GetPartialMetadataReference(projectReference, this.ProjectState)
                                        : await compilationState.GetMetadataReferenceAsync(projectReference, this.ProjectState, cancellationToken).ConfigureAwait(false);

                                    if (metadataReference is null && isFrozen)
                                    {
                                        // if we failed to get the metadata and we were frozen, check to see if we
                                        // previously had existing metadata and reuse it instead.
                                        var inProgressCompilationNotRef = staleCompilationWithGeneratedDocuments ?? compilationWithoutGeneratedDocuments;
                                        metadataReference = inProgressCompilationNotRef.ExternalReferences.FirstOrDefault(
                                            r => GetProjectId(inProgressCompilationNotRef.GetAssemblyOrModuleSymbol(r) as IAssemblySymbol) == projectReference.ProjectId);
                                    }

                                    // A reference can fail to be created if a skeleton assembly could not be constructed.
                                    if (metadataReference == null)
                                    {
                                        hasSuccessfullyLoaded = false;
                                    }
                                    else
                                    {
                                        newReferences.Add(metadataReference);
                                        metadataReferenceToProjectId.Add(metadataReference, projectReference.ProjectId);
                                    }
                                }
                            }
                        }

                        // Now that we know the set of references this compilation should have, update them if they're not already.
                        // Generators cannot add references, so we can use the same set of references both for the compilation
                        // that doesn't have generated files, and the one we're trying to reuse that has generated files.
                        // Since we updated both of these compilations together in response to edits, we only have to check one
                        // for a potential mismatch.
                        if (!Enumerable.SequenceEqual(compilationWithoutGeneratedDocuments.ExternalReferences, newReferences))
                        {
                            compilationWithoutGeneratedDocuments = compilationWithoutGeneratedDocuments.WithReferences(newReferences);
                            staleCompilationWithGeneratedDocuments = staleCompilationWithGeneratedDocuments?.WithReferences(newReferences);
                        }

                        // We will finalize the compilation by adding full contents here.
                        var (compilationWithGeneratedDocuments, generatedDocuments, generatorDriver) = await AddExistingOrComputeNewGeneratorInfoAsync(
                            isFrozen,
                            compilationState,
                            compilationWithoutGeneratedDocuments,
                            generatorInfo,
                            staleCompilationWithGeneratedDocuments,
                            cancellationToken).ConfigureAwait(false);

                        // After producing the sg documents, we must always be in the final state for the generator data.
                        var nextGeneratorInfo = new CompilationTrackerGeneratorInfo(generatedDocuments, generatorDriver);

                        var finalState = FinalCompilationTrackerState.Create(
                            isFrozen,
                            compilationWithGeneratedDocuments,
                            compilationWithoutGeneratedDocuments,
                            hasSuccessfullyLoaded,
                            nextGeneratorInfo,
                            this.ProjectState.Id,
                            metadataReferenceToProjectId);

                        this.WriteState(finalState);

                        return finalState;
=======
                        return await FinalizeCompilationWorkerAsync(inProgressState).ConfigureAwait(false);
>>>>>>> 703c3a1e
                    }
                    catch (OperationCanceledException) when (cancellationToken.IsCancellationRequested)
                    {
                        // Explicitly force a yield point here.  This addresses a problem on .net framework where it's
                        // possible that cancelling this task chain ends up stack overflowing as the TPL attempts to
                        // synchronously recurse through the tasks to execute antecedent work.  This will force continuations
                        // here to run asynchronously preventing the stack overflow.
                        // See https://github.com/dotnet/roslyn/issues/56356 for more details.
                        // note: this can be removed if this code only needs to run on .net core (as the stack overflow issue
                        // does not exist there).
                        await Task.Yield().ConfigureAwait(false);
                        throw;
                    }
                    catch (Exception e) when (FatalError.ReportAndPropagateUnlessCanceled(e, cancellationToken, ErrorSeverity.Critical))
                    {
                        throw ExceptionUtilities.Unreachable();
                    }
                }

                async Task<FinalCompilationTrackerState> FinalizeCompilationWorkerAsync(InProgressState inProgressState)
                {
                    // Caller should collapse the in progress state first.
                    Contract.ThrowIfTrue(inProgressState.PendingTranslationSteps.Count > 0);

                    // The final state we produce will be frozen or not depending on if a frozen state was passed into it.
                    var isFrozen = inProgressState.IsFrozen;
                    var generatorInfo = inProgressState.GeneratorInfo;
                    var compilationWithoutGeneratedDocuments = inProgressState.CompilationWithoutGeneratedDocuments;
                    var staleCompilationWithGeneratedDocuments = inProgressState.StaleCompilationWithGeneratedDocuments;

                    // Project is complete only if the following are all true:
                    //  1. HasAllInformation flag is set for the project
                    //  2. Either the project has non-zero metadata references OR this is the corlib project.
                    //     For the latter, we use a heuristic if the underlying compilation defines "System.Object" type.
                    var hasSuccessfullyLoaded = this.ProjectState.HasAllInformation &&
                        (this.ProjectState.MetadataReferences.Count > 0 ||
                         compilationWithoutGeneratedDocuments.GetTypeByMetadataName("System.Object") != null);

                    var newReferences = new List<MetadataReference>();
                    var metadataReferenceToProjectId = new Dictionary<MetadataReference, ProjectId>();
                    newReferences.AddRange(this.ProjectState.MetadataReferences);

                    foreach (var projectReference in this.ProjectState.ProjectReferences)
                    {
                        var referencedProject = compilationState.SolutionState.GetProjectState(projectReference.ProjectId);

                        // Even though we're creating a final compilation (vs. an in progress compilation),
                        // it's possible that the target project has been removed.
                        if (referencedProject is null)
                            continue;

                        // If both projects are submissions, we'll count this as a previous submission link
                        // instead of a regular metadata reference
                        if (referencedProject.IsSubmission)
                        {
                            // if the referenced project is a submission project must be a submission as well:
                            Debug.Assert(this.ProjectState.IsSubmission);

                            // We now need to (potentially) update the prior submission compilation. That Compilation is held in the
                            // ScriptCompilationInfo that we need to replace as a unit.
                            var previousSubmissionCompilation =
                                await compilationState.GetCompilationAsync(
                                    projectReference.ProjectId, cancellationToken).ConfigureAwait(false);

                            if (compilationWithoutGeneratedDocuments.ScriptCompilationInfo!.PreviousScriptCompilation != previousSubmissionCompilation)
                            {
                                compilationWithoutGeneratedDocuments = compilationWithoutGeneratedDocuments.WithScriptCompilationInfo(
                                    compilationWithoutGeneratedDocuments.ScriptCompilationInfo!.WithPreviousScriptCompilation(previousSubmissionCompilation!));

                                staleCompilationWithGeneratedDocuments = staleCompilationWithGeneratedDocuments?.WithScriptCompilationInfo(
                                    staleCompilationWithGeneratedDocuments.ScriptCompilationInfo!.WithPreviousScriptCompilation(previousSubmissionCompilation!));
                            }
                        }
                        else
                        {
                            // Not a submission.  Add as a metadata reference.

                            if (isFrozen)
                            {
                                // In the frozen case, attempt to get a partial reference, or fallback to the last
                                // successful reference for this project if we can find one. 
                                var metadataReference = compilationState.GetPartialMetadataReference(projectReference, this.ProjectState);

                                if (metadataReference is null)
                                {
                                    // if we failed to get the metadata and we were frozen, check to see if we
                                    // previously had existing metadata and reuse it instead.
                                    var inProgressCompilationNotRef = staleCompilationWithGeneratedDocuments ?? compilationWithoutGeneratedDocuments;
                                    metadataReference = inProgressCompilationNotRef.ExternalReferences.FirstOrDefault(
                                        r => GetProjectId(inProgressCompilationNotRef.GetAssemblyOrModuleSymbol(r) as IAssemblySymbol) == projectReference.ProjectId);
                                }

                                AddMetadataReference(projectReference, metadataReference);
                            }
                            else
                            {
                                // For the non-frozen case, attempt to get the full metadata reference.
                                var metadataReference = await compilationState.GetMetadataReferenceAsync(projectReference, this.ProjectState, cancellationToken).ConfigureAwait(false);
                                AddMetadataReference(projectReference, metadataReference);
                            }
                        }
                    }

                    // Now that we know the set of references this compilation should have, update them if they're not already.
                    // Generators cannot add references, so we can use the same set of references both for the compilation
                    // that doesn't have generated files, and the one we're trying to reuse that has generated files.
                    // Since we updated both of these compilations together in response to edits, we only have to check one
                    // for a potential mismatch.
                    if (!Enumerable.SequenceEqual(compilationWithoutGeneratedDocuments.ExternalReferences, newReferences))
                    {
                        compilationWithoutGeneratedDocuments = compilationWithoutGeneratedDocuments.WithReferences(newReferences);
                        staleCompilationWithGeneratedDocuments = staleCompilationWithGeneratedDocuments?.WithReferences(newReferences);
                    }

                    // We will finalize the compilation by adding full contents here.
                    var (compilationWithGeneratedDocuments, generatedDocuments, generatorDriver) = await AddExistingOrComputeNewGeneratorInfoAsync(
                        isFrozen,
                        compilationState,
                        compilationWithoutGeneratedDocuments,
                        generatorInfo,
                        staleCompilationWithGeneratedDocuments,
                        cancellationToken).ConfigureAwait(false);

                    // After producing the sg documents, we must always be in the final state for the generator data.
                    var nextGeneratorInfo = new CompilationTrackerGeneratorInfo(generatedDocuments, generatorDriver);

                    var finalState = FinalCompilationTrackerState.Create(
                        isFrozen,
                        compilationWithGeneratedDocuments,
                        compilationWithoutGeneratedDocuments,
                        hasSuccessfullyLoaded,
                        nextGeneratorInfo,
                        this.ProjectState.Id,
                        metadataReferenceToProjectId);

                    this.WriteState(finalState);

                    return finalState;

                    void AddMetadataReference(ProjectReference projectReference, MetadataReference? metadataReference)
                    {
                        // A reference can fail to be created if a skeleton assembly could not be constructed.
                        if (metadataReference != null)
                        {
                            newReferences.Add(metadataReference);
                            metadataReferenceToProjectId.Add(metadataReference, projectReference.ProjectId);
                        }
                        else
                        {
                            hasSuccessfullyLoaded = false;
                        }
                    }
                }
            }

            private Compilation CreateEmptyCompilation()
            {
                var compilationFactory = this.ProjectState.LanguageServices.GetRequiredService<ICompilationFactoryService>();

                if (this.ProjectState.IsSubmission)
                {
                    return compilationFactory.CreateSubmissionCompilation(
                        this.ProjectState.AssemblyName,
                        this.ProjectState.CompilationOptions!,
                        this.ProjectState.HostObjectType);
                }
                else
                {
                    return compilationFactory.CreateCompilation(
                        this.ProjectState.AssemblyName,
                        this.ProjectState.CompilationOptions!);
                }
            }

            /// <summary>
            /// Attempts to get (without waiting) a metadata reference to a possibly in progress
            /// compilation. Only actual compilation references are returned. Could potentially 
            /// return null if nothing can be provided.
            /// </summary>
            public MetadataReference? GetPartialMetadataReference(ProjectState fromProject, ProjectReference projectReference)
            {
                if (ProjectState.LanguageServices == fromProject.LanguageServices)
                {
                    // if we have a compilation and its the correct language, use a simple compilation reference in any
                    // state it happens to be in right now
                    if (ReadState() is CompilationTrackerState compilationState)
                        return compilationState.CompilationWithoutGeneratedDocuments.ToMetadataReference(projectReference.Aliases, projectReference.EmbedInteropTypes);
                }
                else
                {
                    // Cross project reference.  We need a skeleton reference.  Skeletons are too expensive to
                    // generate on demand.  So just try to see if we can grab the last generated skeleton for that
                    // project.
                    var properties = new MetadataReferenceProperties(aliases: projectReference.Aliases, embedInteropTypes: projectReference.EmbedInteropTypes);
                    return this.SkeletonReferenceCache.TryGetAlreadyBuiltMetadataReference(properties);
                }

                return null;
            }

            public Task<bool> HasSuccessfullyLoadedAsync(
                SolutionCompilationState compilationState, CancellationToken cancellationToken)
            {
                return this.ReadState() is FinalCompilationTrackerState finalState
                    ? finalState.HasSuccessfullyLoaded ? SpecializedTasks.True : SpecializedTasks.False
                    : HasSuccessfullyLoadedSlowAsync(compilationState, cancellationToken);
            }

            private async Task<bool> HasSuccessfullyLoadedSlowAsync(
                SolutionCompilationState compilationState, CancellationToken cancellationToken)
            {
                var finalState = await GetOrBuildFinalStateAsync(
                    compilationState, cancellationToken: cancellationToken).ConfigureAwait(false);
                return finalState.HasSuccessfullyLoaded;
            }

            public async ValueTask<TextDocumentStates<SourceGeneratedDocumentState>> GetSourceGeneratedDocumentStatesAsync(
                SolutionCompilationState compilationState, CancellationToken cancellationToken)
            {
                // If we don't have any generators, then we know we have no generated files, so we can skip the computation entirely.
                if (!this.ProjectState.SourceGenerators.Any())
                {
                    return TextDocumentStates<SourceGeneratedDocumentState>.Empty;
                }

                var finalState = await GetOrBuildFinalStateAsync(
                    compilationState, cancellationToken: cancellationToken).ConfigureAwait(false);
                return finalState.GeneratorInfo.Documents;
            }

            public async ValueTask<ImmutableArray<Diagnostic>> GetSourceGeneratorDiagnosticsAsync(
                SolutionCompilationState compilationState, CancellationToken cancellationToken)
            {
                if (!this.ProjectState.SourceGenerators.Any())
                {
                    return [];
                }

                var finalState = await GetOrBuildFinalStateAsync(
                    compilationState, cancellationToken: cancellationToken).ConfigureAwait(false);

                var driverRunResult = finalState.GeneratorInfo.Driver?.GetRunResult();
                if (driverRunResult is null)
                {
                    return [];
                }

                using var _ = ArrayBuilder<Diagnostic>.GetInstance(capacity: driverRunResult.Diagnostics.Length, out var builder);

                foreach (var result in driverRunResult.Results)
                {
                    if (!IsGeneratorRunResultToIgnore(result))
                    {
                        builder.AddRange(result.Diagnostics);
                    }
                }

                return builder.ToImmutableAndClear();
            }

            public SourceGeneratedDocumentState? TryGetSourceGeneratedDocumentStateForAlreadyGeneratedId(DocumentId documentId)
            {
                var state = ReadState();

                // If we are in FinalState, then we have correctly ran generators and then know the final contents of the
                // Compilation. The GeneratedDocuments can be filled for intermediate states, but those aren't guaranteed to be
                // correct and can be re-ran later.
                return state is FinalCompilationTrackerState finalState ? finalState.GeneratorInfo.Documents.GetState(documentId) : null;
            }

            // HACK HACK HACK HACK around a problem introduced by https://github.com/dotnet/sdk/pull/24928. The Razor generator is
            // controlled by a flag that lives in an .editorconfig file; in the IDE we generally don't run the generator and instead use
            // the design-time files added through the legacy IDynamicFileInfo API. When we're doing Hot Reload we then
            // remove those legacy files and remove the .editorconfig file that is supposed to disable the generator, for the Hot
            // Reload pass we then are running the generator. This is done in the CompileTimeSolutionProvider.
            //
            // https://github.com/dotnet/sdk/pull/24928 introduced an issue where even though the Razor generator is being told to not
            // run, it still runs anyways. As a tactical fix rather than reverting that PR, for Visual Studio 17.3 Preview 2 we are going
            // to do a hack here which is to rip out generated files.

            private bool IsGeneratorRunResultToIgnore(GeneratorRunResult result)
            {
                var globalOptions = this.ProjectState.AnalyzerOptions.AnalyzerConfigOptionsProvider.GlobalOptions;

                // This matches the implementation in https://github.com/chsienki/sdk/blob/4696442a24e3972417fb9f81f182420df0add107/src/RazorSdk/SourceGenerators/RazorSourceGenerator.RazorProviders.cs#L27-L28
                var suppressGenerator = globalOptions.TryGetValue("build_property.SuppressRazorSourceGenerator", out var option) && option == "true";

                if (!suppressGenerator)
                    return false;

                var generatorType = result.Generator.GetGeneratorType();
                return generatorType.FullName == "Microsoft.NET.Sdk.Razor.SourceGenerators.RazorSourceGenerator" &&
                       generatorType.Assembly.GetName().Name is "Microsoft.NET.Sdk.Razor.SourceGenerators" or
                            "Microsoft.CodeAnalysis.Razor.Compiler.SourceGenerators" or
                            "Microsoft.CodeAnalysis.Razor.Compiler";
            }

            // END HACK HACK HACK HACK, or the setup of it at least; once this hack is removed the calls to IsGeneratorRunResultToIgnore
            // need to be cleaned up.

            /// <summary>
            /// Validates the compilation is consistent and we didn't have a bug in producing it. This only runs under a feature flag.
            /// </summary>
            private void ValidateState(CompilationTrackerState? state)
            {
                if (state is null)
                    return;

                if (!_validateStates)
                    return;

                if (state is FinalCompilationTrackerState finalState)
                {
                    ValidateCompilationTreesMatchesProjectState(finalState.FinalCompilationWithGeneratedDocuments, ProjectState, finalState.GeneratorInfo);
                }
                else if (state is InProgressState inProgressState)
                {
                    var projectState = inProgressState.PendingTranslationSteps is [(var oldState, _), ..]
                        ? oldState
                        : this.ProjectState;

                    ValidateCompilationTreesMatchesProjectState(inProgressState.CompilationWithoutGeneratedDocuments, projectState, generatorInfo: null);

                    if (inProgressState.StaleCompilationWithGeneratedDocuments != null)
                    {
                        ValidateCompilationTreesMatchesProjectState(inProgressState.StaleCompilationWithGeneratedDocuments, projectState, inProgressState.GeneratorInfo);
                    }
                }
                else
                {
                    throw ExceptionUtilities.UnexpectedValue(state.GetType());
                }
            }

            private static void ValidateCompilationTreesMatchesProjectState(Compilation compilation, ProjectState projectState, CompilationTrackerGeneratorInfo? generatorInfo)
            {
                // We'll do this all in a try/catch so it makes validations easy to do with ThrowExceptionIfFalse().
                try
                {
                    // Assert that all the trees we expect to see are in the Compilation...
                    var syntaxTreesInWorkspaceStates = new HashSet<SyntaxTree>(
#if NET
                        capacity: projectState.DocumentStates.Count + generatorInfo?.Documents.Count ?? 0
#endif
                        );

                    foreach (var documentInProjectState in projectState.DocumentStates.States)
                    {
                        ThrowExceptionIfFalse(documentInProjectState.Value.TryGetSyntaxTree(out var tree), "We should have a tree since we have a compilation that should contain it.");
                        syntaxTreesInWorkspaceStates.Add(tree);
                        ThrowExceptionIfFalse(compilation.ContainsSyntaxTree(tree), "The tree in the ProjectState should have been in the compilation.");
                    }

                    if (generatorInfo != null)
                    {
                        foreach (var generatedDocument in generatorInfo.Value.Documents.States)
                        {
                            ThrowExceptionIfFalse(generatedDocument.Value.TryGetSyntaxTree(out var tree), "We should have a tree since we have a compilation that should contain it.");
                            syntaxTreesInWorkspaceStates.Add(tree);
                            ThrowExceptionIfFalse(compilation.ContainsSyntaxTree(tree), "The tree for the generated document should have been in the compilation.");
                        }
                    }

                    // ...and that the reverse is true too.
                    foreach (var tree in compilation.SyntaxTrees)
                        ThrowExceptionIfFalse(syntaxTreesInWorkspaceStates.Contains(tree), "The tree in the Compilation should have been from the workspace.");
                }
                catch (Exception e) when (FatalError.ReportWithDumpAndCatch(e, ErrorSeverity.Critical))
                {
                }
            }

            /// <summary>
            /// This is just the same as <see cref="Contract.ThrowIfFalse(bool, string, int)"/> but throws a custom exception type to make this easier to find in telemetry since the exception type
            /// is easily seen in telemetry.
            /// </summary>
            private static void ThrowExceptionIfFalse([DoesNotReturnIf(parameterValue: false)] bool condition, string message)
            {
                if (!condition)
                {
                    throw new CompilationTrackerValidationException(message);
                }
            }

            public class CompilationTrackerValidationException : Exception
            {
                public CompilationTrackerValidationException() { }
                public CompilationTrackerValidationException(string message) : base(message) { }
                public CompilationTrackerValidationException(string message, Exception inner) : base(message, inner) { }
            }

            #region Versions and Checksums

            // Dependent Versions are stored on compilation tracker so they are more likely to survive when unrelated solution branching occurs.

            private AsyncLazy<VersionStamp>? _lazyDependentVersion;
            private AsyncLazy<VersionStamp>? _lazyDependentSemanticVersion;
            private AsyncLazy<Checksum>? _lazyDependentChecksum;

            public Task<VersionStamp> GetDependentVersionAsync(
                SolutionCompilationState compilationState, CancellationToken cancellationToken)
            {
                if (_lazyDependentVersion == null)
                {
                    // temp. local to avoid a closure allocation for the fast path
                    // note: solution is captured here, but it will go away once GetValueAsync executes.
                    var compilationStateCapture = compilationState;
                    Interlocked.CompareExchange(ref _lazyDependentVersion, AsyncLazy.Create(
                        c => ComputeDependentVersionAsync(compilationStateCapture, c)), null);
                }

                return _lazyDependentVersion.GetValueAsync(cancellationToken);
            }

            private async Task<VersionStamp> ComputeDependentVersionAsync(
                SolutionCompilationState compilationState, CancellationToken cancellationToken)
            {
                var projectState = this.ProjectState;
                var projVersion = projectState.Version;
                var docVersion = await projectState.GetLatestDocumentVersionAsync(cancellationToken).ConfigureAwait(false);

                var version = docVersion.GetNewerVersion(projVersion);
                foreach (var dependentProjectReference in projectState.ProjectReferences)
                {
                    cancellationToken.ThrowIfCancellationRequested();

                    if (compilationState.SolutionState.ContainsProject(dependentProjectReference.ProjectId))
                    {
                        var dependentProjectVersion = await compilationState.GetDependentVersionAsync(dependentProjectReference.ProjectId, cancellationToken).ConfigureAwait(false);
                        version = dependentProjectVersion.GetNewerVersion(version);
                    }
                }

                return version;
            }

            public Task<VersionStamp> GetDependentSemanticVersionAsync(
                SolutionCompilationState compilationState, CancellationToken cancellationToken)
            {
                if (_lazyDependentSemanticVersion == null)
                {
                    // temp. local to avoid a closure allocation for the fast path
                    // note: solution is captured here, but it will go away once GetValueAsync executes.
                    var compilationStateCapture = compilationState;
                    Interlocked.CompareExchange(ref _lazyDependentSemanticVersion, AsyncLazy.Create(
                        c => ComputeDependentSemanticVersionAsync(compilationStateCapture, c)), null);
                }

                return _lazyDependentSemanticVersion.GetValueAsync(cancellationToken);
            }

            private async Task<VersionStamp> ComputeDependentSemanticVersionAsync(
                SolutionCompilationState compilationState, CancellationToken cancellationToken)
            {
                var projectState = this.ProjectState;
                var version = await projectState.GetSemanticVersionAsync(cancellationToken).ConfigureAwait(false);

                foreach (var dependentProjectReference in projectState.ProjectReferences)
                {
                    cancellationToken.ThrowIfCancellationRequested();

                    if (compilationState.SolutionState.ContainsProject(dependentProjectReference.ProjectId))
                    {
                        var dependentProjectVersion = await compilationState.GetDependentSemanticVersionAsync(
                            dependentProjectReference.ProjectId, cancellationToken).ConfigureAwait(false);
                        version = dependentProjectVersion.GetNewerVersion(version);
                    }
                }

                return version;
            }

            public Task<Checksum> GetDependentChecksumAsync(
                SolutionCompilationState compilationState, CancellationToken cancellationToken)
            {
                if (_lazyDependentChecksum == null)
                {
                    var tmp = compilationState.SolutionState; // temp. local to avoid a closure allocation for the fast path
                    // note: solution is captured here, but it will go away once GetValueAsync executes.
                    Interlocked.CompareExchange(ref _lazyDependentChecksum, AsyncLazy.Create(c => ComputeDependentChecksumAsync(tmp, c)), null);
                }

                return _lazyDependentChecksum.GetValueAsync(cancellationToken);
            }

            private async Task<Checksum> ComputeDependentChecksumAsync(SolutionState solution, CancellationToken cancellationToken)
            {
                using var _ = ArrayBuilder<Checksum>.GetInstance(out var tempChecksumArray);

                // Get the checksum for the project itself.
                var projectChecksum = await this.ProjectState.GetChecksumAsync(cancellationToken).ConfigureAwait(false);
                tempChecksumArray.Add(projectChecksum);

                // Calculate a checksum this project and for each dependent project that could affect semantics for
                // this project. Ensure that the checksum calculation orders the projects consistently so that we get
                // the same checksum across sessions of VS.  Note: we use the project filepath+name as a unique way
                // to reference a project.  This matches the logic in our persistence-service implemention as to how
                // information is associated with a project.
                var transitiveDependencies = solution.GetProjectDependencyGraph().GetProjectsThatThisProjectTransitivelyDependsOn(this.ProjectState.Id);
                var orderedProjectIds = transitiveDependencies.OrderBy(id =>
                {
                    var depProject = solution.GetRequiredProjectState(id);
                    return (depProject.FilePath, depProject.Name);
                });

                foreach (var projectId in orderedProjectIds)
                {
                    var referencedProject = solution.GetRequiredProjectState(projectId);

                    // Note that these checksums should only actually be calculated once, if the project is unchanged
                    // the same checksum will be returned.
                    var referencedProjectChecksum = await referencedProject.GetChecksumAsync(cancellationToken).ConfigureAwait(false);
                    tempChecksumArray.Add(referencedProjectChecksum);
                }

                return Checksum.Create(tempChecksumArray);
            }

            #endregion
        }
    }
}<|MERGE_RESOLUTION|>--- conflicted
+++ resolved
@@ -189,10 +189,6 @@
 
             public ICompilationTracker FreezePartialState(CancellationToken cancellationToken)
             {
-<<<<<<< HEAD
-                GetPartialCompilationState(
-                    out var state,
-=======
                 var state = this.ReadState();
 
                 // If we're already finalized then just return what we have, and with the frozen bit flipped so that
@@ -228,91 +224,6 @@
                 return new CompilationTracker(inProgressProject, inProgressState, this.SkeletonReferenceCache.Clone());
             }
 
-            public ICompilationTracker FreezePartialStateWithDocument(
-                DocumentState docState,
-                CancellationToken cancellationToken)
-            {
-                var state = this.ReadState();
-
-                // If we're already finalized, and no change has been made to this document.  Then just return what we
-                // have (just with the frozen bit flipped so that any future forks keep things frozen).
-                if (state is FinalCompilationTrackerState finalState &&
-                    this.ProjectState.DocumentStates.TryGetState(docState.Id, out var oldState) &&
-                    oldState == docState)
-                {
-                    // If we're finalized, already frozen and have the document being asked for, we can just use ourselves.
-                    return finalState.IsFrozen
-                        ? this
-                        : new CompilationTracker(this.ProjectState, finalState.WithIsFrozen(), this.SkeletonReferenceCache.Clone());
-                }
-
-                // Otherwise, we're not finalized, or the document has changed.  We'll create an in-progress state
-                // to represent the new state of the project, with all the necessary translation steps to
-                // incorporate the new document.
-
-                GetPartialCompilationState(
-                    state,
->>>>>>> 703c3a1e
-                    out var inProgressProject,
-                    out var compilationWithoutGeneratedDocuments,
-                    out var compilationWithGeneratedDocuments,
-                    out var generatorInfo,
-                    cancellationToken);
-
-<<<<<<< HEAD
-                // If we're already finalized then just return what we have, and with the frozen bit flipped so that
-                // any future forks keep things frozen.
-                if (state is FinalCompilationTrackerState finalState)
-                {
-                    var frozenFinalState = finalState.WithIsFrozen();
-                    return new CompilationTracker(this.ProjectState, frozenFinalState, this.SkeletonReferenceCache.Clone());
-                }
-                else
-                {
-                    // Transition us to a frozen in progress state.  With the best compilations up to this point, but no
-                    // more pending actions, and with the frozen bit flipped so that any future forks keep things
-                    // frozen.
-                    var inProgressState = InProgressState.Create(
-                        isFrozen: true,
-                        compilationPair.CompilationWithoutGeneratedDocuments,
-                        generatorInfo,
-                        compilationPair.CompilationWithGeneratedDocuments,
-                        ImmutableList<(ProjectState, CompilationAndGeneratorDriverTranslationAction)>.Empty);
-
-                    return new CompilationTracker(inProgressProject, inProgressState, this.SkeletonReferenceCache.Clone());
-                }
-=======
-                ImmutableList<(ProjectState oldState, CompilationAndGeneratorDriverTranslationAction action)> pendingActions;
-                if (inProgressProject.DocumentStates.TryGetState(docState.Id, out oldState))
-                {
-                    // The document had been previously parsed and it's there, so we can update it with our current
-                    // state. Note if no compilation existed GetPartialCompilationState would have produced an empty
-                    // one, and removed any documents, so inProgressProject.DocumentStates would have been empty
-                    // originally.
-                    pendingActions = [(oldState: inProgressProject, new CompilationAndGeneratorDriverTranslationAction.TouchDocumentAction(oldState, docState))];
-                    inProgressProject = inProgressProject.UpdateDocument(docState, contentChanged: true);
-                }
-                else
-                {
-                    // The document wasn't present in the original snapshot at all, and we just need to add the
-                    // document.
-                    pendingActions = [(oldState: inProgressProject, new CompilationAndGeneratorDriverTranslationAction.AddDocumentsAction([docState]))];
-                    inProgressProject = inProgressProject.AddDocuments([docState]);
-                }
-
-                // Transition us to a frozen in progress state.  With the best compilations up to this point, and the
-                // pending actions we'll need to perform on it to get to the final state.
-                var inProgressState = InProgressState.Create(
-                    isFrozen: true,
-                    compilationWithoutGeneratedDocuments,
-                    generatorInfo,
-                    compilationWithGeneratedDocuments,
-                    pendingActions);
-
-                return new CompilationTracker(inProgressProject, inProgressState, this.SkeletonReferenceCache.Clone());
->>>>>>> 703c3a1e
-            }
-
             /// <summary>
             /// Tries to get the latest snapshot of the compilation without waiting for it to be fully built. This
             /// method takes advantage of the progress side-effect produced during <see
@@ -321,33 +232,13 @@
             /// returned will have a compilation that is retained so that it cannot disappear.
             /// </summary>
             private void GetPartialCompilationState(
-<<<<<<< HEAD
-                out CompilationTrackerState? state,
-=======
                 CompilationTrackerState? state,
->>>>>>> 703c3a1e
                 out ProjectState inProgressProject,
                 out Compilation compilationWithoutGeneratedDocuments,
                 out Compilation compilationWithGeneratedDocuments,
                 out CompilationTrackerGeneratorInfo generatorInfo,
                 CancellationToken cancellationToken)
             {
-<<<<<<< HEAD
-                state = ReadState();
-                var compilationWithoutGeneratedDocuments = state?.CompilationWithoutGeneratedDocuments;
-
-                generatorInfo = state?.GeneratorInfo ?? CompilationTrackerGeneratorInfo.Empty;
-
-                // check whether we can bail out quickly for typing case
-                var inProgressState = state as InProgressState;
-
-                inProgressProject = inProgressState is { PendingTranslationSteps: [(var oldState, _), ..] }
-                    ? oldState
-                    : this.ProjectState;
-
-                // if we already have a final compilation we are done.
-                if (compilationWithoutGeneratedDocuments != null && state is FinalCompilationTrackerState finalState)
-=======
                 if (state is null)
                 {
                     inProgressProject = this.ProjectState.RemoveAllDocuments();
@@ -357,29 +248,10 @@
                     compilationWithGeneratedDocuments = compilationWithoutGeneratedDocuments;
                 }
                 else if (state is FinalCompilationTrackerState finalState)
->>>>>>> 703c3a1e
                 {
                     inProgressProject = this.ProjectState;
                     generatorInfo = finalState.GeneratorInfo;
 
-<<<<<<< HEAD
-                    compilations = new CompilationPair(compilationWithoutGeneratedDocuments, finalCompilation);
-                    return;
-                }
-
-                // 1) if we have an in-progress compilation use it.  
-                // 2) If we don't, then create a simple empty compilation/project. 
-                // 3) then, make sure that all it's p2p refs and whatnot are correct.
-                if (compilationWithoutGeneratedDocuments == null)
-                {
-                    inProgressProject = inProgressProject.RemoveAllDocuments();
-                    compilationWithoutGeneratedDocuments = CreateEmptyCompilation();
-                }
-
-                compilations = new CompilationPair(
-                    compilationWithoutGeneratedDocuments,
-                    compilationWithoutGeneratedDocuments.AddSyntaxTrees(generatorInfo.Documents.States.Values.Select(state => state.GetSyntaxTree(cancellationToken))));
-=======
                     compilationWithoutGeneratedDocuments = finalState.CompilationWithoutGeneratedDocuments;
                     compilationWithGeneratedDocuments = finalState.FinalCompilationWithGeneratedDocuments;
 
@@ -399,7 +271,6 @@
                 {
                     throw ExceptionUtilities.UnexpectedValue(state.GetType());
                 }
->>>>>>> 703c3a1e
             }
 
             /// <summary>
@@ -635,125 +506,7 @@
                 {
                     try
                     {
-<<<<<<< HEAD
-                        // Caller should collapse the in progress state first.
-                        Contract.ThrowIfTrue(inProgressState.PendingTranslationSteps.Count > 0);
-
-                        // The final state we produce will be frozen or not depending on if a frozen state was passed into it.
-                        var isFrozen = inProgressState.IsFrozen;
-                        var generatorInfo = inProgressState.GeneratorInfo;
-                        var compilationWithoutGeneratedDocuments = inProgressState.CompilationWithoutGeneratedDocuments;
-                        var staleCompilationWithGeneratedDocuments = inProgressState.StaleCompilationWithGeneratedDocuments;
-
-                        // Project is complete only if the following are all true:
-                        //  1. HasAllInformation flag is set for the project
-                        //  2. Either the project has non-zero metadata references OR this is the corlib project.
-                        //     For the latter, we use a heuristic if the underlying compilation defines "System.Object" type.
-                        var hasSuccessfullyLoaded = this.ProjectState.HasAllInformation &&
-                            (this.ProjectState.MetadataReferences.Count > 0 ||
-                             compilationWithoutGeneratedDocuments.GetTypeByMetadataName("System.Object") != null);
-
-                        var newReferences = new List<MetadataReference>();
-                        var metadataReferenceToProjectId = new Dictionary<MetadataReference, ProjectId>();
-                        newReferences.AddRange(this.ProjectState.MetadataReferences);
-
-                        foreach (var projectReference in this.ProjectState.ProjectReferences)
-                        {
-                            var referencedProject = compilationState.SolutionState.GetProjectState(projectReference.ProjectId);
-
-                            // Even though we're creating a final compilation (vs. an in progress compilation),
-                            // it's possible that the target project has been removed.
-                            if (referencedProject != null)
-                            {
-                                // If both projects are submissions, we'll count this as a previous submission link
-                                // instead of a regular metadata reference
-                                if (referencedProject.IsSubmission)
-                                {
-                                    // if the referenced project is a submission project must be a submission as well:
-                                    Debug.Assert(this.ProjectState.IsSubmission);
-
-                                    // We now need to (potentially) update the prior submission compilation. That Compilation is held in the
-                                    // ScriptCompilationInfo that we need to replace as a unit.
-                                    var previousSubmissionCompilation =
-                                        await compilationState.GetCompilationAsync(
-                                            projectReference.ProjectId, cancellationToken).ConfigureAwait(false);
-
-                                    if (compilationWithoutGeneratedDocuments.ScriptCompilationInfo!.PreviousScriptCompilation != previousSubmissionCompilation)
-                                    {
-                                        compilationWithoutGeneratedDocuments = compilationWithoutGeneratedDocuments.WithScriptCompilationInfo(
-                                            compilationWithoutGeneratedDocuments.ScriptCompilationInfo!.WithPreviousScriptCompilation(previousSubmissionCompilation!));
-
-                                        staleCompilationWithGeneratedDocuments = staleCompilationWithGeneratedDocuments?.WithScriptCompilationInfo(
-                                            staleCompilationWithGeneratedDocuments.ScriptCompilationInfo!.WithPreviousScriptCompilation(previousSubmissionCompilation!));
-                                    }
-                                }
-                                else
-                                {
-                                    var metadataReference = isFrozen
-                                        ? compilationState.GetPartialMetadataReference(projectReference, this.ProjectState)
-                                        : await compilationState.GetMetadataReferenceAsync(projectReference, this.ProjectState, cancellationToken).ConfigureAwait(false);
-
-                                    if (metadataReference is null && isFrozen)
-                                    {
-                                        // if we failed to get the metadata and we were frozen, check to see if we
-                                        // previously had existing metadata and reuse it instead.
-                                        var inProgressCompilationNotRef = staleCompilationWithGeneratedDocuments ?? compilationWithoutGeneratedDocuments;
-                                        metadataReference = inProgressCompilationNotRef.ExternalReferences.FirstOrDefault(
-                                            r => GetProjectId(inProgressCompilationNotRef.GetAssemblyOrModuleSymbol(r) as IAssemblySymbol) == projectReference.ProjectId);
-                                    }
-
-                                    // A reference can fail to be created if a skeleton assembly could not be constructed.
-                                    if (metadataReference == null)
-                                    {
-                                        hasSuccessfullyLoaded = false;
-                                    }
-                                    else
-                                    {
-                                        newReferences.Add(metadataReference);
-                                        metadataReferenceToProjectId.Add(metadataReference, projectReference.ProjectId);
-                                    }
-                                }
-                            }
-                        }
-
-                        // Now that we know the set of references this compilation should have, update them if they're not already.
-                        // Generators cannot add references, so we can use the same set of references both for the compilation
-                        // that doesn't have generated files, and the one we're trying to reuse that has generated files.
-                        // Since we updated both of these compilations together in response to edits, we only have to check one
-                        // for a potential mismatch.
-                        if (!Enumerable.SequenceEqual(compilationWithoutGeneratedDocuments.ExternalReferences, newReferences))
-                        {
-                            compilationWithoutGeneratedDocuments = compilationWithoutGeneratedDocuments.WithReferences(newReferences);
-                            staleCompilationWithGeneratedDocuments = staleCompilationWithGeneratedDocuments?.WithReferences(newReferences);
-                        }
-
-                        // We will finalize the compilation by adding full contents here.
-                        var (compilationWithGeneratedDocuments, generatedDocuments, generatorDriver) = await AddExistingOrComputeNewGeneratorInfoAsync(
-                            isFrozen,
-                            compilationState,
-                            compilationWithoutGeneratedDocuments,
-                            generatorInfo,
-                            staleCompilationWithGeneratedDocuments,
-                            cancellationToken).ConfigureAwait(false);
-
-                        // After producing the sg documents, we must always be in the final state for the generator data.
-                        var nextGeneratorInfo = new CompilationTrackerGeneratorInfo(generatedDocuments, generatorDriver);
-
-                        var finalState = FinalCompilationTrackerState.Create(
-                            isFrozen,
-                            compilationWithGeneratedDocuments,
-                            compilationWithoutGeneratedDocuments,
-                            hasSuccessfullyLoaded,
-                            nextGeneratorInfo,
-                            this.ProjectState.Id,
-                            metadataReferenceToProjectId);
-
-                        this.WriteState(finalState);
-
-                        return finalState;
-=======
                         return await FinalizeCompilationWorkerAsync(inProgressState).ConfigureAwait(false);
->>>>>>> 703c3a1e
                     }
                     catch (OperationCanceledException) when (cancellationToken.IsCancellationRequested)
                     {
