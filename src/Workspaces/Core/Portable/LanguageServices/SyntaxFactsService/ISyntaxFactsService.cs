﻿// Copyright (c) Microsoft.  All Rights Reserved.  Licensed under the Apache License, Version 2.0.  See License.txt in the project root for license information.

using System;
using System.Collections.Generic;
using System.Collections.Immutable;
using System.Threading;
using Microsoft.CodeAnalysis.Host;
using Microsoft.CodeAnalysis.Text;

namespace Microsoft.CodeAnalysis.LanguageServices
{
    internal interface ISyntaxFactsService : ILanguageService
    {
        bool IsCaseSensitive { get; }
        StringComparer StringComparer { get; }

        SyntaxTrivia ElasticMarker { get; }
        SyntaxTrivia ElasticCarriageReturnLineFeed { get; }

        bool SupportsIndexingInitializer(ParseOptions options);
        bool SupportsThrowExpression(ParseOptions options);

        SyntaxToken ParseToken(string text);

        bool IsAwaitKeyword(SyntaxToken token);
        bool IsIdentifier(SyntaxToken token);
        bool IsGlobalNamespaceKeyword(SyntaxToken token);
        bool IsVerbatimIdentifier(SyntaxToken token);
        bool IsOperator(SyntaxToken token);
        bool IsPredefinedType(SyntaxToken token);
        bool IsPredefinedType(SyntaxToken token, PredefinedType type);
        bool IsPredefinedOperator(SyntaxToken token);
        bool IsPredefinedOperator(SyntaxToken token, PredefinedOperator op);
        bool IsKeyword(SyntaxToken token);
        bool IsContextualKeyword(SyntaxToken token);
        bool IsPreprocessorKeyword(SyntaxToken token);
        bool IsHashToken(SyntaxToken token);
        bool IsLiteral(SyntaxToken token);
        bool IsStringLiteralOrInterpolatedStringLiteral(SyntaxToken token);

        bool IsNumericLiteral(SyntaxToken token);
        bool IsCharacterLiteral(SyntaxToken token);
        bool IsStringLiteral(SyntaxToken token);
        bool IsVerbatimStringLiteral(SyntaxToken token);
        bool IsInterpolatedStringTextToken(SyntaxToken token);
        bool IsStringLiteralExpression(SyntaxNode node);

        bool IsTypeNamedVarInVariableOrFieldDeclaration(SyntaxToken token, SyntaxNode parent);
        bool IsTypeNamedDynamic(SyntaxToken token, SyntaxNode parent);
        bool IsUsingOrExternOrImport(SyntaxNode node);
        bool IsGlobalAttribute(SyntaxNode node);
        bool IsDeclaration(SyntaxNode node);

        bool IsRegularComment(SyntaxTrivia trivia);
        bool IsDocumentationComment(SyntaxTrivia trivia);
        bool IsElastic(SyntaxTrivia trivia);

        bool IsDocumentationComment(SyntaxNode node);
        bool IsNumericLiteralExpression(SyntaxNode node);
        bool IsNullLiteralExpression(SyntaxNode node);
        bool IsDefaultLiteralExpression(SyntaxNode node);
        bool IsLiteralExpression(SyntaxNode node);

        string GetText(int kind);
        bool IsInInactiveRegion(SyntaxTree syntaxTree, int position, CancellationToken cancellationToken);
        bool IsInNonUserCode(SyntaxTree syntaxTree, int position, CancellationToken cancellationToken);
        bool IsEntirelyWithinStringOrCharOrNumericLiteral(SyntaxTree syntaxTree, int position, CancellationToken cancellationToken);
        bool IsPossibleTupleContext(SyntaxTree syntaxTree, int position, CancellationToken cancellationToken);

        bool TryGetPredefinedType(SyntaxToken token, out PredefinedType type);
        bool TryGetPredefinedOperator(SyntaxToken token, out PredefinedOperator op);
        bool TryGetExternalSourceInfo(SyntaxNode directive, out ExternalSourceInfo info);

        bool IsObjectCreationExpressionType(SyntaxNode node);
        bool IsObjectCreationExpression(SyntaxNode node);
        SyntaxNode GetObjectCreationInitializer(SyntaxNode node);
        SyntaxNode GetObjectCreationType(SyntaxNode node);

        bool IsBinaryExpression(SyntaxNode node);
<<<<<<< HEAD
        void GetPartsOfBinaryExpression(SyntaxNode node, out SyntaxNode left, out SyntaxNode right);
=======
>>>>>>> 94fdf69b
        void GetPartsOfBinaryExpression(SyntaxNode node, out SyntaxNode left, out SyntaxToken operatorToken, out SyntaxNode right);
        void GetPartsOfConditionalExpression(SyntaxNode node, out SyntaxNode condition, out SyntaxNode whenTrue, out SyntaxNode whenFalse);

        bool IsCastExpression(SyntaxNode node);
        void GetPartsOfCastExpression(SyntaxNode node, out SyntaxNode type, out SyntaxNode expression);

        bool IsInvocationExpression(SyntaxNode node);
        bool IsExpressionOfInvocationExpression(SyntaxNode node);
        SyntaxNode GetExpressionOfInvocationExpression(SyntaxNode node);

        SyntaxNode GetExpressionOfExpressionStatement(SyntaxNode node);

        bool IsExpressionOfAwaitExpression(SyntaxNode node);
        SyntaxNode GetExpressionOfAwaitExpression(SyntaxNode node);

        bool IsLogicalAndExpression(SyntaxNode node);
        bool IsLogicalNotExpression(SyntaxNode node);
        SyntaxNode GetOperandOfPrefixUnaryExpression(SyntaxNode node);

        // Left side of = assignment.
        bool IsLeftSideOfAssignment(SyntaxNode node);

        bool IsSimpleAssignmentStatement(SyntaxNode statement);
        void GetPartsOfAssignmentStatement(SyntaxNode statement, out SyntaxNode left, out SyntaxToken operatorToken, out SyntaxNode right);

        // Left side of any assignment (for example  *=  or += )
        bool IsLeftSideOfAnyAssignment(SyntaxNode node);
        SyntaxNode GetRightHandSideOfAssignment(SyntaxNode node);

        bool IsInferredAnonymousObjectMemberDeclarator(SyntaxNode node);
        bool IsOperandOfIncrementExpression(SyntaxNode node);
        bool IsOperandOfIncrementOrDecrementExpression(SyntaxNode node);

        bool IsLeftSideOfDot(SyntaxNode node);
        SyntaxNode GetRightSideOfDot(SyntaxNode node);

        bool IsRightSideOfQualifiedName(SyntaxNode node);

        bool IsNameOfMemberAccessExpression(SyntaxNode node);
        bool IsExpressionOfMemberAccessExpression(SyntaxNode node);

        SyntaxNode GetNameOfMemberAccessExpression(SyntaxNode node);

        /// <summary>
        /// Returns the expression node the member is being accessed off of.  If <paramref name="allowImplicitTarget"/>
        /// is <code>false</code>, this will be the node directly to the left of the dot-token.  If <paramref name="allowImplicitTarget"/>
        /// is <code>true</code>, then this can return another node in the tree that the member will be accessed
        /// off of.  For example, in VB, if you have a member-access-expression of the form ".Length" then this
        /// may return the expression in the surrounding With-statement.
        /// </summary>
        SyntaxNode GetExpressionOfMemberAccessExpression(SyntaxNode node, bool allowImplicitTarget = false);
        SyntaxToken GetOperatorTokenOfMemberAccessExpression(SyntaxNode node);
        void GetPartsOfMemberAccessExpression(SyntaxNode node, out SyntaxNode expression, out SyntaxNode name);

        SyntaxNode GetTargetOfMemberBinding(SyntaxNode node);

        bool IsSimpleMemberAccessExpression(SyntaxNode node);
        bool IsPointerMemberAccessExpression(SyntaxNode node);

        bool IsNamedParameter(SyntaxNode node);
        SyntaxNode GetDefaultOfParameter(SyntaxNode node);
        SyntaxNode GetParameterList(SyntaxNode node);

        bool IsSkippedTokensTrivia(SyntaxNode node);

        bool IsWhitespaceTrivia(SyntaxTrivia trivia);
        bool IsEndOfLineTrivia(SyntaxTrivia trivia);
        bool IsDocumentationCommentExteriorTrivia(SyntaxTrivia trivia);

        SyntaxNode GetExpressionOfConditionalAccessExpression(SyntaxNode node);

        SyntaxNode GetExpressionOfElementAccessExpression(SyntaxNode node);
        SyntaxNode GetArgumentListOfElementAccessExpression(SyntaxNode node);

        SyntaxNode GetExpressionOfArgument(SyntaxNode node);
        SyntaxNode GetExpressionOfInterpolation(SyntaxNode node);
        bool IsConditionalMemberAccessExpression(SyntaxNode node);
        SyntaxNode GetNameOfAttribute(SyntaxNode node);

        SyntaxToken GetIdentifierOfGenericName(SyntaxNode node);
        SyntaxToken GetIdentifierOfSimpleName(SyntaxNode node);
        SyntaxToken GetIdentifierOfVariableDeclarator(SyntaxNode node);
        SyntaxNode GetTypeOfVariableDeclarator(SyntaxNode node);

        /// <summary>
        /// True if this is an argument with just an expression and nothing else (i.e. no ref/out,
        /// no named params, no omitted args).
        /// </summary>
        bool IsSimpleArgument(SyntaxNode node);
        bool IsArgument(SyntaxNode node);
        RefKind GetRefKindOfArgument(SyntaxNode node);

        void GetNameAndArityOfSimpleName(SyntaxNode node, out string name, out int arity);
        bool LooksGeneric(SyntaxNode simpleName);

        SyntaxList<SyntaxNode> GetContentsOfInterpolatedString(SyntaxNode interpolatedString);

        SeparatedSyntaxList<SyntaxNode> GetArgumentsOfInvocationExpression(SyntaxNode node);
        SeparatedSyntaxList<SyntaxNode> GetArgumentsOfObjectCreationExpression(SyntaxNode node);
        SeparatedSyntaxList<SyntaxNode> GetArgumentsOfArgumentList(SyntaxNode node);

        bool IsUsingDirectiveName(SyntaxNode node);
        bool IsIdentifierName(SyntaxNode node);
        bool IsGenericName(SyntaxNode node);

        bool IsAttribute(SyntaxNode node);
        bool IsAttributeName(SyntaxNode node);

        bool IsAttributeNamedArgumentIdentifier(SyntaxNode node);
        bool IsObjectInitializerNamedAssignmentIdentifier(SyntaxNode node);
        bool IsObjectInitializerNamedAssignmentIdentifier(SyntaxNode node, out SyntaxNode initializedInstance);

        bool IsDirective(SyntaxNode node);
        bool IsForEachStatement(SyntaxNode node);
        bool IsLockStatement(SyntaxNode node);
        bool IsUsingStatement(SyntaxNode node);
        bool IsStatement(SyntaxNode node);
        bool IsParameter(SyntaxNode node);
        bool IsVariableDeclarator(SyntaxNode node);
        bool IsDeconstructionAssignment(SyntaxNode node);
        bool IsDeconstructionForEachStatement(SyntaxNode node);

        /// <summary>
        /// Returns true for nodes that represent the body of a method.
        /// 
        /// For VB this will be 
        /// MethodBlockBaseSyntax.  This will be true for things like constructor, method, operator
        /// bodies as well as accessor bodies.  It will not be true for things like sub() function()
        /// lambdas.  
        /// 
        /// For C# this will be the BlockSyntax or ArrowExpressionSyntax for a 
        /// method/constructor/deconstructor/operator/accessor.  It will not be included for local
        /// functions.
        /// </summary>
        bool IsMethodBody(SyntaxNode node);

        bool IsReturnStatement(SyntaxNode node);
        SyntaxNode GetExpressionOfReturnStatement(SyntaxNode node);

        bool IsLocalDeclarationStatement(SyntaxNode node);
        bool IsLocalFunctionStatement(SyntaxNode node);

        bool IsDeclaratorOfLocalDeclarationStatement(SyntaxNode declarator, SyntaxNode localDeclarationStatement);
        SeparatedSyntaxList<SyntaxNode> GetVariablesOfLocalDeclarationStatement(SyntaxNode node);
        SyntaxNode GetInitializerOfVariableDeclarator(SyntaxNode node);
        SyntaxNode GetValueOfEqualsValueClause(SyntaxNode node);

        bool IsThisConstructorInitializer(SyntaxToken token);
        bool IsBaseConstructorInitializer(SyntaxToken token);
        bool IsQueryExpression(SyntaxNode node);
        bool IsQueryKeyword(SyntaxToken token);
        bool IsThrowExpression(SyntaxNode node);
        bool IsElementAccessExpression(SyntaxNode node);
        bool IsIndexerMemberCRef(SyntaxNode node);

        bool IsIdentifierStartCharacter(char c);
        bool IsIdentifierPartCharacter(char c);
        bool IsIdentifierEscapeCharacter(char c);
        bool IsStartOfUnicodeEscapeSequence(char c);

        bool IsValidIdentifier(string identifier);
        bool IsVerbatimIdentifier(string identifier);

        /// <summary>
        /// Returns true if the given character is a character which may be included in an
        /// identifier to specify the type of a variable.
        /// </summary>
        bool IsTypeCharacter(char c);

        bool IsBindableToken(SyntaxToken token);

        bool IsInStaticContext(SyntaxNode node);
        bool IsUnsafeContext(SyntaxNode node);

        bool IsInNamespaceOrTypeContext(SyntaxNode node);

        bool IsAnonymousFunction(SyntaxNode n);

        bool IsLocalFunction(SyntaxNode n);

        bool IsInConstantContext(SyntaxNode node);
        bool IsInConstructor(SyntaxNode node);
        bool IsMethodLevelMember(SyntaxNode node);
        bool IsTopLevelNodeWithMembers(SyntaxNode node);
        bool HasIncompleteParentMember(SyntaxNode node);

        bool IsExecutableBlock(SyntaxNode node);
        SyntaxList<SyntaxNode> GetExecutableBlockStatements(SyntaxNode node);
        SyntaxNode FindInnermostCommonExecutableBlock(IEnumerable<SyntaxNode> nodes);

        bool AreEquivalent(SyntaxToken token1, SyntaxToken token2);
        bool AreEquivalent(SyntaxNode node1, SyntaxNode node2);

        string GetDisplayName(SyntaxNode node, DisplayNameOptions options, string rootNamespace = null);

        SyntaxNode GetContainingTypeDeclaration(SyntaxNode root, int position);
        SyntaxNode GetContainingMemberDeclaration(SyntaxNode root, int position, bool useFullSpan = true);
        SyntaxNode GetContainingVariableDeclaratorOfFieldDeclaration(SyntaxNode node);

        SyntaxToken FindTokenOnLeftOfPosition(SyntaxNode node, int position, bool includeSkipped = true, bool includeDirectives = false, bool includeDocumentationComments = false);
        SyntaxToken FindTokenOnRightOfPosition(SyntaxNode node, int position, bool includeSkipped = true, bool includeDirectives = false, bool includeDocumentationComments = false);

        void GetPartsOfParenthesizedExpression(SyntaxNode node, out SyntaxToken openParen, out SyntaxNode expression, out SyntaxToken closeParen);
<<<<<<< HEAD
        SyntaxNode GetExpressionOfParenthesizedExpression(SyntaxNode node);
=======
>>>>>>> 94fdf69b
        SyntaxNode Parenthesize(SyntaxNode expression, bool includeElasticTrivia = true, bool addSimplifierAnnotation = true);
        SyntaxNode WalkDownParentheses(SyntaxNode node);

        SyntaxNode ConvertToSingleLine(SyntaxNode node, bool useElasticTrivia = false);

        SyntaxToken ToIdentifierToken(string name);
        List<SyntaxNode> GetMethodLevelMembers(SyntaxNode root);

        bool ContainsInMemberBody(SyntaxNode node, TextSpan span);
        int GetMethodLevelMemberId(SyntaxNode root, SyntaxNode node);
        SyntaxNode GetMethodLevelMember(SyntaxNode root, int memberId);
        TextSpan GetInactiveRegionSpanAroundPosition(SyntaxTree tree, int position, CancellationToken cancellationToken);

        /// <summary>
        /// Given a <see cref="SyntaxNode"/>, return the <see cref="TextSpan"/> representing the span of the member body
        /// it is contained within. This <see cref="TextSpan"/> is used to determine whether speculative binding should be
        /// used in performance-critical typing scenarios. Note: if this method fails to find a relevant span, it returns
        /// an empty <see cref="TextSpan"/> at position 0.
        /// </summary>
        TextSpan GetMemberBodySpanForSpeculativeBinding(SyntaxNode node);

        /// <summary>
        /// Returns the parent node that binds to the symbols that the IDE prefers for features like
        /// Quick Info and Find All References. For example, if the token is part of the type of
        /// an object creation, the parenting object creation expression is returned so that binding
        /// will return constructor symbols.
        /// </summary>
        SyntaxNode GetBindableParent(SyntaxToken token);

        IEnumerable<SyntaxNode> GetConstructors(SyntaxNode root, CancellationToken cancellationToken);
        bool TryGetCorrespondingOpenBrace(SyntaxToken token, out SyntaxToken openBrace);

        /// <summary>
        /// Given a <see cref="SyntaxNode"/>, that represents and argument return the string representation of
        /// that arguments name.
        /// </summary>
        string GetNameForArgument(SyntaxNode argument);

        ImmutableArray<SyntaxNode> GetSelectedMembers(SyntaxNode root, TextSpan textSpan);
        bool IsOnTypeHeader(SyntaxNode root, int position);
        bool IsBetweenTypeMembers(SourceText sourceText, SyntaxNode root, int position);

        // Walks the tree, starting from contextNode, looking for the first construct
        // with a missing close brace.  If found, the close brace will be added and the
        // updates root will be returned.  The context node in that new tree will also
        // be returned.
        void AddFirstMissingCloseBrace(
            SyntaxNode root, SyntaxNode contextNode, 
            out SyntaxNode newRoot, out SyntaxNode newContextNode);

        SyntaxNode GetNextExecutableStatement(SyntaxNode statement);

        ImmutableArray<SyntaxTrivia> GetLeadingBlankLines(SyntaxNode node);
        TSyntaxNode GetNodeWithoutLeadingBlankLines<TSyntaxNode>(TSyntaxNode node) where TSyntaxNode : SyntaxNode;

        ImmutableArray<SyntaxTrivia> GetFileBanner(SyntaxNode root);
        ImmutableArray<SyntaxTrivia> GetFileBanner(SyntaxToken firstToken);

        bool ContainsInterleavedDirective(SyntaxNode node, CancellationToken cancellationToken);
        bool ContainsInterleavedDirective(ImmutableArray<SyntaxNode> nodes, CancellationToken cancellationToken);

        string GetBannerText(SyntaxNode documentationCommentTriviaSyntax, int maxBannerLength, CancellationToken cancellationToken);

        SyntaxTokenList GetModifiers(SyntaxNode node);
        SyntaxNode WithModifiers(SyntaxNode node, SyntaxTokenList modifiers);

        Location GetDeconstructionReferenceLocation(SyntaxNode node);

        SyntaxToken? GetDeclarationIdentifierIfOverride(SyntaxToken token);

        bool SpansPreprocessorDirective(IEnumerable<SyntaxNode> nodes);
    }

    [Flags]
    internal enum DisplayNameOptions
    {
        None = 0,
        IncludeMemberKeyword = 1,
        IncludeNamespaces = 1 << 1,
        IncludeParameters = 1 << 2,
        IncludeType = 1 << 3,
        IncludeTypeParameters = 1 << 4
    }
}<|MERGE_RESOLUTION|>--- conflicted
+++ resolved
@@ -77,10 +77,6 @@
         SyntaxNode GetObjectCreationType(SyntaxNode node);
 
         bool IsBinaryExpression(SyntaxNode node);
-<<<<<<< HEAD
-        void GetPartsOfBinaryExpression(SyntaxNode node, out SyntaxNode left, out SyntaxNode right);
-=======
->>>>>>> 94fdf69b
         void GetPartsOfBinaryExpression(SyntaxNode node, out SyntaxNode left, out SyntaxToken operatorToken, out SyntaxNode right);
         void GetPartsOfConditionalExpression(SyntaxNode node, out SyntaxNode condition, out SyntaxNode whenTrue, out SyntaxNode whenFalse);
 
@@ -284,10 +280,6 @@
         SyntaxToken FindTokenOnRightOfPosition(SyntaxNode node, int position, bool includeSkipped = true, bool includeDirectives = false, bool includeDocumentationComments = false);
 
         void GetPartsOfParenthesizedExpression(SyntaxNode node, out SyntaxToken openParen, out SyntaxNode expression, out SyntaxToken closeParen);
-<<<<<<< HEAD
-        SyntaxNode GetExpressionOfParenthesizedExpression(SyntaxNode node);
-=======
->>>>>>> 94fdf69b
         SyntaxNode Parenthesize(SyntaxNode expression, bool includeElasticTrivia = true, bool addSimplifierAnnotation = true);
         SyntaxNode WalkDownParentheses(SyntaxNode node);
 
