--- conflicted
+++ resolved
@@ -465,12 +465,10 @@
   <data name="Warning" xml:space="preserve">
     <value>Warning</value>
   </data>
-<<<<<<< HEAD
+  <data name="PopulateSwitch" xml:space="preserve">
+    <value>Populate switch</value>
+  </data>
   <data name="MemberAccessShouldBeQualified" xml:space="preserve">
     <value>Member access should be qualified.</value>
-=======
-  <data name="PopulateSwitch" xml:space="preserve">
-    <value>Populate switch</value>
->>>>>>> 8a98e578
   </data>
 </root>