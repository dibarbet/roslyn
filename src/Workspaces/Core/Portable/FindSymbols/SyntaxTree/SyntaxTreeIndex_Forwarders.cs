--- conflicted
+++ resolved
@@ -34,11 +34,8 @@
         public bool ContainsThisConstructorInitializer => _contextInfo.ContainsThisConstructorInitializer;
         public bool ContainsTupleExpressionOrTupleType => _contextInfo.ContainsTupleExpressionOrTupleType;
         public bool ContainsUsingStatement => _contextInfo.ContainsUsingStatement;
-<<<<<<< HEAD
         public bool ContainsDirective => _contextInfo.ContainsDirective;
-=======
         public bool ContainsCollectionInitializer => _contextInfo.ContainsCollectionInitializer;
->>>>>>> 834823cd
 
         /// <summary>
         /// Gets the set of global aliases that point to something with the provided name and arity.
