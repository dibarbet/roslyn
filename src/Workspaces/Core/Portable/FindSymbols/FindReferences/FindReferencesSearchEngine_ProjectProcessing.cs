--- conflicted
+++ resolved
@@ -12,11 +12,7 @@
 
 namespace Microsoft.CodeAnalysis.FindSymbols
 {
-<<<<<<< HEAD
-    using DocumentMap = Dictionary<Document, HashSet<(ISymbol symbol, IReferenceFinder finder)>>;
-=======
     using DocumentMap = Dictionary<Document, HashSet<ISymbol>>;
->>>>>>> 1bdcbf4d
 
     internal partial class FindReferencesSearchEngine
     {
