﻿// Licensed to the .NET Foundation under one or more agreements.
// The .NET Foundation licenses this file to you under the MIT license.
// See the LICENSE file in the project root for more information.

using System;
using System.Collections.Generic;
using System.Collections.Immutable;
using System.Diagnostics;
using System.Linq;
using System.Threading;
using System.Threading.Tasks;
using Microsoft.CodeAnalysis;
using Microsoft.CodeAnalysis.Host;
using Microsoft.CodeAnalysis.LanguageServices;
using Microsoft.CodeAnalysis.Shared.Extensions;
using Roslyn.Utilities;

namespace Microsoft.CodeAnalysis.FindSymbols
{
    public static partial class SymbolFinder
    {
        /// <summary>
        /// Obsolete.  Use <see cref="FindSymbolAtPositionAsync(SemanticModel, int, Workspace, CancellationToken)"/>.
        /// </summary>
        [Obsolete("Use FindSymbolAtPositionAsync instead.")]
        public static ISymbol FindSymbolAtPosition(
            SemanticModel semanticModel,
            int position,
            Workspace workspace,
            CancellationToken cancellationToken = default)
        {
            return FindSymbolAtPositionAsync(semanticModel, position, workspace, cancellationToken).WaitAndGetResult(cancellationToken);
        }

        /// <summary>
        /// Finds the symbol that is associated with a position in the text of a document.
        /// </summary>
        /// <param name="semanticModel">The semantic model associated with the document.</param>
        /// <param name="position">The character position within the document.</param>
        /// <param name="workspace">A workspace to provide context.</param>
        /// <param name="cancellationToken">A CancellationToken.</param>
        public static Task<ISymbol> FindSymbolAtPositionAsync(
            SemanticModel semanticModel,
            int position,
            Workspace workspace,
            CancellationToken cancellationToken = default)
        {
            if (workspace is null)
                throw new ArgumentNullException(nameof(workspace));

            return FindSymbolAtPositionAsync(semanticModel, position, workspace.Services, cancellationToken);
        }

        /// <summary>
        /// Finds the symbol that is associated with a position in the text of a document.
        /// </summary>
        /// <param name="semanticModel">The semantic model associated with the document.</param>
        /// <param name="position">The character position within the document.</param>
        /// <param name="cancellationToken">A CancellationToken.</param>
        internal static async Task<ISymbol> FindSymbolAtPositionAsync(
            SemanticModel semanticModel,
            int position,
            HostWorkspaceServices services,
            CancellationToken cancellationToken = default)
        {
            if (semanticModel is null)
                throw new ArgumentNullException(nameof(semanticModel));
            if (services is null)
                throw new ArgumentNullException(nameof(services));

            var semanticInfo = await GetSemanticInfoAtPositionAsync(
<<<<<<< HEAD
                semanticModel, position, services, cancellationToken: cancellationToken).ConfigureAwait(false);
=======
                semanticModel, position, workspace.Services.SolutionServices, cancellationToken: cancellationToken).ConfigureAwait(false);
>>>>>>> 5450f4fa
            return semanticInfo.GetAnySymbol(includeType: false);
        }

        internal static async Task<TokenSemanticInfo> GetSemanticInfoAtPositionAsync(
            SemanticModel semanticModel,
            int position,
            HostSolutionServices services,
            CancellationToken cancellationToken)
        {
            var token = await GetTokenAtPositionAsync(semanticModel, position, services, cancellationToken).ConfigureAwait(false);

            if (token != default &&
                token.Span.IntersectsWith(position))
            {
                return semanticModel.GetSemanticInfo(token, services, cancellationToken);
            }

            return TokenSemanticInfo.Empty;
        }

        private static Task<SyntaxToken> GetTokenAtPositionAsync(
            SemanticModel semanticModel,
            int position,
            HostSolutionServices services,
            CancellationToken cancellationToken)
        {
            var syntaxTree = semanticModel.SyntaxTree;
            var syntaxFacts = services.GetRequiredLanguageService<ISyntaxFactsService>(semanticModel.Language);

            return syntaxTree.GetTouchingTokenAsync(position, syntaxFacts.IsBindableToken, cancellationToken, findInsideTrivia: true);
        }

        public static async Task<ISymbol> FindSymbolAtPositionAsync(
            Document document,
            int position,
            CancellationToken cancellationToken = default)
        {
            if (document is null)
                throw new ArgumentNullException(nameof(document));

            var semanticModel = await document.GetRequiredSemanticModelAsync(cancellationToken).ConfigureAwait(false);
            return await FindSymbolAtPositionAsync(semanticModel, position, document.Project.Solution.Services, cancellationToken).ConfigureAwait(false);
        }

        /// <summary>
        /// Finds the definition symbol declared in source code for a corresponding reference symbol. 
        /// Returns null if no such symbol can be found in the specified solution.
        /// </summary>
        public static Task<ISymbol?> FindSourceDefinitionAsync(
            ISymbol? symbol, Solution solution, CancellationToken cancellationToken = default)
        {
            if (symbol != null)
            {
                symbol = symbol.GetOriginalUnreducedDefinition();
                switch (symbol.Kind)
                {
                    case SymbolKind.Event:
                    case SymbolKind.Field:
                    case SymbolKind.Method:
                    case SymbolKind.Local:
                    case SymbolKind.NamedType:
                    case SymbolKind.Parameter:
                    case SymbolKind.Property:
                    case SymbolKind.TypeParameter:
                    case SymbolKind.Namespace:
                        return FindSourceDefinitionWorkerAsync(symbol, solution, cancellationToken);
                }
            }

            return SpecializedTasks.Null<ISymbol>();
        }

        private static async Task<ISymbol?> FindSourceDefinitionWorkerAsync(
            ISymbol symbol,
            Solution solution,
            CancellationToken cancellationToken)
        {
            // If it's already in source, then we might already be done
            if (InSource(symbol))
            {
                // If our symbol doesn't have a containing assembly, there's nothing better we can do to map this
                // symbol somewhere else. The common case for this is a merged INamespaceSymbol that spans assemblies.
                if (symbol.ContainingAssembly == null)
                {
                    return symbol;
                }

                // Just because it's a source symbol doesn't mean we have the final symbol we actually want. In retargeting cases,
                // the retargeted symbol is from "source" but isn't equal to the actual source definition in the other project. Thus,
                // we only want to return symbols from source here if it actually came from a project's compilation's assembly. If it isn't
                // then we have a retargeting scenario and want to take our usual path below as if it was a metadata reference
                foreach (var sourceProject in solution.Projects)
                {
                    // If our symbol is actually a "regular" source symbol, then we know the compilation is holding the symbol alive
                    // and thus TryGetCompilation is sufficient. For another example of this pattern, see Solution.GetProject(IAssemblySymbol)
                    // which we happen to call below.
                    if (sourceProject.TryGetCompilation(out var compilation))
                    {
                        if (symbol.ContainingAssembly.Equals(compilation.Assembly))
                        {
                            return symbol;
                        }
                    }
                }
            }
            else if (!symbol.Locations.Any(static loc => loc.IsInMetadata))
            {
                // We have a symbol that's neither in source nor metadata
                return null;
            }

            var project = solution.GetProject(symbol.ContainingAssembly, cancellationToken);
            if (project != null && project.SupportsCompilation)
            {
                var symbolId = symbol.GetSymbolKey(cancellationToken);
                var compilation = await project.GetRequiredCompilationAsync(cancellationToken).ConfigureAwait(false);
                var result = symbolId.Resolve(compilation, ignoreAssemblyKey: true, cancellationToken: cancellationToken);

                if (result.Symbol != null && InSource(result.Symbol))
                {
                    return result.Symbol;
                }
                else
                {
                    return result.CandidateSymbols.FirstOrDefault(InSource);
                }
            }

            return null;
        }

        private static bool InSource(ISymbol symbol)
        {
            return symbol.Locations.Any(static loc => loc.IsInSource);
        }

        /// <summary>
        /// Finds symbols in the given compilation that are similar to the specified symbol.
        /// 
        /// A found symbol may be the exact same symbol instance if the compilation is the origin of the specified symbol, 
        /// or it may be a different symbol instance if the compilation is not the originating compilation.
        /// 
        /// Multiple symbols may be returned if there are ambiguous matches.
        /// No symbols may be returned if the compilation does not define or have access to a similar symbol.
        /// </summary>
        /// <param name="symbol">The symbol to find corresponding matches for.</param>
        /// <param name="compilation">A compilation to find the corresponding symbol within. The compilation may or may not be the origin of the symbol.</param>
        /// <param name="cancellationToken">A CancellationToken.</param>
        /// <returns></returns>
        public static IEnumerable<TSymbol> FindSimilarSymbols<TSymbol>(TSymbol symbol, Compilation compilation, CancellationToken cancellationToken = default)
            where TSymbol : ISymbol
        {
            if (symbol is null)
                throw new ArgumentNullException(nameof(symbol));

            if (compilation is null)
                throw new ArgumentNullException(nameof(compilation));

            var key = symbol.GetSymbolKey(cancellationToken);

            // We may be talking about different compilations.  So do not try to resolve locations.
            var result = new HashSet<TSymbol>();
            var resolution = key.Resolve(compilation, cancellationToken: cancellationToken);
            foreach (var current in resolution.OfType<TSymbol>())
            {
                result.Add(current);
            }

            return result;
        }

        /// <summary>
        /// If <paramref name="symbol"/> is declared in a linked file, then this function returns all the symbols that
        /// are defined by the same symbol's syntax in the all projects that the linked file is referenced from.
        /// <para/>
        /// In order to be returned the other symbols must have the same <see cref="ISymbol.Name"/> and <see
        /// cref="ISymbol.Kind"/> as <paramref name="symbol"/>.  This matches general user intuition that these are all
        /// the 'same' symbol, and should be examined, regardless of the project context and <see cref="ISymbol"/> they
        /// originally started with.
        /// </summary>
        internal static async Task<ImmutableArray<ISymbol>> FindLinkedSymbolsAsync(
            ISymbol symbol, Solution solution, CancellationToken cancellationToken)
        {
            // Add the original symbol to the result set.
            var linkedSymbols = new HashSet<ISymbol> { symbol };

            foreach (var location in symbol.DeclaringSyntaxReferences)
            {
                var originalDocument = solution.GetDocument(location.SyntaxTree);

                // GetDocument will return null for locations in #load'ed trees. TODO:  Remove this check and add logic
                // to fetch the #load'ed tree's Document once https://github.com/dotnet/roslyn/issues/5260 is fixed.
                if (originalDocument == null)
                {
                    Debug.Assert(solution.WorkspaceKind is WorkspaceKind.Interactive or WorkspaceKind.MiscellaneousFiles);
                    continue;
                }

                foreach (var linkedDocumentId in originalDocument.GetLinkedDocumentIds())
                {
                    var linkedDocument = solution.GetRequiredDocument(linkedDocumentId);
                    var linkedSyntaxRoot = await linkedDocument.GetRequiredSyntaxRootAsync(cancellationToken).ConfigureAwait(false);
                    var linkedNode = linkedSyntaxRoot.FindNode(location.Span, getInnermostNodeForTie: true);

                    var semanticModel = await linkedDocument.GetRequiredSemanticModelAsync(cancellationToken).ConfigureAwait(false);
                    var linkedSymbol = semanticModel.GetDeclaredSymbol(linkedNode, cancellationToken);

                    if (linkedSymbol != null &&
                        linkedSymbol.Kind == symbol.Kind &&
                        linkedSymbol.Name == symbol.Name)
                    {
                        linkedSymbols.Add(linkedSymbol);
                    }
                }
            }

            return linkedSymbols.ToImmutableArray();
        }
    }
}<|MERGE_RESOLUTION|>--- conflicted
+++ resolved
@@ -48,7 +48,7 @@
             if (workspace is null)
                 throw new ArgumentNullException(nameof(workspace));
 
-            return FindSymbolAtPositionAsync(semanticModel, position, workspace.Services, cancellationToken);
+            return FindSymbolAtPositionAsync(semanticModel, position, workspace.Services.SolutionServices, cancellationToken);
         }
 
         /// <summary>
@@ -60,7 +60,7 @@
         internal static async Task<ISymbol> FindSymbolAtPositionAsync(
             SemanticModel semanticModel,
             int position,
-            HostWorkspaceServices services,
+            HostSolutionServices services,
             CancellationToken cancellationToken = default)
         {
             if (semanticModel is null)
@@ -69,11 +69,7 @@
                 throw new ArgumentNullException(nameof(services));
 
             var semanticInfo = await GetSemanticInfoAtPositionAsync(
-<<<<<<< HEAD
-                semanticModel, position, services, cancellationToken: cancellationToken).ConfigureAwait(false);
-=======
-                semanticModel, position, workspace.Services.SolutionServices, cancellationToken: cancellationToken).ConfigureAwait(false);
->>>>>>> 5450f4fa
+                semanticModel, position, services, cancellationToken).ConfigureAwait(false);
             return semanticInfo.GetAnySymbol(includeType: false);
         }
 
