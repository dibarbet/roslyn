﻿// Licensed to the .NET Foundation under one or more agreements.
// The .NET Foundation licenses this file to you under the MIT license.
// See the LICENSE file in the project root for more information.

using System;
using System.Collections.Generic;
using System.Collections.Immutable;
using System.Diagnostics;
using System.Linq;
using System.Text;
using System.Threading;
using System.Threading.Tasks;
using Microsoft.CodeAnalysis;
using Microsoft.CodeAnalysis.CodeCleanup;
using Microsoft.CodeAnalysis.ErrorReporting;
using Microsoft.CodeAnalysis.FindSymbols;
using Microsoft.CodeAnalysis.Host;
using Microsoft.CodeAnalysis.Internal.Log;
using Microsoft.CodeAnalysis.LanguageServices;
using Microsoft.CodeAnalysis.Remote;
using Microsoft.CodeAnalysis.Shared.Extensions;
using Roslyn.Utilities;

namespace Microsoft.CodeAnalysis.Rename.ConflictEngine
{
    internal static partial class ConflictResolver
    {
        private static readonly SymbolDisplayFormat s_metadataSymbolDisplayFormat = new(
            globalNamespaceStyle: SymbolDisplayGlobalNamespaceStyle.Included,
            typeQualificationStyle: SymbolDisplayTypeQualificationStyle.NameAndContainingTypesAndNamespaces,
            genericsOptions: SymbolDisplayGenericsOptions.IncludeTypeConstraints | SymbolDisplayGenericsOptions.IncludeTypeParameters | SymbolDisplayGenericsOptions.IncludeVariance,
            memberOptions: SymbolDisplayMemberOptions.IncludeContainingType | SymbolDisplayMemberOptions.IncludeModifiers | SymbolDisplayMemberOptions.IncludeParameters | SymbolDisplayMemberOptions.IncludeType,
            delegateStyle: SymbolDisplayDelegateStyle.NameAndSignature,
            extensionMethodStyle: SymbolDisplayExtensionMethodStyle.StaticMethod,
            parameterOptions: SymbolDisplayParameterOptions.IncludeParamsRefOut | SymbolDisplayParameterOptions.IncludeType,
            propertyStyle: SymbolDisplayPropertyStyle.NameOnly,
            miscellaneousOptions: SymbolDisplayMiscellaneousOptions.EscapeKeywordIdentifiers);

        private const string s_metadataNameSeparators = " .,:<`>()\r\n";

        /// <summary>
        /// Performs the renaming of the symbol in the solution, identifies renaming conflicts and automatically
        /// resolves them where possible.
        /// </summary>
        /// <param name="replacementText">The new name of the identifier</param>
        /// <param name="nonConflictSymbolKeys">Used after renaming references. References that now bind to any of these
        /// symbols are not considered to be in conflict. Useful for features that want to rename existing references to
        /// point at some existing symbol. Normally this would be a conflict, but this can be used to override that
        /// behavior.</param>
        /// <param name="cancellationToken">The cancellation token.</param>
        /// <returns>A conflict resolution containing the new solution.</returns>
        internal static async Task<ConflictResolution> ResolveLightweightConflictsAsync(
            ISymbol symbol,
            LightweightRenameLocations lightweightRenameLocations,
            string replacementText,
            ImmutableArray<SymbolKey> nonConflictSymbolKeys,
            CancellationToken cancellationToken)
        {
            cancellationToken.ThrowIfCancellationRequested();

            using (Logger.LogBlock(FunctionId.Renamer_ResolveConflictsAsync, cancellationToken))
            {
                var solution = lightweightRenameLocations.Solution;
                var client = await RemoteHostClient.TryGetClientAsync(solution.Services, cancellationToken).ConfigureAwait(false);
                if (client != null)
                {
                    var serializableSymbol = SerializableSymbolAndProjectId.Dehydrate(lightweightRenameLocations.Solution, symbol, cancellationToken);
                    var serializableLocationSet = lightweightRenameLocations.Dehydrate();

                    var result = await client.TryInvokeAsync<IRemoteRenamerService, SerializableConflictResolution?>(
                        solution,
                        (service, solutionInfo, callbackId, cancellationToken) => service.ResolveConflictsAsync(solutionInfo, callbackId, serializableSymbol, serializableLocationSet, replacementText, nonConflictSymbolKeys, cancellationToken),
                        callbackTarget: new RemoteOptionsProvider<CodeCleanupOptions>(solution.Services, lightweightRenameLocations.FallbackOptions),
                        cancellationToken).ConfigureAwait(false);

                    if (result.HasValue && result.Value != null)
                        return await result.Value.RehydrateAsync(solution, cancellationToken).ConfigureAwait(false);

                    // TODO: do not fall back to in-proc if client is available (https://github.com/dotnet/roslyn/issues/47557)
                }
            }

            var heavyweightLocations = await lightweightRenameLocations.ToSymbolicLocationsAsync(symbol, cancellationToken).ConfigureAwait(false);
            if (heavyweightLocations is null)
                return new ConflictResolution(WorkspacesResources.Failed_to_resolve_rename_conflicts);

            return await ResolveSymbolicLocationConflictsInCurrentProcessAsync(
                heavyweightLocations, replacementText, nonConflictSymbolKeys, cancellationToken).ConfigureAwait(false);
        }

        /// <summary>
        /// Finds any conflicts that would arise from using <paramref name="replacementText"/> as the new name for a
        /// symbol and returns how to resolve those conflicts.  Will not cross any process boundaries to do this.
        /// </summary>
        internal static async Task<ConflictResolution> ResolveSymbolicLocationConflictsInCurrentProcessAsync(
            SymbolicRenameLocations renameLocations,
            string replacementText,
            ImmutableArray<SymbolKey> nonConflictSymbolKeys,
            CancellationToken cancellationToken)
        {
            // when someone e.g. renames a symbol from metadata through the API (IDE blocks this), we need to return
            var renameSymbolDeclarationLocation = renameLocations.Symbol.Locations.Where(loc => loc.IsInSource).FirstOrDefault();
            if (renameSymbolDeclarationLocation == null)
            {
                // Symbol "{0}" is not from source.
                return new ConflictResolution(string.Format(WorkspacesResources.Symbol_0_is_not_from_source, renameLocations.Symbol.Name));
            }

            var resolution = await ResolveMutableConflictsAsync(
                renameLocations, renameSymbolDeclarationLocation, replacementText, nonConflictSymbolKeys, cancellationToken).ConfigureAwait(false);

            return resolution.ToConflictResolution();
        }

        private static Task<MutableConflictResolution> ResolveMutableConflictsAsync(
            SymbolicRenameLocations renameLocationSet,
            Location renameSymbolDeclarationLocation,
            string replacementText,
            ImmutableArray<SymbolKey> nonConflictSymbolKeys,
            CancellationToken cancellationToken)
        {
            cancellationToken.ThrowIfCancellationRequested();
            var session = new Session(
                renameLocationSet, renameSymbolDeclarationLocation,
                replacementText, nonConflictSymbolKeys, cancellationToken);
            return session.ResolveConflictsAsync();
        }

        /// <summary>
        /// Used to find the symbols associated with the Invocation Expression surrounding the Token
        /// </summary>
        private static ImmutableArray<ISymbol> SymbolsForEnclosingInvocationExpressionWorker(SyntaxNode invocationExpression, SemanticModel semanticModel, CancellationToken cancellationToken)
        {
            var symbolInfo = semanticModel.GetSymbolInfo(invocationExpression, cancellationToken);
            return symbolInfo.Symbol == null
                ? default
                : ImmutableArray.Create(symbolInfo.Symbol);
        }

        private static SyntaxNode? GetExpansionTargetForLocationPerLanguage(SyntaxToken tokenOrNode, Document document)
        {
            var renameRewriterService = document.GetRequiredLanguageService<IRenameRewriterLanguageService>();
            var complexifiedTarget = renameRewriterService.GetExpansionTargetForLocation(tokenOrNode);
            return complexifiedTarget;
        }

        private static bool LocalVariableConflictPerLanguage(SyntaxToken tokenOrNode, Document document, ImmutableArray<ISymbol> newReferencedSymbols)
        {
            var renameRewriterService = document.GetRequiredLanguageService<IRenameRewriterLanguageService>();
            var isConflict = renameRewriterService.LocalVariableConflict(tokenOrNode, newReferencedSymbols);
            return isConflict;
        }

        private static bool IsIdentifierValid_Worker(Solution solution, string replacementText, IEnumerable<ProjectId> projectIds)
        {
            foreach (var language in projectIds.Select(p => solution.GetRequiredProject(p).Language).Distinct())
            {
<<<<<<< HEAD
                var languageServices = solution.Services.GetLanguageServices(language);
=======
                var languageServices = solution.Services.GetProjectServices(language);
>>>>>>> 5450f4fa
                var renameRewriterLanguageService = languageServices.GetRequiredService<IRenameRewriterLanguageService>();
                var syntaxFactsLanguageService = languageServices.GetRequiredService<ISyntaxFactsService>();
                if (!renameRewriterLanguageService.IsIdentifierValid(replacementText, syntaxFactsLanguageService))
                {
                    return false;
                }
            }

            return true;
        }

        private static bool IsRenameValid(MutableConflictResolution conflictResolution, ISymbol renamedSymbol)
        {
            // if we rename an identifier and it now binds to a symbol from metadata this should be treated as
            // an invalid rename.
            return conflictResolution.ReplacementTextValid && renamedSymbol != null && renamedSymbol.Locations.Any(static loc => loc.IsInSource);
        }

        private static async Task AddImplicitConflictsAsync(
            ISymbol renamedSymbol,
            ISymbol originalSymbol,
            IEnumerable<ReferenceLocation> implicitReferenceLocations,
            SemanticModel semanticModel,
            Location originalDeclarationLocation,
            int newDeclarationLocationStartingPosition,
            MutableConflictResolution conflictResolution,
            CancellationToken cancellationToken)
        {
            {
                var renameRewriterService =
<<<<<<< HEAD
                    conflictResolution.CurrentSolution.Services.GetLanguageServices(renamedSymbol.Language)
                                                               .GetRequiredService<IRenameRewriterLanguageService>();
=======
                    conflictResolution.CurrentSolution.Services.GetRequiredLanguageService<IRenameRewriterLanguageService>(renamedSymbol.Language);
>>>>>>> 5450f4fa
                var implicitUsageConflicts = renameRewriterService.ComputePossibleImplicitUsageConflicts(renamedSymbol, semanticModel, originalDeclarationLocation, newDeclarationLocationStartingPosition, cancellationToken);
                foreach (var implicitUsageConflict in implicitUsageConflicts)
                {
                    Contract.ThrowIfNull(implicitUsageConflict.SourceTree);
                    conflictResolution.AddOrReplaceRelatedLocation(new RelatedLocation(
                        implicitUsageConflict.SourceSpan, conflictResolution.OldSolution.GetRequiredDocument(implicitUsageConflict.SourceTree).Id, RelatedLocationType.UnresolvableConflict));
                }
            }

            if (implicitReferenceLocations.IsEmpty())
            {
                return;
            }

            foreach (var implicitReferenceLocationsPerLanguage in implicitReferenceLocations.GroupBy(loc => loc.Document.Project.Language))
            {
                // the location of the implicit reference defines the language rules to check.
                // E.g. foreach in C# using a MoveNext in VB that is renamed to MOVENEXT (within VB)
                var renameRewriterService = implicitReferenceLocationsPerLanguage.First().Document.Project.LanguageServices.GetRequiredService<IRenameRewriterLanguageService>();
                var implicitConflicts = await renameRewriterService.ComputeImplicitReferenceConflictsAsync(
                    originalSymbol,
                    renamedSymbol,
                    implicitReferenceLocationsPerLanguage,
                    cancellationToken).ConfigureAwait(false);

                foreach (var implicitConflict in implicitConflicts)
                {
                    Contract.ThrowIfNull(implicitConflict.SourceTree);
                    conflictResolution.AddRelatedLocation(new RelatedLocation(
                        implicitConflict.SourceSpan, conflictResolution.OldSolution.GetRequiredDocument(implicitConflict.SourceTree).Id, RelatedLocationType.UnresolvableConflict));
                }
            }
        }

        /// <summary>
        /// Computes an adds conflicts relating to declarations, which are independent of
        /// location-based checks. Examples of these types of conflicts include renaming a member to
        /// the same name as another member of a type: binding doesn't change (at least from the
        /// perspective of find all references), but we still need to track it.
        /// </summary>
        private static async Task AddDeclarationConflictsAsync(
            ISymbol renamedSymbol,
            ISymbol renameSymbol,
            IEnumerable<ISymbol> referencedSymbols,
            MutableConflictResolution conflictResolution,
            IDictionary<Location, Location> reverseMappedLocations,
            CancellationToken cancellationToken)
        {
            try
            {
                var projectOpt = conflictResolution.CurrentSolution.GetProject(renamedSymbol.ContainingAssembly, cancellationToken);
                if (renamedSymbol.ContainingSymbol.IsKind(SymbolKind.NamedType))
                {
                    Contract.ThrowIfNull(projectOpt);
                    var otherThingsNamedTheSame = renamedSymbol.ContainingType.GetMembers(renamedSymbol.Name)
                                                           .Where(s => !s.Equals(renamedSymbol) &&
                                                                       string.Equals(s.MetadataName, renamedSymbol.MetadataName, StringComparison.Ordinal));

                    IEnumerable<ISymbol> otherThingsNamedTheSameExcludeMethodAndParameterizedProperty;

                    // Possibly overloaded symbols are excluded here and handled elsewhere
                    var semanticFactsService = projectOpt.LanguageServices.GetRequiredService<ISemanticFactsService>();
                    if (semanticFactsService.SupportsParameterizedProperties)
                    {
                        otherThingsNamedTheSameExcludeMethodAndParameterizedProperty = otherThingsNamedTheSame
                            .Where(s => !s.MatchesKind(SymbolKind.Method, SymbolKind.Property) ||
                                !renamedSymbol.MatchesKind(SymbolKind.Method, SymbolKind.Property));
                    }
                    else
                    {
                        otherThingsNamedTheSameExcludeMethodAndParameterizedProperty = otherThingsNamedTheSame
                            .Where(s => s.Kind != SymbolKind.Method || renamedSymbol.Kind != SymbolKind.Method);
                    }

                    AddConflictingSymbolLocations(otherThingsNamedTheSameExcludeMethodAndParameterizedProperty, conflictResolution, reverseMappedLocations);
                }

                if (renamedSymbol.IsKind(SymbolKind.Namespace) && renamedSymbol.ContainingSymbol.IsKind(SymbolKind.Namespace))
                {
                    var otherThingsNamedTheSame = ((INamespaceSymbol)renamedSymbol.ContainingSymbol).GetMembers(renamedSymbol.Name)
                                                            .Where(s => !s.Equals(renamedSymbol) &&
                                                                        !s.IsKind(SymbolKind.Namespace) &&
                                                                        string.Equals(s.MetadataName, renamedSymbol.MetadataName, StringComparison.Ordinal));

                    AddConflictingSymbolLocations(otherThingsNamedTheSame, conflictResolution, reverseMappedLocations);
                }

                if (renamedSymbol.IsKind(SymbolKind.NamedType) && renamedSymbol.ContainingSymbol is INamespaceOrTypeSymbol)
                {
                    var otherThingsNamedTheSame = ((INamespaceOrTypeSymbol)renamedSymbol.ContainingSymbol).GetMembers(renamedSymbol.Name)
                                                            .Where(s => !s.Equals(renamedSymbol) &&
                                                                        string.Equals(s.MetadataName, renamedSymbol.MetadataName, StringComparison.Ordinal));

                    var conflictingSymbolLocations = otherThingsNamedTheSame.Where(s => !s.IsKind(SymbolKind.Namespace));
                    if (otherThingsNamedTheSame.Any(s => s.IsKind(SymbolKind.Namespace)))
                    {
                        conflictingSymbolLocations = conflictingSymbolLocations.Concat(renamedSymbol);
                    }

                    AddConflictingSymbolLocations(conflictingSymbolLocations, conflictResolution, reverseMappedLocations);
                }

                // Some types of symbols (namespaces, cref stuff, etc) might not have ContainingAssemblies
                if (renamedSymbol.ContainingAssembly != null)
                {
                    Contract.ThrowIfNull(projectOpt);
                    // There also might be language specific rules we need to include
                    var languageRenameService = projectOpt.LanguageServices.GetRequiredService<IRenameRewriterLanguageService>();
                    var languageConflicts = await languageRenameService.ComputeDeclarationConflictsAsync(
                        conflictResolution.ReplacementText,
                        renamedSymbol,
                        renameSymbol,
                        referencedSymbols,
                        conflictResolution.OldSolution,
                        conflictResolution.CurrentSolution,
                        reverseMappedLocations,
                        cancellationToken).ConfigureAwait(false);

                    foreach (var languageConflict in languageConflicts)
                    {
                        Contract.ThrowIfNull(languageConflict.SourceTree);
                        conflictResolution.AddOrReplaceRelatedLocation(new RelatedLocation(
                            languageConflict.SourceSpan, conflictResolution.OldSolution.GetRequiredDocument(languageConflict.SourceTree).Id, RelatedLocationType.UnresolvableConflict));
                    }
                }
            }
            catch (Exception e) when (FatalError.ReportAndPropagateUnlessCanceled(e, cancellationToken))
            {
                // A NullReferenceException is happening in this method, but the dumps do not
                // contain information about this stack frame because this method is async and
                // therefore the exception filter in IdentifyConflictsAsync is insufficient.
                // See https://devdiv.visualstudio.com/DevDiv/_workitems?_a=edit&id=378642

                throw ExceptionUtilities.Unreachable;
            }
        }

        private static void AddConflictingSymbolLocations(IEnumerable<ISymbol> conflictingSymbols, MutableConflictResolution conflictResolution, IDictionary<Location, Location> reverseMappedLocations)
        {
            foreach (var newSymbol in conflictingSymbols)
            {
                foreach (var newLocation in newSymbol.Locations)
                {
                    if (newLocation.IsInSource)
                    {
                        if (reverseMappedLocations.TryGetValue(newLocation, out var oldLocation))
                        {
                            Contract.ThrowIfNull(oldLocation.SourceTree);
                            conflictResolution.AddOrReplaceRelatedLocation(new RelatedLocation(
                                oldLocation.SourceSpan, conflictResolution.OldSolution.GetRequiredDocument(oldLocation.SourceTree).Id, RelatedLocationType.UnresolvableConflict));
                        }
                    }
                }
            }
        }

        public static async Task<RenameDeclarationLocationReference[]> CreateDeclarationLocationAnnotationsAsync(
            Solution solution,
            IEnumerable<ISymbol> symbols,
            CancellationToken cancellationToken)
        {
            var renameDeclarationLocations = new RenameDeclarationLocationReference[symbols.Count()];

            var symbolIndex = 0;
            foreach (var symbol in symbols)
            {
                var locations = symbol.Locations;
                var overriddenFromMetadata = false;

                if (symbol.IsOverride)
                {
                    var overriddenSymbol = symbol.GetOverriddenMember();

                    if (overriddenSymbol != null)
                    {
                        overriddenSymbol = await SymbolFinder.FindSourceDefinitionAsync(overriddenSymbol, solution, cancellationToken).ConfigureAwait(false);
                        overriddenFromMetadata = overriddenSymbol == null || overriddenSymbol.Locations.All(loc => loc.IsInMetadata);
                    }
                }

                var location = await GetSymbolLocationAsync(solution, symbol, cancellationToken).ConfigureAwait(false);
                if (location != null && location.IsInSource)
                {
                    renameDeclarationLocations[symbolIndex] = new RenameDeclarationLocationReference(solution.GetDocumentId(location.SourceTree), location.SourceSpan, overriddenFromMetadata, locations.Length);
                }
                else
                {
                    renameDeclarationLocations[symbolIndex] = new RenameDeclarationLocationReference(GetString(symbol), locations.Length);
                }

                symbolIndex++;
            }

            return renameDeclarationLocations;
        }

        private static string GetString(ISymbol symbol)
        {
            if (symbol.IsAnonymousType())
            {
                return symbol.ToDisplayParts(s_metadataSymbolDisplayFormat)
                    .WhereAsArray(p => p.Kind is not SymbolDisplayPartKind.PropertyName and not SymbolDisplayPartKind.FieldName)
                    .ToDisplayString();
            }
            else
            {
                return symbol.ToDisplayString(s_metadataSymbolDisplayFormat);
            }
        }

        /// <summary>
        /// Gives the First Location for a given Symbol by ordering the locations using DocumentId first and Location starting position second
        /// </summary>
        private static async Task<Location?> GetSymbolLocationAsync(Solution solution, ISymbol symbol, CancellationToken cancellationToken)
        {
            var locations = symbol.Locations;

            var originalsourcesymbol = await SymbolFinder.FindSourceDefinitionAsync(symbol, solution, cancellationToken).ConfigureAwait(false);
            if (originalsourcesymbol != null)
            {
                locations = originalsourcesymbol.Locations;
            }

            var orderedLocations = locations
                .OrderBy(l => l.IsInSource ? solution.GetDocumentId(l.SourceTree)!.Id : Guid.Empty)
                .ThenBy(l => l.IsInSource ? l.SourceSpan.Start : int.MaxValue);

            return orderedLocations.FirstOrDefault();
        }

        private static bool HeuristicMetadataNameEquivalenceCheck(
            string oldMetadataName,
            string newMetadataName,
            string originalText,
            string replacementText)
        {
            if (string.Equals(oldMetadataName, newMetadataName, StringComparison.Ordinal))
            {
                return true;
            }

            var index = newMetadataName.IndexOf(replacementText, 0);
            var newMetadataNameBuilder = new StringBuilder();

            // Every loop updates the newMetadataName to resemble the oldMetadataName
            while (index != -1 && index < oldMetadataName.Length)
            {
                // This check is to see if the part of string before the string match, matches
                if (!IsSubStringEqual(oldMetadataName, newMetadataName, index))
                {
                    return false;
                }

                // Ok to replace
                if (IsWholeIdentifier(newMetadataName, replacementText, index))
                {
                    newMetadataNameBuilder.Append(newMetadataName, 0, index);
                    newMetadataNameBuilder.Append(originalText);
                    newMetadataNameBuilder.Append(newMetadataName, index + replacementText.Length, newMetadataName.Length - (index + replacementText.Length));
                    newMetadataName = newMetadataNameBuilder.ToString();
                    newMetadataNameBuilder.Clear();
                }

                index = newMetadataName.IndexOf(replacementText, index + 1);
            }

            return string.Equals(newMetadataName, oldMetadataName, StringComparison.Ordinal);
        }

        private static bool IsSubStringEqual(
            string str1,
            string str2,
            int index)
        {
            Debug.Assert(index <= str1.Length && index <= str2.Length, "Index cannot be greater than the string");
            var currentIndex = 0;
            while (currentIndex < index)
            {
                if (str1[currentIndex] != str2[currentIndex])
                {
                    return false;
                }

                currentIndex++;
            }

            return true;
        }

        private static bool IsWholeIdentifier(
            string metadataName,
            string searchText,
            int index)
        {
            if (index == -1)
            {
                return false;
            }

            // Check for the previous char
            if (index != 0)
            {
                var previousChar = metadataName[index - 1];

                if (!IsIdentifierSeparator(previousChar))
                {
                    return false;
                }
            }

            // Check for the next char
            if (index + searchText.Length != metadataName.Length)
            {
                var nextChar = metadataName[index + searchText.Length];

                if (!IsIdentifierSeparator(nextChar))
                {
                    return false;
                }
            }

            return true;
        }

        private static bool IsIdentifierSeparator(char element)
            => s_metadataNameSeparators.IndexOf(element) != -1;
    }
}<|MERGE_RESOLUTION|>--- conflicted
+++ resolved
@@ -70,7 +70,7 @@
                     var result = await client.TryInvokeAsync<IRemoteRenamerService, SerializableConflictResolution?>(
                         solution,
                         (service, solutionInfo, callbackId, cancellationToken) => service.ResolveConflictsAsync(solutionInfo, callbackId, serializableSymbol, serializableLocationSet, replacementText, nonConflictSymbolKeys, cancellationToken),
-                        callbackTarget: new RemoteOptionsProvider<CodeCleanupOptions>(solution.Services, lightweightRenameLocations.FallbackOptions),
+                        callbackTarget: new RemoteOptionsProvider<CodeCleanupOptions>(solution.Workspace.Services, lightweightRenameLocations.FallbackOptions),
                         cancellationToken).ConfigureAwait(false);
 
                     if (result.HasValue && result.Value != null)
@@ -155,11 +155,7 @@
         {
             foreach (var language in projectIds.Select(p => solution.GetRequiredProject(p).Language).Distinct())
             {
-<<<<<<< HEAD
-                var languageServices = solution.Services.GetLanguageServices(language);
-=======
                 var languageServices = solution.Services.GetProjectServices(language);
->>>>>>> 5450f4fa
                 var renameRewriterLanguageService = languageServices.GetRequiredService<IRenameRewriterLanguageService>();
                 var syntaxFactsLanguageService = languageServices.GetRequiredService<ISyntaxFactsService>();
                 if (!renameRewriterLanguageService.IsIdentifierValid(replacementText, syntaxFactsLanguageService))
@@ -190,12 +186,7 @@
         {
             {
                 var renameRewriterService =
-<<<<<<< HEAD
-                    conflictResolution.CurrentSolution.Services.GetLanguageServices(renamedSymbol.Language)
-                                                               .GetRequiredService<IRenameRewriterLanguageService>();
-=======
                     conflictResolution.CurrentSolution.Services.GetRequiredLanguageService<IRenameRewriterLanguageService>(renamedSymbol.Language);
->>>>>>> 5450f4fa
                 var implicitUsageConflicts = renameRewriterService.ComputePossibleImplicitUsageConflicts(renamedSymbol, semanticModel, originalDeclarationLocation, newDeclarationLocationStartingPosition, cancellationToken);
                 foreach (var implicitUsageConflict in implicitUsageConflicts)
                 {
