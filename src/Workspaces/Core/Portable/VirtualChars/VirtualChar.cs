--- conflicted
+++ resolved
@@ -44,12 +44,6 @@
 
         public override int GetHashCode()
         {
-<<<<<<< HEAD
-            var hashCode = 244102310;
-            hashCode = hashCode * -1521134295 + Char.GetHashCode();
-            hashCode = hashCode * -1521134295 + Span.GetHashCode();
-            return hashCode;
-=======
             unchecked
             {
                 var hashCode = 244102310;
@@ -57,7 +51,6 @@
                 hashCode = hashCode * -1521134295 + Span.GetHashCode();
                 return hashCode;
             }
->>>>>>> 83fd4cc7
         }
 
         public static bool operator ==(VirtualChar char1, VirtualChar char2)
