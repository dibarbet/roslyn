--- conflicted
+++ resolved
@@ -60,14 +60,8 @@
             _lazyClient = new AsyncLazy<RemoteHostClient>(
                 cancellationToken => InProcRemoteHostClient.CreateAsync(
                     _services,
-<<<<<<< HEAD
+                    TraceListener,
                     new RemoteHostTestData(_lazyManager.Value, isInProc: true)),
-=======
-                    TraceListener,
-                    new RemoteHostTestData(
-                        new WorkspaceManager(RemoteAssetStorage ?? new SolutionAssetCache(), AdditionalRemoteParts),
-                        isInProc: true)),
->>>>>>> f60ff7e6
                 cacheResult: true);
         }
 
