--- conflicted
+++ resolved
@@ -132,38 +132,13 @@
         /// </summary>
         public ConcurrentDictionary<Guid, TestGeneratorReference> SharedTestGeneratorReferences
         {
-<<<<<<< HEAD
-
-            /// <summary>
-            /// Gate to serialize reads/writes to <see cref="SharedTestGeneratorReferences"/>.
-            /// </summary>
-            private readonly object _gate = new();
-
-            /// <summary>
-            /// In unit tests that are testing OOP, we want to be able to share test generator references directly
-            /// from one side to another. We'll create multiple instances of the TestSerializerService -- one for each
-            /// workspace and in different MEF compositions, but we'll share the generator references across them. This
-            /// property allows the shared dictionary to be read/set.
-            /// </summary>
-            public ConcurrentDictionary<Guid, TestGeneratorReference> SharedTestGeneratorReferences
-=======
             get
->>>>>>> 554fe0e7
             {
                 lock (_gate)
                 {
-<<<<<<< HEAD
-                    lock (_gate)
-                    {
-                        field ??= [];
-
-                        return field;
-                    }
-=======
                     _sharedTestGeneratorReferences ??= [];
 
                     return _sharedTestGeneratorReferences;
->>>>>>> 554fe0e7
                 }
             }
 
@@ -171,20 +146,6 @@
             {
                 lock (_gate)
                 {
-<<<<<<< HEAD
-                    lock (_gate)
-                    {
-                        // If we're already being assigned the same set of references as before, we're fine as that
-                        // won't change anything. Ideally, every time we created a new RemoteWorkspace we'd have a new
-                        // MEF container; this would ensure that the assignment earlier before we create the
-                        // RemoteWorkspace was always the first assignment. However the ExportProviderCache.cs in our
-                        // unit tests hands out the same MEF container multiple times instead of implementing the
-                        // expected contract. See https://github.com/dotnet/roslyn/issues/25863 for further details.
-                        Contract.ThrowIfFalse(field == null ||
-                            field == value, "We already have a shared set of references, we shouldn't be getting another one.");
-                        field = value;
-                    }
-=======
                     // If we're already being assigned the same set of references as before, we're fine as that
                     // won't change anything. Ideally, every time we created a new RemoteWorkspace we'd have a new
                     // MEF container; this would ensure that the assignment earlier before we create the
@@ -194,7 +155,6 @@
                     Contract.ThrowIfFalse(_sharedTestGeneratorReferences == null ||
                         _sharedTestGeneratorReferences == value, "We already have a shared set of references, we shouldn't be getting another one.");
                     _sharedTestGeneratorReferences = value;
->>>>>>> 554fe0e7
                 }
             }
         }
