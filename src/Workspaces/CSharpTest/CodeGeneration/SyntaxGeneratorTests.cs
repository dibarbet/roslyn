--- conflicted
+++ resolved
@@ -2355,7 +2355,6 @@
                 "public global::System.Int32 Prop { protected get; set; }");
         }
 
-<<<<<<< HEAD
         [Fact, WorkItem(66382, "https://github.com/dotnet/roslyn/issues/66382")]
         public void TestOverrideDefaultConstraint1()
         {
@@ -2469,7 +2468,8 @@
                 {
                 }
                 """);
-=======
+        }
+
         [Fact, WorkItem(66380, "https://github.com/dotnet/roslyn/issues/66380")]
         public void TestConstantFieldDeclarations()
         {
@@ -2486,7 +2486,6 @@
             VerifySyntax<FieldDeclarationSyntax>(
                 Generator.Declaration(field),
                 "public const global::System.Int32 F;");
->>>>>>> 3123edd5
         }
 
         [Fact, WorkItem(66374, "https://github.com/dotnet/roslyn/issues/66374")]
