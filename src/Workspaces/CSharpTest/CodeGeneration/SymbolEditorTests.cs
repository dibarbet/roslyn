﻿// Licensed to the .NET Foundation under one or more agreements.
// The .NET Foundation licenses this file to you under the MIT license.
// See the LICENSE file in the project root for more information.

#nullable disable

using System.Collections.Generic;
using System.Linq;
using System.Threading;
using System.Threading.Tasks;
using Microsoft.CodeAnalysis.CSharp.Formatting;
using Microsoft.CodeAnalysis.CSharp.Simplification;
using Microsoft.CodeAnalysis.Editing;
using Microsoft.CodeAnalysis.Formatting;
using Microsoft.CodeAnalysis.Simplification;
using Microsoft.CodeAnalysis.Test.Utilities;
using Microsoft.CodeAnalysis.Text;
using Roslyn.Test.Utilities;
using Xunit;

namespace Microsoft.CodeAnalysis.CSharp.UnitTests.Editing;

[UseExportProvider]
public sealed class SymbolEditorTests
{
<<<<<<< HEAD
    [UseExportProvider]
    public class SymbolEditorTests
    {
        private SyntaxGenerator Generator { get => field ??= SyntaxGenerator.GetGenerator(new AdhocWorkspace(), LanguageNames.CSharp); set; }
=======
    private SyntaxGenerator _g;

    private SyntaxGenerator Generator
        => _g ??= SyntaxGenerator.GetGenerator(new AdhocWorkspace(), LanguageNames.CSharp);
>>>>>>> 554fe0e7

    private static Solution GetSolution(params string[] sources)
    {
        var ws = new AdhocWorkspace();
        var pid = ProjectId.CreateNewId();

        var docs = sources.Select((s, i) =>
            DocumentInfo.Create(
                DocumentId.CreateNewId(pid),
                name: "code" + i,
                loader: TextLoader.From(TextAndVersion.Create(SourceText.From(s, encoding: null, SourceHashAlgorithms.Default), VersionStamp.Default)))).ToList();

        var proj = ProjectInfo.Create(pid, VersionStamp.Default, "test", "test.dll", LanguageNames.CSharp, documents: docs,
            metadataReferences: [NetFramework.mscorlib]);

        return ws.AddProject(proj).Solution;
    }

    private static async Task<IEnumerable<ISymbol>> GetSymbolsAsync(Solution solution, string name)
    {
        var compilation = await solution.Projects.First().GetCompilationAsync();
        return compilation.GlobalNamespace.GetMembers(name);
    }

    private static async Task<string> GetActualAsync(Document document)
    {
        document = await Simplifier.ReduceAsync(document, CSharpSimplifierOptions.Default, CancellationToken.None);
        document = await Formatter.FormatAsync(document, Formatter.Annotation, CSharpSyntaxFormattingOptions.Default, CancellationToken.None);
        document = await Formatter.FormatAsync(document, SyntaxAnnotation.ElasticAnnotation, CSharpSyntaxFormattingOptions.Default, CancellationToken.None);
        return (await document.GetSyntaxRootAsync()).ToFullString();
    }

    [Fact]
    public async Task TestEditOneDeclaration()
    {
        var code =
@"class C
{
}";

        var expected =
@"class C
{
    void m()
    {
    }
}";

        var solution = GetSolution(code);
        var symbol = (await GetSymbolsAsync(solution, "C")).First();
        var editor = SymbolEditor.Create(solution);

        var newSymbol = (INamedTypeSymbol)await editor.EditOneDeclarationAsync(symbol, (e, d) => e.AddMember(d, e.Generator.MethodDeclaration("m")));
        Assert.Equal(1, newSymbol.GetMembers("m").Length);

        var actual = await GetActualAsync(editor.GetChangedDocuments().First());

        Assert.Equal(expected, actual);
    }

    [Fact]
    public async Task TestSequentialEdits()
    {
        var code =
@"class C
{
}";

        var expected =
@"class C
{
    void m()
    {
    }

    void m2()
    {
    }
}";

        var solution = GetSolution(code);
        var symbol = (await GetSymbolsAsync(solution, "C")).First();
        var editor = SymbolEditor.Create(solution);

        var newSymbol = (INamedTypeSymbol)await editor.EditOneDeclarationAsync(symbol, (e, d) => e.AddMember(d, Generator.MethodDeclaration("m")));
        Assert.Equal(1, newSymbol.GetMembers("m").Length);
        Assert.Equal(0, newSymbol.GetMembers("m2").Length);

        newSymbol = (INamedTypeSymbol)await editor.EditOneDeclarationAsync(symbol, (e, d) => e.AddMember(d, Generator.MethodDeclaration("m2")));
        Assert.Equal(1, newSymbol.GetMembers("m").Length);
        Assert.Equal(1, newSymbol.GetMembers("m2").Length);

        var actual = await GetActualAsync(editor.GetChangedDocuments().First());

        Assert.Equal(expected, actual);
    }

    [Fact]
    public async Task TestSequentialEdit_NewSymbols()
    {
        var code =
@"class C
{
}";

        var expected =
@"class C
{
    void m()
    {
    }

    void m2()
    {
    }
}";

        var solution = GetSolution(code);
        var symbol = (await GetSymbolsAsync(solution, "C")).First();
        var editor = SymbolEditor.Create(solution);

        var newSymbol = (INamedTypeSymbol)await editor.EditOneDeclarationAsync(symbol, (e, d) => e.AddMember(d, e.Generator.MethodDeclaration("m")));
        Assert.Equal(1, newSymbol.GetMembers("m").Length);
        Assert.Equal(0, newSymbol.GetMembers("m2").Length);

        newSymbol = (INamedTypeSymbol)await editor.EditOneDeclarationAsync(newSymbol, (e, d) => e.AddMember(d, e.Generator.MethodDeclaration("m2")));
        Assert.Equal(1, newSymbol.GetMembers("m").Length);
        Assert.Equal(1, newSymbol.GetMembers("m2").Length);

        var actual = await GetActualAsync(editor.GetChangedDocuments().First());

        Assert.Equal(expected, actual);
    }

    [Fact]
    public async Task TestSequentialEdits_SeparateSymbols()
    {
        var code =
@"class A
{
}

class B
{
}";

        var expected =
@"class A
{
    void ma()
    {
    }
}

class B
{
    void mb()
    {
    }
}";

        var solution = GetSolution(code);
        var comp = await solution.Projects.First().GetCompilationAsync();
        var symbolA = comp.GlobalNamespace.GetMembers("A").First();
        var symbolB = comp.GlobalNamespace.GetMembers("B").First();

        var editor = SymbolEditor.Create(solution);

        var newSymbolA = (INamedTypeSymbol)await editor.EditOneDeclarationAsync(symbolA, (e, d) => e.AddMember(d, e.Generator.MethodDeclaration("ma")));
        Assert.Equal(1, newSymbolA.GetMembers("ma").Length);

        var newSymbolB = (INamedTypeSymbol)await editor.EditOneDeclarationAsync(symbolB, (e, d) => e.AddMember(d, e.Generator.MethodDeclaration("mb")));
        Assert.Equal(1, newSymbolB.GetMembers("mb").Length);

        var actual = await GetActualAsync(editor.GetChangedDocuments().First());
        Assert.Equal(expected, actual);
    }

    [Fact]
    public async Task TestSequentialEdits_SeparateSymbolsAndFiles()
    {
        var code1 =
@"class A
{
}";

        var code2 =
@"class B
{
}";

        var expected1 =
@"class A
{
    void ma()
    {
    }
}";

        var expected2 =
@"class B
{
    void mb()
    {
    }
}";

        var solution = GetSolution(code1, code2);
        var comp = await solution.Projects.First().GetCompilationAsync();
        var symbolA = comp.GlobalNamespace.GetMembers("A").First();
        var symbolB = comp.GlobalNamespace.GetMembers("B").First();

        var editor = SymbolEditor.Create(solution);

        var newSymbolA = (INamedTypeSymbol)await editor.EditOneDeclarationAsync(symbolA, (e, d) => e.AddMember(d, e.Generator.MethodDeclaration("ma")));
        Assert.Equal(1, newSymbolA.GetMembers("ma").Length);

        var newSymbolB = (INamedTypeSymbol)await editor.EditOneDeclarationAsync(symbolB, (e, d) => e.AddMember(d, e.Generator.MethodDeclaration("mb")));
        Assert.Equal(1, newSymbolB.GetMembers("mb").Length);

        var docs = editor.GetChangedDocuments().ToList();
        var actual1 = await GetActualAsync(docs[0]);
        var actual2 = await GetActualAsync(docs[1]);

        Assert.Equal(expected1, actual1);
        Assert.Equal(expected2, actual2);
    }

    [Fact]
    public async Task TestEditAllDeclarations_SameFile()
    {
        var code =
@"public partial class C
{
}

public partial class C
{
}";

        var expected =
@"internal partial class C
{
}

internal partial class C
{
}";

        var solution = GetSolution(code);
        var symbol = (await GetSymbolsAsync(solution, "C")).First();
        var editor = SymbolEditor.Create(solution);

        var newSymbol = (INamedTypeSymbol)await editor.EditAllDeclarationsAsync(symbol, (e, d) => e.SetAccessibility(d, Accessibility.Internal));

        var actual = await GetActualAsync(editor.GetChangedDocuments().First());

        Assert.Equal(expected, actual);
    }

    [Fact]
    public async Task TestEditAllDeclarations_MultipleFiles()
    {
        var code1 =
@"class C
{
}";

        var code2 =
@"class C
{
    void M() {}
}";

        var expected1 =
@"public class C
{
}";

        var expected2 =
@"public class C
{
    void M() {}
}";

        var solution = GetSolution(code1, code2);
        var comp = await solution.Projects.First().GetCompilationAsync();
        var symbol = comp.GlobalNamespace.GetMembers("C").First();

        var editor = SymbolEditor.Create(solution);
        var newSymbol = (INamedTypeSymbol)await editor.EditAllDeclarationsAsync(symbol, (e, d) => e.SetAccessibility(d, Accessibility.Public));

        var docs = editor.GetChangedDocuments().ToList();
        var actual1 = await GetActualAsync(docs[0]);
        var actual2 = await GetActualAsync(docs[1]);

        Assert.Equal(expected1, actual1);
        Assert.Equal(expected2, actual2);
    }

    [Fact]
    public async Task TestEditDeclarationWithLocation_Last()
    {
        var code =
@"partial class C
{
}

partial class C
{
}";

        var expected =
@"partial class C
{
}

partial class C
{
    void m()
    {
    }
}";

        var solution = GetSolution(code);
        var symbol = (await GetSymbolsAsync(solution, "C")).First();
        var location = symbol.Locations.Last();
        var editor = SymbolEditor.Create(solution);

        var newSymbol = (INamedTypeSymbol)await editor.EditOneDeclarationAsync(symbol, location, (e, d) => e.AddMember(d, e.Generator.MethodDeclaration("m")));
        Assert.Equal(1, newSymbol.GetMembers("m").Length);

        var actual = await GetActualAsync(editor.GetChangedDocuments().First());

        Assert.Equal(expected, actual);
    }

    [Fact]
    public async Task TestEditDeclarationWithLocation_First()
    {
        var code =
@"partial class C
{
}

partial class C
{
}";

        var expected =
@"partial class C
{
    void m()
    {
    }
}

partial class C
{
}";

        var solution = GetSolution(code);
        var symbol = (await GetSymbolsAsync(solution, "C")).First();
        var location = symbol.Locations.First();
        var editor = SymbolEditor.Create(solution);

        var newSymbol = (INamedTypeSymbol)await editor.EditOneDeclarationAsync(symbol, location, (e, d) => e.AddMember(d, e.Generator.MethodDeclaration("m")));
        Assert.Equal(1, newSymbol.GetMembers("m").Length);

        var actual = await GetActualAsync(editor.GetChangedDocuments().First());

        Assert.Equal(expected, actual);
    }

    [Fact]
    public async Task TestEditDeclarationWithLocation_SequentialEdits_SameLocation()
    {
        var code =
@"partial class C
{
}

partial class C
{
}";

        var expected =
@"partial class C
{
}

partial class C
{
    void m()
    {
    }

    void m2()
    {
    }
}";

        var solution = GetSolution(code);
        var symbol = (await GetSymbolsAsync(solution, "C")).First();
        var location = symbol.Locations.Last();
        var editor = SymbolEditor.Create(solution);

        var newSymbol = (INamedTypeSymbol)await editor.EditOneDeclarationAsync(symbol, location, (e, d) => e.AddMember(d, e.Generator.MethodDeclaration("m")));
        Assert.Equal(1, newSymbol.GetMembers("m").Length);

        // reuse location from original symbol/solution
        var newSymbol2 = (INamedTypeSymbol)await editor.EditOneDeclarationAsync(newSymbol, location, (e, d) => e.AddMember(d, e.Generator.MethodDeclaration("m2")));
        Assert.Equal(1, newSymbol2.GetMembers("m").Length);
        Assert.Equal(1, newSymbol2.GetMembers("m2").Length);

        var actual = await GetActualAsync(editor.GetChangedDocuments().First());

        Assert.Equal(expected, actual);
    }

    [Fact]
    public async Task TestEditDeclarationWithLocation_SequentialEdits_NewLocation()
    {
        var code =
@"partial class C
{
}

partial class C
{
}";

        var expected =
@"partial class C
{
}

partial class C
{
    void m()
    {
    }

    void m2()
    {
    }
}";

        var solution = GetSolution(code);
        var symbol = (await GetSymbolsAsync(solution, "C")).First();
        var location = symbol.Locations.Last();
        var editor = SymbolEditor.Create(solution);

        var newSymbol = (INamedTypeSymbol)await editor.EditOneDeclarationAsync(symbol, location, (e, d) => e.AddMember(d, e.Generator.MethodDeclaration("m")));
        Assert.Equal(1, newSymbol.GetMembers("m").Length);

        // use location from new symbol
        var newLocation = newSymbol.Locations.Last();
        var newSymbol2 = (INamedTypeSymbol)await editor.EditOneDeclarationAsync(newSymbol, newLocation, (e, d) => e.AddMember(d, e.Generator.MethodDeclaration("m2")));
        Assert.Equal(1, newSymbol2.GetMembers("m").Length);
        Assert.Equal(1, newSymbol2.GetMembers("m2").Length);

        var actual = await GetActualAsync(editor.GetChangedDocuments().First());

        Assert.Equal(expected, actual);
    }

    [Fact]
    public async Task TestEditDeclarationWithMember()
    {
        var code =
@"partial class C
{
}

partial class C
{
    void m()
    {
    }
}";

        var expected =
@"partial class C
{
}

partial class C
{
    void m()
    {
    }

    void m2()
    {
    }
}";

        var solution = GetSolution(code);
        var symbol = (INamedTypeSymbol)(await GetSymbolsAsync(solution, "C")).First();
        var member = symbol.GetMembers("m").First();
        var editor = SymbolEditor.Create(solution);

        var newSymbol = (INamedTypeSymbol)await editor.EditOneDeclarationAsync(symbol, member, (e, d) => e.AddMember(d, e.Generator.MethodDeclaration("m2")));
        Assert.Equal(1, newSymbol.GetMembers("m").Length);

        var actual = await GetActualAsync(editor.GetChangedDocuments().First());

        Assert.Equal(expected, actual);
    }

    [Fact]
    public async Task TestChangeLogicalIdentityReturnsCorrectSymbol_OneDeclaration()
    {
        // proves that APIs return the correct new symbol even after a change that changes the symbol's logical identity.
        var code =
@"class C
{
}";

        var expected =
@"class X
{
}";

        var solution = GetSolution(code);
        var symbol = (await GetSymbolsAsync(solution, "C")).First();
        var editor = SymbolEditor.Create(solution);

        var newSymbol = (INamedTypeSymbol)await editor.EditOneDeclarationAsync(symbol, (e, d) => e.SetName(d, "X"));
        Assert.Equal("X", newSymbol.Name);

        // original symbols cannot be rebound after identity change.
        var reboundSymbol = await editor.GetCurrentSymbolAsync(symbol);
        Assert.Null(reboundSymbol);

        var actual = await GetActualAsync(editor.GetChangedDocuments().First());

        Assert.Equal(expected, actual);
    }

    [Fact]
    public async Task TestChangeLogicalIdentityReturnsCorrectSymbol_AllDeclarations()
    {
        // proves that APIs return the correct new symbol even after a change that changes the symbol's logical identity.
        var code =
@"partial class C
{
}

partial class C
{
}";

        var expected =
@"partial class X
{
}

partial class X
{
}";
        var solution = GetSolution(code);
        var symbol = (await GetSymbolsAsync(solution, "C")).First();
        var editor = SymbolEditor.Create(solution);

        var newSymbol = (INamedTypeSymbol)await editor.EditAllDeclarationsAsync(symbol, (e, d) => e.SetName(d, "X"));
        Assert.Equal("X", newSymbol.Name);

        // original symbols cannot be rebound after identity change.
        var reboundSymbol = await editor.GetCurrentSymbolAsync(symbol);
        Assert.Null(reboundSymbol);

        var actual = await GetActualAsync(editor.GetChangedDocuments().First());

        Assert.Equal(expected, actual);
    }

    [Fact]
    public async Task TestRemovedDeclarationReturnsNull()
    {
        var code =
@"class C
{
}";

        var expected =
@"";

        var solution = GetSolution(code);
        var symbol = (await GetSymbolsAsync(solution, "C")).First();
        var editor = SymbolEditor.Create(solution);

        var newSymbol = (INamedTypeSymbol)await editor.EditOneDeclarationAsync(symbol, (e, d) => e.RemoveNode(d));
        Assert.Null(newSymbol);

        var actual = await GetActualAsync(editor.GetChangedDocuments().First());

        Assert.Equal(expected, actual);
    }

    [Fact]
    public async Task TestRemovedOneOfManyDeclarationsReturnsChangedSymbol()
    {
        var code =
@"partial class C
{
}

partial class C
{
}";

        var expected =
@"
partial class C
{
}";

        var solution = GetSolution(code);
        var symbol = (await GetSymbolsAsync(solution, "C")).First();
        var editor = SymbolEditor.Create(solution);

        var newSymbol = (INamedTypeSymbol)await editor.EditOneDeclarationAsync(symbol, (e, d) => e.RemoveNode(d));
        Assert.NotNull(newSymbol);
        Assert.Equal("C", newSymbol.Name);

        var actual = await GetActualAsync(editor.GetChangedDocuments().First());

        Assert.Equal(expected, actual);
    }

    [Fact]
    public async Task TestRemoveAllOfManyDeclarationsReturnsNull()
    {
        var code =
@"partial class C
{
}

partial class C
{
}";

        var expected =
@"
";

        var solution = GetSolution(code);
        var symbol = (await GetSymbolsAsync(solution, "C")).First();
        var editor = SymbolEditor.Create(solution);

        var newSymbol = (INamedTypeSymbol)await editor.EditAllDeclarationsAsync(symbol, (e, d) => e.RemoveNode(d));
        Assert.Null(newSymbol);

        var actual = await GetActualAsync(editor.GetChangedDocuments().First());

        Assert.Equal(expected, actual);
    }

    [Fact]
    public async Task TestRemoveFieldFromMultiFieldDeclaration()
    {
        var code =
@"class C
{
    public int X, Y;
}";

        var expected =
@"class C
{
    public int Y;
}";

        var expected2 =
@"class C
{
}";

        var solution = GetSolution(code);
        var symbol = (INamedTypeSymbol)(await GetSymbolsAsync(solution, "C")).First();
        var symbolX = symbol.GetMembers("X").First();
        var symbolY = symbol.GetMembers("Y").First();

        var editor = SymbolEditor.Create(solution);

        // remove X -- should remove only part of the field declaration.
        var newSymbolX = (INamedTypeSymbol)await editor.EditOneDeclarationAsync(symbolX, (e, d) => e.RemoveNode(d));
        Assert.Null(newSymbolX);

        var actual = await GetActualAsync(editor.GetChangedDocuments().First());
        Assert.Equal(expected, actual);

        // now remove Y -- should remove entire remaining field declaration
        var newSymbolY = (INamedTypeSymbol)await editor.EditOneDeclarationAsync(symbolY, (e, d) => e.RemoveNode(d));
        Assert.Null(newSymbolY);

        actual = await GetActualAsync(editor.GetChangedDocuments().First());
        Assert.Equal(expected2, actual);
    }

    [Fact]
    public async Task TestSetBaseType_ExistingBase()
    {
        var code =
@"class C : B
{
}

class A
{
}

class B
{
}";

        var expected =
@"class C : A
{
}

class A
{
}

class B
{
}";

        var solution = GetSolution(code);
        var symbol = (INamedTypeSymbol)(await GetSymbolsAsync(solution, "C")).First();

        var editor = SymbolEditor.Create(solution);

        // set base to A
        var newSymbolC = await editor.SetBaseTypeAsync(symbol, g => g.IdentifierName("A"));

        var actual = await GetActualAsync(editor.GetChangedDocuments().First());
        Assert.Equal(expected, actual);
    }

    [Fact]
    public async Task TestSetBaseType_ExistingInterface()
    {
        var code =
@"class C : I
{
}

class A
{
}

interface I
{
}";

        var expected =
@"class C : A, I
{
}

class A
{
}

interface I
{
}";

        var solution = GetSolution(code);
        var symbol = (INamedTypeSymbol)(await GetSymbolsAsync(solution, "C")).First();

        var editor = SymbolEditor.Create(solution);

        // set base to A
        var newSymbolC = await editor.SetBaseTypeAsync(symbol, g => g.IdentifierName("A"));

        var actual = await GetActualAsync(editor.GetChangedDocuments().First());
        Assert.Equal(expected, actual);
    }

    [Fact]
    public async Task TestSetBaseType_NoBaseOrInterface()
    {
        var code =
@"class C
{
}

class A
{
}";

        var expected =
@"class C : A
{
}

class A
{
}";

        var solution = GetSolution(code);
        var symbol = (INamedTypeSymbol)(await GetSymbolsAsync(solution, "C")).First();

        var editor = SymbolEditor.Create(solution);

        // set base to A
        var newSymbolC = await editor.SetBaseTypeAsync(symbol, g => g.IdentifierName("A"));

        var actual = await GetActualAsync(editor.GetChangedDocuments().First());
        Assert.Equal(expected, actual);
    }

    [Fact]
    public async Task TestSetBaseType_UnknownBase()
    {
        var code =
@"class C : X
{
}

class A
{
}";

        var expected =
@"class C : A
{
}

class A
{
}";

        var solution = GetSolution(code);
        var symbol = (INamedTypeSymbol)(await GetSymbolsAsync(solution, "C")).First();

        var editor = SymbolEditor.Create(solution);

        // set base to A
        var newSymbolC = editor.SetBaseTypeAsync(symbol, g => g.IdentifierName("A"));

        var actual = await GetActualAsync(editor.GetChangedDocuments().First());
        Assert.Equal(expected, actual);
    }

    [Fact]
    public async Task TestSetBaseType_Null_ExistingBase()
    {
        var code =
@"class C : A
{
}

class A
{
}";

        var expected =
@"class C
{
}

class A
{
}";

        var solution = GetSolution(code);
        var symbol = (INamedTypeSymbol)(await GetSymbolsAsync(solution, "C")).First();

        var editor = SymbolEditor.Create(solution);

        // set base to null
        var newSymbolC = await editor.SetBaseTypeAsync(symbol, g => null);

        var actual = await GetActualAsync(editor.GetChangedDocuments().First());
        Assert.Equal(expected, actual);
    }

    [Fact]
    public async Task TestSetBaseType_Null_ExistingBaseAndInterface()
    {
        var code =
@"class C : A, I
{
}

class A
{
}

interface I
{
}";

        var expected =
@"class C : I
{
}

class A
{
}

interface I
{
}";

        var solution = GetSolution(code);
        var symbol = (INamedTypeSymbol)(await GetSymbolsAsync(solution, "C")).First();

        var editor = SymbolEditor.Create(solution);

        // set base to null
        var newSymbolC = await editor.SetBaseTypeAsync(symbol, g => null);

        var actual = await GetActualAsync(editor.GetChangedDocuments().First());
        Assert.Equal(expected, actual);
    }

    [Fact]
    public async Task TestSetBaseType_Null_ExistingInterface()
    {
        var code =
@"class C : I
{
}

interface I
{
}";

        var expected =
@"class C : I
{
}

interface I
{
}";

        var solution = GetSolution(code);
        var symbol = (INamedTypeSymbol)(await GetSymbolsAsync(solution, "C")).First();

        var editor = SymbolEditor.Create(solution);

        // set base to null
        var newSymbolC = await editor.SetBaseTypeAsync(symbol, g => null);

        var actual = await GetActualAsync(editor.GetChangedDocuments().First());
        Assert.Equal(expected, actual);
    }

    [Fact]
    public async Task TestSetBaseType_Null_UnknownBase()
    {
        var code =
@"class C : X
{
}";

        var expected =
@"class C
{
}";

        var solution = GetSolution(code);
        var symbol = (INamedTypeSymbol)(await GetSymbolsAsync(solution, "C")).First();

        var editor = SymbolEditor.Create(solution);

        // set base to null
        var newSymbolC = await editor.SetBaseTypeAsync(symbol, g => null);

        var actual = await GetActualAsync(editor.GetChangedDocuments().First());
        Assert.Equal(expected, actual);
    }

    [Fact, WorkItem("https://github.com/dotnet/roslyn/issues/2650")]
    public async Task TestEditExplicitInterfaceIndexer()
    {
        var code =
@"public interface I
{
    int this[int item] { get; }
}

public class C  : I
{
    int I.this[int item]
    {
        get
        {
            return item;
        }
    }
}";

        var solution = GetSolution(code);
        var typeC = (INamedTypeSymbol)(await GetSymbolsAsync(solution, "C")).First();
        var property = typeC.GetMembers().First(m => m.Kind == SymbolKind.Property);

        var editor = SymbolEditor.Create(solution);

        var newProperty = editor.EditOneDeclarationAsync(property, (e, d) =>
        {
            // nothing
        });

        var typeI = (INamedTypeSymbol)(await GetSymbolsAsync(solution, "I")).First();
        var iproperty = typeI.GetMembers().First(m => m.Kind == SymbolKind.Property);

        var newIProperty = editor.EditOneDeclarationAsync(iproperty, (e, d) =>
        {
            // nothing;
        });
    }
}<|MERGE_RESOLUTION|>--- conflicted
+++ resolved
@@ -23,17 +23,10 @@
 [UseExportProvider]
 public sealed class SymbolEditorTests
 {
-<<<<<<< HEAD
-    [UseExportProvider]
-    public class SymbolEditorTests
-    {
-        private SyntaxGenerator Generator { get => field ??= SyntaxGenerator.GetGenerator(new AdhocWorkspace(), LanguageNames.CSharp); set; }
-=======
     private SyntaxGenerator _g;
 
     private SyntaxGenerator Generator
         => _g ??= SyntaxGenerator.GetGenerator(new AdhocWorkspace(), LanguageNames.CSharp);
->>>>>>> 554fe0e7
 
     private static Solution GetSolution(params string[] sources)
     {
