﻿// Licensed to the .NET Foundation under one or more agreements.
// The .NET Foundation licenses this file to you under the MIT license.
// See the LICENSE file in the project root for more information.

#nullable enable

using System.Collections.Generic;
using System.Collections.Immutable;
using System.Threading;
using System.Threading.Tasks;
using Microsoft.CodeAnalysis.DesignerAttribute;

namespace Microsoft.CodeAnalysis.Remote
{
    internal sealed partial class RemoteDesignerAttributeIncrementalAnalyzer : AbstractDesignerAttributeIncrementalAnalyzer
    {
        /// <summary>
        /// Channel back to VS to inform it of the designer attributes we discover.
        /// </summary>
        private readonly RemoteCallback<IDesignerAttributeListener> _callback;

        public RemoteDesignerAttributeIncrementalAnalyzer(RemoteCallback<IDesignerAttributeListener> callback)
        {
            _callback = callback;
        }

        protected override async ValueTask ReportProjectRemovedAsync(ProjectId projectId, CancellationToken cancellationToken)
        {
            await _callback.InvokeAsync(
                (callback, cancellationToken) => callback.OnProjectRemovedAsync(projectId, cancellationToken),
                cancellationToken).ConfigureAwait(false);
        }

        protected override async ValueTask ReportDesignerAttributeDataAsync(ImmutableArray<DesignerAttributeData> data, CancellationToken cancellationToken)
        {
            await _callback.InvokeAsync(
<<<<<<< HEAD
               (callback, cancellationToken) => callback.ReportDesignerAttributeDataAsync(data, cancellationToken),
               linkedSource.Token).ConfigureAwait(false);
=======
               (callback, cancellationToken) => callback.ReportDesignerAttributeDataAsync(data.ToImmutableArray(), cancellationToken),
               cancellationToken).ConfigureAwait(false);
>>>>>>> 9de2d24c
        }
    }
}<|MERGE_RESOLUTION|>--- conflicted
+++ resolved
@@ -34,13 +34,8 @@
         protected override async ValueTask ReportDesignerAttributeDataAsync(ImmutableArray<DesignerAttributeData> data, CancellationToken cancellationToken)
         {
             await _callback.InvokeAsync(
-<<<<<<< HEAD
                (callback, cancellationToken) => callback.ReportDesignerAttributeDataAsync(data, cancellationToken),
-               linkedSource.Token).ConfigureAwait(false);
-=======
-               (callback, cancellationToken) => callback.ReportDesignerAttributeDataAsync(data.ToImmutableArray(), cancellationToken),
                cancellationToken).ConfigureAwait(false);
->>>>>>> 9de2d24c
         }
     }
 }