﻿// Licensed to the .NET Foundation under one or more agreements.
// The .NET Foundation licenses this file to you under the MIT license.
// See the LICENSE file in the project root for more information.

using System.Collections.Generic;
using System.Collections.Immutable;
using System.Diagnostics;
using System.IO;
using System.IO.Pipelines;
using System.Threading;
using System.Threading.Tasks;
using Microsoft.CodeAnalysis.PooledObjects;
using Microsoft.CodeAnalysis.Serialization;
using Nerdbank.Streams;
using Roslyn.Utilities;

namespace Microsoft.CodeAnalysis.Remote
{
    internal static class RemoteHostAssetSerialization
    {
        public static async ValueTask WriteDataAsync(
            Stream stream,
            Dictionary<Checksum, object> assetMap,
            ISerializerService serializer,
            SolutionReplicationContext context,
            Checksum solutionChecksum,
            ImmutableArray<Checksum> checksums,
            CancellationToken cancellationToken)
        {
            using var writer = new ObjectWriter(stream, leaveOpen: true, cancellationToken);

            // This information is not actually needed on the receiving end.  However, we still send it so that the
            // receiver can assert that both sides are talking about the same solution snapshot and no weird invariant
            // breaks have occurred.
            solutionChecksum.WriteTo(writer);

            // special case
            if (checksums.Length == 0)
                return;

            Debug.Assert(assetMap != null);

            foreach (var checksum in checksums)
            {
                var asset = assetMap[checksum];

                // We flush after each item as that forms a reasonably sized chunk of data to want to then send over the
                // pipe for the reader on the other side to read.  This allows the item-writing to remain entirely
                // synchronous without any blocking on async flushing, while also ensuring that we're not buffering the
                // entire stream of data into the pipe before it gets sent to the other side.
                WriteAsset(writer, serializer, context, asset, cancellationToken);
                await stream.FlushAsync(cancellationToken).ConfigureAwait(false);
            }

            return;

            static void WriteAsset(ObjectWriter writer, ISerializerService serializer, SolutionReplicationContext context, object asset, CancellationToken cancellationToken)
            {
<<<<<<< HEAD
                var kind = asset.GetWellKnownSynchronizationKind();
                Contract.ThrowIfTrue(kind == WellKnownSynchronizationKind.Null);
                writer.WriteInt32((int)kind);

                // null is already indicated by checksum and kind above:
                if (asset is not null)
                    serializer.Serialize(asset, writer, context, cancellationToken);
=======
                Contract.ThrowIfNull(asset);
                var kind = asset.GetWellKnownSynchronizationKind();
                writer.WriteInt32((int)kind);

                serializer.Serialize(asset, writer, context, cancellationToken);
>>>>>>> 57b8f388
            }
        }

        public static async ValueTask<ImmutableArray<object>> ReadDataAsync(
            PipeReader pipeReader, Checksum solutionChecksum, int objectCount, ISerializerService serializerService, CancellationToken cancellationToken)
        {
            using var stream = await pipeReader.AsPrebufferedStreamAsync(cancellationToken).ConfigureAwait(false);
            return ReadData(stream, solutionChecksum, objectCount, serializerService, cancellationToken);
        }

        public static ImmutableArray<object> ReadData(Stream stream, Checksum solutionChecksum, int objectCount, ISerializerService serializerService, CancellationToken cancellationToken)
        {
            using var _ = ArrayBuilder<object>.GetInstance(objectCount, out var results);

            using var reader = ObjectReader.GetReader(stream, leaveOpen: true, cancellationToken);

            // Ensure that no invariants were broken and that both sides of the communication channel are talking about
            // the same pinned solution.
            var responseSolutionChecksum = Checksum.ReadFrom(reader);
            Contract.ThrowIfFalse(solutionChecksum == responseSolutionChecksum);

            for (int i = 0, n = objectCount; i < n; i++)
            {
                var kind = (WellKnownSynchronizationKind)reader.ReadInt32();

                // in service hub, cancellation means simply closed stream
                var result = serializerService.Deserialize<object>(kind, reader, cancellationToken);
                Contract.ThrowIfNull(result);
                results.Add(result);
            }

            return results.ToImmutableAndClear();
        }
    }
}<|MERGE_RESOLUTION|>--- conflicted
+++ resolved
@@ -56,21 +56,11 @@
 
             static void WriteAsset(ObjectWriter writer, ISerializerService serializer, SolutionReplicationContext context, object asset, CancellationToken cancellationToken)
             {
-<<<<<<< HEAD
-                var kind = asset.GetWellKnownSynchronizationKind();
-                Contract.ThrowIfTrue(kind == WellKnownSynchronizationKind.Null);
-                writer.WriteInt32((int)kind);
-
-                // null is already indicated by checksum and kind above:
-                if (asset is not null)
-                    serializer.Serialize(asset, writer, context, cancellationToken);
-=======
                 Contract.ThrowIfNull(asset);
                 var kind = asset.GetWellKnownSynchronizationKind();
                 writer.WriteInt32((int)kind);
 
                 serializer.Serialize(asset, writer, context, cancellationToken);
->>>>>>> 57b8f388
             }
         }
 
