﻿// Licensed to the .NET Foundation under one or more agreements.
// The .NET Foundation licenses this file to you under the MIT license.
// See the LICENSE file in the project root for more information.

using System;
using System.Collections.Generic;
using System.Diagnostics.CodeAnalysis;
using System.Diagnostics;
using System.Linq;
using System.Threading;
using System.Threading.Tasks;
using Microsoft.CodeAnalysis;
using Microsoft.CodeAnalysis.CSharp.Shared.Lightup;
using Microsoft.CodeAnalysis.CSharp.Syntax;
using Microsoft.CodeAnalysis.ErrorReporting;
using Microsoft.CodeAnalysis.Shared.Extensions;
using Microsoft.CodeAnalysis.Simplification;
using Roslyn.Utilities;

namespace Microsoft.CodeAnalysis.CSharp.Extensions
{
    internal static partial class ITypeSymbolExtensions
    {
        public static ExpressionSyntax GenerateExpressionSyntax(
            this ITypeSymbol typeSymbol)
        {
            return typeSymbol.Accept(ExpressionSyntaxGeneratorVisitor.Instance)!.WithAdditionalAnnotations(Simplifier.Annotation);
        }

        public static NameSyntax GenerateNameSyntax(
            this INamespaceOrTypeSymbol symbol, bool allowVar = true)
        {
            return (NameSyntax)GenerateTypeSyntax(symbol, nameSyntax: true, allowVar: allowVar);
        }

        public static TypeSyntax GenerateTypeSyntax(
            this INamespaceOrTypeSymbol symbol, bool allowVar = true)
        {
            return GenerateTypeSyntax(symbol, nameSyntax: false, allowVar: allowVar);
        }

        private static TypeSyntax GenerateTypeSyntax(
            INamespaceOrTypeSymbol symbol, bool nameSyntax, bool allowVar = true)
        {
            var type = symbol as ITypeSymbol;
            if (type != null && type.ContainsAnonymousType())
            {
                // something with an anonymous type can only be represented with 'var', regardless
                // of what the user's preferences might be.
                return SyntaxFactory.IdentifierName("var");
            }

            var syntax = symbol.Accept(TypeSyntaxGeneratorVisitor.Create(nameSyntax))!
                               .WithAdditionalAnnotations(Simplifier.Annotation);

            if (!allowVar)
            {
                syntax = syntax.WithAdditionalAnnotations(DoNotAllowVarAnnotation.Annotation);
            }

            if (type != null && type.IsReferenceType)
            {
                var additionalAnnotation = type.NullableAnnotation switch
                {
                    NullableAnnotation.None => NullableSyntaxAnnotationEx.Oblivious,
                    NullableAnnotation.Annotated => NullableSyntaxAnnotationEx.AnnotatedOrNotAnnotated,
                    NullableAnnotation.NotAnnotated => NullableSyntaxAnnotationEx.AnnotatedOrNotAnnotated,
                    _ => throw ExceptionUtilities.UnexpectedValue(type.NullableAnnotation),
                };

                if (additionalAnnotation is object)
                {
                    syntax = syntax.WithAdditionalAnnotations(additionalAnnotation);
                }
            }

            return syntax;
        }

        public static TypeSyntax GenerateRefTypeSyntax(
            this INamespaceOrTypeSymbol symbol)
        {
            var underlyingType = GenerateTypeSyntax(symbol)
                .WithPrependedLeadingTrivia(SyntaxFactory.ElasticMarker)
                .WithAdditionalAnnotations(Simplifier.Annotation);
            var refKeyword = SyntaxFactory.Token(SyntaxKind.RefKeyword);
            return SyntaxFactory.RefType(refKeyword, underlyingType);
        }

        public static TypeSyntax GenerateRefReadOnlyTypeSyntax(
            this INamespaceOrTypeSymbol symbol)
        {
            var underlyingType = GenerateTypeSyntax(symbol)
                .WithPrependedLeadingTrivia(SyntaxFactory.ElasticMarker)
                .WithAdditionalAnnotations(Simplifier.Annotation);
            var refKeyword = SyntaxFactory.Token(SyntaxKind.RefKeyword);
            var readOnlyKeyword = SyntaxFactory.Token(SyntaxKind.ReadOnlyKeyword);
            return SyntaxFactory.RefType(refKeyword, readOnlyKeyword, underlyingType);
        }

        public static bool ContainingTypesOrSelfHasUnsafeKeyword(this ITypeSymbol containingType)
        {
            do
            {
                foreach (var reference in containingType.DeclaringSyntaxReferences)
                {
                    if (reference.GetSyntax().ChildTokens().Any(t => t.IsKind(SyntaxKind.UnsafeKeyword)))
                    {
                        return true;
                    }
                }

                containingType = containingType.ContainingType;
            }
            while (containingType != null);
            return false;
        }

        public static async Task<ISymbol?> FindApplicableAliasAsync(this ITypeSymbol type, int position, SemanticModel semanticModel, CancellationToken cancellationToken)
        {
            try
            {
                if (semanticModel.IsSpeculativeSemanticModel)
                {
                    position = semanticModel.OriginalPositionForSpeculation;
                    semanticModel = semanticModel.ParentModel;
                }

                var root = await semanticModel.SyntaxTree.GetRootAsync(cancellationToken).ConfigureAwait(false);

                var applicableUsings = GetApplicableUsings(position, (CompilationUnitSyntax)root);
                foreach (var applicableUsing in applicableUsings)
                {
                    var alias = semanticModel.GetOriginalSemanticModel().GetDeclaredSymbol(applicableUsing, cancellationToken);
                    if (alias != null && Equals(alias.Target, type))
                    {
                        return alias;
                    }
                }

                return null;
            }
<<<<<<< HEAD
            catch (Exception e) when (FatalError.ReportAndPropagateUnlessCanceled(e, cancellationToken))
=======
            catch (Exception e) when (FatalError.ReportAndPropagateUnlessCanceled(e, cancellationToken, ErrorSeverity.General))
>>>>>>> 67d940c4
            {
                throw ExceptionUtilities.Unreachable;
            }
        }

        private static IEnumerable<UsingDirectiveSyntax> GetApplicableUsings(int position, SyntaxNode root)
        {
            var namespaceUsings = root.FindToken(position).Parent!.GetAncestors<BaseNamespaceDeclarationSyntax>().SelectMany(n => n.Usings);
            var allUsings = root is CompilationUnitSyntax compilationUnit
                ? compilationUnit.Usings.Concat(namespaceUsings)
                : namespaceUsings;
            return allUsings.Where(u => u.Alias != null);
        }

        public static bool TryGetRecordPrimaryConstructor(this INamedTypeSymbol typeSymbol, [NotNullWhen(true)] out IMethodSymbol? primaryConstructor)
        {
            if (typeSymbol.IsRecord)
            {
                Debug.Assert(typeSymbol.GetParameters().IsDefaultOrEmpty, "If GetParameters extension handles record, we can remove the handling here.");

                // A bit hacky to determine the parameters of primary constructor associated with a given record.
                // Simplifying is tracked by: https://github.com/dotnet/roslyn/issues/53092.
                // Note: When the issue is handled, we can remove the logic here and handle things in GetParameters extension. BUT
                // if GetParameters extension method gets updated to handle records, we need to test EVERY usage
                // of the extension method and make sure the change is applicable to all these usages.

                primaryConstructor = typeSymbol.InstanceConstructors.FirstOrDefault(
                    c => c.DeclaringSyntaxReferences.FirstOrDefault()?.GetSyntax() is RecordDeclarationSyntax);
                return primaryConstructor is not null;
            }

            primaryConstructor = null;
            return false;
        }

        public static bool TryGetRecordPrimaryConstructor(this INamedTypeSymbol typeSymbol, [NotNullWhen(true)] out IMethodSymbol? primaryConstructor)
        {
            if (typeSymbol.IsRecord)
            {
                Debug.Assert(typeSymbol.GetParameters().IsDefaultOrEmpty, "If GetParameters extension handles record, we can remove the handling here.");

                // A bit hacky to determine the parameters of primary constructor associated with a given record.
                // Simplifying is tracked by: https://github.com/dotnet/roslyn/issues/53092.
                // Note: When the issue is handled, we can remove the logic here and handle things in GetParameters extension. BUT
                // if GetParameters extension method gets updated to handle records, we need to test EVERY usage
                // of the extension method and make sure the change is applicable to all these usages.

                primaryConstructor = typeSymbol.InstanceConstructors.FirstOrDefault(
                    c => c.DeclaringSyntaxReferences.FirstOrDefault()?.GetSyntax() is RecordDeclarationSyntax);
                return primaryConstructor is not null;
            }

            primaryConstructor = null;
            return false;
        }
    }
}<|MERGE_RESOLUTION|>--- conflicted
+++ resolved
@@ -140,11 +140,7 @@
 
                 return null;
             }
-<<<<<<< HEAD
-            catch (Exception e) when (FatalError.ReportAndPropagateUnlessCanceled(e, cancellationToken))
-=======
             catch (Exception e) when (FatalError.ReportAndPropagateUnlessCanceled(e, cancellationToken, ErrorSeverity.General))
->>>>>>> 67d940c4
             {
                 throw ExceptionUtilities.Unreachable;
             }
@@ -179,26 +175,5 @@
             primaryConstructor = null;
             return false;
         }
-
-        public static bool TryGetRecordPrimaryConstructor(this INamedTypeSymbol typeSymbol, [NotNullWhen(true)] out IMethodSymbol? primaryConstructor)
-        {
-            if (typeSymbol.IsRecord)
-            {
-                Debug.Assert(typeSymbol.GetParameters().IsDefaultOrEmpty, "If GetParameters extension handles record, we can remove the handling here.");
-
-                // A bit hacky to determine the parameters of primary constructor associated with a given record.
-                // Simplifying is tracked by: https://github.com/dotnet/roslyn/issues/53092.
-                // Note: When the issue is handled, we can remove the logic here and handle things in GetParameters extension. BUT
-                // if GetParameters extension method gets updated to handle records, we need to test EVERY usage
-                // of the extension method and make sure the change is applicable to all these usages.
-
-                primaryConstructor = typeSymbol.InstanceConstructors.FirstOrDefault(
-                    c => c.DeclaringSyntaxReferences.FirstOrDefault()?.GetSyntax() is RecordDeclarationSyntax);
-                return primaryConstructor is not null;
-            }
-
-            primaryConstructor = null;
-            return false;
-        }
     }
 }