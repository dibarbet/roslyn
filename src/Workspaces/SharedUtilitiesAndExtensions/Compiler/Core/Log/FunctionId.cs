﻿// Licensed to the .NET Foundation under one or more agreements.
// The .NET Foundation licenses this file to you under the MIT license.
// See the LICENSE file in the project root for more information.

namespace Microsoft.CodeAnalysis.Internal.Log
{
    /// <summary>
    /// Enum to uniquely identify each function location.
    /// </summary>
    internal enum FunctionId
    {
        // a value to use in unit tests that won't interfere with reporting
        // for our other scenarios.
        TestEvent_NotUsed = 1,

        WorkCoordinator_DocumentWorker_Enqueue = 2,
        WorkCoordinator_ProcessProjectAsync = 3,
        WorkCoordinator_ProcessDocumentAsync = 4,
        WorkCoordinator_SemanticChange_Enqueue = 5,
        WorkCoordinator_SemanticChange_EnqueueFromMember = 6,
        WorkCoordinator_SemanticChange_EnqueueFromType = 7,
        WorkCoordinator_SemanticChange_FullProjects = 8,
        WorkCoordinator_Project_Enqueue = 9,
        WorkCoordinator_AsyncWorkItemQueue_LastItem = 10,
        WorkCoordinator_AsyncWorkItemQueue_FirstItem = 11,

        Diagnostics_SyntaxDiagnostic = 12,
        Diagnostics_SemanticDiagnostic = 13,
        Diagnostics_ProjectDiagnostic = 14,
        Diagnostics_DocumentReset = 15,
        Diagnostics_DocumentOpen = 16,
        Diagnostics_RemoveDocument = 17,
        Diagnostics_RemoveProject = 18,
        Diagnostics_DocumentClose = 19,

        // add new values after this
        Run_Environment = 20,
        Run_Environment_Options = 21,

        Tagger_AdornmentManager_OnLayoutChanged = 22,
        Tagger_AdornmentManager_UpdateInvalidSpans = 23,
        Tagger_BatchChangeNotifier_NotifyEditorNow = 24,
        Tagger_BatchChangeNotifier_NotifyEditor = 25,
        Tagger_TagSource_RecomputeTags = 26,
        Tagger_TagSource_ProcessNewTags = 27,
        Tagger_SyntacticClassification_TagComputer_GetTags = 28,
        Tagger_SemanticClassification_TagProducer_ProduceTags = 29,
        Tagger_BraceHighlighting_TagProducer_ProduceTags = 30,
        Tagger_LineSeparator_TagProducer_ProduceTags = 31,
        Tagger_Outlining_TagProducer_ProduceTags = 32,
        Tagger_Highlighter_TagProducer_ProduceTags = 33,
        Tagger_ReferenceHighlighting_TagProducer_ProduceTags = 34,

        CaseCorrection_CaseCorrect = 35,
        CaseCorrection_ReplaceTokens = 36,
        CaseCorrection_AddReplacements = 37,

        CodeCleanup_CleanupAsync = 38,
        CodeCleanup_Cleanup = 39,
        CodeCleanup_IterateAllCodeCleanupProviders = 40,
        CodeCleanup_IterateOneCodeCleanup = 41,

        CommandHandler_GetCommandState = 42,
        CommandHandler_ExecuteHandlers = 43,
        CommandHandler_FormatCommand = 44,
        CommandHandler_CompleteStatement = 45,
        CommandHandler_ToggleBlockComment = 46,
        CommandHandler_ToggleLineComment = 47,

        Workspace_SourceText_GetChangeRanges = 48,
        Workspace_Recoverable_RecoverRootAsync = 49,
        Workspace_Recoverable_RecoverRoot = 50,
        Workspace_Recoverable_RecoverTextAsync = 51,
        Workspace_Recoverable_RecoverText = 52,
        Workspace_SkeletonAssembly_GetMetadataOnlyImage = 53,
        Workspace_SkeletonAssembly_EmitMetadataOnlyImage = 54,
        Workspace_Document_State_FullyParseSyntaxTree = 55,
        Workspace_Document_State_IncrementallyParseSyntaxTree = 56,
        Workspace_Document_GetSemanticModel = 57,
        Workspace_Document_GetSyntaxTree = 58,
        Workspace_Document_GetTextChanges = 59,
        Workspace_Project_GetCompilation = 60,
        Workspace_Project_CompilationTracker_BuildCompilationAsync = 61,
        Workspace_ApplyChanges = 62,
        Workspace_TryGetDocument = 63,
        Workspace_TryGetDocumentFromInProgressSolution = 64,
        Workspace_Solution_LinkedFileDiffMergingSession = 65,
        Workspace_Solution_LinkedFileDiffMergingSession_LinkedFileGroup = 66,
        Workspace_Solution_Info = 67,

        EndConstruct_DoStatement = 68,
        EndConstruct_XmlCData = 69,
        EndConstruct_XmlComment = 70,
        EndConstruct_XmlElement = 71,
        EndConstruct_XmlEmbeddedExpression = 72,
        EndConstruct_XmlProcessingInstruction = 73,

        FindReference_Rename = 74,
        FindReference_ChangeSignature = 75,
        FindReference = 76,
        FindReference_DetermineAllSymbolsAsync = 77,
        FindReference_CreateProjectMapAsync = 78,
        FindReference_CreateDocumentMapAsync = 79,
        FindReference_ProcessAsync = 80,
        FindReference_ProcessProjectAsync = 81,
        FindReference_ProcessDocumentAsync = 82,

        LineCommit_CommitRegion = 83,

        Formatting_TokenStreamConstruction = 84,
        Formatting_ContextInitialization = 85,
        Formatting_Format = 86,
        Formatting_ApplyResultToBuffer = 87,
        Formatting_IterateNodes = 88,
        Formatting_CollectIndentBlock = 89,
        Formatting_CollectSuppressOperation = 90,
        Formatting_CollectAlignOperation = 91,
        Formatting_CollectAnchorOperation = 92,
        Formatting_CollectTokenOperation = 93,
        Formatting_BuildContext = 94,
        Formatting_ApplySpaceAndLine = 95,
        Formatting_ApplyAnchorOperation = 96,
        Formatting_ApplyAlignOperation = 97,
        Formatting_AggregateCreateTextChanges = 98,
        Formatting_AggregateCreateFormattedRoot = 99,
        Formatting_CreateTextChanges = 100,
        Formatting_CreateFormattedRoot = 101,
        Formatting_Partitions = 102,

        SmartIndentation_Start = 103,
        SmartIndentation_OpenCurly = 104,
        SmartIndentation_CloseCurly = 105,

        Rename_InlineSession = 106,
        Rename_InlineSession_Session = 107,
        Rename_FindLinkedSpans = 108,
        Rename_GetSymbolRenameInfo = 109,
        Rename_OnTextBufferChanged = 110,
        Rename_ApplyReplacementText = 111,
        Rename_CommitCore = 112,
        Rename_CommitCoreWithPreview = 113,
        Rename_GetAsynchronousLocationsSource = 114,
        Rename_AllRenameLocations = 115,
        Rename_StartSearchingForSpansInAllOpenDocuments = 116,
        Rename_StartSearchingForSpansInOpenDocument = 117,
        Rename_CreateOpenTextBufferManagerForAllOpenDocs = 118,
        Rename_CreateOpenTextBufferManagerForAllOpenDocument = 119,
        Rename_ReportSpan = 120,
        Rename_GetNoChangeConflictResolution = 121,
        Rename_Tracking_BufferChanged = 122,

        TPLTask_TaskScheduled = 123,
        TPLTask_TaskStarted = 124,
        TPLTask_TaskCompleted = 125,

        Get_QuickInfo_Async = 126,

        Completion_ModelComputer_DoInBackground = 127,
        Completion_ModelComputation_FilterModelInBackground = 128,
        Completion_ModelComputation_WaitForModel = 129,
        Completion_SymbolCompletionProvider_GetItemsWorker = 130,
        Completion_KeywordCompletionProvider_GetItemsWorker = 131,
        Completion_SnippetCompletionProvider_GetItemsWorker_CSharp = 132,
        Completion_TypeImportCompletionProvider_GetCompletionItemsAsync = 133,
        Completion_ExtensionMethodImportCompletionProvider_GetCompletionItemsAsync = 134,

        SignatureHelp_ModelComputation_ComputeModelInBackground = 135,
        SignatureHelp_ModelComputation_UpdateModelInBackground = 136,

        Refactoring_CodeRefactoringService_GetRefactoringsAsync = 137,
        Refactoring_AddImport = 138,
        Refactoring_FullyQualify = 139,
        Refactoring_GenerateFromMembers_AddConstructorParametersFromMembers = 140,
        Refactoring_GenerateFromMembers_GenerateConstructorFromMembers = 141,
        Refactoring_GenerateFromMembers_GenerateEqualsAndGetHashCode = 142,
        Refactoring_GenerateMember_GenerateConstructor = 143,
        Refactoring_GenerateMember_GenerateDefaultConstructors = 144,
        Refactoring_GenerateMember_GenerateEnumMember = 145,
        Refactoring_GenerateMember_GenerateMethod = 146,
        Refactoring_GenerateMember_GenerateVariable = 147,
        Refactoring_ImplementAbstractClass = 148,
        Refactoring_ImplementInterface = 149,
        Refactoring_IntroduceVariable = 150,
        Refactoring_GenerateType = 151,
        Refactoring_RemoveUnnecessaryImports_CSharp = 152,
        Refactoring_RemoveUnnecessaryImports_VisualBasic = 153,

        Snippet_OnBeforeInsertion = 154,
        Snippet_OnAfterInsertion = 155,

        Misc_NonReentrantLock_BlockingWait = 156,
        Misc_VisualStudioWaitIndicator_Wait = 157,
        Misc_SaveEventsSink_OnBeforeSave = 158,

        TaskList_Refresh = 159,
        TaskList_NavigateTo = 160,

        WinformDesigner_GenerateXML = 161,

        NavigateTo_Search = 162,

        NavigationService_VSDocumentNavigationService_NavigateTo = 163,

        NavigationBar_ComputeModelAsync = 164,
        NavigationBar_ItemService_GetMembersInTypes_CSharp = 165,
        NavigationBar_ItemService_GetTypesInFile_CSharp = 166,
        NavigationBar_UpdateDropDownsSynchronously_WaitForModel = 167,
        NavigationBar_UpdateDropDownsSynchronously_WaitForSelectedItemInfo = 168,

        EventHookup_Determine_If_Event_Hookup = 169,
        EventHookup_Generate_Handler = 170,
        EventHookup_Type_Char = 171,

        Cache_Created = 172,
        Cache_AddOrAccess = 173,
        Cache_Remove = 174,
        Cache_Evict = 175,
        Cache_EvictAll = 176,
        Cache_ItemRank = 177,

        TextStructureNavigator_GetExtentOfWord = 178,
        TextStructureNavigator_GetSpanOfEnclosing = 179,
        TextStructureNavigator_GetSpanOfFirstChild = 180,
        TextStructureNavigator_GetSpanOfNextSibling = 181,
        TextStructureNavigator_GetSpanOfPreviousSibling = 182,

        Debugging_LanguageDebugInfoService_GetDataTipSpanAndText = 183,
        Debugging_VsLanguageDebugInfo_ValidateBreakpointLocation = 184,
        Debugging_VsLanguageDebugInfo_GetProximityExpressions = 185,
        Debugging_VsLanguageDebugInfo_ResolveName = 186,
        Debugging_VsLanguageDebugInfo_GetNameOfLocation = 187,
        Debugging_VsLanguageDebugInfo_GetDataTipText = 188,
        Debugging_EncSession = 189,
        Debugging_EncSession_EditSession = 190,
        Debugging_EncSession_EditSession_EmitDeltaErrorId = 191,
        Debugging_EncSession_EditSession_RudeEdit = 192,

        Simplifier_ReduceAsync = 193,
        Simplifier_ExpandNode = 194,
        Simplifier_ExpandToken = 195,

        ForegroundNotificationService_Processed = 196,
        ForegroundNotificationService_NotifyOnForeground = 197,

        BackgroundCompiler_BuildCompilationsAsync = 198,

        PersistenceService_ReadAsync = 199,
        PersistenceService_WriteAsync = 200,
        PersistenceService_ReadAsyncFailed = 201,
        PersistenceService_WriteAsyncFailed = 202,
        PersistenceService_Initialization = 203,

        TemporaryStorageServiceFactory_ReadText = 204,
        TemporaryStorageServiceFactory_WriteText = 205,
        TemporaryStorageServiceFactory_ReadStream = 206,
        TemporaryStorageServiceFactory_WriteStream = 207,

        PullMembersUpWarning_ChangeTargetToAbstract = 208,
        PullMembersUpWarning_ChangeOriginToPublic = 209,
        PullMembersUpWarning_ChangeOriginToNonStatic = 210,
        PullMembersUpWarning_UserProceedToFinish = 211,
        PullMembersUpWarning_UserGoBack = 212,

        // currently no-one uses these
        SmartTags_RefreshSession = 213,
        SmartTags_SmartTagInitializeFixes = 214,
        SmartTags_ApplyQuickFix = 215,

        EditorTestApp_RefreshTask = 216,
        EditorTestApp_UpdateDiagnostics = 217,

        IncrementalAnalyzerProcessor_Analyzers = 218,
        IncrementalAnalyzerProcessor_Analyzer = 219,
        IncrementalAnalyzerProcessor_ActiveFileAnalyzers = 220,
        IncrementalAnalyzerProcessor_ActiveFileAnalyzer = 221,
        IncrementalAnalyzerProcessor_Shutdown = 222,

        WorkCoordinatorRegistrationService_Register = 223,
        WorkCoordinatorRegistrationService_Unregister = 224,
        WorkCoordinatorRegistrationService_Reanalyze = 225,

        WorkCoordinator_SolutionCrawlerOption = 226,
        WorkCoordinator_PersistentStorageAdded = 227,
        WorkCoordinator_PersistentStorageRemoved = 228,
        WorkCoordinator_Shutdown = 229,

        DiagnosticAnalyzerService_Analyzers = 230,
        DiagnosticAnalyzerDriver_AnalyzerCrash = 231,
        DiagnosticAnalyzerDriver_AnalyzerTypeCount = 232,
        PersistedSemanticVersion_Info = 233,
        StorageDatabase_Exceptions = 234,
        WorkCoordinator_ShutdownTimeout = 235,
        Diagnostics_HyperLink = 236,

        CodeFixes_FixAllOccurrencesSession = 237,
        CodeFixes_FixAllOccurrencesContext = 238,
        CodeFixes_FixAllOccurrencesComputation = 239,
        CodeFixes_FixAllOccurrencesComputation_Document_Diagnostics = 240,
        CodeFixes_FixAllOccurrencesComputation_Project_Diagnostics = 241,
        CodeFixes_FixAllOccurrencesComputation_Document_Fixes = 242,
        CodeFixes_FixAllOccurrencesComputation_Project_Fixes = 243,
        CodeFixes_FixAllOccurrencesComputation_Document_Merge = 244,
        CodeFixes_FixAllOccurrencesComputation_Project_Merge = 245,
        CodeFixes_FixAllOccurrencesPreviewChanges = 246,
        CodeFixes_ApplyChanges = 247,

        SolutionExplorer_AnalyzerItemSource_GetItems = 248,
        SolutionExplorer_DiagnosticItemSource_GetItems = 249,
        WorkCoordinator_ActiveFileEnqueue = 250,
        SymbolFinder_FindDeclarationsAsync = 251,
        SymbolFinder_Project_AddDeclarationsAsync = 252,
        SymbolFinder_Assembly_AddDeclarationsAsync = 253,
        SymbolFinder_Solution_Name_FindSourceDeclarationsAsync = 254,
        SymbolFinder_Project_Name_FindSourceDeclarationsAsync = 255,
        SymbolFinder_Solution_Predicate_FindSourceDeclarationsAsync = 256,
        SymbolFinder_Project_Predicate_FindSourceDeclarationsAsync = 257,
        Tagger_Diagnostics_RecomputeTags = 258,
        Tagger_Diagnostics_Updated = 259,
        SuggestedActions_HasSuggestedActionsAsync = 260,
        SuggestedActions_GetSuggestedActions = 261,
        AnalyzerDependencyCheckingService_LogConflict = 262,
        AnalyzerDependencyCheckingService_LogMissingDependency = 263,
        VirtualMemory_MemoryLow = 264,
        Extension_Exception = 265,

        WorkCoordinator_WaitForHigherPriorityOperationsAsync = 266,

        CSharp_Interactive_Window = 267,
        VisualBasic_Interactive_Window = 268,

        NonFatalWatson = 269,
        GlobalOperationRegistration = 270,
        CommandHandler_FindAllReference = 271,

        CodefixInfobar_Enable = 272,
        CodefixInfobar_EnableAndIgnoreFutureErrors = 273,
        CodefixInfobar_LeaveDisabled = 274,
        CodefixInfobar_ErrorIgnored = 275,

        Refactoring_NamingStyle = 276,

        // Caches
        SymbolTreeInfo_ExceptionInCacheRead = 277,
        SpellChecker_ExceptionInCacheRead = 278,
        BKTree_ExceptionInCacheRead = 279,
        IntellisenseBuild_Failed = 280,

        FileTextLoader_FileLengthThresholdExceeded = 281,

        // Generic performance measurement action IDs
        MeasurePerformance_StartAction = 282,
        MeasurePerformance_StopAction = 283,

        Serializer_CreateChecksum = 284,
        Serializer_Serialize = 285,
        Serializer_Deserialize = 286,

        CodeAnalysisService_CalculateDiagnosticsAsync = 287,
        CodeAnalysisService_SerializeDiagnosticResultAsync = 288,
        CodeAnalysisService_GetReferenceCountAsync = 289,
        CodeAnalysisService_FindReferenceLocationsAsync = 290,
        CodeAnalysisService_FindReferenceMethodsAsync = 291,
        CodeAnalysisService_GetFullyQualifiedName = 292,
        CodeAnalysisService_GetTodoCommentsAsync = 293,
        CodeAnalysisService_GetDesignerAttributesAsync = 294,

        ServiceHubRemoteHostClient_CreateAsync = 295,
        // obsolete: PinnedRemotableDataScope_GetRemotableData = 296,

        RemoteHost_Connect = 297,
        RemoteHost_Disconnect = 298,

        // obsolete: RemoteHostClientService_AddGlobalAssetsAsync = 299,
        // obsolete: RemoteHostClientService_RemoveGlobalAssets = 300,
        // obsolete: RemoteHostClientService_Enabled = 301,
        // obsolete: RemoteHostClientService_Restarted = 302,

        RemoteHostService_SynchronizePrimaryWorkspaceAsync = 303,
        // obsolete: RemoteHostService_SynchronizeGlobalAssetsAsync = 304,

        AssetStorage_CleanAssets = 305,
        AssetStorage_TryGetAsset = 306,

        AssetService_GetAssetAsync = 307,
        AssetService_SynchronizeAssetsAsync = 308,
        AssetService_SynchronizeSolutionAssetsAsync = 309,
        AssetService_SynchronizeProjectAssetsAsync = 310,

        CodeLens_GetReferenceCountAsync = 311,
        CodeLens_FindReferenceLocationsAsync = 312,
        CodeLens_FindReferenceMethodsAsync = 313,
        CodeLens_GetFullyQualifiedName = 314,

        SolutionState_ComputeChecksumsAsync = 315,
        ProjectState_ComputeChecksumsAsync = 316,
        DocumentState_ComputeChecksumsAsync = 317,

        // obsolete: SolutionSynchronizationService_GetRemotableData = 318,
        // obsolete: SolutionSynchronizationServiceFactory_CreatePinnedRemotableDataScopeAsync = 319,

        SolutionChecksumUpdater_SynchronizePrimaryWorkspace = 320,

        JsonRpcSession_RequestAssetAsync = 321,

        SolutionService_GetSolutionAsync = 322,
        SolutionService_UpdatePrimaryWorkspaceAsync = 323,

        RemoteHostService_GetAssetsAsync = 324,

        // obsolete: CompilationService_GetCompilationAsync = 325,
        SolutionCreator_AssetDifferences = 326,
        Extension_InfoBar = 327,
        FxCopAnalyzersInstall = 328,
        AssetStorage_ForceGC = 329,
        RemoteHost_Bitness = 330,
        Intellisense_Completion = 331,
        MetadataOnlyImage_EmitFailure = 332,
        LiveTableDataSource_OnDiagnosticsUpdated = 333,
        Experiment_KeybindingsReset = 334,
        Diagnostics_GeneratePerformaceReport = 335,
        Diagnostics_BadAnalyzer = 336,
        CodeAnalysisService_ReportAnalyzerPerformance = 337,
        PerformanceTrackerService_AddSnapshot = 338,
        AbstractProject_SetIntelliSenseBuild = 339,
        AbstractProject_Created = 340,
        AbstractProject_PushedToWorkspace = 341,
        ExternalErrorDiagnosticUpdateSource_AddError = 342,
        DiagnosticIncrementalAnalyzer_SynchronizeWithBuildAsync = 343,
        Completion_ExecuteCommand_TypeChar = 344,
        RemoteHostService_SynchronizeTextAsync = 345,

        SymbolFinder_Solution_Pattern_FindSourceDeclarationsAsync = 346,
        SymbolFinder_Project_Pattern_FindSourceDeclarationsAsync = 347,
        Intellisense_Completion_Commit = 348,

        CodeCleanupInfobar_BarDisplayed = 349,
        CodeCleanupInfobar_ConfigureNow = 350,
        CodeCleanupInfobar_NeverShowCodeCleanupInfoBarAgain = 351,

        FormatDocument = 352,
        CodeCleanup_ApplyCodeFixesAsync = 353,
        CodeCleanup_RemoveUnusedImports = 354,
        CodeCleanup_SortImports = 355,
        CodeCleanup_Format = 356,
        CodeCleanupABTest_AssignedToOnByDefault = 357,
        CodeCleanupABTest_AssignedToOffByDefault = 358,
        Workspace_Events = 359,

        Refactoring_ExtractMethod_UnknownMatrixItem = 360,

        SyntaxTreeIndex_Precalculate = 361,
        SyntaxTreeIndex_Precalculate_Create = 362,
        SymbolTreeInfo_Create = 363,
        SymbolTreeInfo_TryLoadOrCreate = 364,
        CommandHandler_GoToImplementation = 365,
        GraphQuery_ImplementedBy = 366,
        GraphQuery_Implements = 367,
        GraphQuery_IsCalledBy = 368,
        GraphQuery_IsUsedBy = 369,
        GraphQuery_Overrides = 370,

        Intellisense_AsyncCompletion_Data = 371,
        Intellisense_CompletionProviders_Data = 372,
        RemoteHostService_IsExperimentEnabledAsync = 373,
        PartialLoad_FullyLoaded = 374,
        Liveshare_UnknownCodeAction = 375,
        Liveshare_LexicalClassifications = 376,
        Liveshare_SyntacticClassifications = 377,
        Liveshare_SyntacticTagger = 378,

        CommandHandler_GoToBase = 379,

        DiagnosticAnalyzerService_GetDiagnosticsForSpanAsync = 380,
        CodeFixes_GetCodeFixesAsync = 381,

        LanguageServer_ActivateFailed = 382,
        LanguageServer_OnLoadedFailed = 383,

        CodeFixes_AddExplicitCast = 384,

        ToolsOptions_GenerateEditorconfig = 385,

        Renamer_RenameSymbolAsync = 386,
        Renamer_FindRenameLocationsAsync = 387,
        Renamer_ResolveConflictsAsync = 388,

        ChangeSignature_Data = 400,

        AbstractEncapsulateFieldService_EncapsulateFieldsAsync = 410,

        AbstractConvertTupleToStructCodeRefactoringProvider_ConvertToStructAsync = 420,

        DependentTypeFinder_FindAndCacheDerivedClassesAsync = 430,
        DependentTypeFinder_FindAndCacheDerivedInterfacesAsync = 431,
        DependentTypeFinder_FindAndCacheImplementingTypesAsync = 432,

        RemoteSemanticClassificationCacheService_ExceptionInCacheRead = 440,
        FeatureNotAvailable = 441,

        LSPCompletion_MissingLSPCompletionTriggerKind = 450,
        LSPCompletion_MissingLSPCompletionInvokeKind = 451,

        Workspace_Project_CompilationThrownAway = 460,

        CommandHandler_Paste_ImportsOnPaste = 470,

        FindDocumentInWorkspace = 480,
        RegisterWorkspace = 481,

        LSP_RequestCounter = 482,
<<<<<<< HEAD
=======
        LSP_RequestDuration = 483,
        LSP_TimeInQueue = 484,
>>>>>>> beffac2b
    }
}<|MERGE_RESOLUTION|>--- conflicted
+++ resolved
@@ -508,10 +508,7 @@
         RegisterWorkspace = 481,
 
         LSP_RequestCounter = 482,
-<<<<<<< HEAD
-=======
         LSP_RequestDuration = 483,
         LSP_TimeInQueue = 484,
->>>>>>> beffac2b
     }
 }