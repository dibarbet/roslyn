﻿// Licensed to the .NET Foundation under one or more agreements.
// The .NET Foundation licenses this file to you under the MIT license.
// See the LICENSE file in the project root for more information.

namespace Microsoft.CodeAnalysis.Internal.Log
{
    /// <summary>
    /// Enum to uniquely identify each function location.
    /// </summary>
    internal enum FunctionId
    {
        // a value to use in unit tests that won't interfere with reporting
        // for our other scenarios.
        TestEvent_NotUsed = 1,

        WorkCoordinator_DocumentWorker_Enqueue = 2,
        WorkCoordinator_ProcessProjectAsync = 3,
        WorkCoordinator_ProcessDocumentAsync = 4,
        WorkCoordinator_SemanticChange_Enqueue = 5,
        WorkCoordinator_SemanticChange_EnqueueFromMember = 6,
        WorkCoordinator_SemanticChange_EnqueueFromType = 7,
        WorkCoordinator_SemanticChange_FullProjects = 8,
        WorkCoordinator_Project_Enqueue = 9,
        WorkCoordinator_AsyncWorkItemQueue_LastItem = 10,
        WorkCoordinator_AsyncWorkItemQueue_FirstItem = 11,

        Diagnostics_SyntaxDiagnostic = 12,
        Diagnostics_SemanticDiagnostic = 13,
        Diagnostics_ProjectDiagnostic = 14,
        Diagnostics_DocumentReset = 15,
        Diagnostics_DocumentOpen = 16,
        Diagnostics_RemoveDocument = 17,
        Diagnostics_RemoveProject = 18,
        Diagnostics_DocumentClose = 19,

        // add new values after this
        Run_Environment = 20,
        Run_Environment_Options = 21,

        Tagger_AdornmentManager_OnLayoutChanged = 22,
        Tagger_AdornmentManager_UpdateInvalidSpans = 23,
        Tagger_BatchChangeNotifier_NotifyEditorNow = 24,
        Tagger_BatchChangeNotifier_NotifyEditor = 25,
        Tagger_TagSource_RecomputeTags = 26,
        Tagger_TagSource_ProcessNewTags = 27,
        Tagger_SyntacticClassification_TagComputer_GetTags = 28,
        Tagger_SemanticClassification_TagProducer_ProduceTags = 29,
        Tagger_BraceHighlighting_TagProducer_ProduceTags = 30,
        Tagger_LineSeparator_TagProducer_ProduceTags = 31,
        Tagger_Outlining_TagProducer_ProduceTags = 32,
        Tagger_Highlighter_TagProducer_ProduceTags = 33,
        Tagger_ReferenceHighlighting_TagProducer_ProduceTags = 34,

        CaseCorrection_CaseCorrect = 35,
        CaseCorrection_ReplaceTokens = 36,
        CaseCorrection_AddReplacements = 37,

        CodeCleanup_CleanupAsync = 38,
        CodeCleanup_Cleanup = 39,
        CodeCleanup_IterateAllCodeCleanupProviders = 40,
        CodeCleanup_IterateOneCodeCleanup = 41,

        CommandHandler_GetCommandState = 42,
        CommandHandler_ExecuteHandlers = 43,
        CommandHandler_FormatCommand = 44,
        CommandHandler_CompleteStatement = 45,
        CommandHandler_ToggleBlockComment = 46,
        CommandHandler_ToggleLineComment = 47,

        Workspace_SourceText_GetChangeRanges = 48,
        Workspace_Recoverable_RecoverRootAsync = 49,
        Workspace_Recoverable_RecoverRoot = 50,
        Workspace_Recoverable_RecoverTextAsync = 51,
        Workspace_Recoverable_RecoverText = 52,
        Workspace_SkeletonAssembly_GetMetadataOnlyImage = 53,
        Workspace_SkeletonAssembly_EmitMetadataOnlyImage = 54,
        Workspace_Document_State_FullyParseSyntaxTree = 55,
        Workspace_Document_State_IncrementallyParseSyntaxTree = 56,
        Workspace_Document_GetSemanticModel = 57,
        Workspace_Document_GetSyntaxTree = 58,
        Workspace_Document_GetTextChanges = 59,
        Workspace_Project_GetCompilation = 60,
        Workspace_Project_CompilationTracker_BuildCompilationAsync = 61,
        Workspace_ApplyChanges = 62,
        Workspace_TryGetDocument = 63,
        Workspace_TryGetDocumentFromInProgressSolution = 64,
        Workspace_Solution_LinkedFileDiffMergingSession = 65,
        Workspace_Solution_LinkedFileDiffMergingSession_LinkedFileGroup = 66,
        Workspace_Solution_Info = 67,

        EndConstruct_DoStatement = 68,
        EndConstruct_XmlCData = 69,
        EndConstruct_XmlComment = 70,
        EndConstruct_XmlElement = 71,
        EndConstruct_XmlEmbeddedExpression = 72,
        EndConstruct_XmlProcessingInstruction = 73,

        FindReference_Rename = 74,
        FindReference_ChangeSignature = 75,
        FindReference = 76,
        FindReference_DetermineAllSymbolsAsync = 77,
        FindReference_CreateProjectMapAsync = 78,
        FindReference_CreateDocumentMapAsync = 79,
        FindReference_ProcessAsync = 80,
        FindReference_ProcessProjectAsync = 81,
        FindReference_ProcessDocumentAsync = 82,

        LineCommit_CommitRegion = 83,

        Formatting_TokenStreamConstruction = 84,
        Formatting_ContextInitialization = 85,
        Formatting_Format = 86,
        Formatting_ApplyResultToBuffer = 87,
        Formatting_IterateNodes = 88,
        Formatting_CollectIndentBlock = 89,
        Formatting_CollectSuppressOperation = 90,
        Formatting_CollectAlignOperation = 91,
        Formatting_CollectAnchorOperation = 92,
        Formatting_CollectTokenOperation = 93,
        Formatting_BuildContext = 94,
        Formatting_ApplySpaceAndLine = 95,
        Formatting_ApplyAnchorOperation = 96,
        Formatting_ApplyAlignOperation = 97,
        Formatting_AggregateCreateTextChanges = 98,
        Formatting_AggregateCreateFormattedRoot = 99,
        Formatting_CreateTextChanges = 100,
        Formatting_CreateFormattedRoot = 101,
        Formatting_Partitions = 102,

        SmartIndentation_Start = 103,
        SmartIndentation_OpenCurly = 104,
        SmartIndentation_CloseCurly = 105,

        Rename_InlineSession = 106,
        Rename_InlineSession_Session = 107,
        Rename_FindLinkedSpans = 108,
        Rename_GetSymbolRenameInfo = 109,
        Rename_OnTextBufferChanged = 110,
        Rename_ApplyReplacementText = 111,
        Rename_CommitCore = 112,
        Rename_CommitCoreWithPreview = 113,
        Rename_GetAsynchronousLocationsSource = 114,
        Rename_AllRenameLocations = 115,
        Rename_StartSearchingForSpansInAllOpenDocuments = 116,
        Rename_StartSearchingForSpansInOpenDocument = 117,
        Rename_CreateOpenTextBufferManagerForAllOpenDocs = 118,
        Rename_CreateOpenTextBufferManagerForAllOpenDocument = 119,
        Rename_ReportSpan = 120,
        Rename_GetNoChangeConflictResolution = 121,
        Rename_Tracking_BufferChanged = 122,

        TPLTask_TaskScheduled = 123,
        TPLTask_TaskStarted = 124,
        TPLTask_TaskCompleted = 125,

        Get_QuickInfo_Async = 126,

        Completion_ModelComputer_DoInBackground = 127,
        Completion_ModelComputation_FilterModelInBackground = 128,
        Completion_ModelComputation_WaitForModel = 129,
        Completion_SymbolCompletionProvider_GetItemsWorker = 130,
        Completion_KeywordCompletionProvider_GetItemsWorker = 131,
        Completion_SnippetCompletionProvider_GetItemsWorker_CSharp = 132,
        Completion_TypeImportCompletionProvider_GetCompletionItemsAsync = 133,
        Completion_ExtensionMethodImportCompletionProvider_GetCompletionItemsAsync = 134,

        SignatureHelp_ModelComputation_ComputeModelInBackground = 135,
        SignatureHelp_ModelComputation_UpdateModelInBackground = 136,

        Refactoring_CodeRefactoringService_GetRefactoringsAsync = 137,
        Refactoring_AddImport = 138,
        Refactoring_FullyQualify = 139,
        Refactoring_GenerateFromMembers_AddConstructorParametersFromMembers = 140,
        Refactoring_GenerateFromMembers_GenerateConstructorFromMembers = 141,
        Refactoring_GenerateFromMembers_GenerateEqualsAndGetHashCode = 142,
        Refactoring_GenerateMember_GenerateConstructor = 143,
        Refactoring_GenerateMember_GenerateDefaultConstructors = 144,
        Refactoring_GenerateMember_GenerateEnumMember = 145,
        Refactoring_GenerateMember_GenerateMethod = 146,
        Refactoring_GenerateMember_GenerateVariable = 147,
        Refactoring_ImplementAbstractClass = 148,
        Refactoring_ImplementInterface = 149,
        Refactoring_IntroduceVariable = 150,
        Refactoring_GenerateType = 151,
        Refactoring_RemoveUnnecessaryImports_CSharp = 152,
        Refactoring_RemoveUnnecessaryImports_VisualBasic = 153,

        Snippet_OnBeforeInsertion = 154,
        Snippet_OnAfterInsertion = 155,

        Misc_NonReentrantLock_BlockingWait = 156,
        Misc_VisualStudioWaitIndicator_Wait = 157,
        Misc_SaveEventsSink_OnBeforeSave = 158,

        TaskList_Refresh = 159,
        TaskList_NavigateTo = 160,

        WinformDesigner_GenerateXML = 161,

        NavigateTo_Search = 162,

        NavigationService_VSDocumentNavigationService_NavigateTo = 163,

        NavigationBar_ComputeModelAsync = 164,
        NavigationBar_ItemService_GetMembersInTypes_CSharp = 165,
        NavigationBar_ItemService_GetTypesInFile_CSharp = 166,
        NavigationBar_UpdateDropDownsSynchronously_WaitForModel = 167,
        NavigationBar_UpdateDropDownsSynchronously_WaitForSelectedItemInfo = 168,

        EventHookup_Determine_If_Event_Hookup = 169,
        EventHookup_Generate_Handler = 170,
        EventHookup_Type_Char = 171,

        Cache_Created = 172,
        Cache_AddOrAccess = 173,
        Cache_Remove = 174,
        Cache_Evict = 175,
        Cache_EvictAll = 176,
        Cache_ItemRank = 177,

        TextStructureNavigator_GetExtentOfWord = 178,
        TextStructureNavigator_GetSpanOfEnclosing = 179,
        TextStructureNavigator_GetSpanOfFirstChild = 180,
        TextStructureNavigator_GetSpanOfNextSibling = 181,
        TextStructureNavigator_GetSpanOfPreviousSibling = 182,

        Debugging_LanguageDebugInfoService_GetDataTipSpanAndText = 183,
        Debugging_VsLanguageDebugInfo_ValidateBreakpointLocation = 184,
        Debugging_VsLanguageDebugInfo_GetProximityExpressions = 185,
        Debugging_VsLanguageDebugInfo_ResolveName = 186,
        Debugging_VsLanguageDebugInfo_GetNameOfLocation = 187,
        Debugging_VsLanguageDebugInfo_GetDataTipText = 188,
        Debugging_EncSession = 189,
        Debugging_EncSession_EditSession = 190,
        Debugging_EncSession_EditSession_EmitDeltaErrorId = 191,
        Debugging_EncSession_EditSession_RudeEdit = 192,

        Simplifier_ReduceAsync = 193,
        Simplifier_ExpandNode = 194,
        Simplifier_ExpandToken = 195,

        ForegroundNotificationService_Processed = 196,
        ForegroundNotificationService_NotifyOnForeground = 197,

        BackgroundCompiler_BuildCompilationsAsync = 198,

        PersistenceService_ReadAsync = 199,
        PersistenceService_WriteAsync = 200,
        PersistenceService_ReadAsyncFailed = 201,
        PersistenceService_WriteAsyncFailed = 202,
        PersistenceService_Initialization = 203,

        TemporaryStorageServiceFactory_ReadText = 204,
        TemporaryStorageServiceFactory_WriteText = 205,
        TemporaryStorageServiceFactory_ReadStream = 206,
        TemporaryStorageServiceFactory_WriteStream = 207,

        PullMembersUpWarning_ChangeTargetToAbstract = 208,
        PullMembersUpWarning_ChangeOriginToPublic = 209,
        PullMembersUpWarning_ChangeOriginToNonStatic = 210,
        PullMembersUpWarning_UserProceedToFinish = 211,
        PullMembersUpWarning_UserGoBack = 212,

        // currently no-one uses these
        SmartTags_RefreshSession = 213,
        SmartTags_SmartTagInitializeFixes = 214,
        SmartTags_ApplyQuickFix = 215,

        EditorTestApp_RefreshTask = 216,
        EditorTestApp_UpdateDiagnostics = 217,

        IncrementalAnalyzerProcessor_Analyzers = 218,
        IncrementalAnalyzerProcessor_Analyzer = 219,
        IncrementalAnalyzerProcessor_ActiveFileAnalyzers = 220,
        IncrementalAnalyzerProcessor_ActiveFileAnalyzer = 221,
        IncrementalAnalyzerProcessor_Shutdown = 222,

        WorkCoordinatorRegistrationService_Register = 223,
        WorkCoordinatorRegistrationService_Unregister = 224,
        WorkCoordinatorRegistrationService_Reanalyze = 225,

        WorkCoordinator_SolutionCrawlerOption = 226,
        WorkCoordinator_PersistentStorageAdded = 227,
        WorkCoordinator_PersistentStorageRemoved = 228,
        WorkCoordinator_Shutdown = 229,

        DiagnosticAnalyzerService_Analyzers = 230,
        DiagnosticAnalyzerDriver_AnalyzerCrash = 231,
        DiagnosticAnalyzerDriver_AnalyzerTypeCount = 232,
        PersistedSemanticVersion_Info = 233,
        StorageDatabase_Exceptions = 234,
        WorkCoordinator_ShutdownTimeout = 235,
        Diagnostics_HyperLink = 236,

        CodeFixes_FixAllOccurrencesSession = 237,
        CodeFixes_FixAllOccurrencesContext = 238,
        CodeFixes_FixAllOccurrencesComputation = 239,
        CodeFixes_FixAllOccurrencesComputation_Document_Diagnostics = 240,
        CodeFixes_FixAllOccurrencesComputation_Project_Diagnostics = 241,
        CodeFixes_FixAllOccurrencesComputation_Document_Fixes = 242,
        CodeFixes_FixAllOccurrencesComputation_Project_Fixes = 243,
        CodeFixes_FixAllOccurrencesComputation_Document_Merge = 244,
        CodeFixes_FixAllOccurrencesComputation_Project_Merge = 245,
        CodeFixes_FixAllOccurrencesPreviewChanges = 246,
        CodeFixes_ApplyChanges = 247,

        SolutionExplorer_AnalyzerItemSource_GetItems = 248,
        SolutionExplorer_DiagnosticItemSource_GetItems = 249,
        WorkCoordinator_ActiveFileEnqueue = 250,
        SymbolFinder_FindDeclarationsAsync = 251,
        SymbolFinder_Project_AddDeclarationsAsync = 252,
        SymbolFinder_Assembly_AddDeclarationsAsync = 253,
        SymbolFinder_Solution_Name_FindSourceDeclarationsAsync = 254,
        SymbolFinder_Project_Name_FindSourceDeclarationsAsync = 255,
        SymbolFinder_Solution_Predicate_FindSourceDeclarationsAsync = 256,
        SymbolFinder_Project_Predicate_FindSourceDeclarationsAsync = 257,
        Tagger_Diagnostics_RecomputeTags = 258,
        Tagger_Diagnostics_Updated = 259,
        SuggestedActions_HasSuggestedActionsAsync = 260,
        SuggestedActions_GetSuggestedActions = 261,
        AnalyzerDependencyCheckingService_LogConflict = 262,
        AnalyzerDependencyCheckingService_LogMissingDependency = 263,
        VirtualMemory_MemoryLow = 264,
        Extension_Exception = 265,

        WorkCoordinator_WaitForHigherPriorityOperationsAsync = 266,

        CSharp_Interactive_Window = 267,
        VisualBasic_Interactive_Window = 268,

        NonFatalWatson = 269,
        GlobalOperationRegistration = 270,
        CommandHandler_FindAllReference = 271,

        CodefixInfobar_Enable = 272,
        CodefixInfobar_EnableAndIgnoreFutureErrors = 273,
        CodefixInfobar_LeaveDisabled = 274,
        CodefixInfobar_ErrorIgnored = 275,

        Refactoring_NamingStyle = 276,

        // Caches
        SymbolTreeInfo_ExceptionInCacheRead = 277,
        SpellChecker_ExceptionInCacheRead = 278,
        BKTree_ExceptionInCacheRead = 279,
        IntellisenseBuild_Failed = 280,

        FileTextLoader_FileLengthThresholdExceeded = 281,

        // Generic performance measurement action IDs
        MeasurePerformance_StartAction = 282,
        MeasurePerformance_StopAction = 283,

        Serializer_CreateChecksum = 284,
        Serializer_Serialize = 285,
        Serializer_Deserialize = 286,

        CodeAnalysisService_CalculateDiagnosticsAsync = 287,
        CodeAnalysisService_SerializeDiagnosticResultAsync = 288,
        CodeAnalysisService_GetReferenceCountAsync = 289,
        CodeAnalysisService_FindReferenceLocationsAsync = 290,
        CodeAnalysisService_FindReferenceMethodsAsync = 291,
        CodeAnalysisService_GetFullyQualifiedName = 292,
        CodeAnalysisService_GetTodoCommentsAsync = 293,
        CodeAnalysisService_GetDesignerAttributesAsync = 294,

        ServiceHubRemoteHostClient_CreateAsync = 295,
        // obsolete: PinnedRemotableDataScope_GetRemotableData = 296,

        RemoteHost_Connect = 297,
        RemoteHost_Disconnect = 298,

        // obsolete: RemoteHostClientService_AddGlobalAssetsAsync = 299,
        // obsolete: RemoteHostClientService_RemoveGlobalAssets = 300,
        // obsolete: RemoteHostClientService_Enabled = 301,
        // obsolete: RemoteHostClientService_Restarted = 302,

        RemoteHostService_SynchronizePrimaryWorkspaceAsync = 303,
        // obsolete: RemoteHostService_SynchronizeGlobalAssetsAsync = 304,

        AssetStorage_CleanAssets = 305,
        AssetStorage_TryGetAsset = 306,

        AssetService_GetAssetAsync = 307,
        AssetService_SynchronizeAssetsAsync = 308,
        AssetService_SynchronizeSolutionAssetsAsync = 309,
        AssetService_SynchronizeProjectAssetsAsync = 310,

        CodeLens_GetReferenceCountAsync = 311,
        CodeLens_FindReferenceLocationsAsync = 312,
        CodeLens_FindReferenceMethodsAsync = 313,
        CodeLens_GetFullyQualifiedName = 314,

        SolutionState_ComputeChecksumsAsync = 315,
        ProjectState_ComputeChecksumsAsync = 316,
        DocumentState_ComputeChecksumsAsync = 317,

        // obsolete: SolutionSynchronizationService_GetRemotableData = 318,
        // obsolete: SolutionSynchronizationServiceFactory_CreatePinnedRemotableDataScopeAsync = 319,

        SolutionChecksumUpdater_SynchronizePrimaryWorkspace = 320,

        JsonRpcSession_RequestAssetAsync = 321,

        SolutionService_GetSolutionAsync = 322,
        SolutionService_UpdatePrimaryWorkspaceAsync = 323,

        RemoteHostService_GetAssetsAsync = 324,

        // obsolete: CompilationService_GetCompilationAsync = 325,
        SolutionCreator_AssetDifferences = 326,
        Extension_InfoBar = 327,
        FxCopAnalyzersInstall = 328,
        AssetStorage_ForceGC = 329,
        RemoteHost_Bitness = 330,
        Intellisense_Completion = 331,
        MetadataOnlyImage_EmitFailure = 332,
        LiveTableDataSource_OnDiagnosticsUpdated = 333,
        Experiment_KeybindingsReset = 334,
        Diagnostics_GeneratePerformaceReport = 335,
        Diagnostics_BadAnalyzer = 336,
        CodeAnalysisService_ReportAnalyzerPerformance = 337,
        PerformanceTrackerService_AddSnapshot = 338,
        AbstractProject_SetIntelliSenseBuild = 339,
        AbstractProject_Created = 340,
        AbstractProject_PushedToWorkspace = 341,
        ExternalErrorDiagnosticUpdateSource_AddError = 342,
        DiagnosticIncrementalAnalyzer_SynchronizeWithBuildAsync = 343,
        Completion_ExecuteCommand_TypeChar = 344,
        RemoteHostService_SynchronizeTextAsync = 345,

        SymbolFinder_Solution_Pattern_FindSourceDeclarationsAsync = 346,
        SymbolFinder_Project_Pattern_FindSourceDeclarationsAsync = 347,
        Intellisense_Completion_Commit = 348,

        CodeCleanupInfobar_BarDisplayed = 349,
        CodeCleanupInfobar_ConfigureNow = 350,
        CodeCleanupInfobar_NeverShowCodeCleanupInfoBarAgain = 351,

        FormatDocument = 352,
        CodeCleanup_ApplyCodeFixesAsync = 353,
        CodeCleanup_RemoveUnusedImports = 354,
        CodeCleanup_SortImports = 355,
        CodeCleanup_Format = 356,
        CodeCleanupABTest_AssignedToOnByDefault = 357,
        CodeCleanupABTest_AssignedToOffByDefault = 358,
        Workspace_Events = 359,

        Refactoring_ExtractMethod_UnknownMatrixItem = 360,

        SyntaxTreeIndex_Precalculate = 361,
        SyntaxTreeIndex_Precalculate_Create = 362,
        SymbolTreeInfo_Create = 363,
        SymbolTreeInfo_TryLoadOrCreate = 364,
        CommandHandler_GoToImplementation = 365,
        GraphQuery_ImplementedBy = 366,
        GraphQuery_Implements = 367,
        GraphQuery_IsCalledBy = 368,
        GraphQuery_IsUsedBy = 369,
        GraphQuery_Overrides = 370,

        Intellisense_AsyncCompletion_Data = 371,
        Intellisense_CompletionProviders_Data = 372,
        RemoteHostService_IsExperimentEnabledAsync = 373,
        PartialLoad_FullyLoaded = 374,
        Liveshare_UnknownCodeAction = 375,
        Liveshare_LexicalClassifications = 376,
        Liveshare_SyntacticClassifications = 377,
        Liveshare_SyntacticTagger = 378,

        CommandHandler_GoToBase = 379,

        DiagnosticAnalyzerService_GetDiagnosticsForSpanAsync = 380,
        CodeFixes_GetCodeFixesAsync = 381,

        LanguageServer_ActivateFailed = 382,
        LanguageServer_OnLoadedFailed = 383,

        CodeFixes_AddExplicitCast = 384,

        ToolsOptions_GenerateEditorconfig = 385,

        Renamer_RenameSymbolAsync = 386,
        Renamer_FindRenameLocationsAsync = 387,
        Renamer_ResolveConflictsAsync = 388,

        ChangeSignature_Data = 400,

        AbstractEncapsulateFieldService_EncapsulateFieldsAsync = 410,

        AbstractConvertTupleToStructCodeRefactoringProvider_ConvertToStructAsync = 420,

        DependentTypeFinder_FindAndCacheDerivedClassesAsync = 430,
        DependentTypeFinder_FindAndCacheDerivedInterfacesAsync = 431,
        DependentTypeFinder_FindAndCacheImplementingTypesAsync = 432,

<<<<<<< HEAD
        LSPCompletion_MissingLSPCompletionTriggerKind = 433,
=======
        RemoteSemanticClassificationCacheService_ExceptionInCacheRead = 440,
>>>>>>> d12d0efb
    }
}<|MERGE_RESOLUTION|>--- conflicted
+++ resolved
@@ -494,10 +494,8 @@
         DependentTypeFinder_FindAndCacheDerivedInterfacesAsync = 431,
         DependentTypeFinder_FindAndCacheImplementingTypesAsync = 432,
 
-<<<<<<< HEAD
         LSPCompletion_MissingLSPCompletionTriggerKind = 433,
-=======
+
         RemoteSemanticClassificationCacheService_ExceptionInCacheRead = 440,
->>>>>>> d12d0efb
     }
 }