﻿// Copyright (c) Microsoft.  All Rights Reserved.  Licensed under the Apache License, Version 2.0.  See License.txt in the project root for license information.

using System;
using System.Collections.Generic;
using System.Collections.Immutable;
using System.Composition;
using System.Linq;
using System.Runtime.CompilerServices;
using Microsoft.CodeAnalysis.CSharp.Extensions;
using Microsoft.CodeAnalysis.CSharp.Syntax;
using Microsoft.CodeAnalysis.Editing;
using Microsoft.CodeAnalysis.Host.Mef;
using Microsoft.CodeAnalysis.LanguageServices;
using Microsoft.CodeAnalysis.Shared.Extensions;
using Microsoft.CodeAnalysis.Simplification;
using Roslyn.Utilities;

namespace Microsoft.CodeAnalysis.CSharp.CodeGeneration
{
    [ExportLanguageService(typeof(SyntaxGenerator), LanguageNames.CSharp), Shared]
    internal class CSharpSyntaxGenerator : SyntaxGenerator
    {
        [ImportingConstructor]
        public CSharpSyntaxGenerator()
        {
        }

        internal override SyntaxTrivia ElasticCarriageReturnLineFeed => SyntaxFactory.ElasticCarriageReturnLineFeed;
        internal override SyntaxTrivia CarriageReturnLineFeed => SyntaxFactory.CarriageReturnLineFeed;

        internal override bool RequiresExplicitImplementationForInterfaceMembers => false;

        internal override ISyntaxFactsService SyntaxFacts => CSharpSyntaxFactsService.Instance;

        internal override SyntaxTrivia EndOfLine(string text)
            => SyntaxFactory.EndOfLine(text);

        internal override SyntaxTrivia Whitespace(string text)
            => SyntaxFactory.Whitespace(text);

        internal override SeparatedSyntaxList<TElement> SeparatedList<TElement>(SyntaxNodeOrTokenList list)
            => SyntaxFactory.SeparatedList<TElement>(list);

        public static readonly SyntaxGenerator Instance = new CSharpSyntaxGenerator();

        #region Declarations
        public override SyntaxNode CompilationUnit(IEnumerable<SyntaxNode> declarations)
        {
            return SyntaxFactory.CompilationUnit()
                .WithUsings(this.AsUsingDirectives(declarations))
                .WithMembers(AsNamespaceMembers(declarations));
        }

        private SyntaxList<UsingDirectiveSyntax> AsUsingDirectives(IEnumerable<SyntaxNode> declarations)
        {
            return declarations != null
                ? SyntaxFactory.List(declarations.Select(this.AsUsingDirective).OfType<UsingDirectiveSyntax>())
                : default;
        }

        private SyntaxNode AsUsingDirective(SyntaxNode node)
        {
            if (node is NameSyntax name)
            {
                return this.NamespaceImportDeclaration(name);
            }

            return node as UsingDirectiveSyntax;
        }

        private static SyntaxList<MemberDeclarationSyntax> AsNamespaceMembers(IEnumerable<SyntaxNode> declarations)
        {
            return declarations != null
                ? SyntaxFactory.List(declarations.Select(AsNamespaceMember).OfType<MemberDeclarationSyntax>())
                : default;
        }

        private static SyntaxNode AsNamespaceMember(SyntaxNode declaration)
        {
            switch (declaration.Kind())
            {
                case SyntaxKind.NamespaceDeclaration:
                case SyntaxKind.ClassDeclaration:
                case SyntaxKind.StructDeclaration:
                case SyntaxKind.InterfaceDeclaration:
                case SyntaxKind.EnumDeclaration:
                case SyntaxKind.DelegateDeclaration:
                    return declaration;
                default:
                    return null;
            }
        }

        public override SyntaxNode NamespaceImportDeclaration(SyntaxNode name)
        {
            return SyntaxFactory.UsingDirective((NameSyntax)name);
        }

        public override SyntaxNode AliasImportDeclaration(string aliasIdentifierName, SyntaxNode name)
            => SyntaxFactory.UsingDirective(SyntaxFactory.NameEquals(aliasIdentifierName), (NameSyntax)name);

        public override SyntaxNode NamespaceDeclaration(SyntaxNode name, IEnumerable<SyntaxNode> declarations)
        {
            return SyntaxFactory.NamespaceDeclaration(
                (NameSyntax)name,
                default,
                this.AsUsingDirectives(declarations),
                AsNamespaceMembers(declarations));
        }

        public override SyntaxNode FieldDeclaration(
            string name,
            SyntaxNode type,
            Accessibility accessibility,
            DeclarationModifiers modifiers,
            SyntaxNode initializer)
        {
            return SyntaxFactory.FieldDeclaration(
                default,
                AsModifierList(accessibility, modifiers, SyntaxKind.FieldDeclaration),
                SyntaxFactory.VariableDeclaration(
                    (TypeSyntax)type,
                    SyntaxFactory.SingletonSeparatedList(
                        SyntaxFactory.VariableDeclarator(
                            name.ToIdentifierToken(),
                            default,
                            initializer != null ? SyntaxFactory.EqualsValueClause((ExpressionSyntax)initializer) : null))));
        }

        public override SyntaxNode ParameterDeclaration(string name, SyntaxNode type, SyntaxNode initializer, RefKind refKind)
        {
            return SyntaxFactory.Parameter(
                default,
                GetParameterModifiers(refKind),
                (TypeSyntax)type,
                name.ToIdentifierToken(),
                initializer != null ? SyntaxFactory.EqualsValueClause((ExpressionSyntax)initializer) : null);
        }

        internal static SyntaxTokenList GetParameterModifiers(RefKind refKind)
            => refKind switch
            {
                RefKind.None => new SyntaxTokenList(),
                RefKind.Out => SyntaxFactory.TokenList(SyntaxFactory.Token(SyntaxKind.OutKeyword)),
                RefKind.Ref => SyntaxFactory.TokenList(SyntaxFactory.Token(SyntaxKind.RefKeyword)),
                RefKind.In => SyntaxFactory.TokenList(SyntaxFactory.Token(SyntaxKind.InKeyword)),
                _ => throw ExceptionUtilities.UnexpectedValue(refKind),
            };

        internal static SyntaxToken GetArgumentModifiers(RefKind refKind)
        {
            switch (refKind)
            {
                case RefKind.None:
                case RefKind.In:
                    return default;
                case RefKind.Out:
                    return SyntaxFactory.Token(SyntaxKind.OutKeyword);
                case RefKind.Ref:
                    return SyntaxFactory.Token(SyntaxKind.RefKeyword);
                default:
                    throw ExceptionUtilities.UnexpectedValue(refKind);
            }
        }

        public override SyntaxNode MethodDeclaration(
            string name,
            IEnumerable<SyntaxNode> parameters,
            IEnumerable<string> typeParameters,
            SyntaxNode returnType,
            Accessibility accessibility,
            DeclarationModifiers modifiers,
            IEnumerable<SyntaxNode> statements)
        {
            var hasBody = !modifiers.IsAbstract && (!modifiers.IsPartial || statements != null);

            return SyntaxFactory.MethodDeclaration(
                attributeLists: default,
                modifiers: AsModifierList(accessibility, modifiers, SyntaxKind.MethodDeclaration),
                returnType: returnType != null ? (TypeSyntax)returnType : SyntaxFactory.PredefinedType(SyntaxFactory.Token(SyntaxKind.VoidKeyword)),
                explicitInterfaceSpecifier: default,
                identifier: name.ToIdentifierToken(),
                typeParameterList: AsTypeParameterList(typeParameters),
                parameterList: AsParameterList(parameters),
                constraintClauses: default,
                body: hasBody ? CreateBlock(statements) : null,
                expressionBody: null,
                semicolonToken: !hasBody ? SyntaxFactory.Token(SyntaxKind.SemicolonToken) : default);
        }

        public override SyntaxNode OperatorDeclaration(OperatorKind kind, IEnumerable<SyntaxNode> parameters = null, SyntaxNode returnType = null, Accessibility accessibility = Accessibility.NotApplicable, DeclarationModifiers modifiers = default, IEnumerable<SyntaxNode> statements = null)
        {
            var hasBody = !modifiers.IsAbstract && (!modifiers.IsPartial || statements != null);
            var returnTypeNode = returnType != null ? (TypeSyntax)returnType : SyntaxFactory.PredefinedType(SyntaxFactory.Token(SyntaxKind.VoidKeyword));
            var parameterList = AsParameterList(parameters);
            var body = hasBody ? CreateBlock(statements) : null;
            var semicolon = !hasBody ? SyntaxFactory.Token(SyntaxKind.SemicolonToken) : default;
            var modifierList = AsModifierList(accessibility, modifiers, SyntaxKind.OperatorDeclaration);
            var attributes = default(SyntaxList<AttributeListSyntax>);

            if (kind == OperatorKind.ImplicitConversion || kind == OperatorKind.ExplicitConversion)
            {
                return SyntaxFactory.ConversionOperatorDeclaration(
                    attributes, modifierList, SyntaxFactory.Token(GetTokenKind(kind)),
                    SyntaxFactory.Token(SyntaxKind.OperatorKeyword),
                    returnTypeNode, parameterList, body, semicolon);
            }
            else
            {
                return SyntaxFactory.OperatorDeclaration(
                    attributes, modifierList, returnTypeNode,
                    SyntaxFactory.Token(SyntaxKind.OperatorKeyword),
                    SyntaxFactory.Token(GetTokenKind(kind)),
                    parameterList, body, semicolon);
            }
        }

        private static SyntaxKind GetTokenKind(OperatorKind kind)
            => kind switch
            {
                OperatorKind.ImplicitConversion => SyntaxKind.ImplicitKeyword,
                OperatorKind.ExplicitConversion => SyntaxKind.ExplicitKeyword,
                OperatorKind.Addition => SyntaxKind.PlusToken,
                OperatorKind.BitwiseAnd => SyntaxKind.AmpersandToken,
                OperatorKind.BitwiseOr => SyntaxKind.BarToken,
                OperatorKind.Decrement => SyntaxKind.MinusMinusToken,
                OperatorKind.Division => SyntaxKind.SlashToken,
                OperatorKind.Equality => SyntaxKind.EqualsEqualsToken,
                OperatorKind.ExclusiveOr => SyntaxKind.CaretToken,
                OperatorKind.False => SyntaxKind.FalseKeyword,
                OperatorKind.GreaterThan => SyntaxKind.GreaterThanToken,
                OperatorKind.GreaterThanOrEqual => SyntaxKind.GreaterThanEqualsToken,
                OperatorKind.Increment => SyntaxKind.PlusPlusToken,
                OperatorKind.Inequality => SyntaxKind.ExclamationEqualsToken,
                OperatorKind.LeftShift => SyntaxKind.LessThanLessThanToken,
                OperatorKind.LessThan => SyntaxKind.LessThanToken,
                OperatorKind.LessThanOrEqual => SyntaxKind.LessThanEqualsToken,
                OperatorKind.LogicalNot => SyntaxKind.ExclamationToken,
                OperatorKind.Modulus => SyntaxKind.PercentToken,
                OperatorKind.Multiply => SyntaxKind.AsteriskToken,
                OperatorKind.OnesComplement => SyntaxKind.TildeToken,
                OperatorKind.RightShift => SyntaxKind.GreaterThanGreaterThanToken,
                OperatorKind.Subtraction => SyntaxKind.MinusToken,
                OperatorKind.True => SyntaxKind.TrueKeyword,
                OperatorKind.UnaryNegation => SyntaxKind.MinusToken,
                OperatorKind.UnaryPlus => SyntaxKind.PlusToken,
                _ => throw new ArgumentException("Unknown operator kind."),
            };

        private static ParameterListSyntax AsParameterList(IEnumerable<SyntaxNode> parameters)
        {
            return parameters != null
                ? SyntaxFactory.ParameterList(SyntaxFactory.SeparatedList(parameters.Cast<ParameterSyntax>()))
                : SyntaxFactory.ParameterList();
        }

        public override SyntaxNode ConstructorDeclaration(
            string name,
            IEnumerable<SyntaxNode> parameters,
            Accessibility accessibility,
            DeclarationModifiers modifiers,
            IEnumerable<SyntaxNode> baseConstructorArguments,
            IEnumerable<SyntaxNode> statements)
        {
            return SyntaxFactory.ConstructorDeclaration(
                default,
                AsModifierList(accessibility, modifiers, SyntaxKind.ConstructorDeclaration),
                (name ?? "ctor").ToIdentifierToken(),
                AsParameterList(parameters),
                baseConstructorArguments != null ? SyntaxFactory.ConstructorInitializer(SyntaxKind.BaseConstructorInitializer, SyntaxFactory.ArgumentList(SyntaxFactory.SeparatedList(baseConstructorArguments.Select(AsArgument)))) : null,
                CreateBlock(statements));
        }

        public override SyntaxNode PropertyDeclaration(
            string name,
            SyntaxNode type,
            Accessibility accessibility,
            DeclarationModifiers modifiers,
            IEnumerable<SyntaxNode> getAccessorStatements,
            IEnumerable<SyntaxNode> setAccessorStatements)
        {
            var accessors = new List<AccessorDeclarationSyntax>();
            var hasGetter = !modifiers.IsWriteOnly;
            var hasSetter = !modifiers.IsReadOnly;

            if (modifiers.IsAbstract)
            {
                getAccessorStatements = null;
                setAccessorStatements = null;
            }
            else
            {
                if (getAccessorStatements == null && hasGetter)
                {
                    getAccessorStatements = SpecializedCollections.EmptyEnumerable<SyntaxNode>();
                }

                if (setAccessorStatements == null && hasSetter)
                {
                    setAccessorStatements = SpecializedCollections.EmptyEnumerable<SyntaxNode>();
                }
            }

            if (hasGetter)
            {
                accessors.Add(AccessorDeclaration(SyntaxKind.GetAccessorDeclaration, getAccessorStatements));
            }

            if (hasSetter)
            {
                accessors.Add(AccessorDeclaration(SyntaxKind.SetAccessorDeclaration, setAccessorStatements));
            }

            var actualModifiers = modifiers - (DeclarationModifiers.ReadOnly | DeclarationModifiers.WriteOnly);

            return SyntaxFactory.PropertyDeclaration(
                default,
                AsModifierList(accessibility, actualModifiers, SyntaxKind.PropertyDeclaration),
                (TypeSyntax)type,
                default,
                name.ToIdentifierToken(),
                SyntaxFactory.AccessorList(SyntaxFactory.List(accessors)));
        }

        public override SyntaxNode GetAccessorDeclaration(Accessibility accessibility, IEnumerable<SyntaxNode> statements)
            => AccessorDeclaration(SyntaxKind.GetAccessorDeclaration, accessibility, statements);

        public override SyntaxNode SetAccessorDeclaration(Accessibility accessibility, IEnumerable<SyntaxNode> statements)
            => AccessorDeclaration(SyntaxKind.SetAccessorDeclaration, accessibility, statements);

        private static SyntaxNode AccessorDeclaration(
            SyntaxKind kind, Accessibility accessibility, IEnumerable<SyntaxNode> statements)
        {
            var accessor = SyntaxFactory.AccessorDeclaration(kind);
            accessor = accessor.WithModifiers(
                AsModifierList(accessibility, DeclarationModifiers.None, SyntaxKind.PropertyDeclaration));

            accessor = statements == null
                ? accessor.WithSemicolonToken(SyntaxFactory.Token(SyntaxKind.SemicolonToken))
                : accessor.WithBody(CreateBlock(statements));

            return accessor;
        }

        public override SyntaxNode WithAccessorDeclarations(SyntaxNode declaration, IEnumerable<SyntaxNode> accessorDeclarations)
            => declaration switch
            {
                PropertyDeclarationSyntax property => property.WithAccessorList(CreateAccessorList(property.AccessorList, accessorDeclarations))
                                  .WithExpressionBody(null)
                                  .WithSemicolonToken(default),

                IndexerDeclarationSyntax indexer => indexer.WithAccessorList(CreateAccessorList(indexer.AccessorList, accessorDeclarations))
                                  .WithExpressionBody(null)
                                  .WithSemicolonToken(default),

                _ => declaration,
            };

        private AccessorListSyntax CreateAccessorList(AccessorListSyntax accessorListOpt, IEnumerable<SyntaxNode> accessorDeclarations)
        {
            var list = SyntaxFactory.List(accessorDeclarations.Cast<AccessorDeclarationSyntax>());
            return accessorListOpt == null
                ? SyntaxFactory.AccessorList(list)
                : accessorListOpt.WithAccessors(list);
        }

        public override SyntaxNode IndexerDeclaration(
            IEnumerable<SyntaxNode> parameters,
            SyntaxNode type,
            Accessibility accessibility,
            DeclarationModifiers modifiers,
            IEnumerable<SyntaxNode> getAccessorStatements,
            IEnumerable<SyntaxNode> setAccessorStatements)
        {
            var accessors = new List<AccessorDeclarationSyntax>();
            var hasGetter = !modifiers.IsWriteOnly;
            var hasSetter = !modifiers.IsReadOnly;

            if (modifiers.IsAbstract)
            {
                getAccessorStatements = null;
                setAccessorStatements = null;
            }
            else
            {
                if (getAccessorStatements == null && hasGetter)
                {
                    getAccessorStatements = SpecializedCollections.EmptyEnumerable<SyntaxNode>();
                }

                if (setAccessorStatements == null && hasSetter)
                {
                    setAccessorStatements = SpecializedCollections.EmptyEnumerable<SyntaxNode>();
                }
            }

            if (hasGetter)
            {
                accessors.Add(AccessorDeclaration(SyntaxKind.GetAccessorDeclaration, getAccessorStatements));
            }

            if (hasSetter)
            {
                accessors.Add(AccessorDeclaration(SyntaxKind.SetAccessorDeclaration, setAccessorStatements));
            }

            var actualModifiers = modifiers - (DeclarationModifiers.ReadOnly | DeclarationModifiers.WriteOnly);

            return SyntaxFactory.IndexerDeclaration(
                default,
                AsModifierList(accessibility, actualModifiers, SyntaxKind.IndexerDeclaration),
                (TypeSyntax)type,
                default,
                AsBracketedParameterList(parameters),
                SyntaxFactory.AccessorList(SyntaxFactory.List(accessors)));
        }

        private static BracketedParameterListSyntax AsBracketedParameterList(IEnumerable<SyntaxNode> parameters)
        {
            return parameters != null
                ? SyntaxFactory.BracketedParameterList(SyntaxFactory.SeparatedList(parameters.Cast<ParameterSyntax>()))
                : SyntaxFactory.BracketedParameterList();
        }

        private static AccessorDeclarationSyntax AccessorDeclaration(SyntaxKind kind, IEnumerable<SyntaxNode> statements)
        {
            var ad = SyntaxFactory.AccessorDeclaration(
                kind,
                statements != null ? CreateBlock(statements) : null);

            if (statements == null)
            {
                ad = ad.WithSemicolonToken(SyntaxFactory.Token(SyntaxKind.SemicolonToken));
            }

            return ad;
        }

        public override SyntaxNode EventDeclaration(
            string name,
            SyntaxNode type,
            Accessibility accessibility,
            DeclarationModifiers modifiers)
        {
            return SyntaxFactory.EventFieldDeclaration(
                default,
                AsModifierList(accessibility, modifiers, SyntaxKind.EventFieldDeclaration),
                SyntaxFactory.VariableDeclaration(
                    (TypeSyntax)type,
                    SyntaxFactory.SingletonSeparatedList(
                        SyntaxFactory.VariableDeclarator(name))));
        }

        public override SyntaxNode CustomEventDeclaration(
            string name,
            SyntaxNode type,
            Accessibility accessibility,
            DeclarationModifiers modifiers,
            IEnumerable<SyntaxNode> parameters,
            IEnumerable<SyntaxNode> addAccessorStatements,
            IEnumerable<SyntaxNode> removeAccessorStatements)
        {
            var accessors = new List<AccessorDeclarationSyntax>();
            if (modifiers.IsAbstract)
            {
                addAccessorStatements = null;
                removeAccessorStatements = null;
            }
            else
            {
                if (addAccessorStatements == null)
                {
                    addAccessorStatements = SpecializedCollections.EmptyEnumerable<SyntaxNode>();
                }

                if (removeAccessorStatements == null)
                {
                    removeAccessorStatements = SpecializedCollections.EmptyEnumerable<SyntaxNode>();
                }
            }

            accessors.Add(AccessorDeclaration(SyntaxKind.AddAccessorDeclaration, addAccessorStatements));
            accessors.Add(AccessorDeclaration(SyntaxKind.RemoveAccessorDeclaration, removeAccessorStatements));

            return SyntaxFactory.EventDeclaration(
                default,
                AsModifierList(accessibility, modifiers, SyntaxKind.EventDeclaration),
                (TypeSyntax)type,
                default,
                name.ToIdentifierToken(),
                SyntaxFactory.AccessorList(SyntaxFactory.List(accessors)));
        }

        public override SyntaxNode AsPublicInterfaceImplementation(SyntaxNode declaration, SyntaxNode interfaceTypeName, string interfaceMemberName)
        {
            // C# interface implementations are implicit/not-specified -- so they are just named the name as the interface member
            return PreserveTrivia(declaration, d =>
            {
                d = WithInterfaceSpecifier(d, null);
                d = this.AsImplementation(d, Accessibility.Public);

                if (interfaceMemberName != null)
                {
                    d = this.WithName(d, interfaceMemberName);
                }

                return d;
            });
        }

        public override SyntaxNode AsPrivateInterfaceImplementation(SyntaxNode declaration, SyntaxNode interfaceTypeName, string interfaceMemberName)
        {
            return PreserveTrivia(declaration, d =>
            {
                d = this.AsImplementation(d, Accessibility.NotApplicable);
                d = this.WithoutConstraints(d);

                if (interfaceMemberName != null)
                {
                    d = this.WithName(d, interfaceMemberName);
                }

                return WithInterfaceSpecifier(d, SyntaxFactory.ExplicitInterfaceSpecifier((NameSyntax)interfaceTypeName));
            });
        }

        private SyntaxNode WithoutConstraints(SyntaxNode declaration)
        {
            if (declaration.IsKind(SyntaxKind.MethodDeclaration))
            {
                var method = (MethodDeclarationSyntax)declaration;
                if (method.ConstraintClauses.Count > 0)
                {
                    return this.RemoveNodes(method, method.ConstraintClauses);
                }
            }

            return declaration;
        }

        private static SyntaxNode WithInterfaceSpecifier(SyntaxNode declaration, ExplicitInterfaceSpecifierSyntax specifier)
            => declaration.Kind() switch
            {
                SyntaxKind.MethodDeclaration => ((MethodDeclarationSyntax)declaration).WithExplicitInterfaceSpecifier(specifier),
                SyntaxKind.PropertyDeclaration => ((PropertyDeclarationSyntax)declaration).WithExplicitInterfaceSpecifier(specifier),
                SyntaxKind.IndexerDeclaration => ((IndexerDeclarationSyntax)declaration).WithExplicitInterfaceSpecifier(specifier),
                SyntaxKind.EventDeclaration => ((EventDeclarationSyntax)declaration).WithExplicitInterfaceSpecifier(specifier),
                _ => declaration,
            };

        private SyntaxNode AsImplementation(SyntaxNode declaration, Accessibility requiredAccess)
        {
            declaration = this.WithAccessibility(declaration, requiredAccess);
            declaration = this.WithModifiers(declaration, this.GetModifiers(declaration) - DeclarationModifiers.Abstract);
            declaration = WithBodies(declaration);
            return declaration;
        }

        private static SyntaxNode WithBodies(SyntaxNode declaration)
        {
            switch (declaration.Kind())
            {
                case SyntaxKind.MethodDeclaration:
                    var method = (MethodDeclarationSyntax)declaration;
                    return method.Body == null ? method.WithSemicolonToken(default).WithBody(CreateBlock(null)) : method;
                case SyntaxKind.OperatorDeclaration:
                    var op = (OperatorDeclarationSyntax)declaration;
                    return op.Body == null ? op.WithSemicolonToken(default).WithBody(CreateBlock(null)) : op;
                case SyntaxKind.ConversionOperatorDeclaration:
                    var cop = (ConversionOperatorDeclarationSyntax)declaration;
                    return cop.Body == null ? cop.WithSemicolonToken(default).WithBody(CreateBlock(null)) : cop;
                case SyntaxKind.PropertyDeclaration:
                    var prop = (PropertyDeclarationSyntax)declaration;
                    return prop.WithAccessorList(WithBodies(prop.AccessorList));
                case SyntaxKind.IndexerDeclaration:
                    var ind = (IndexerDeclarationSyntax)declaration;
                    return ind.WithAccessorList(WithBodies(ind.AccessorList));
                case SyntaxKind.EventDeclaration:
                    var ev = (EventDeclarationSyntax)declaration;
                    return ev.WithAccessorList(WithBodies(ev.AccessorList));
            }

            return declaration;
        }

        private static AccessorListSyntax WithBodies(AccessorListSyntax accessorList)
        {
            return accessorList.WithAccessors(SyntaxFactory.List(accessorList.Accessors.Select(x => WithBody(x))));
        }

        private static AccessorDeclarationSyntax WithBody(AccessorDeclarationSyntax accessor)
        {
            if (accessor.Body == null)
            {
                return accessor.WithSemicolonToken(default).WithBody(CreateBlock(null));
            }
            else
            {
                return accessor;
            }
        }

        private static AccessorListSyntax WithoutBodies(AccessorListSyntax accessorList)
        {
            return accessorList.WithAccessors(SyntaxFactory.List(accessorList.Accessors.Select(WithoutBody)));
        }

        private static AccessorDeclarationSyntax WithoutBody(AccessorDeclarationSyntax accessor)
        {
            return accessor.Body != null ? accessor.WithSemicolonToken(SyntaxFactory.Token(SyntaxKind.SemicolonToken)).WithBody(null) : accessor;
        }

        public override SyntaxNode ClassDeclaration(
            string name,
            IEnumerable<string> typeParameters,
            Accessibility accessibility,
            DeclarationModifiers modifiers,
            SyntaxNode baseType,
            IEnumerable<SyntaxNode> interfaceTypes,
            IEnumerable<SyntaxNode> members)
        {
            List<BaseTypeSyntax> baseTypes = null;
            if (baseType != null || interfaceTypes != null)
            {
                baseTypes = new List<BaseTypeSyntax>();

                if (baseType != null)
                {
                    baseTypes.Add(SyntaxFactory.SimpleBaseType((TypeSyntax)baseType));
                }

                if (interfaceTypes != null)
                {
                    baseTypes.AddRange(interfaceTypes.Select(i => SyntaxFactory.SimpleBaseType((TypeSyntax)i)));
                }

                if (baseTypes.Count == 0)
                {
                    baseTypes = null;
                }
            }

            return SyntaxFactory.ClassDeclaration(
                default,
                AsModifierList(accessibility, modifiers, SyntaxKind.ClassDeclaration),
                name.ToIdentifierToken(),
                AsTypeParameterList(typeParameters),
                baseTypes != null ? SyntaxFactory.BaseList(SyntaxFactory.SeparatedList(baseTypes)) : null,
                default,
                this.AsClassMembers(name, members));
        }

        private SyntaxList<MemberDeclarationSyntax> AsClassMembers(string className, IEnumerable<SyntaxNode> members)
        {
            return members != null
                ? SyntaxFactory.List(members.Select(m => this.AsClassMember(m, className)).Where(m => m != null))
                : default;
        }

        private MemberDeclarationSyntax AsClassMember(SyntaxNode node, string className)
        {
            switch (node.Kind())
            {
                case SyntaxKind.ConstructorDeclaration:
                    node = ((ConstructorDeclarationSyntax)node).WithIdentifier(className.ToIdentifierToken());
                    break;

                case SyntaxKind.VariableDeclaration:
                case SyntaxKind.VariableDeclarator:
                    node = this.AsIsolatedDeclaration(node);
                    break;
            }

            return node as MemberDeclarationSyntax;
        }

        public override SyntaxNode StructDeclaration(
            string name,
            IEnumerable<string> typeParameters,
            Accessibility accessibility,
            DeclarationModifiers modifiers,
            IEnumerable<SyntaxNode> interfaceTypes,
            IEnumerable<SyntaxNode> members)
        {
            var itypes = interfaceTypes?.Select(i => (BaseTypeSyntax)SyntaxFactory.SimpleBaseType((TypeSyntax)i)).ToList();
            if (itypes?.Count == 0)
            {
                itypes = null;
            }

            return SyntaxFactory.StructDeclaration(
                default,
                AsModifierList(accessibility, modifiers, SyntaxKind.StructDeclaration),
                name.ToIdentifierToken(),
                AsTypeParameterList(typeParameters),
                itypes != null ? SyntaxFactory.BaseList(SyntaxFactory.SeparatedList(itypes)) : null,
                default,
                this.AsClassMembers(name, members));
        }

        public override SyntaxNode InterfaceDeclaration(
            string name,
            IEnumerable<string> typeParameters,
            Accessibility accessibility,
            IEnumerable<SyntaxNode> interfaceTypes = null,
            IEnumerable<SyntaxNode> members = null)
        {
            var itypes = interfaceTypes?.Select(i => (BaseTypeSyntax)SyntaxFactory.SimpleBaseType((TypeSyntax)i)).ToList();
            if (itypes?.Count == 0)
            {
                itypes = null;
            }

            return SyntaxFactory.InterfaceDeclaration(
                default,
                AsModifierList(accessibility, DeclarationModifiers.None),
                name.ToIdentifierToken(),
                AsTypeParameterList(typeParameters),
                itypes != null ? SyntaxFactory.BaseList(SyntaxFactory.SeparatedList(itypes)) : null,
                default,
                this.AsInterfaceMembers(members));
        }

        private SyntaxList<MemberDeclarationSyntax> AsInterfaceMembers(IEnumerable<SyntaxNode> members)
        {
            return members != null
                ? SyntaxFactory.List(members.Select(this.AsInterfaceMember).OfType<MemberDeclarationSyntax>())
                : default;
        }

        internal override SyntaxNode AsInterfaceMember(SyntaxNode m)
        {
            return this.Isolate(m, member =>
            {
                Accessibility acc;
                DeclarationModifiers modifiers;

                switch (member.Kind())
                {
                    case SyntaxKind.MethodDeclaration:
                        return ((MethodDeclarationSyntax)member)
                                 .WithModifiers(default)
                                 .WithSemicolonToken(SyntaxFactory.Token(SyntaxKind.SemicolonToken))
                                 .WithBody(null);

                    case SyntaxKind.PropertyDeclaration:
                        var property = (PropertyDeclarationSyntax)member;
                        return property
                            .WithModifiers(default)
                            .WithAccessorList(WithoutBodies(property.AccessorList));

                    case SyntaxKind.IndexerDeclaration:
                        var indexer = (IndexerDeclarationSyntax)member;
                        return indexer
                            .WithModifiers(default)
                            .WithAccessorList(WithoutBodies(indexer.AccessorList));

                    // convert event into field event
                    case SyntaxKind.EventDeclaration:
                        var ev = (EventDeclarationSyntax)member;
                        return this.EventDeclaration(
                            ev.Identifier.ValueText,
                            ev.Type,
                            Accessibility.NotApplicable,
                            DeclarationModifiers.None);

                    case SyntaxKind.EventFieldDeclaration:
                        var ef = (EventFieldDeclarationSyntax)member;
                        return ef.WithModifiers(default);

                    // convert field into property
                    case SyntaxKind.FieldDeclaration:
                        var f = (FieldDeclarationSyntax)member;
                        GetAccessibilityAndModifiers(f.Modifiers, out acc, out modifiers);
                        return this.AsInterfaceMember(
                            this.PropertyDeclaration(this.GetName(f), this.ClearTrivia(this.GetType(f)), acc, modifiers, getAccessorStatements: null, setAccessorStatements: null));

                    default:
                        return null;
                }
            });
        }

        public override SyntaxNode EnumDeclaration(
            string name,
            Accessibility accessibility,
            DeclarationModifiers modifiers,
            IEnumerable<SyntaxNode> members)
        {
            return SyntaxFactory.EnumDeclaration(
                default,
                AsModifierList(accessibility, modifiers, SyntaxKind.EnumDeclaration),
                name.ToIdentifierToken(),
                default,
                this.AsEnumMembers(members));
        }

        public override SyntaxNode EnumMember(string name, SyntaxNode expression)
        {
            return SyntaxFactory.EnumMemberDeclaration(
                default,
                name.ToIdentifierToken(),
                expression != null ? SyntaxFactory.EqualsValueClause((ExpressionSyntax)expression) : null);
        }

        private EnumMemberDeclarationSyntax AsEnumMember(SyntaxNode node)
        {
            switch (node.Kind())
            {
                case SyntaxKind.IdentifierName:
                    var id = (IdentifierNameSyntax)node;
                    return (EnumMemberDeclarationSyntax)this.EnumMember(id.Identifier.ToString(), null);

                case SyntaxKind.FieldDeclaration:
                    var fd = (FieldDeclarationSyntax)node;
                    if (fd.Declaration.Variables.Count == 1)
                    {
                        var vd = fd.Declaration.Variables[0];
                        return (EnumMemberDeclarationSyntax)this.EnumMember(vd.Identifier.ToString(), vd.Initializer);
                    }
                    break;
            }

            return (EnumMemberDeclarationSyntax)node;
        }

        private SeparatedSyntaxList<EnumMemberDeclarationSyntax> AsEnumMembers(IEnumerable<SyntaxNode> members)
        {
            return members != null ? SyntaxFactory.SeparatedList(members.Select(this.AsEnumMember)) : default;
        }

        public override SyntaxNode DelegateDeclaration(
            string name,
            IEnumerable<SyntaxNode> parameters,
            IEnumerable<string> typeParameters,
            SyntaxNode returnType,
            Accessibility accessibility = Accessibility.NotApplicable,
            DeclarationModifiers modifiers = default)
        {
            return SyntaxFactory.DelegateDeclaration(
                default,
                AsModifierList(accessibility, modifiers),
                returnType != null ? (TypeSyntax)returnType : SyntaxFactory.PredefinedType(SyntaxFactory.Token(SyntaxKind.VoidKeyword)),
                name.ToIdentifierToken(),
                AsTypeParameterList(typeParameters),
                AsParameterList(parameters),
                default);
        }

        public override SyntaxNode Attribute(SyntaxNode name, IEnumerable<SyntaxNode> attributeArguments)
        {
            return AsAttributeList(SyntaxFactory.Attribute((NameSyntax)name, AsAttributeArgumentList(attributeArguments)));
        }

        public override SyntaxNode AttributeArgument(string name, SyntaxNode expression)
        {
            return name != null
                ? SyntaxFactory.AttributeArgument(SyntaxFactory.NameEquals(name.ToIdentifierName()), default, (ExpressionSyntax)expression)
                : SyntaxFactory.AttributeArgument((ExpressionSyntax)expression);
        }

        private static AttributeArgumentListSyntax AsAttributeArgumentList(IEnumerable<SyntaxNode> arguments)
        {
            if (arguments != null)
            {
                return SyntaxFactory.AttributeArgumentList(SyntaxFactory.SeparatedList(arguments.Select(AsAttributeArgument)));
            }
            else
            {
                return null;
            }
        }

        private static AttributeArgumentSyntax AsAttributeArgument(SyntaxNode node)
        {
            if (node is ExpressionSyntax expr)
            {
                return SyntaxFactory.AttributeArgument(expr);
            }

            if (node is ArgumentSyntax arg && arg.Expression != null)
            {
                return SyntaxFactory.AttributeArgument(default, arg.NameColon, arg.Expression);
            }

            return (AttributeArgumentSyntax)node;
        }

        public override TNode ClearTrivia<TNode>(TNode node)
        {
            if (node != null)
            {
                return node.WithLeadingTrivia(SyntaxFactory.ElasticMarker)
                           .WithTrailingTrivia(SyntaxFactory.ElasticMarker);
            }
            else
            {
                return null;
            }
        }

        private static SyntaxList<AttributeListSyntax> AsAttributeLists(IEnumerable<SyntaxNode> attributes)
        {
            if (attributes != null)
            {
                return SyntaxFactory.List(attributes.Select(AsAttributeList));
            }
            else
            {
                return default;
            }
        }

        private static AttributeListSyntax AsAttributeList(SyntaxNode node)
        {
            if (node is AttributeSyntax attr)
            {
                return SyntaxFactory.AttributeList(SyntaxFactory.SingletonSeparatedList(attr));
            }
            else
            {
                return (AttributeListSyntax)node;
            }
        }

        private static readonly ConditionalWeakTable<SyntaxNode, IReadOnlyList<SyntaxNode>> s_declAttributes
            = new ConditionalWeakTable<SyntaxNode, IReadOnlyList<SyntaxNode>>();

        public override IReadOnlyList<SyntaxNode> GetAttributes(SyntaxNode declaration)
        {
            if (!s_declAttributes.TryGetValue(declaration, out var attrs))
            {
                var tmp = Flatten(GetAttributeLists(declaration).Where(al => !IsReturnAttribute(al)).ToImmutableReadOnlyListOrEmpty());
                attrs = s_declAttributes.GetValue(declaration, _d => tmp);
            }

            return attrs;
        }

        private static readonly ConditionalWeakTable<SyntaxNode, IReadOnlyList<SyntaxNode>> s_declReturnAttributes
            = new ConditionalWeakTable<SyntaxNode, IReadOnlyList<SyntaxNode>>();

        public override IReadOnlyList<SyntaxNode> GetReturnAttributes(SyntaxNode declaration)
        {
            if (!s_declReturnAttributes.TryGetValue(declaration, out var attrs))
            {
                var tmp = Flatten(GetAttributeLists(declaration).Where(al => IsReturnAttribute(al)).ToImmutableReadOnlyListOrEmpty());
                attrs = s_declReturnAttributes.GetValue(declaration, _d => tmp);
            }

            return attrs;
        }

        private static bool IsReturnAttribute(AttributeListSyntax list)
        {
            return list.Target?.Identifier.IsKind(SyntaxKind.ReturnKeyword) ?? false;
        }

        public override SyntaxNode InsertAttributes(SyntaxNode declaration, int index, IEnumerable<SyntaxNode> attributes)
        {
            return this.Isolate(declaration, d => this.InsertAttributesInternal(d, index, attributes));
        }

        private SyntaxNode InsertAttributesInternal(SyntaxNode declaration, int index, IEnumerable<SyntaxNode> attributes)
        {
            var newAttributes = AsAttributeLists(attributes);

            var existingAttributes = this.GetAttributes(declaration);
            if (index >= 0 && index < existingAttributes.Count)
            {
                return this.InsertNodesBefore(declaration, existingAttributes[index], newAttributes);
            }
            else if (existingAttributes.Count > 0)
            {
                return this.InsertNodesAfter(declaration, existingAttributes[existingAttributes.Count - 1], newAttributes);
            }
            else
            {
                var lists = GetAttributeLists(declaration);
                var newList = lists.AddRange(newAttributes);
                return WithAttributeLists(declaration, newList);
            }
        }

        public override SyntaxNode InsertReturnAttributes(SyntaxNode declaration, int index, IEnumerable<SyntaxNode> attributes)
        {
            switch (declaration.Kind())
            {
                case SyntaxKind.MethodDeclaration:
                case SyntaxKind.OperatorDeclaration:
                case SyntaxKind.ConversionOperatorDeclaration:
                case SyntaxKind.DelegateDeclaration:
                    return this.Isolate(declaration, d => this.InsertReturnAttributesInternal(d, index, attributes));
                default:
                    return declaration;
            }
        }

        private SyntaxNode InsertReturnAttributesInternal(SyntaxNode d, int index, IEnumerable<SyntaxNode> attributes)
        {
            var newAttributes = AsReturnAttributes(attributes);

            var existingAttributes = this.GetReturnAttributes(d);
            if (index >= 0 && index < existingAttributes.Count)
            {
                return this.InsertNodesBefore(d, existingAttributes[index], newAttributes);
            }
            else if (existingAttributes.Count > 0)
            {
                return this.InsertNodesAfter(d, existingAttributes[existingAttributes.Count - 1], newAttributes);
            }
            else
            {
                var lists = GetAttributeLists(d);
                var newList = lists.AddRange(newAttributes);
                return WithAttributeLists(d, newList);
            }
        }

        private static IEnumerable<AttributeListSyntax> AsReturnAttributes(IEnumerable<SyntaxNode> attributes)
        {
            return AsAttributeLists(attributes)
                .Select(list => list.WithTarget(SyntaxFactory.AttributeTargetSpecifier(SyntaxFactory.Token(SyntaxKind.ReturnKeyword))));
        }

        private static SyntaxList<AttributeListSyntax> AsAssemblyAttributes(IEnumerable<AttributeListSyntax> attributes)
        {
            return SyntaxFactory.List(
                    attributes.Select(list => list.WithTarget(SyntaxFactory.AttributeTargetSpecifier(SyntaxFactory.Token(SyntaxKind.AssemblyKeyword)))));
        }

        public override IReadOnlyList<SyntaxNode> GetAttributeArguments(SyntaxNode attributeDeclaration)
        {
            switch (attributeDeclaration.Kind())
            {
                case SyntaxKind.AttributeList:
                    var list = (AttributeListSyntax)attributeDeclaration;
                    if (list.Attributes.Count == 1)
                    {
                        return this.GetAttributeArguments(list.Attributes[0]);
                    }
                    break;
                case SyntaxKind.Attribute:
                    var attr = (AttributeSyntax)attributeDeclaration;
                    if (attr.ArgumentList != null)
                    {
                        return attr.ArgumentList.Arguments;
                    }
                    break;
            }

            return SpecializedCollections.EmptyReadOnlyList<SyntaxNode>();
        }

        public override SyntaxNode InsertAttributeArguments(SyntaxNode declaration, int index, IEnumerable<SyntaxNode> attributeArguments)
        {
            return this.Isolate(declaration, d => InsertAttributeArgumentsInternal(d, index, attributeArguments));
        }

        private static SyntaxNode InsertAttributeArgumentsInternal(SyntaxNode declaration, int index, IEnumerable<SyntaxNode> attributeArguments)
        {
            var newArgumentList = AsAttributeArgumentList(attributeArguments);

            var existingArgumentList = GetAttributeArgumentList(declaration);

            if (existingArgumentList == null)
            {
                return WithAttributeArgumentList(declaration, newArgumentList);
            }
            else if (newArgumentList != null)
            {
                return WithAttributeArgumentList(declaration, existingArgumentList.WithArguments(existingArgumentList.Arguments.InsertRange(index, newArgumentList.Arguments)));
            }
            else
            {
                return declaration;
            }
        }

        private static AttributeArgumentListSyntax GetAttributeArgumentList(SyntaxNode declaration)
        {
            switch (declaration.Kind())
            {
                case SyntaxKind.AttributeList:
                    var list = (AttributeListSyntax)declaration;
                    if (list.Attributes.Count == 1)
                    {
                        return list.Attributes[0].ArgumentList;
                    }
                    break;
                case SyntaxKind.Attribute:
                    var attr = (AttributeSyntax)declaration;
                    return attr.ArgumentList;
            }

            return null;
        }

        private static SyntaxNode WithAttributeArgumentList(SyntaxNode declaration, AttributeArgumentListSyntax argList)
        {
            switch (declaration.Kind())
            {
                case SyntaxKind.AttributeList:
                    var list = (AttributeListSyntax)declaration;
                    if (list.Attributes.Count == 1)
                    {
                        return ReplaceWithTrivia(declaration, list.Attributes[0], list.Attributes[0].WithArgumentList(argList));
                    }
                    break;
                case SyntaxKind.Attribute:
                    var attr = (AttributeSyntax)declaration;
                    return attr.WithArgumentList(argList);
            }

            return declaration;
        }

<<<<<<< HEAD
        internal static SyntaxList<AttributeListSyntax> GetAttributeLists(SyntaxNode declaration)
        {
            switch (declaration)
=======
        private static SyntaxList<AttributeListSyntax> GetAttributeLists(SyntaxNode declaration)
            => declaration switch
>>>>>>> 6ead316e
            {
                MemberDeclarationSyntax memberDecl => memberDecl.AttributeLists,
                AccessorDeclarationSyntax accessor => accessor.AttributeLists,
                ParameterSyntax parameter => parameter.AttributeLists,
                CompilationUnitSyntax compilationUnit => compilationUnit.AttributeLists,
                _ => default,
            };

        private static SyntaxNode WithAttributeLists(SyntaxNode declaration, SyntaxList<AttributeListSyntax> attributeLists)
            => declaration switch
            {
                MemberDeclarationSyntax memberDecl => memberDecl.WithAttributeLists(attributeLists),
                AccessorDeclarationSyntax accessor => accessor.WithAttributeLists(attributeLists),
                ParameterSyntax parameter => parameter.WithAttributeLists(attributeLists),
                CompilationUnitSyntax compilationUnit => compilationUnit.WithAttributeLists(AsAssemblyAttributes(attributeLists)),
                _ => declaration,
            };

        internal override ImmutableArray<SyntaxNode> GetTypeInheritance(SyntaxNode declaration)
            => declaration is BaseTypeDeclarationSyntax baseType && baseType.BaseList != null
                ? ImmutableArray.Create<SyntaxNode>(baseType.BaseList)
                : ImmutableArray<SyntaxNode>.Empty;

        public override IReadOnlyList<SyntaxNode> GetNamespaceImports(SyntaxNode declaration)
            => declaration.Kind() switch
            {
                SyntaxKind.CompilationUnit => ((CompilationUnitSyntax)declaration).Usings,
                SyntaxKind.NamespaceDeclaration => ((NamespaceDeclarationSyntax)declaration).Usings,
                _ => SpecializedCollections.EmptyReadOnlyList<SyntaxNode>(),
            };

        public override SyntaxNode InsertNamespaceImports(SyntaxNode declaration, int index, IEnumerable<SyntaxNode> imports)
        {
            return PreserveTrivia(declaration, d => this.InsertNamespaceImportsInternal(d, index, imports));
        }

        private SyntaxNode InsertNamespaceImportsInternal(SyntaxNode declaration, int index, IEnumerable<SyntaxNode> imports)
        {
            var usingsToInsert = this.AsUsingDirectives(imports);

            switch (declaration.Kind())
            {
                case SyntaxKind.CompilationUnit:
                    var cu = (CompilationUnitSyntax)declaration;
                    return cu.WithUsings(cu.Usings.InsertRange(index, usingsToInsert));
                case SyntaxKind.NamespaceDeclaration:
                    var nd = (NamespaceDeclarationSyntax)declaration;
                    return nd.WithUsings(nd.Usings.InsertRange(index, usingsToInsert));
                default:
                    return declaration;
            }
        }

        public override IReadOnlyList<SyntaxNode> GetMembers(SyntaxNode declaration)
        {
            return Flatten(GetUnflattenedMembers(declaration));
        }

        private static IReadOnlyList<SyntaxNode> GetUnflattenedMembers(SyntaxNode declaration)
            => declaration.Kind() switch
            {
                SyntaxKind.ClassDeclaration => ((ClassDeclarationSyntax)declaration).Members,
                SyntaxKind.StructDeclaration => ((StructDeclarationSyntax)declaration).Members,
                SyntaxKind.InterfaceDeclaration => ((InterfaceDeclarationSyntax)declaration).Members,
                SyntaxKind.EnumDeclaration => ((EnumDeclarationSyntax)declaration).Members,
                SyntaxKind.NamespaceDeclaration => ((NamespaceDeclarationSyntax)declaration).Members,
                SyntaxKind.CompilationUnit => ((CompilationUnitSyntax)declaration).Members,
                _ => SpecializedCollections.EmptyReadOnlyList<SyntaxNode>(),
            };

        private static IReadOnlyList<SyntaxNode> Flatten(IReadOnlyList<SyntaxNode> members)
        {
            if (members.Count == 0 || !members.Any(m => GetDeclarationCount(m) > 1))
            {
                return members;
            }

            var list = new List<SyntaxNode>();

            foreach (var declaration in members)
            {
                switch (declaration.Kind())
                {
                    case SyntaxKind.FieldDeclaration:
                        Flatten(declaration, ((FieldDeclarationSyntax)declaration).Declaration, list);
                        break;
                    case SyntaxKind.EventFieldDeclaration:
                        Flatten(declaration, ((EventFieldDeclarationSyntax)declaration).Declaration, list);
                        break;
                    case SyntaxKind.LocalDeclarationStatement:
                        Flatten(declaration, ((LocalDeclarationStatementSyntax)declaration).Declaration, list);
                        break;
                    case SyntaxKind.VariableDeclaration:
                        Flatten(declaration, (VariableDeclarationSyntax)declaration, list);
                        break;
                    case SyntaxKind.AttributeList:
                        var attrList = (AttributeListSyntax)declaration;
                        if (attrList.Attributes.Count > 1)
                        {
                            list.AddRange(attrList.Attributes);
                        }
                        else
                        {
                            list.Add(attrList);
                        }
                        break;
                    default:
                        list.Add(declaration);
                        break;
                }
            }

            return list.ToImmutableReadOnlyListOrEmpty();
        }

        private static int GetDeclarationCount(SyntaxNode declaration)
            => declaration.Kind() switch
            {
                SyntaxKind.FieldDeclaration => ((FieldDeclarationSyntax)declaration).Declaration.Variables.Count,
                SyntaxKind.EventFieldDeclaration => ((EventFieldDeclarationSyntax)declaration).Declaration.Variables.Count,
                SyntaxKind.LocalDeclarationStatement => ((LocalDeclarationStatementSyntax)declaration).Declaration.Variables.Count,
                SyntaxKind.VariableDeclaration => ((VariableDeclarationSyntax)declaration).Variables.Count,
                SyntaxKind.AttributeList => ((AttributeListSyntax)declaration).Attributes.Count,
                _ => 1,
            };

        private static void Flatten(SyntaxNode declaration, VariableDeclarationSyntax vd, List<SyntaxNode> flat)
        {
            if (vd.Variables.Count > 1)
            {
                flat.AddRange(vd.Variables);
            }
            else
            {
                flat.Add(declaration);
            }
        }

        public override SyntaxNode InsertMembers(SyntaxNode declaration, int index, IEnumerable<SyntaxNode> members)
        {
            var newMembers = this.AsMembersOf(declaration, members);

            var existingMembers = this.GetMembers(declaration);
            if (index >= 0 && index < existingMembers.Count)
            {
                return this.InsertNodesBefore(declaration, existingMembers[index], newMembers);
            }
            else if (existingMembers.Count > 0)
            {
                return this.InsertNodesAfter(declaration, existingMembers[existingMembers.Count - 1], newMembers);
            }
            else
            {
                switch (declaration.Kind())
                {
                    case SyntaxKind.ClassDeclaration:
                        var cd = (ClassDeclarationSyntax)declaration;
                        return cd.WithMembers(cd.Members.AddRange(newMembers));
                    case SyntaxKind.StructDeclaration:
                        var sd = (StructDeclarationSyntax)declaration;
                        return sd.WithMembers(sd.Members.AddRange(newMembers));
                    case SyntaxKind.InterfaceDeclaration:
                        var id = (InterfaceDeclarationSyntax)declaration;
                        return id.WithMembers(id.Members.AddRange(newMembers));
                    case SyntaxKind.EnumDeclaration:
                        var ed = (EnumDeclarationSyntax)declaration;
                        return ed.WithMembers(ed.Members.AddRange(newMembers.OfType<EnumMemberDeclarationSyntax>()));
                    case SyntaxKind.NamespaceDeclaration:
                        var nd = (NamespaceDeclarationSyntax)declaration;
                        return nd.WithMembers(nd.Members.AddRange(newMembers));
                    case SyntaxKind.CompilationUnit:
                        var cu = (CompilationUnitSyntax)declaration;
                        return cu.WithMembers(cu.Members.AddRange(newMembers));
                    default:
                        return declaration;
                }
            }
        }

        private IEnumerable<MemberDeclarationSyntax> AsMembersOf(SyntaxNode declaration, IEnumerable<SyntaxNode> members)
        {
            return members?.Select(m => this.AsMemberOf(declaration, m)).OfType<MemberDeclarationSyntax>();
        }

        private SyntaxNode AsMemberOf(SyntaxNode declaration, SyntaxNode member)
        {
            switch (declaration.Kind())
            {
                case SyntaxKind.ClassDeclaration:
                    var cd = (ClassDeclarationSyntax)declaration;
                    return this.AsClassMember(member, cd.Identifier.Text);
                case SyntaxKind.StructDeclaration:
                    var sd = (StructDeclarationSyntax)declaration;
                    return this.AsClassMember(member, sd.Identifier.Text);
                case SyntaxKind.InterfaceDeclaration:
                    return this.AsInterfaceMember(member);
                case SyntaxKind.EnumDeclaration:
                    return this.AsEnumMember(member);
                case SyntaxKind.NamespaceDeclaration:
                    return AsNamespaceMember(member);
                case SyntaxKind.CompilationUnit:
                    return AsNamespaceMember(member);
                default:
                    return null;
            }
        }

        internal override bool CanHaveAccessibility(SyntaxNode declaration)
        {
            switch (declaration.Kind())
            {
                case SyntaxKind.ClassDeclaration:
                case SyntaxKind.StructDeclaration:
                case SyntaxKind.InterfaceDeclaration:
                case SyntaxKind.EnumDeclaration:
                case SyntaxKind.DelegateDeclaration:
                case SyntaxKind.OperatorDeclaration:
                case SyntaxKind.ConversionOperatorDeclaration:
                case SyntaxKind.FieldDeclaration:
                case SyntaxKind.EventFieldDeclaration:
                case SyntaxKind.GetAccessorDeclaration:
                case SyntaxKind.SetAccessorDeclaration:
                case SyntaxKind.AddAccessorDeclaration:
                case SyntaxKind.RemoveAccessorDeclaration:
                    return true;

                case SyntaxKind.VariableDeclaration:
                case SyntaxKind.VariableDeclarator:
                    var declarationKind = this.GetDeclarationKind(declaration);
                    return declarationKind == DeclarationKind.Field || declarationKind == DeclarationKind.Event;

                case SyntaxKind.ConstructorDeclaration:
                    // Static constructor can't have accessibility
                    return !((ConstructorDeclarationSyntax)declaration).Modifiers.Any(SyntaxKind.StaticKeyword);

                case SyntaxKind.PropertyDeclaration:
                    return ((PropertyDeclarationSyntax)declaration).ExplicitInterfaceSpecifier == null;

                case SyntaxKind.IndexerDeclaration:
                    return ((IndexerDeclarationSyntax)declaration).ExplicitInterfaceSpecifier == null;

                case SyntaxKind.MethodDeclaration:
                    var method = (MethodDeclarationSyntax)declaration;
                    if (method.ExplicitInterfaceSpecifier != null)
                    {
                        // explicit interface methods can't have accessibility.
                        return false;
                    }

                    if (method.Modifiers.Any(SyntaxKind.PartialKeyword))
                    {
                        // partial methods can't have accessibility modifiers.
                        return false;
                    }

                    return true;

                case SyntaxKind.EventDeclaration:
                    return ((EventDeclarationSyntax)declaration).ExplicitInterfaceSpecifier == null;

                default:
                    return false;
            }
        }

        public override Accessibility GetAccessibility(SyntaxNode declaration)
        {
            if (!this.CanHaveAccessibility(declaration))
            {
                return Accessibility.NotApplicable;
            }

            var modifierTokens = GetModifierTokens(declaration);
            GetAccessibilityAndModifiers(modifierTokens, out var accessibility, out var modifiers);
            return accessibility;
        }

        public override SyntaxNode WithAccessibility(SyntaxNode declaration, Accessibility accessibility)
        {
            if (!this.CanHaveAccessibility(declaration) &&
                accessibility != Accessibility.NotApplicable)
            {
                return declaration;
            }

            return this.Isolate(declaration, d =>
            {
                var tokens = GetModifierTokens(d);
                GetAccessibilityAndModifiers(tokens, out _, out var modifiers);
                var newTokens = Merge(tokens, AsModifierList(accessibility, modifiers));
                return SetModifierTokens(d, newTokens);
            });
        }

        private static readonly DeclarationModifiers s_fieldModifiers = DeclarationModifiers.Const | DeclarationModifiers.New | DeclarationModifiers.ReadOnly | DeclarationModifiers.Static | DeclarationModifiers.Unsafe;
        private static readonly DeclarationModifiers s_methodModifiers = DeclarationModifiers.Abstract | DeclarationModifiers.Async | DeclarationModifiers.New | DeclarationModifiers.Override | DeclarationModifiers.Partial | DeclarationModifiers.Sealed | DeclarationModifiers.Static | DeclarationModifiers.Virtual | DeclarationModifiers.Unsafe;
        private static readonly DeclarationModifiers s_constructorModifiers = DeclarationModifiers.Static | DeclarationModifiers.Unsafe;
        private static readonly DeclarationModifiers s_destructorModifiers = DeclarationModifiers.Unsafe;
        private static readonly DeclarationModifiers s_propertyModifiers = DeclarationModifiers.Abstract | DeclarationModifiers.New | DeclarationModifiers.Override | DeclarationModifiers.ReadOnly | DeclarationModifiers.Sealed | DeclarationModifiers.Static | DeclarationModifiers.Virtual | DeclarationModifiers.Unsafe;
        private static readonly DeclarationModifiers s_eventModifiers = DeclarationModifiers.Abstract | DeclarationModifiers.New | DeclarationModifiers.Override | DeclarationModifiers.Sealed | DeclarationModifiers.Static | DeclarationModifiers.Virtual | DeclarationModifiers.Unsafe;
        private static readonly DeclarationModifiers s_eventFieldModifiers = DeclarationModifiers.New | DeclarationModifiers.Static | DeclarationModifiers.Unsafe;
        private static readonly DeclarationModifiers s_indexerModifiers = DeclarationModifiers.Abstract | DeclarationModifiers.New | DeclarationModifiers.Override | DeclarationModifiers.ReadOnly | DeclarationModifiers.Sealed | DeclarationModifiers.Static | DeclarationModifiers.Virtual | DeclarationModifiers.Unsafe;
        private static readonly DeclarationModifiers s_classModifiers = DeclarationModifiers.Abstract | DeclarationModifiers.New | DeclarationModifiers.Partial | DeclarationModifiers.Sealed | DeclarationModifiers.Static | DeclarationModifiers.Unsafe;
        private static readonly DeclarationModifiers s_structModifiers = DeclarationModifiers.New | DeclarationModifiers.Partial | DeclarationModifiers.ReadOnly | DeclarationModifiers.Ref | DeclarationModifiers.Unsafe;
        private static readonly DeclarationModifiers s_interfaceModifiers = DeclarationModifiers.New | DeclarationModifiers.Partial | DeclarationModifiers.Unsafe;
        private static readonly DeclarationModifiers s_accessorModifiers = DeclarationModifiers.Abstract | DeclarationModifiers.New | DeclarationModifiers.Override | DeclarationModifiers.Virtual;
        private static readonly DeclarationModifiers s_localFunctionModifiers = DeclarationModifiers.Async | DeclarationModifiers.Static;

        private static DeclarationModifiers GetAllowedModifiers(SyntaxKind kind)
        {
            switch (kind)
            {
                case SyntaxKind.ClassDeclaration:
                    return s_classModifiers;

                case SyntaxKind.EnumDeclaration:
                    return DeclarationModifiers.New;

                case SyntaxKind.DelegateDeclaration:
                    return DeclarationModifiers.New | DeclarationModifiers.Unsafe;

                case SyntaxKind.InterfaceDeclaration:
                    return s_interfaceModifiers;

                case SyntaxKind.StructDeclaration:
                    return s_structModifiers;

                case SyntaxKind.MethodDeclaration:
                case SyntaxKind.OperatorDeclaration:
                case SyntaxKind.ConversionOperatorDeclaration:
                    return s_methodModifiers;

                case SyntaxKind.ConstructorDeclaration:
                    return s_constructorModifiers;

                case SyntaxKind.DestructorDeclaration:
                    return s_destructorModifiers;

                case SyntaxKind.FieldDeclaration:
                    return s_fieldModifiers;

                case SyntaxKind.PropertyDeclaration:
                    return s_propertyModifiers;

                case SyntaxKind.IndexerDeclaration:
                    return s_indexerModifiers;

                case SyntaxKind.EventFieldDeclaration:
                    return s_eventFieldModifiers;

                case SyntaxKind.EventDeclaration:
                    return s_eventModifiers;

                case SyntaxKind.GetAccessorDeclaration:
                case SyntaxKind.SetAccessorDeclaration:
                case SyntaxKind.AddAccessorDeclaration:
                case SyntaxKind.RemoveAccessorDeclaration:
                    return s_accessorModifiers;

                case SyntaxKind.LocalFunctionStatement:
                    return s_localFunctionModifiers;

                case SyntaxKind.EnumMemberDeclaration:
                case SyntaxKind.Parameter:
                case SyntaxKind.LocalDeclarationStatement:
                default:
                    return DeclarationModifiers.None;
            }
        }

        public override DeclarationModifiers GetModifiers(SyntaxNode declaration)
        {
            var modifierTokens = GetModifierTokens(declaration);
            GetAccessibilityAndModifiers(modifierTokens, out _, out var modifiers);
            return modifiers;
        }

        public override SyntaxNode WithModifiers(SyntaxNode declaration, DeclarationModifiers modifiers)
        {
            return this.Isolate(declaration, d => this.WithModifiersInternal(d, modifiers));
        }

        private SyntaxNode WithModifiersInternal(SyntaxNode declaration, DeclarationModifiers modifiers)
        {
            modifiers &= GetAllowedModifiers(declaration.Kind());
            var existingModifiers = this.GetModifiers(declaration);

            if (modifiers != existingModifiers)
            {
                return this.Isolate(declaration, d =>
                {
                    var tokens = GetModifierTokens(d);
                    GetAccessibilityAndModifiers(tokens, out var accessibility, out var tmp);
                    var newTokens = Merge(tokens, AsModifierList(accessibility, modifiers));
                    return SetModifierTokens(d, newTokens);
                });
            }
            else
            {
                // no change
                return declaration;
            }
        }

        private static SyntaxTokenList GetModifierTokens(SyntaxNode declaration)
            => declaration switch
            {
                MemberDeclarationSyntax memberDecl => memberDecl.Modifiers,
                ParameterSyntax parameter => parameter.Modifiers,
                LocalDeclarationStatementSyntax localDecl => localDecl.Modifiers,
                LocalFunctionStatementSyntax localFunc => localFunc.Modifiers,
                AccessorDeclarationSyntax accessor => accessor.Modifiers,
                VariableDeclarationSyntax varDecl => GetModifierTokens(varDecl.Parent),
                VariableDeclaratorSyntax varDecl => GetModifierTokens(varDecl.Parent),
                _ => default,
            };

        private static SyntaxNode SetModifierTokens(SyntaxNode declaration, SyntaxTokenList modifiers)
            => declaration switch
            {
                MemberDeclarationSyntax memberDecl => memberDecl.WithModifiers(modifiers),
                ParameterSyntax parameter => parameter.WithModifiers(modifiers),
                LocalDeclarationStatementSyntax localDecl => localDecl.WithModifiers(modifiers),
                LocalFunctionStatementSyntax localFunc => localFunc.WithModifiers(modifiers),
                AccessorDeclarationSyntax accessor => accessor.WithModifiers(modifiers),
                _ => declaration,
            };

        private static SyntaxTokenList AsModifierList(Accessibility accessibility, DeclarationModifiers modifiers, SyntaxKind kind)
        {
            return AsModifierList(accessibility, GetAllowedModifiers(kind) & modifiers);
        }

        private static SyntaxTokenList AsModifierList(Accessibility accessibility, DeclarationModifiers modifiers)
        {
            var list = SyntaxFactory.TokenList();

            switch (accessibility)
            {
                case Accessibility.Internal:
                    list = list.Add(SyntaxFactory.Token(SyntaxKind.InternalKeyword));
                    break;
                case Accessibility.Public:
                    list = list.Add(SyntaxFactory.Token(SyntaxKind.PublicKeyword));
                    break;
                case Accessibility.Private:
                    list = list.Add(SyntaxFactory.Token(SyntaxKind.PrivateKeyword));
                    break;
                case Accessibility.Protected:
                    list = list.Add(SyntaxFactory.Token(SyntaxKind.ProtectedKeyword));
                    break;
                case Accessibility.ProtectedOrInternal:
                    list = list.Add(SyntaxFactory.Token(SyntaxKind.InternalKeyword))
                               .Add(SyntaxFactory.Token(SyntaxKind.ProtectedKeyword));
                    break;
                case Accessibility.ProtectedAndInternal:
                    list = list.Add(SyntaxFactory.Token(SyntaxKind.PrivateKeyword))
                               .Add(SyntaxFactory.Token(SyntaxKind.ProtectedKeyword));
                    break;
                case Accessibility.NotApplicable:
                    break;
            }

            if (modifiers.IsAbstract)
            {
                list = list.Add(SyntaxFactory.Token(SyntaxKind.AbstractKeyword));
            }

            if (modifiers.IsNew)
            {
                list = list.Add(SyntaxFactory.Token(SyntaxKind.NewKeyword));
            }

            if (modifiers.IsSealed)
            {
                list = list.Add(SyntaxFactory.Token(SyntaxKind.SealedKeyword));
            }

            if (modifiers.IsOverride)
            {
                list = list.Add(SyntaxFactory.Token(SyntaxKind.OverrideKeyword));
            }

            if (modifiers.IsVirtual)
            {
                list = list.Add(SyntaxFactory.Token(SyntaxKind.VirtualKeyword));
            }

            if (modifiers.IsStatic)
            {
                list = list.Add(SyntaxFactory.Token(SyntaxKind.StaticKeyword));
            }

            if (modifiers.IsAsync)
            {
                list = list.Add(SyntaxFactory.Token(SyntaxKind.AsyncKeyword));
            }

            if (modifiers.IsConst)
            {
                list = list.Add(SyntaxFactory.Token(SyntaxKind.ConstKeyword));
            }

            if (modifiers.IsReadOnly)
            {
                list = list.Add(SyntaxFactory.Token(SyntaxKind.ReadOnlyKeyword));
            }

            if (modifiers.IsUnsafe)
            {
                list = list.Add(SyntaxFactory.Token(SyntaxKind.UnsafeKeyword));
            }

            // partial and ref must be last
            if (modifiers.IsRef)
            {
                list = list.Add(SyntaxFactory.Token(SyntaxKind.RefKeyword));
            }

            if (modifiers.IsPartial)
            {
                list = list.Add(SyntaxFactory.Token(SyntaxKind.PartialKeyword));
            }

            return list;
        }

        private static void GetAccessibilityAndModifiers(SyntaxTokenList modifierList, out Accessibility accessibility, out DeclarationModifiers modifiers)
        {
            accessibility = Accessibility.NotApplicable;
            modifiers = DeclarationModifiers.None;

            foreach (var token in modifierList)
            {
                switch (token.Kind())
                {
                    case SyntaxKind.PublicKeyword:
                        accessibility = Accessibility.Public;
                        break;

                    case SyntaxKind.PrivateKeyword:
                        if (accessibility == Accessibility.Protected)
                        {
                            accessibility = Accessibility.ProtectedAndInternal;
                        }
                        else
                        {
                            accessibility = Accessibility.Private;
                        }
                        break;

                    case SyntaxKind.InternalKeyword:
                        if (accessibility == Accessibility.Protected)
                        {
                            accessibility = Accessibility.ProtectedOrInternal;
                        }
                        else
                        {
                            accessibility = Accessibility.Internal;
                        }

                        break;

                    case SyntaxKind.ProtectedKeyword:
                        if (accessibility == Accessibility.Private)
                        {
                            accessibility = Accessibility.ProtectedAndInternal;
                        }
                        else if (accessibility == Accessibility.Internal)
                        {
                            accessibility = Accessibility.ProtectedOrInternal;
                        }

                        {
                            accessibility = Accessibility.Protected;
                        }

                        break;

                    case SyntaxKind.AbstractKeyword:
                        modifiers |= DeclarationModifiers.Abstract;
                        break;

                    case SyntaxKind.NewKeyword:
                        modifiers |= DeclarationModifiers.New;
                        break;

                    case SyntaxKind.OverrideKeyword:
                        modifiers |= DeclarationModifiers.Override;
                        break;

                    case SyntaxKind.VirtualKeyword:
                        modifiers |= DeclarationModifiers.Virtual;
                        break;

                    case SyntaxKind.StaticKeyword:
                        modifiers |= DeclarationModifiers.Static;
                        break;

                    case SyntaxKind.AsyncKeyword:
                        modifiers |= DeclarationModifiers.Async;
                        break;

                    case SyntaxKind.ConstKeyword:
                        modifiers |= DeclarationModifiers.Const;
                        break;

                    case SyntaxKind.ReadOnlyKeyword:
                        modifiers |= DeclarationModifiers.ReadOnly;
                        break;

                    case SyntaxKind.SealedKeyword:
                        modifiers |= DeclarationModifiers.Sealed;
                        break;

                    case SyntaxKind.UnsafeKeyword:
                        modifiers |= DeclarationModifiers.Unsafe;
                        break;

                    case SyntaxKind.PartialKeyword:
                        modifiers |= DeclarationModifiers.Partial;
                        break;

                    case SyntaxKind.RefKeyword:
                        modifiers |= DeclarationModifiers.Ref;
                        break;
                }
            }
        }

        private static TypeParameterListSyntax AsTypeParameterList(IEnumerable<string> typeParameterNames)
        {
            var typeParameters = typeParameterNames != null
                ? SyntaxFactory.TypeParameterList(SyntaxFactory.SeparatedList(typeParameterNames.Select(name => SyntaxFactory.TypeParameter(name))))
                : null;

            if (typeParameters != null && typeParameters.Parameters.Count == 0)
            {
                typeParameters = null;
            }

            return typeParameters;
        }

        public override SyntaxNode WithTypeParameters(SyntaxNode declaration, IEnumerable<string> typeParameterNames)
        {
            var typeParameters = AsTypeParameterList(typeParameterNames);

            return declaration.Kind() switch
            {
                SyntaxKind.MethodDeclaration => ((MethodDeclarationSyntax)declaration).WithTypeParameterList(typeParameters),
                SyntaxKind.ClassDeclaration => ((ClassDeclarationSyntax)declaration).WithTypeParameterList(typeParameters),
                SyntaxKind.StructDeclaration => ((StructDeclarationSyntax)declaration).WithTypeParameterList(typeParameters),
                SyntaxKind.InterfaceDeclaration => ((InterfaceDeclarationSyntax)declaration).WithTypeParameterList(typeParameters),
                SyntaxKind.DelegateDeclaration => ((DelegateDeclarationSyntax)declaration).WithTypeParameterList(typeParameters),
                _ => declaration,
            };
        }

        internal override SyntaxNode WithExplicitInterfaceImplementations(SyntaxNode declaration, ImmutableArray<IMethodSymbol> explicitInterfaceImplementations)
            => declaration switch
            {
                MethodDeclarationSyntax methodDeclaration => WithAccessibility(
                       methodDeclaration.WithExplicitInterfaceSpecifier(CreateExplicitInterfaceSpecifier(explicitInterfaceImplementations)),
                       Accessibility.NotApplicable),
                _ => declaration,
            };

        private ExplicitInterfaceSpecifierSyntax CreateExplicitInterfaceSpecifier(ImmutableArray<IMethodSymbol> explicitInterfaceImplementations)
            => SyntaxFactory.ExplicitInterfaceSpecifier(
                explicitInterfaceImplementations[0].ContainingType.GenerateNameSyntax());

        public override SyntaxNode WithTypeConstraint(SyntaxNode declaration, string typeParameterName, SpecialTypeConstraintKind kinds, IEnumerable<SyntaxNode> types)
        {
            switch (declaration.Kind())
            {
                case SyntaxKind.MethodDeclaration:
                    var method = (MethodDeclarationSyntax)declaration;
                    return method.WithConstraintClauses(WithTypeConstraints(method.ConstraintClauses, typeParameterName, kinds, types));

                case SyntaxKind.ClassDeclaration:
                    var cls = (ClassDeclarationSyntax)declaration;
                    return cls.WithConstraintClauses(WithTypeConstraints(cls.ConstraintClauses, typeParameterName, kinds, types));

                case SyntaxKind.StructDeclaration:
                    var str = (StructDeclarationSyntax)declaration;
                    return str.WithConstraintClauses(WithTypeConstraints(str.ConstraintClauses, typeParameterName, kinds, types));

                case SyntaxKind.InterfaceDeclaration:
                    var iface = (InterfaceDeclarationSyntax)declaration;
                    return iface.WithConstraintClauses(WithTypeConstraints(iface.ConstraintClauses, typeParameterName, kinds, types));

                case SyntaxKind.DelegateDeclaration:
                    var del = (DelegateDeclarationSyntax)declaration;
                    return del.WithConstraintClauses(WithTypeConstraints(del.ConstraintClauses, typeParameterName, kinds, types));
                default:
                    return declaration;
            }
        }

        private static SyntaxList<TypeParameterConstraintClauseSyntax> WithTypeConstraints(
            SyntaxList<TypeParameterConstraintClauseSyntax> clauses, string typeParameterName, SpecialTypeConstraintKind kinds, IEnumerable<SyntaxNode> types)
        {
            var constraints = types != null
                ? SyntaxFactory.SeparatedList<TypeParameterConstraintSyntax>(types.Select(t => SyntaxFactory.TypeConstraint((TypeSyntax)t)))
                : SyntaxFactory.SeparatedList<TypeParameterConstraintSyntax>();

            if ((kinds & SpecialTypeConstraintKind.Constructor) != 0)
            {
                constraints = constraints.Add(SyntaxFactory.ConstructorConstraint());
            }

            var isReferenceType = (kinds & SpecialTypeConstraintKind.ReferenceType) != 0;
            var isValueType = (kinds & SpecialTypeConstraintKind.ValueType) != 0;

            if (isReferenceType || isValueType)
            {
                constraints = constraints.Insert(0, SyntaxFactory.ClassOrStructConstraint(isReferenceType ? SyntaxKind.ClassConstraint : SyntaxKind.StructConstraint));
            }

            var clause = clauses.FirstOrDefault(c => c.Name.Identifier.ToString() == typeParameterName);

            if (clause == null)
            {
                if (constraints.Count > 0)
                {
                    return clauses.Add(SyntaxFactory.TypeParameterConstraintClause(typeParameterName.ToIdentifierName(), constraints));
                }
                else
                {
                    return clauses;
                }
            }
            else if (constraints.Count == 0)
            {
                return clauses.Remove(clause);
            }
            else
            {
                return clauses.Replace(clause, clause.WithConstraints(constraints));
            }
        }

        public override DeclarationKind GetDeclarationKind(SyntaxNode declaration)
        {
            switch (declaration.Kind())
            {
                case SyntaxKind.ClassDeclaration:
                    return DeclarationKind.Class;
                case SyntaxKind.StructDeclaration:
                    return DeclarationKind.Struct;
                case SyntaxKind.InterfaceDeclaration:
                    return DeclarationKind.Interface;
                case SyntaxKind.EnumDeclaration:
                    return DeclarationKind.Enum;
                case SyntaxKind.DelegateDeclaration:
                    return DeclarationKind.Delegate;

                case SyntaxKind.MethodDeclaration:
                    return DeclarationKind.Method;
                case SyntaxKind.OperatorDeclaration:
                    return DeclarationKind.Operator;
                case SyntaxKind.ConversionOperatorDeclaration:
                    return DeclarationKind.ConversionOperator;
                case SyntaxKind.ConstructorDeclaration:
                    return DeclarationKind.Constructor;
                case SyntaxKind.DestructorDeclaration:
                    return DeclarationKind.Destructor;

                case SyntaxKind.PropertyDeclaration:
                    return DeclarationKind.Property;
                case SyntaxKind.IndexerDeclaration:
                    return DeclarationKind.Indexer;
                case SyntaxKind.EventDeclaration:
                    return DeclarationKind.CustomEvent;
                case SyntaxKind.EnumMemberDeclaration:
                    return DeclarationKind.EnumMember;
                case SyntaxKind.CompilationUnit:
                    return DeclarationKind.CompilationUnit;
                case SyntaxKind.NamespaceDeclaration:
                    return DeclarationKind.Namespace;
                case SyntaxKind.UsingDirective:
                    return DeclarationKind.NamespaceImport;
                case SyntaxKind.Parameter:
                    return DeclarationKind.Parameter;

                case SyntaxKind.ParenthesizedLambdaExpression:
                case SyntaxKind.SimpleLambdaExpression:
                    return DeclarationKind.LambdaExpression;

                case SyntaxKind.FieldDeclaration:
                    var fd = (FieldDeclarationSyntax)declaration;
                    if (fd.Declaration != null && fd.Declaration.Variables.Count == 1)
                    {
                        // this node is considered the declaration if it contains only one variable.
                        return DeclarationKind.Field;
                    }
                    else
                    {
                        return DeclarationKind.None;
                    }

                case SyntaxKind.EventFieldDeclaration:
                    var ef = (EventFieldDeclarationSyntax)declaration;
                    if (ef.Declaration != null && ef.Declaration.Variables.Count == 1)
                    {
                        // this node is considered the declaration if it contains only one variable.
                        return DeclarationKind.Event;
                    }
                    else
                    {
                        return DeclarationKind.None;
                    }

                case SyntaxKind.LocalDeclarationStatement:
                    var ld = (LocalDeclarationStatementSyntax)declaration;
                    if (ld.Declaration != null && ld.Declaration.Variables.Count == 1)
                    {
                        // this node is considered the declaration if it contains only one variable.
                        return DeclarationKind.Variable;
                    }
                    else
                    {
                        return DeclarationKind.None;
                    }

                case SyntaxKind.VariableDeclaration:
                    {
                        var vd = (VariableDeclarationSyntax)declaration;
                        if (vd.Variables.Count == 1 && vd.Parent == null)
                        {
                            // this node is the declaration if it contains only one variable and has no parent.
                            return DeclarationKind.Variable;
                        }
                        else
                        {
                            return DeclarationKind.None;
                        }
                    }

                case SyntaxKind.VariableDeclarator:
                    {
                        var vd = declaration.Parent as VariableDeclarationSyntax;

                        // this node is considered the declaration if it is one among many, or it has no parent
                        if (vd == null || vd.Variables.Count > 1)
                        {
                            if (ParentIsFieldDeclaration(vd))
                            {
                                return DeclarationKind.Field;
                            }
                            else if (ParentIsEventFieldDeclaration(vd))
                            {
                                return DeclarationKind.Event;
                            }
                            else
                            {
                                return DeclarationKind.Variable;
                            }
                        }
                        break;
                    }

                case SyntaxKind.AttributeList:
                    var list = (AttributeListSyntax)declaration;
                    if (list.Attributes.Count == 1)
                    {
                        return DeclarationKind.Attribute;
                    }
                    break;

                case SyntaxKind.Attribute:
                    var parentList = declaration.Parent as AttributeListSyntax;
                    if (parentList == null || parentList.Attributes.Count > 1)
                    {
                        return DeclarationKind.Attribute;
                    }
                    break;

                case SyntaxKind.GetAccessorDeclaration:
                    return DeclarationKind.GetAccessor;
                case SyntaxKind.SetAccessorDeclaration:
                    return DeclarationKind.SetAccessor;
                case SyntaxKind.AddAccessorDeclaration:
                    return DeclarationKind.AddAccessor;
                case SyntaxKind.RemoveAccessorDeclaration:
                    return DeclarationKind.RemoveAccessor;
            }

            return DeclarationKind.None;
        }

        private static bool ParentIsFieldDeclaration(SyntaxNode node)
        {
            return node?.Parent.IsKind(SyntaxKind.FieldDeclaration) ?? false;
        }

        private static bool ParentIsEventFieldDeclaration(SyntaxNode node)
        {
            return node?.Parent.IsKind(SyntaxKind.EventFieldDeclaration) ?? false;
        }

        private static bool ParentIsLocalDeclarationStatement(SyntaxNode node)
        {
            return node?.Parent.IsKind(SyntaxKind.LocalDeclarationStatement) ?? false;
        }

        public override string GetName(SyntaxNode declaration)
        {
            switch (declaration.Kind())
            {
                case SyntaxKind.ClassDeclaration:
                    return ((ClassDeclarationSyntax)declaration).Identifier.ValueText;
                case SyntaxKind.StructDeclaration:
                    return ((StructDeclarationSyntax)declaration).Identifier.ValueText;
                case SyntaxKind.InterfaceDeclaration:
                    return ((InterfaceDeclarationSyntax)declaration).Identifier.ValueText;
                case SyntaxKind.EnumDeclaration:
                    return ((EnumDeclarationSyntax)declaration).Identifier.ValueText;
                case SyntaxKind.DelegateDeclaration:
                    return ((DelegateDeclarationSyntax)declaration).Identifier.ValueText;
                case SyntaxKind.MethodDeclaration:
                    return ((MethodDeclarationSyntax)declaration).Identifier.ValueText;
                case SyntaxKind.FieldDeclaration:
                    return this.GetName(((FieldDeclarationSyntax)declaration).Declaration);
                case SyntaxKind.PropertyDeclaration:
                    return ((PropertyDeclarationSyntax)declaration).Identifier.ValueText;
                case SyntaxKind.EnumMemberDeclaration:
                    return ((EnumMemberDeclarationSyntax)declaration).Identifier.ValueText;
                case SyntaxKind.EventFieldDeclaration:
                    return this.GetName(((EventFieldDeclarationSyntax)declaration).Declaration);
                case SyntaxKind.EventDeclaration:
                    return ((EventDeclarationSyntax)declaration).Identifier.ValueText;
                case SyntaxKind.NamespaceDeclaration:
                    return ((NamespaceDeclarationSyntax)declaration).Name.ToString();
                case SyntaxKind.UsingDirective:
                    return ((UsingDirectiveSyntax)declaration).Name.ToString();
                case SyntaxKind.Parameter:
                    return ((ParameterSyntax)declaration).Identifier.ValueText;
                case SyntaxKind.LocalDeclarationStatement:
                    return this.GetName(((LocalDeclarationStatementSyntax)declaration).Declaration);
                case SyntaxKind.VariableDeclaration:
                    var vd = (VariableDeclarationSyntax)declaration;
                    if (vd.Variables.Count == 1)
                    {
                        return vd.Variables[0].Identifier.ValueText;
                    }
                    break;
                case SyntaxKind.VariableDeclarator:
                    return ((VariableDeclaratorSyntax)declaration).Identifier.ValueText;
                case SyntaxKind.TypeParameter:
                    return ((TypeParameterSyntax)declaration).Identifier.ValueText;
                case SyntaxKind.AttributeList:
                    var al = (AttributeListSyntax)declaration;
                    if (al.Attributes.Count == 1)
                    {
                        return al.Attributes[0].Name.ToString();
                    }
                    break;
                case SyntaxKind.Attribute:
                    return ((AttributeSyntax)declaration).Name.ToString();
            }

            return string.Empty;
        }

        public override SyntaxNode WithName(SyntaxNode declaration, string name)
        {
            return this.Isolate(declaration, d => this.WithNameInternal(d, name));
        }

        private SyntaxNode WithNameInternal(SyntaxNode declaration, string name)
        {
            var id = name.ToIdentifierToken();

            switch (declaration.Kind())
            {
                case SyntaxKind.ClassDeclaration:
                    return ReplaceWithTrivia(declaration, ((ClassDeclarationSyntax)declaration).Identifier, id);
                case SyntaxKind.StructDeclaration:
                    return ReplaceWithTrivia(declaration, ((StructDeclarationSyntax)declaration).Identifier, id);
                case SyntaxKind.InterfaceDeclaration:
                    return ReplaceWithTrivia(declaration, ((InterfaceDeclarationSyntax)declaration).Identifier, id);
                case SyntaxKind.EnumDeclaration:
                    return ReplaceWithTrivia(declaration, ((EnumDeclarationSyntax)declaration).Identifier, id);
                case SyntaxKind.DelegateDeclaration:
                    return ReplaceWithTrivia(declaration, ((DelegateDeclarationSyntax)declaration).Identifier, id);
                case SyntaxKind.MethodDeclaration:
                    return ReplaceWithTrivia(declaration, ((MethodDeclarationSyntax)declaration).Identifier, id);
                case SyntaxKind.FieldDeclaration:
                    var fd = (FieldDeclarationSyntax)declaration;
                    if (fd.Declaration.Variables.Count == 1)
                    {
                        return ReplaceWithTrivia(declaration, fd.Declaration.Variables[0].Identifier, id);
                    }
                    break;
                case SyntaxKind.PropertyDeclaration:
                    return ReplaceWithTrivia(declaration, ((PropertyDeclarationSyntax)declaration).Identifier, id);
                case SyntaxKind.EnumMemberDeclaration:
                    return ReplaceWithTrivia(declaration, ((EnumMemberDeclarationSyntax)declaration).Identifier, id);
                case SyntaxKind.EventFieldDeclaration:
                    var efd = (EventFieldDeclarationSyntax)declaration;
                    if (efd.Declaration.Variables.Count == 1)
                    {
                        return ReplaceWithTrivia(declaration, efd.Declaration.Variables[0].Identifier, id);
                    }
                    break;
                case SyntaxKind.EventDeclaration:
                    return ReplaceWithTrivia(declaration, ((EventDeclarationSyntax)declaration).Identifier, id);
                case SyntaxKind.NamespaceDeclaration:
                    return ReplaceWithTrivia(declaration, ((NamespaceDeclarationSyntax)declaration).Name, this.DottedName(name));
                case SyntaxKind.UsingDirective:
                    return ReplaceWithTrivia(declaration, ((UsingDirectiveSyntax)declaration).Name, this.DottedName(name));
                case SyntaxKind.Parameter:
                    return ReplaceWithTrivia(declaration, ((ParameterSyntax)declaration).Identifier, id);
                case SyntaxKind.LocalDeclarationStatement:
                    var ld = (LocalDeclarationStatementSyntax)declaration;
                    if (ld.Declaration.Variables.Count == 1)
                    {
                        return ReplaceWithTrivia(declaration, ld.Declaration.Variables[0].Identifier, id);
                    }
                    break;
                case SyntaxKind.TypeParameter:
                    return ReplaceWithTrivia(declaration, ((TypeParameterSyntax)declaration).Identifier, id);
                case SyntaxKind.AttributeList:
                    var al = (AttributeListSyntax)declaration;
                    if (al.Attributes.Count == 1)
                    {
                        return ReplaceWithTrivia(declaration, al.Attributes[0].Name, this.DottedName(name));
                    }
                    break;
                case SyntaxKind.Attribute:
                    return ReplaceWithTrivia(declaration, ((AttributeSyntax)declaration).Name, this.DottedName(name));
                case SyntaxKind.VariableDeclaration:
                    var vd = (VariableDeclarationSyntax)declaration;
                    if (vd.Variables.Count == 1)
                    {
                        return ReplaceWithTrivia(declaration, vd.Variables[0].Identifier, id);
                    }
                    break;
                case SyntaxKind.VariableDeclarator:
                    return ReplaceWithTrivia(declaration, ((VariableDeclaratorSyntax)declaration).Identifier, id);
            }

            return declaration;
        }

        public override SyntaxNode GetType(SyntaxNode declaration)
        {
            switch (declaration.Kind())
            {
                case SyntaxKind.DelegateDeclaration:
                    return NotVoid(((DelegateDeclarationSyntax)declaration).ReturnType);
                case SyntaxKind.MethodDeclaration:
                    return NotVoid(((MethodDeclarationSyntax)declaration).ReturnType);
                case SyntaxKind.FieldDeclaration:
                    return ((FieldDeclarationSyntax)declaration).Declaration.Type;
                case SyntaxKind.PropertyDeclaration:
                    return ((PropertyDeclarationSyntax)declaration).Type;
                case SyntaxKind.IndexerDeclaration:
                    return ((IndexerDeclarationSyntax)declaration).Type;
                case SyntaxKind.EventFieldDeclaration:
                    return ((EventFieldDeclarationSyntax)declaration).Declaration.Type;
                case SyntaxKind.EventDeclaration:
                    return ((EventDeclarationSyntax)declaration).Type;
                case SyntaxKind.Parameter:
                    return ((ParameterSyntax)declaration).Type;
                case SyntaxKind.LocalDeclarationStatement:
                    return ((LocalDeclarationStatementSyntax)declaration).Declaration.Type;
                case SyntaxKind.VariableDeclaration:
                    return ((VariableDeclarationSyntax)declaration).Type;
                case SyntaxKind.VariableDeclarator:
                    if (declaration.Parent != null)
                    {
                        return this.GetType(declaration.Parent);
                    }
                    break;
            }

            return null;
        }

        private static TypeSyntax NotVoid(TypeSyntax type)
        {
            return type is PredefinedTypeSyntax pd && pd.Keyword.IsKind(SyntaxKind.VoidKeyword) ? null : type;
        }

        public override SyntaxNode WithType(SyntaxNode declaration, SyntaxNode type)
        {
            return this.Isolate(declaration, d => WithTypeInternal(d, type));
        }

        private static SyntaxNode WithTypeInternal(SyntaxNode declaration, SyntaxNode type)
            => declaration.Kind() switch
            {
                SyntaxKind.DelegateDeclaration => ((DelegateDeclarationSyntax)declaration).WithReturnType((TypeSyntax)type),
                SyntaxKind.MethodDeclaration => ((MethodDeclarationSyntax)declaration).WithReturnType((TypeSyntax)type),
                SyntaxKind.FieldDeclaration => ((FieldDeclarationSyntax)declaration).WithDeclaration(((FieldDeclarationSyntax)declaration).Declaration.WithType((TypeSyntax)type)),
                SyntaxKind.PropertyDeclaration => ((PropertyDeclarationSyntax)declaration).WithType((TypeSyntax)type),
                SyntaxKind.IndexerDeclaration => ((IndexerDeclarationSyntax)declaration).WithType((TypeSyntax)type),
                SyntaxKind.EventFieldDeclaration => ((EventFieldDeclarationSyntax)declaration).WithDeclaration(((EventFieldDeclarationSyntax)declaration).Declaration.WithType((TypeSyntax)type)),
                SyntaxKind.EventDeclaration => ((EventDeclarationSyntax)declaration).WithType((TypeSyntax)type),
                SyntaxKind.Parameter => ((ParameterSyntax)declaration).WithType((TypeSyntax)type),
                SyntaxKind.LocalDeclarationStatement => ((LocalDeclarationStatementSyntax)declaration).WithDeclaration(((LocalDeclarationStatementSyntax)declaration).Declaration.WithType((TypeSyntax)type)),
                SyntaxKind.VariableDeclaration => ((VariableDeclarationSyntax)declaration).WithType((TypeSyntax)type),
                _ => declaration,
            };

        private SyntaxNode Isolate(SyntaxNode declaration, Func<SyntaxNode, SyntaxNode> editor)
        {
            var isolated = this.AsIsolatedDeclaration(declaration);

            return PreserveTrivia(isolated, editor);
        }

        private SyntaxNode AsIsolatedDeclaration(SyntaxNode declaration)
        {
            if (declaration != null)
            {
                switch (declaration.Kind())
                {
                    case SyntaxKind.VariableDeclaration:
                        var vd = (VariableDeclarationSyntax)declaration;
                        if (vd.Parent != null && vd.Variables.Count == 1)
                        {
                            return this.AsIsolatedDeclaration(vd.Parent);
                        }
                        break;

                    case SyntaxKind.VariableDeclarator:
                        var v = (VariableDeclaratorSyntax)declaration;
                        if (v.Parent != null && v.Parent.Parent != null)
                        {
                            return this.ClearTrivia(WithVariable(v.Parent.Parent, v));
                        }
                        break;

                    case SyntaxKind.Attribute:
                        var attr = (AttributeSyntax)declaration;
                        if (attr.Parent != null)
                        {
                            var attrList = (AttributeListSyntax)attr.Parent;
                            return attrList.WithAttributes(SyntaxFactory.SingletonSeparatedList(attr)).WithTarget(null);
                        }
                        break;
                }
            }

            return declaration;
        }

        private static SyntaxNode WithVariable(SyntaxNode declaration, VariableDeclaratorSyntax variable)
        {
            var vd = GetVariableDeclaration(declaration);
            if (vd != null)
            {
                return WithVariableDeclaration(declaration, vd.WithVariables(SyntaxFactory.SingletonSeparatedList(variable)));
            }

            return declaration;
        }

        private static VariableDeclarationSyntax GetVariableDeclaration(SyntaxNode declaration)
            => declaration.Kind() switch
            {
                SyntaxKind.FieldDeclaration => ((FieldDeclarationSyntax)declaration).Declaration,
                SyntaxKind.EventFieldDeclaration => ((EventFieldDeclarationSyntax)declaration).Declaration,
                SyntaxKind.LocalDeclarationStatement => ((LocalDeclarationStatementSyntax)declaration).Declaration,
                _ => null,
            };

        private static SyntaxNode WithVariableDeclaration(SyntaxNode declaration, VariableDeclarationSyntax variables)
            => declaration.Kind() switch
            {
                SyntaxKind.FieldDeclaration => ((FieldDeclarationSyntax)declaration).WithDeclaration(variables),
                SyntaxKind.EventFieldDeclaration => ((EventFieldDeclarationSyntax)declaration).WithDeclaration(variables),
                SyntaxKind.LocalDeclarationStatement => ((LocalDeclarationStatementSyntax)declaration).WithDeclaration(variables),
                _ => declaration,
            };

        private static SyntaxNode GetFullDeclaration(SyntaxNode declaration)
        {
            switch (declaration.Kind())
            {
                case SyntaxKind.VariableDeclaration:
                    var vd = (VariableDeclarationSyntax)declaration;
                    if (ParentIsFieldDeclaration(vd)
                        || ParentIsEventFieldDeclaration(vd)
                        || ParentIsLocalDeclarationStatement(vd))
                    {
                        return vd.Parent;
                    }
                    else
                    {
                        return vd;
                    }

                case SyntaxKind.VariableDeclarator:
                case SyntaxKind.Attribute:
                    if (declaration.Parent != null)
                    {
                        return GetFullDeclaration(declaration.Parent);
                    }
                    break;
            }

            return declaration;
        }

        private SyntaxNode AsNodeLike(SyntaxNode existingNode, SyntaxNode newNode)
        {
            switch (this.GetDeclarationKind(existingNode))
            {
                case DeclarationKind.Class:
                case DeclarationKind.Interface:
                case DeclarationKind.Struct:
                case DeclarationKind.Enum:
                case DeclarationKind.Namespace:
                case DeclarationKind.CompilationUnit:
                    var container = this.GetDeclaration(existingNode.Parent);
                    if (container != null)
                    {
                        return this.AsMemberOf(container, newNode);
                    }
                    break;

                case DeclarationKind.Attribute:
                    return AsAttributeList(newNode);
            }

            return newNode;
        }

        public override IReadOnlyList<SyntaxNode> GetParameters(SyntaxNode declaration)
        {
            var list = GetParameterList(declaration);
            return list != null
                ? list.Parameters
                : SpecializedCollections.EmptyReadOnlyList<SyntaxNode>();
        }

        public override SyntaxNode InsertParameters(SyntaxNode declaration, int index, IEnumerable<SyntaxNode> parameters)
        {
            var newParameters = AsParameterList(parameters);

            var currentList = GetParameterList(declaration);
            if (currentList == null)
            {
                currentList = declaration.IsKind(SyntaxKind.IndexerDeclaration)
                    ? SyntaxFactory.BracketedParameterList()
                    : (BaseParameterListSyntax)SyntaxFactory.ParameterList();
            }

            var newList = currentList.WithParameters(currentList.Parameters.InsertRange(index, newParameters.Parameters));
            return WithParameterList(declaration, newList);
        }

        public override IReadOnlyList<SyntaxNode> GetSwitchSections(SyntaxNode switchStatement)
        {
            var statement = switchStatement as SwitchStatementSyntax;
            return statement?.Sections ?? SpecializedCollections.EmptyReadOnlyList<SyntaxNode>();
        }

        public override SyntaxNode InsertSwitchSections(SyntaxNode switchStatement, int index, IEnumerable<SyntaxNode> switchSections)
        {
            if (!(switchStatement is SwitchStatementSyntax statement))
            {
                return switchStatement;
            }

            var newSections = statement.Sections.InsertRange(index, switchSections.Cast<SwitchSectionSyntax>());
            return AddMissingTokens(statement, recurse: false).WithSections(newSections);
        }

        private static TNode AddMissingTokens<TNode>(TNode node, bool recurse)
            where TNode : CSharpSyntaxNode
        {
            var rewriter = new AddMissingTokensRewriter(recurse);
            return (TNode)rewriter.Visit(node);
        }

        private class AddMissingTokensRewriter : CSharpSyntaxRewriter
        {
            private readonly bool _recurse;
            private bool _firstVisit = true;

            public AddMissingTokensRewriter(bool recurse)
            {
                _recurse = recurse;
            }

            public override SyntaxNode Visit(SyntaxNode node)
            {
                if (!_recurse && !_firstVisit)
                {
                    return node;
                }

                _firstVisit = false;
                return base.Visit(node);
            }

            public override SyntaxToken VisitToken(SyntaxToken token)
            {
                var rewrittenToken = base.VisitToken(token);
                if (!rewrittenToken.IsMissing || !CSharp.SyntaxFacts.IsPunctuationOrKeyword(token.Kind()))
                {
                    return rewrittenToken;
                }

                return SyntaxFactory.Token(token.Kind()).WithTriviaFrom(rewrittenToken);
            }
        }

        internal override SyntaxNode GetParameterListNode(SyntaxNode declaration)
            => GetParameterList(declaration);

        internal static BaseParameterListSyntax GetParameterList(SyntaxNode declaration)
            => declaration.Kind() switch
            {
                SyntaxKind.DelegateDeclaration => ((DelegateDeclarationSyntax)declaration).ParameterList,
                SyntaxKind.MethodDeclaration => ((MethodDeclarationSyntax)declaration).ParameterList,
                SyntaxKind.OperatorDeclaration => ((OperatorDeclarationSyntax)declaration).ParameterList,
                SyntaxKind.ConversionOperatorDeclaration => ((ConversionOperatorDeclarationSyntax)declaration).ParameterList,
                SyntaxKind.ConstructorDeclaration => ((ConstructorDeclarationSyntax)declaration).ParameterList,
                SyntaxKind.DestructorDeclaration => ((DestructorDeclarationSyntax)declaration).ParameterList,
                SyntaxKind.IndexerDeclaration => ((IndexerDeclarationSyntax)declaration).ParameterList,
                SyntaxKind.ParenthesizedLambdaExpression => ((ParenthesizedLambdaExpressionSyntax)declaration).ParameterList,
                SyntaxKind.SimpleLambdaExpression => SyntaxFactory.ParameterList(SyntaxFactory.SingletonSeparatedList(((SimpleLambdaExpressionSyntax)declaration).Parameter)),
                SyntaxKind.LocalFunctionStatement => ((LocalFunctionStatementSyntax)declaration).ParameterList,
                _ => (BaseParameterListSyntax)null,
            };

        private static SyntaxNode WithParameterList(SyntaxNode declaration, BaseParameterListSyntax list)
        {
            switch (declaration.Kind())
            {
                case SyntaxKind.DelegateDeclaration:
                    return ((DelegateDeclarationSyntax)declaration).WithParameterList(list);
                case SyntaxKind.MethodDeclaration:
                    return ((MethodDeclarationSyntax)declaration).WithParameterList(list);
                case SyntaxKind.OperatorDeclaration:
                    return ((OperatorDeclarationSyntax)declaration).WithParameterList(list);
                case SyntaxKind.ConversionOperatorDeclaration:
                    return ((ConversionOperatorDeclarationSyntax)declaration).WithParameterList(list);
                case SyntaxKind.ConstructorDeclaration:
                    return ((ConstructorDeclarationSyntax)declaration).WithParameterList(list);
                case SyntaxKind.DestructorDeclaration:
                    return ((DestructorDeclarationSyntax)declaration).WithParameterList(list);
                case SyntaxKind.IndexerDeclaration:
                    return ((IndexerDeclarationSyntax)declaration).WithParameterList(list);
                case SyntaxKind.LocalFunctionStatement:
                    return ((LocalFunctionStatementSyntax)declaration).WithParameterList((ParameterListSyntax)list);
                case SyntaxKind.ParenthesizedLambdaExpression:
                    return ((ParenthesizedLambdaExpressionSyntax)declaration).WithParameterList((ParameterListSyntax)list);
                case SyntaxKind.SimpleLambdaExpression:
                    var lambda = (SimpleLambdaExpressionSyntax)declaration;
                    var roList = AsReadOnlyList(list.Parameters);
                    if (roList.Count == 1 && IsSimpleLambdaParameter(roList[0]))
                    {
                        return lambda.WithParameter(roList[0]);
                    }
                    else
                    {
                        return SyntaxFactory.ParenthesizedLambdaExpression(AsParameterList(roList), lambda.Body)
                            .WithLeadingTrivia(lambda.GetLeadingTrivia())
                            .WithTrailingTrivia(lambda.GetTrailingTrivia());
                    }
                default:
                    return declaration;
            }
        }

        public override SyntaxNode GetExpression(SyntaxNode declaration)
        {
            switch (declaration.Kind())
            {
                case SyntaxKind.ParenthesizedLambdaExpression:
                    return ((ParenthesizedLambdaExpressionSyntax)declaration).Body as ExpressionSyntax;
                case SyntaxKind.SimpleLambdaExpression:
                    return ((SimpleLambdaExpressionSyntax)declaration).Body as ExpressionSyntax;

                case SyntaxKind.PropertyDeclaration:
                    var pd = (PropertyDeclarationSyntax)declaration;
                    if (pd.ExpressionBody != null)
                    {
                        return pd.ExpressionBody.Expression;
                    }
                    goto default;

                case SyntaxKind.IndexerDeclaration:
                    var id = (IndexerDeclarationSyntax)declaration;
                    if (id.ExpressionBody != null)
                    {
                        return id.ExpressionBody.Expression;
                    }
                    goto default;

                default:
                    return GetEqualsValue(declaration)?.Value;
            }
        }

        public override SyntaxNode WithExpression(SyntaxNode declaration, SyntaxNode expression)
        {
            return this.Isolate(declaration, d => WithExpressionInternal(d, expression));
        }

        private static SyntaxNode WithExpressionInternal(SyntaxNode declaration, SyntaxNode expression)
        {
            var expr = (ExpressionSyntax)expression;

            switch (declaration.Kind())
            {
                case SyntaxKind.ParenthesizedLambdaExpression:
                    return ((ParenthesizedLambdaExpressionSyntax)declaration).WithBody((CSharpSyntaxNode)expr ?? CreateBlock(null));

                case SyntaxKind.SimpleLambdaExpression:
                    return ((SimpleLambdaExpressionSyntax)declaration).WithBody((CSharpSyntaxNode)expr ?? CreateBlock(null));

                case SyntaxKind.PropertyDeclaration:
                    var pd = (PropertyDeclarationSyntax)declaration;
                    if (pd.ExpressionBody != null)
                    {
                        return ReplaceWithTrivia(pd, pd.ExpressionBody.Expression, expr);
                    }
                    goto default;

                case SyntaxKind.IndexerDeclaration:
                    var id = (IndexerDeclarationSyntax)declaration;
                    if (id.ExpressionBody != null)
                    {
                        return ReplaceWithTrivia(id, id.ExpressionBody.Expression, expr);
                    }
                    goto default;

                default:
                    var eq = GetEqualsValue(declaration);
                    if (eq != null)
                    {
                        if (expression == null)
                        {
                            return WithEqualsValue(declaration, null);
                        }
                        else
                        {
                            // use replace so we only change the value part.
                            return ReplaceWithTrivia(declaration, eq.Value, expr);
                        }
                    }
                    else if (expression != null)
                    {
                        return WithEqualsValue(declaration, SyntaxFactory.EqualsValueClause(expr));
                    }
                    else
                    {
                        return declaration;
                    }
            }
        }

        private static EqualsValueClauseSyntax GetEqualsValue(SyntaxNode declaration)
        {
            switch (declaration.Kind())
            {
                case SyntaxKind.FieldDeclaration:
                    var fd = (FieldDeclarationSyntax)declaration;
                    if (fd.Declaration.Variables.Count == 1)
                    {
                        return fd.Declaration.Variables[0].Initializer;
                    }
                    break;
                case SyntaxKind.PropertyDeclaration:
                    var pd = (PropertyDeclarationSyntax)declaration;
                    return pd.Initializer;
                case SyntaxKind.LocalDeclarationStatement:
                    var ld = (LocalDeclarationStatementSyntax)declaration;
                    if (ld.Declaration.Variables.Count == 1)
                    {
                        return ld.Declaration.Variables[0].Initializer;
                    }
                    break;
                case SyntaxKind.VariableDeclaration:
                    var vd = (VariableDeclarationSyntax)declaration;
                    if (vd.Variables.Count == 1)
                    {
                        return vd.Variables[0].Initializer;
                    }
                    break;
                case SyntaxKind.VariableDeclarator:
                    return ((VariableDeclaratorSyntax)declaration).Initializer;
                case SyntaxKind.Parameter:
                    return ((ParameterSyntax)declaration).Default;
            }

            return null;
        }

        private static SyntaxNode WithEqualsValue(SyntaxNode declaration, EqualsValueClauseSyntax eq)
        {
            switch (declaration.Kind())
            {
                case SyntaxKind.FieldDeclaration:
                    var fd = (FieldDeclarationSyntax)declaration;
                    if (fd.Declaration.Variables.Count == 1)
                    {
                        return ReplaceWithTrivia(declaration, fd.Declaration.Variables[0], fd.Declaration.Variables[0].WithInitializer(eq));
                    }
                    break;
                case SyntaxKind.PropertyDeclaration:
                    var pd = (PropertyDeclarationSyntax)declaration;
                    return pd.WithInitializer(eq);
                case SyntaxKind.LocalDeclarationStatement:
                    var ld = (LocalDeclarationStatementSyntax)declaration;
                    if (ld.Declaration.Variables.Count == 1)
                    {
                        return ReplaceWithTrivia(declaration, ld.Declaration.Variables[0], ld.Declaration.Variables[0].WithInitializer(eq));
                    }
                    break;
                case SyntaxKind.VariableDeclaration:
                    var vd = (VariableDeclarationSyntax)declaration;
                    if (vd.Variables.Count == 1)
                    {
                        return ReplaceWithTrivia(declaration, vd.Variables[0], vd.Variables[0].WithInitializer(eq));
                    }
                    break;
                case SyntaxKind.VariableDeclarator:
                    return ((VariableDeclaratorSyntax)declaration).WithInitializer(eq);
                case SyntaxKind.Parameter:
                    return ((ParameterSyntax)declaration).WithDefault(eq);
            }

            return declaration;
        }

        private static readonly IReadOnlyList<SyntaxNode> s_EmptyList = SpecializedCollections.EmptyReadOnlyList<SyntaxNode>();

        public override IReadOnlyList<SyntaxNode> GetStatements(SyntaxNode declaration)
        {
            switch (declaration.Kind())
            {
                case SyntaxKind.MethodDeclaration:
                    return ((MethodDeclarationSyntax)declaration).Body?.Statements ?? s_EmptyList;
                case SyntaxKind.OperatorDeclaration:
                    return ((OperatorDeclarationSyntax)declaration).Body?.Statements ?? s_EmptyList;
                case SyntaxKind.ConversionOperatorDeclaration:
                    return ((ConversionOperatorDeclarationSyntax)declaration).Body?.Statements ?? s_EmptyList;
                case SyntaxKind.ConstructorDeclaration:
                    return ((ConstructorDeclarationSyntax)declaration).Body?.Statements ?? s_EmptyList;
                case SyntaxKind.DestructorDeclaration:
                    return ((DestructorDeclarationSyntax)declaration).Body?.Statements ?? s_EmptyList;
                case SyntaxKind.LocalFunctionStatement:
                    return ((LocalFunctionStatementSyntax)declaration).Body?.Statements ?? s_EmptyList;
                case SyntaxKind.AnonymousMethodExpression:
                    return (((AnonymousMethodExpressionSyntax)declaration).Body as BlockSyntax)?.Statements ?? s_EmptyList;
                case SyntaxKind.ParenthesizedLambdaExpression:
                    return (((ParenthesizedLambdaExpressionSyntax)declaration).Body as BlockSyntax)?.Statements ?? s_EmptyList;
                case SyntaxKind.SimpleLambdaExpression:
                    return (((SimpleLambdaExpressionSyntax)declaration).Body as BlockSyntax)?.Statements ?? s_EmptyList;
                case SyntaxKind.GetAccessorDeclaration:
                case SyntaxKind.SetAccessorDeclaration:
                case SyntaxKind.AddAccessorDeclaration:
                case SyntaxKind.RemoveAccessorDeclaration:
                    return ((AccessorDeclarationSyntax)declaration).Body?.Statements ?? s_EmptyList;
                default:
                    return s_EmptyList;
            }
        }

        public override SyntaxNode WithStatements(SyntaxNode declaration, IEnumerable<SyntaxNode> statements)
        {
            var body = CreateBlock(statements);
            var somebody = statements != null ? body : null;
            var semicolon = statements == null ? SyntaxFactory.Token(SyntaxKind.SemicolonToken) : default;

            switch (declaration.Kind())
            {
                case SyntaxKind.MethodDeclaration:
                    return ((MethodDeclarationSyntax)declaration).WithBody(somebody).WithSemicolonToken(semicolon).WithExpressionBody(null);
                case SyntaxKind.OperatorDeclaration:
                    return ((OperatorDeclarationSyntax)declaration).WithBody(somebody).WithSemicolonToken(semicolon).WithExpressionBody(null);
                case SyntaxKind.ConversionOperatorDeclaration:
                    return ((ConversionOperatorDeclarationSyntax)declaration).WithBody(somebody).WithSemicolonToken(semicolon).WithExpressionBody(null);
                case SyntaxKind.ConstructorDeclaration:
                    return ((ConstructorDeclarationSyntax)declaration).WithBody(somebody).WithSemicolonToken(semicolon).WithExpressionBody(null);
                case SyntaxKind.DestructorDeclaration:
                    return ((DestructorDeclarationSyntax)declaration).WithBody(somebody).WithSemicolonToken(semicolon).WithExpressionBody(null);
                case SyntaxKind.LocalFunctionStatement:
                    return ((LocalFunctionStatementSyntax)declaration).WithBody(somebody).WithSemicolonToken(semicolon).WithExpressionBody(null);
                case SyntaxKind.AnonymousMethodExpression:
                    return ((AnonymousMethodExpressionSyntax)declaration).WithBody(body);
                case SyntaxKind.ParenthesizedLambdaExpression:
                    return ((ParenthesizedLambdaExpressionSyntax)declaration).WithBody(body);
                case SyntaxKind.SimpleLambdaExpression:
                    return ((SimpleLambdaExpressionSyntax)declaration).WithBody(body);
                case SyntaxKind.GetAccessorDeclaration:
                case SyntaxKind.SetAccessorDeclaration:
                case SyntaxKind.AddAccessorDeclaration:
                case SyntaxKind.RemoveAccessorDeclaration:
                    return ((AccessorDeclarationSyntax)declaration).WithBody(somebody).WithSemicolonToken(semicolon).WithExpressionBody(null);
                default:
                    return declaration;
            }
        }

        public override IReadOnlyList<SyntaxNode> GetAccessors(SyntaxNode declaration)
        {
            var list = GetAccessorList(declaration);
            return list?.Accessors ?? s_EmptyList;
        }

        public override SyntaxNode InsertAccessors(SyntaxNode declaration, int index, IEnumerable<SyntaxNode> accessors)
        {
            var newAccessors = AsAccessorList(accessors, declaration.Kind());

            var currentList = GetAccessorList(declaration);
            if (currentList == null)
            {
                if (CanHaveAccessors(declaration))
                {
                    currentList = SyntaxFactory.AccessorList();
                }
                else
                {
                    return declaration;
                }
            }

            var newList = currentList.WithAccessors(currentList.Accessors.InsertRange(index, newAccessors.Accessors));
            return WithAccessorList(declaration, newList);
        }

        private static AccessorListSyntax GetAccessorList(SyntaxNode declaration)
            => declaration.Kind() switch
            {
                SyntaxKind.PropertyDeclaration => ((PropertyDeclarationSyntax)declaration).AccessorList,
                SyntaxKind.IndexerDeclaration => ((IndexerDeclarationSyntax)declaration).AccessorList,
                SyntaxKind.EventDeclaration => ((EventDeclarationSyntax)declaration).AccessorList,
                _ => null,
            };

        private static bool CanHaveAccessors(SyntaxNode declaration)
            => declaration.Kind() switch
            {
                SyntaxKind.PropertyDeclaration => ((PropertyDeclarationSyntax)declaration).ExpressionBody == null,
                SyntaxKind.IndexerDeclaration => ((IndexerDeclarationSyntax)declaration).ExpressionBody == null,
                SyntaxKind.EventDeclaration => true,
                _ => false,
            };

        private static SyntaxNode WithAccessorList(SyntaxNode declaration, AccessorListSyntax accessorList)
            => declaration.Kind() switch
            {
                SyntaxKind.PropertyDeclaration => ((PropertyDeclarationSyntax)declaration).WithAccessorList(accessorList),
                SyntaxKind.IndexerDeclaration => ((PropertyDeclarationSyntax)declaration).WithAccessorList(accessorList),
                SyntaxKind.EventDeclaration => ((EventDeclarationSyntax)declaration).WithAccessorList(accessorList),
                _ => declaration,
            };

        private static AccessorListSyntax AsAccessorList(IEnumerable<SyntaxNode> nodes, SyntaxKind parentKind)
        {
            return SyntaxFactory.AccessorList(
                SyntaxFactory.List(nodes.Select(n => AsAccessor(n, parentKind)).Where(n => n != null)));
        }

        private static AccessorDeclarationSyntax AsAccessor(SyntaxNode node, SyntaxKind parentKind)
        {
            switch (parentKind)
            {
                case SyntaxKind.PropertyDeclaration:
                case SyntaxKind.IndexerDeclaration:
                    switch (node.Kind())
                    {
                        case SyntaxKind.GetAccessorDeclaration:
                        case SyntaxKind.SetAccessorDeclaration:
                            return (AccessorDeclarationSyntax)node;
                    }
                    break;
                case SyntaxKind.EventDeclaration:
                    switch (node.Kind())
                    {
                        case SyntaxKind.AddAccessorDeclaration:
                        case SyntaxKind.RemoveAccessorDeclaration:
                            return (AccessorDeclarationSyntax)node;
                    }
                    break;
            }

            return null;
        }

        private static AccessorDeclarationSyntax GetAccessor(SyntaxNode declaration, SyntaxKind kind)
        {
            var accessorList = GetAccessorList(declaration);
            return accessorList?.Accessors.FirstOrDefault(a => a.IsKind(kind));
        }

        private SyntaxNode WithAccessor(SyntaxNode declaration, SyntaxKind kind, AccessorDeclarationSyntax accessor)
        {
            return this.WithAccessor(declaration, GetAccessorList(declaration), kind, accessor);
        }

        private SyntaxNode WithAccessor(SyntaxNode declaration, AccessorListSyntax accessorList, SyntaxKind kind, AccessorDeclarationSyntax accessor)
        {
            if (accessorList != null)
            {
                var acc = accessorList.Accessors.FirstOrDefault(a => a.IsKind(kind));
                if (acc != null)
                {
                    return this.ReplaceNode(declaration, acc, accessor);
                }
                else if (accessor != null)
                {
                    return this.ReplaceNode(declaration, accessorList, accessorList.AddAccessors(accessor));
                }
            }

            return declaration;
        }

        public override IReadOnlyList<SyntaxNode> GetGetAccessorStatements(SyntaxNode declaration)
        {
            var accessor = GetAccessor(declaration, SyntaxKind.GetAccessorDeclaration);
            return accessor?.Body?.Statements ?? s_EmptyList;
        }

        public override IReadOnlyList<SyntaxNode> GetSetAccessorStatements(SyntaxNode declaration)
        {
            var accessor = GetAccessor(declaration, SyntaxKind.SetAccessorDeclaration);
            return accessor?.Body?.Statements ?? s_EmptyList;
        }

        public override SyntaxNode WithGetAccessorStatements(SyntaxNode declaration, IEnumerable<SyntaxNode> statements)
        {
            return this.WithAccessorStatements(declaration, SyntaxKind.GetAccessorDeclaration, statements);
        }

        public override SyntaxNode WithSetAccessorStatements(SyntaxNode declaration, IEnumerable<SyntaxNode> statements)
        {
            return this.WithAccessorStatements(declaration, SyntaxKind.SetAccessorDeclaration, statements);
        }

        private SyntaxNode WithAccessorStatements(SyntaxNode declaration, SyntaxKind kind, IEnumerable<SyntaxNode> statements)
        {
            var accessor = GetAccessor(declaration, kind);
            if (accessor == null)
            {
                accessor = AccessorDeclaration(kind, statements);
                return this.WithAccessor(declaration, kind, accessor);
            }
            else
            {
                return this.WithAccessor(declaration, kind, (AccessorDeclarationSyntax)this.WithStatements(accessor, statements));
            }
        }

        public override IReadOnlyList<SyntaxNode> GetBaseAndInterfaceTypes(SyntaxNode declaration)
        {
            var baseList = GetBaseList(declaration);
            if (baseList != null)
            {
                return baseList.Types.OfType<SimpleBaseTypeSyntax>().Select(bt => bt.Type).ToReadOnlyCollection();
            }
            else
            {
                return SpecializedCollections.EmptyReadOnlyList<SyntaxNode>();
            }
        }

        public override SyntaxNode AddBaseType(SyntaxNode declaration, SyntaxNode baseType)
        {
            var baseList = GetBaseList(declaration);

            if (baseList != null)
            {
                return WithBaseList(declaration, baseList.WithTypes(baseList.Types.Insert(0, SyntaxFactory.SimpleBaseType((TypeSyntax)baseType))));
            }
            else
            {
                return AddBaseList(declaration, SyntaxFactory.BaseList(SyntaxFactory.SingletonSeparatedList<BaseTypeSyntax>(SyntaxFactory.SimpleBaseType((TypeSyntax)baseType))));
            }
        }

        public override SyntaxNode AddInterfaceType(SyntaxNode declaration, SyntaxNode interfaceType)
        {
            var baseList = GetBaseList(declaration);

            if (baseList != null)
            {
                return WithBaseList(declaration, baseList.WithTypes(baseList.Types.Insert(baseList.Types.Count, SyntaxFactory.SimpleBaseType((TypeSyntax)interfaceType))));
            }
            else
            {
                return AddBaseList(declaration, SyntaxFactory.BaseList(SyntaxFactory.SingletonSeparatedList<BaseTypeSyntax>(SyntaxFactory.SimpleBaseType((TypeSyntax)interfaceType))));
            }
        }

        private static SyntaxNode AddBaseList(SyntaxNode declaration, BaseListSyntax baseList)
        {
            var newDecl = WithBaseList(declaration, baseList);

            // move trivia from type identifier to after base list
            return ShiftTrivia(newDecl, GetBaseList(newDecl));
        }

        private static BaseListSyntax GetBaseList(SyntaxNode declaration)
            => declaration.Kind() switch
            {
                SyntaxKind.ClassDeclaration => ((ClassDeclarationSyntax)declaration).BaseList,
                SyntaxKind.StructDeclaration => ((StructDeclarationSyntax)declaration).BaseList,
                SyntaxKind.InterfaceDeclaration => ((InterfaceDeclarationSyntax)declaration).BaseList,
                _ => null,
            };

        private static SyntaxNode WithBaseList(SyntaxNode declaration, BaseListSyntax baseList)
            => declaration.Kind() switch
            {
                SyntaxKind.ClassDeclaration => ((ClassDeclarationSyntax)declaration).WithBaseList(baseList),
                SyntaxKind.StructDeclaration => ((StructDeclarationSyntax)declaration).WithBaseList(baseList),
                SyntaxKind.InterfaceDeclaration => ((InterfaceDeclarationSyntax)declaration).WithBaseList(baseList),
                _ => declaration,
            };

        #endregion

        #region Remove, Replace, Insert

        public override SyntaxNode ReplaceNode(SyntaxNode root, SyntaxNode declaration, SyntaxNode newDeclaration)
        {
            newDeclaration = this.AsNodeLike(declaration, newDeclaration);

            if (newDeclaration == null)
            {
                return this.RemoveNode(root, declaration);
            }

            if (root.Span.Contains(declaration.Span))
            {
                var newFullDecl = this.AsIsolatedDeclaration(newDeclaration);
                var fullDecl = GetFullDeclaration(declaration);

                // special handling for replacing at location of sub-declaration
                if (fullDecl != declaration && fullDecl.IsKind(newFullDecl.Kind()))
                {
                    // try to replace inline if possible
                    if (GetDeclarationCount(newFullDecl) == 1)
                    {
                        var newSubDecl = GetSubDeclarations(newFullDecl)[0];
                        if (AreInlineReplaceableSubDeclarations(declaration, newSubDecl))
                        {
                            return base.ReplaceNode(root, declaration, newSubDecl);
                        }
                    }

                    // replace sub declaration by splitting full declaration and inserting between
                    var index = this.IndexOf(GetSubDeclarations(fullDecl), declaration);

                    // replace declaration with multiple declarations
                    return ReplaceRange(root, fullDecl, this.SplitAndReplace(fullDecl, index, new[] { newDeclaration }));
                }

                // attempt normal replace
                return base.ReplaceNode(root, declaration, newFullDecl);
            }
            else
            {
                return base.ReplaceNode(root, declaration, newDeclaration);
            }
        }

        // returns true if one sub-declaration can be replaced inline with another sub-declaration
        private static bool AreInlineReplaceableSubDeclarations(SyntaxNode decl1, SyntaxNode decl2)
        {
            var kind = decl1.Kind();
            if (decl2.IsKind(kind))
            {
                switch (kind)
                {
                    case SyntaxKind.Attribute:
                    case SyntaxKind.VariableDeclarator:
                        return AreSimilarExceptForSubDeclarations(decl1.Parent, decl2.Parent);
                }
            }

            return false;
        }

        private static bool AreSimilarExceptForSubDeclarations(SyntaxNode decl1, SyntaxNode decl2)
        {
            if (decl1 == decl2)
            {
                return true;
            }

            if (decl1 == null || decl2 == null)
            {
                return false;
            }

            var kind = decl1.Kind();
            if (decl2.IsKind(kind))
            {
                switch (kind)
                {
                    case SyntaxKind.FieldDeclaration:
                        var fd1 = (FieldDeclarationSyntax)decl1;
                        var fd2 = (FieldDeclarationSyntax)decl2;
                        return SyntaxFactory.AreEquivalent(fd1.Modifiers, fd2.Modifiers)
                            && SyntaxFactory.AreEquivalent(fd1.AttributeLists, fd2.AttributeLists);

                    case SyntaxKind.EventFieldDeclaration:
                        var efd1 = (EventFieldDeclarationSyntax)decl1;
                        var efd2 = (EventFieldDeclarationSyntax)decl2;
                        return SyntaxFactory.AreEquivalent(efd1.Modifiers, efd2.Modifiers)
                            && SyntaxFactory.AreEquivalent(efd1.AttributeLists, efd2.AttributeLists);

                    case SyntaxKind.LocalDeclarationStatement:
                        var ld1 = (LocalDeclarationStatementSyntax)decl1;
                        var ld2 = (LocalDeclarationStatementSyntax)decl2;
                        return SyntaxFactory.AreEquivalent(ld1.Modifiers, ld2.Modifiers);

                    case SyntaxKind.AttributeList:
                        // don't compare targets, since aren't part of the abstraction
                        return true;

                    case SyntaxKind.VariableDeclaration:
                        var vd1 = (VariableDeclarationSyntax)decl1;
                        var vd2 = (VariableDeclarationSyntax)decl2;
                        return SyntaxFactory.AreEquivalent(vd1.Type, vd2.Type) && AreSimilarExceptForSubDeclarations(vd1.Parent, vd2.Parent);
                }
            }

            return false;
        }

        // replaces sub-declaration by splitting multi-part declaration first
        private IEnumerable<SyntaxNode> SplitAndReplace(SyntaxNode multiPartDeclaration, int index, IEnumerable<SyntaxNode> newDeclarations)
        {
            var count = GetDeclarationCount(multiPartDeclaration);

            if (index >= 0 && index < count)
            {
                var newNodes = new List<SyntaxNode>();

                if (index > 0)
                {
                    // make a single declaration with only sub-declarations before the sub-declaration being replaced
                    newNodes.Add(this.WithSubDeclarationsRemoved(multiPartDeclaration, index, count - index).WithTrailingTrivia(SyntaxFactory.ElasticSpace));
                }

                newNodes.AddRange(newDeclarations);

                if (index < count - 1)
                {
                    // make a single declaration with only the sub-declarations after the sub-declaration being replaced
                    newNodes.Add(this.WithSubDeclarationsRemoved(multiPartDeclaration, 0, index + 1).WithLeadingTrivia(SyntaxFactory.ElasticSpace));
                }

                return newNodes;
            }
            else
            {
                return newDeclarations;
            }
        }

        public override SyntaxNode InsertNodesBefore(SyntaxNode root, SyntaxNode declaration, IEnumerable<SyntaxNode> newDeclarations)
        {
            if (root.Span.Contains(declaration.Span))
            {
                return this.Isolate(root.TrackNodes(declaration), r => this.InsertNodesBeforeInternal(r, r.GetCurrentNode(declaration), newDeclarations));
            }
            else
            {
                return base.InsertNodesBefore(root, declaration, newDeclarations);
            }
        }

        private SyntaxNode InsertNodesBeforeInternal(SyntaxNode root, SyntaxNode declaration, IEnumerable<SyntaxNode> newDeclarations)
        {
            var fullDecl = GetFullDeclaration(declaration);
            if (fullDecl == declaration || GetDeclarationCount(fullDecl) == 1)
            {
                return base.InsertNodesBefore(root, fullDecl, newDeclarations);
            }

            var subDecls = GetSubDeclarations(fullDecl);
            var index = this.IndexOf(subDecls, declaration);

            // insert new declaration between full declaration split into two
            if (index > 0)
            {
                return ReplaceRange(root, fullDecl, this.SplitAndInsert(fullDecl, index, newDeclarations));
            }

            return base.InsertNodesBefore(root, fullDecl, newDeclarations);
        }

        public override SyntaxNode InsertNodesAfter(SyntaxNode root, SyntaxNode declaration, IEnumerable<SyntaxNode> newDeclarations)
        {
            if (root.Span.Contains(declaration.Span))
            {
                return this.Isolate(root.TrackNodes(declaration), r => this.InsertNodesAfterInternal(r, r.GetCurrentNode(declaration), newDeclarations));
            }
            else
            {
                return base.InsertNodesAfter(root, declaration, newDeclarations);
            }
        }

        private SyntaxNode InsertNodesAfterInternal(SyntaxNode root, SyntaxNode declaration, IEnumerable<SyntaxNode> newDeclarations)
        {
            var fullDecl = GetFullDeclaration(declaration);
            if (fullDecl == declaration || GetDeclarationCount(fullDecl) == 1)
            {
                return base.InsertNodesAfter(root, fullDecl, newDeclarations);
            }

            var subDecls = GetSubDeclarations(fullDecl);
            var count = subDecls.Count;
            var index = this.IndexOf(subDecls, declaration);

            // insert new declaration between full declaration split into two
            if (index >= 0 && index < count - 1)
            {
                return ReplaceRange(root, fullDecl, this.SplitAndInsert(fullDecl, index + 1, newDeclarations));
            }

            return base.InsertNodesAfter(root, fullDecl, newDeclarations);
        }

        private IEnumerable<SyntaxNode> SplitAndInsert(SyntaxNode multiPartDeclaration, int index, IEnumerable<SyntaxNode> newDeclarations)
        {
            var count = GetDeclarationCount(multiPartDeclaration);
            var newNodes = new List<SyntaxNode>();
            newNodes.Add(this.WithSubDeclarationsRemoved(multiPartDeclaration, index, count - index).WithTrailingTrivia(SyntaxFactory.ElasticSpace));
            newNodes.AddRange(newDeclarations);
            newNodes.Add(this.WithSubDeclarationsRemoved(multiPartDeclaration, 0, index).WithLeadingTrivia(SyntaxFactory.ElasticSpace));
            return newNodes;
        }

        private SyntaxNode WithSubDeclarationsRemoved(SyntaxNode declaration, int index, int count)
        {
            return this.RemoveNodes(declaration, GetSubDeclarations(declaration).Skip(index).Take(count));
        }

        private static IReadOnlyList<SyntaxNode> GetSubDeclarations(SyntaxNode declaration)
            => declaration.Kind() switch
            {
                SyntaxKind.FieldDeclaration => ((FieldDeclarationSyntax)declaration).Declaration.Variables,
                SyntaxKind.EventFieldDeclaration => ((EventFieldDeclarationSyntax)declaration).Declaration.Variables,
                SyntaxKind.LocalDeclarationStatement => ((LocalDeclarationStatementSyntax)declaration).Declaration.Variables,
                SyntaxKind.VariableDeclaration => ((VariableDeclarationSyntax)declaration).Variables,
                SyntaxKind.AttributeList => ((AttributeListSyntax)declaration).Attributes,
                _ => SpecializedCollections.EmptyReadOnlyList<SyntaxNode>(),
            };

        public override SyntaxNode RemoveNode(SyntaxNode root, SyntaxNode node)
        {
            return this.RemoveNode(root, node, DefaultRemoveOptions);
        }

        public override SyntaxNode RemoveNode(SyntaxNode root, SyntaxNode node, SyntaxRemoveOptions options)
        {
            if (root.Span.Contains(node.Span))
            {
                // node exists within normal span of the root (not in trivia)
                return this.Isolate(root.TrackNodes(node), r => this.RemoveNodeInternal(r, r.GetCurrentNode(node), options));
            }
            else
            {
                return this.RemoveNodeInternal(root, node, options);
            }
        }

        private SyntaxNode RemoveNodeInternal(SyntaxNode root, SyntaxNode declaration, SyntaxRemoveOptions options)
        {
            switch (declaration.Kind())
            {
                case SyntaxKind.Attribute:
                    var attr = (AttributeSyntax)declaration;
                    var attrList = attr.Parent as AttributeListSyntax;
                    if (attrList != null && attrList.Attributes.Count == 1)
                    {
                        // remove entire list if only one attribute
                        return this.RemoveNodeInternal(root, attrList, options);
                    }
                    break;

                case SyntaxKind.AttributeArgument:
                    if (declaration.Parent != null && ((AttributeArgumentListSyntax)declaration.Parent).Arguments.Count == 1)
                    {
                        // remove entire argument list if only one argument
                        return this.RemoveNodeInternal(root, declaration.Parent, options);
                    }
                    break;

                case SyntaxKind.VariableDeclarator:
                    var full = GetFullDeclaration(declaration);
                    if (full != declaration && GetDeclarationCount(full) == 1)
                    {
                        // remove full declaration if only one declarator
                        return this.RemoveNodeInternal(root, full, options);
                    }
                    break;

                case SyntaxKind.SimpleBaseType:
                    var baseList = declaration.Parent as BaseListSyntax;
                    if (baseList != null && baseList.Types.Count == 1)
                    {
                        // remove entire base list if this is the only base type.
                        return this.RemoveNodeInternal(root, baseList, options);
                    }
                    break;

                default:
                    var parent = declaration.Parent;
                    if (parent != null)
                    {
                        switch (parent.Kind())
                        {
                            case SyntaxKind.SimpleBaseType:
                                return this.RemoveNodeInternal(root, parent, options);
                        }
                    }
                    break;
            }

            return base.RemoveNode(root, declaration, options);
        }

        /// <summary>
        /// Moves the trailing trivia from the node's previous token to the end of the node
        /// </summary>
        private static SyntaxNode ShiftTrivia(SyntaxNode root, SyntaxNode node)
        {
            var firstToken = node.GetFirstToken();
            var previousToken = firstToken.GetPreviousToken();
            if (previousToken != default && root.Contains(previousToken.Parent))
            {
                var newNode = node.WithTrailingTrivia(node.GetTrailingTrivia().AddRange(previousToken.TrailingTrivia));
                var newPreviousToken = previousToken.WithTrailingTrivia(default(SyntaxTriviaList));
                return root.ReplaceSyntax(
                    nodes: new[] { node }, computeReplacementNode: (o, r) => newNode,
                    tokens: new[] { previousToken }, computeReplacementToken: (o, r) => newPreviousToken,
                    trivia: null, computeReplacementTrivia: null);
            }

            return root;
        }

        internal override bool IsRegularOrDocComment(SyntaxTrivia trivia)
            => trivia.IsRegularOrDocComment();

        #endregion

        #region Statements and Expressions

        public override SyntaxNode AddEventHandler(SyntaxNode @event, SyntaxNode handler)
        {
            return SyntaxFactory.AssignmentExpression(SyntaxKind.AddAssignmentExpression, (ExpressionSyntax)@event, Parenthesize(handler));
        }

        public override SyntaxNode RemoveEventHandler(SyntaxNode @event, SyntaxNode handler)
        {
            return SyntaxFactory.AssignmentExpression(SyntaxKind.SubtractAssignmentExpression, (ExpressionSyntax)@event, Parenthesize(handler));
        }

        public override SyntaxNode AwaitExpression(SyntaxNode expression)
        {
            return SyntaxFactory.AwaitExpression((ExpressionSyntax)expression);
        }

        public override SyntaxNode NameOfExpression(SyntaxNode expression)
        {
            return this.InvocationExpression(
                this.IdentifierName(CSharp.SyntaxFacts.GetText(SyntaxKind.NameOfKeyword)),
                expression);
        }

        public override SyntaxNode ReturnStatement(SyntaxNode expressionOpt = null)
            => SyntaxFactory.ReturnStatement((ExpressionSyntax)expressionOpt);

        internal override SyntaxNode YieldReturnStatement(SyntaxNode expressionOpt = null)
            => SyntaxFactory.YieldStatement(SyntaxKind.YieldReturnStatement, (ExpressionSyntax)expressionOpt);

        public override SyntaxNode ThrowStatement(SyntaxNode expressionOpt = null)
            => SyntaxFactory.ThrowStatement((ExpressionSyntax)expressionOpt);

        public override SyntaxNode ThrowExpression(SyntaxNode expression)
        {
            return SyntaxFactory.ThrowExpression((ExpressionSyntax)expression);
        }

        public override SyntaxNode IfStatement(SyntaxNode condition, IEnumerable<SyntaxNode> trueStatements, IEnumerable<SyntaxNode> falseStatements = null)
        {
            if (falseStatements == null)
            {
                return SyntaxFactory.IfStatement(
                    (ExpressionSyntax)condition,
                    CreateBlock(trueStatements));
            }
            else
            {
                var falseArray = AsReadOnlyList(falseStatements);

                // make else-if chain if false-statements contain only an if-statement
                return SyntaxFactory.IfStatement(
                    (ExpressionSyntax)condition,
                    CreateBlock(trueStatements),
                    SyntaxFactory.ElseClause(
                        falseArray.Count == 1 && falseArray[0] is IfStatementSyntax ? (StatementSyntax)falseArray[0] : CreateBlock(falseArray)));
            }
        }

        private static BlockSyntax CreateBlock(IEnumerable<SyntaxNode> statements)
            => SyntaxFactory.Block(AsStatementList(statements)).WithAdditionalAnnotations(Simplifier.Annotation);

        private static SyntaxList<StatementSyntax> AsStatementList(IEnumerable<SyntaxNode> nodes)
        {
            return nodes == null ? default : SyntaxFactory.List(nodes.Select(AsStatement));
        }

        private static StatementSyntax AsStatement(SyntaxNode node)
        {
            if (node is ExpressionSyntax expression)
            {
                return SyntaxFactory.ExpressionStatement(expression);
            }

            return (StatementSyntax)node;
        }

        public override SyntaxNode ExpressionStatement(SyntaxNode expression)
            => SyntaxFactory.ExpressionStatement((ExpressionSyntax)expression);

        internal override SyntaxNode MemberAccessExpressionWorker(SyntaxNode expression, SyntaxNode simpleName)
        {
            return SyntaxFactory.MemberAccessExpression(
                SyntaxKind.SimpleMemberAccessExpression,
                ParenthesizeLeft((ExpressionSyntax)expression),
                (SimpleNameSyntax)simpleName);
        }

        internal override SyntaxNode ConditionalAccessExpression(SyntaxNode expression, SyntaxNode whenNotNull)
            => SyntaxFactory.ConditionalAccessExpression((ExpressionSyntax)expression, (ExpressionSyntax)whenNotNull);

        internal override SyntaxNode MemberBindingExpression(SyntaxNode name)
            => SyntaxFactory.MemberBindingExpression((SimpleNameSyntax)name);

        internal override SyntaxNode ElementBindingExpression(SyntaxNode argumentList)
            => SyntaxFactory.ElementBindingExpression((BracketedArgumentListSyntax)argumentList);

        /// <summary>
        /// Parenthesize the left hand size of a member access, invocation or element access expression
        /// </summary>
        private static ExpressionSyntax ParenthesizeLeft(ExpressionSyntax expression)
        {
            if (expression is TypeSyntax ||
                expression.IsKind(SyntaxKind.ThisExpression) ||
                expression.IsKind(SyntaxKind.BaseExpression) ||
                expression.IsKind(SyntaxKind.ParenthesizedExpression) ||
                expression.IsKind(SyntaxKind.SimpleMemberAccessExpression) ||
                expression.IsKind(SyntaxKind.InvocationExpression) ||
                expression.IsKind(SyntaxKind.ElementAccessExpression) ||
                expression.IsKind(SyntaxKind.MemberBindingExpression))
            {
                return expression;
            }

            return Parenthesize(expression);
        }

        private static SeparatedSyntaxList<ExpressionSyntax> AsExpressionList(IEnumerable<SyntaxNode> expressions)
        {
            return SyntaxFactory.SeparatedList(expressions.OfType<ExpressionSyntax>());
        }

        public override SyntaxNode ArrayCreationExpression(SyntaxNode elementType, SyntaxNode size)
        {
            var arrayType = SyntaxFactory.ArrayType((TypeSyntax)elementType, SyntaxFactory.SingletonList(SyntaxFactory.ArrayRankSpecifier(SyntaxFactory.SingletonSeparatedList((ExpressionSyntax)size))));
            return SyntaxFactory.ArrayCreationExpression(arrayType);
        }

        public override SyntaxNode ArrayCreationExpression(SyntaxNode elementType, IEnumerable<SyntaxNode> elements)
        {
            var arrayType = SyntaxFactory.ArrayType((TypeSyntax)elementType, SyntaxFactory.SingletonList(SyntaxFactory.ArrayRankSpecifier()));
            var initializer = SyntaxFactory.InitializerExpression(SyntaxKind.ArrayInitializerExpression, AsExpressionList(elements));
            return SyntaxFactory.ArrayCreationExpression(arrayType, initializer);
        }

        public override SyntaxNode ObjectCreationExpression(SyntaxNode type, IEnumerable<SyntaxNode> arguments)
        {
            return SyntaxFactory.ObjectCreationExpression((TypeSyntax)type, CreateArgumentList(arguments), null);
        }

        private static ArgumentListSyntax CreateArgumentList(IEnumerable<SyntaxNode> arguments)
        {
            return SyntaxFactory.ArgumentList(CreateArguments(arguments));
        }

        private static SeparatedSyntaxList<ArgumentSyntax> CreateArguments(IEnumerable<SyntaxNode> arguments)
        {
            return SyntaxFactory.SeparatedList(arguments.Select(AsArgument));
        }

        private static ArgumentSyntax AsArgument(SyntaxNode argOrExpression)
            => argOrExpression as ArgumentSyntax ?? SyntaxFactory.Argument((ExpressionSyntax)argOrExpression);

        public override SyntaxNode InvocationExpression(SyntaxNode expression, IEnumerable<SyntaxNode> arguments)
        {
            return SyntaxFactory.InvocationExpression(ParenthesizeLeft((ExpressionSyntax)expression), CreateArgumentList(arguments));
        }

        public override SyntaxNode ElementAccessExpression(SyntaxNode expression, IEnumerable<SyntaxNode> arguments)
        {
            return SyntaxFactory.ElementAccessExpression(ParenthesizeLeft((ExpressionSyntax)expression), SyntaxFactory.BracketedArgumentList(CreateArguments(arguments)));
        }

        internal override SyntaxNode InterpolatedStringExpression(SyntaxToken startToken, IEnumerable<SyntaxNode> content, SyntaxToken endToken)
            => SyntaxFactory.InterpolatedStringExpression(startToken, SyntaxFactory.List(content.Cast<InterpolatedStringContentSyntax>()), endToken);

        internal override SyntaxNode InterpolatedStringText(SyntaxToken textToken)
            => SyntaxFactory.InterpolatedStringText(textToken);

        internal override SyntaxToken InterpolatedStringTextToken(string content)
            => SyntaxFactory.Token(
                SyntaxFactory.TriviaList(),
                SyntaxKind.InterpolatedStringTextToken,
                content, "",
                SyntaxFactory.TriviaList());

        internal override SyntaxNode Interpolation(SyntaxNode syntaxNode)
            => SyntaxFactory.Interpolation((ExpressionSyntax)syntaxNode);

        internal override SyntaxToken NumericLiteralToken(string text, ulong value)
            => SyntaxFactory.Literal(text, value);

        public override SyntaxNode DefaultExpression(SyntaxNode type)
            => SyntaxFactory.DefaultExpression((TypeSyntax)type).WithAdditionalAnnotations(Simplifier.Annotation);

        public override SyntaxNode DefaultExpression(ITypeSymbol type)
        {
            // If it's just a reference type, then "null" is the default expression for it.  Note:
            // this counts for actual reference type, or a type parameter with a 'class' constraint.
            // Also, if it's a nullable type, then we can use "null".
            if (type.IsReferenceType ||
                type.IsPointerType() ||
                type.IsNullable())
            {
                return SyntaxFactory.LiteralExpression(SyntaxKind.NullLiteralExpression);
            }

            switch (type.SpecialType)
            {
                case SpecialType.System_Boolean:
                    return SyntaxFactory.LiteralExpression(SyntaxKind.FalseLiteralExpression);
                case SpecialType.System_SByte:
                case SpecialType.System_Byte:
                case SpecialType.System_Int16:
                case SpecialType.System_UInt16:
                case SpecialType.System_Int32:
                case SpecialType.System_UInt32:
                case SpecialType.System_Int64:
                case SpecialType.System_UInt64:
                case SpecialType.System_Decimal:
                case SpecialType.System_Single:
                case SpecialType.System_Double:
                    return SyntaxFactory.LiteralExpression(
                        SyntaxKind.NumericLiteralExpression, SyntaxFactory.Literal("0", 0));
            }

            // Default to a "default(<typename>)" expression.
            return DefaultExpression(type.GenerateTypeSyntax());
        }

        internal override SyntaxNode AddParentheses(SyntaxNode expression)
        {
            return Parenthesize(expression);
        }

        private static ExpressionSyntax Parenthesize(SyntaxNode expression)
        {
            return ((ExpressionSyntax)expression).Parenthesize();
        }

        public override SyntaxNode IsTypeExpression(SyntaxNode expression, SyntaxNode type)
        {
            return SyntaxFactory.BinaryExpression(SyntaxKind.IsExpression, Parenthesize(expression), (TypeSyntax)type);
        }

        public override SyntaxNode TypeOfExpression(SyntaxNode type)
        {
            return SyntaxFactory.TypeOfExpression((TypeSyntax)type);
        }

        public override SyntaxNode TryCastExpression(SyntaxNode expression, SyntaxNode type)
        {
            return SyntaxFactory.BinaryExpression(SyntaxKind.AsExpression, Parenthesize(expression), (TypeSyntax)type);
        }

        public override SyntaxNode CastExpression(SyntaxNode type, SyntaxNode expression)
            => SyntaxFactory.CastExpression((TypeSyntax)type, Parenthesize(expression)).WithAdditionalAnnotations(Simplifier.Annotation);

        public override SyntaxNode ConvertExpression(SyntaxNode type, SyntaxNode expression)
        {
            return SyntaxFactory.CastExpression((TypeSyntax)type, Parenthesize(expression)).WithAdditionalAnnotations(Simplifier.Annotation);
        }

        public override SyntaxNode AssignmentStatement(SyntaxNode left, SyntaxNode right)
            => SyntaxFactory.AssignmentExpression(SyntaxKind.SimpleAssignmentExpression, (ExpressionSyntax)left, Parenthesize(right));

        private static SyntaxNode CreateBinaryExpression(SyntaxKind syntaxKind, SyntaxNode left, SyntaxNode right)
        {
            return SyntaxFactory.BinaryExpression(syntaxKind, Parenthesize(left), Parenthesize(right));
        }

        public override SyntaxNode ValueEqualsExpression(SyntaxNode left, SyntaxNode right)
        {
            return CreateBinaryExpression(SyntaxKind.EqualsExpression, left, right);
        }

        public override SyntaxNode ReferenceEqualsExpression(SyntaxNode left, SyntaxNode right)
        {
            return CreateBinaryExpression(SyntaxKind.EqualsExpression, left, right);
        }

        public override SyntaxNode ValueNotEqualsExpression(SyntaxNode left, SyntaxNode right)
        {
            return CreateBinaryExpression(SyntaxKind.NotEqualsExpression, left, right);
        }

        public override SyntaxNode ReferenceNotEqualsExpression(SyntaxNode left, SyntaxNode right)
        {
            return CreateBinaryExpression(SyntaxKind.NotEqualsExpression, left, right);
        }

        public override SyntaxNode LessThanExpression(SyntaxNode left, SyntaxNode right)
        {
            return CreateBinaryExpression(SyntaxKind.LessThanExpression, left, right);
        }

        public override SyntaxNode LessThanOrEqualExpression(SyntaxNode left, SyntaxNode right)
        {
            return CreateBinaryExpression(SyntaxKind.LessThanOrEqualExpression, left, right);
        }

        public override SyntaxNode GreaterThanExpression(SyntaxNode left, SyntaxNode right)
        {
            return CreateBinaryExpression(SyntaxKind.GreaterThanExpression, left, right);
        }

        public override SyntaxNode GreaterThanOrEqualExpression(SyntaxNode left, SyntaxNode right)
        {
            return CreateBinaryExpression(SyntaxKind.GreaterThanOrEqualExpression, left, right);
        }

        public override SyntaxNode NegateExpression(SyntaxNode expression)
        {
            return SyntaxFactory.PrefixUnaryExpression(SyntaxKind.UnaryMinusExpression, Parenthesize(expression));
        }

        public override SyntaxNode AddExpression(SyntaxNode left, SyntaxNode right)
        {
            return CreateBinaryExpression(SyntaxKind.AddExpression, left, right);
        }

        public override SyntaxNode SubtractExpression(SyntaxNode left, SyntaxNode right)
        {
            return CreateBinaryExpression(SyntaxKind.SubtractExpression, left, right);
        }

        public override SyntaxNode MultiplyExpression(SyntaxNode left, SyntaxNode right)
        {
            return CreateBinaryExpression(SyntaxKind.MultiplyExpression, left, right);
        }

        public override SyntaxNode DivideExpression(SyntaxNode left, SyntaxNode right)
        {
            return CreateBinaryExpression(SyntaxKind.DivideExpression, left, right);
        }

        public override SyntaxNode ModuloExpression(SyntaxNode left, SyntaxNode right)
        {
            return CreateBinaryExpression(SyntaxKind.ModuloExpression, left, right);
        }

        public override SyntaxNode BitwiseAndExpression(SyntaxNode left, SyntaxNode right)
        {
            return CreateBinaryExpression(SyntaxKind.BitwiseAndExpression, left, right);
        }

        public override SyntaxNode BitwiseOrExpression(SyntaxNode left, SyntaxNode right)
        {
            return CreateBinaryExpression(SyntaxKind.BitwiseOrExpression, left, right);
        }

        public override SyntaxNode BitwiseNotExpression(SyntaxNode operand)
        {
            return SyntaxFactory.PrefixUnaryExpression(SyntaxKind.BitwiseNotExpression, Parenthesize(operand));
        }

        public override SyntaxNode LogicalAndExpression(SyntaxNode left, SyntaxNode right)
        {
            return CreateBinaryExpression(SyntaxKind.LogicalAndExpression, left, right);
        }

        public override SyntaxNode LogicalOrExpression(SyntaxNode left, SyntaxNode right)
        {
            return CreateBinaryExpression(SyntaxKind.LogicalOrExpression, left, right);
        }

        public override SyntaxNode LogicalNotExpression(SyntaxNode expression)
        {
            return SyntaxFactory.PrefixUnaryExpression(SyntaxKind.LogicalNotExpression, Parenthesize(expression));
        }

        public override SyntaxNode ConditionalExpression(SyntaxNode condition, SyntaxNode whenTrue, SyntaxNode whenFalse)
        {
            return SyntaxFactory.ConditionalExpression(Parenthesize(condition), Parenthesize(whenTrue), Parenthesize(whenFalse));
        }

        public override SyntaxNode CoalesceExpression(SyntaxNode left, SyntaxNode right)
        {
            return CreateBinaryExpression(SyntaxKind.CoalesceExpression, left, right);
        }

        public override SyntaxNode ThisExpression()
        {
            return SyntaxFactory.ThisExpression();
        }

        public override SyntaxNode BaseExpression()
        {
            return SyntaxFactory.BaseExpression();
        }

        public override SyntaxNode LiteralExpression(object value)
        {
            return ExpressionGenerator.GenerateNonEnumValueExpression(null, value, canUseFieldReference: true);
        }

        public override SyntaxNode TypedConstantExpression(TypedConstant value)
        {
            return ExpressionGenerator.GenerateExpression(value);
        }

        public override SyntaxNode IdentifierName(string identifier)
            => identifier.ToIdentifierName();

        public override SyntaxNode GenericName(string identifier, IEnumerable<SyntaxNode> typeArguments)
            => GenericName(identifier.ToIdentifierToken(), typeArguments);

        internal override SyntaxNode GenericName(SyntaxToken identifier, IEnumerable<SyntaxNode> typeArguments)
            => SyntaxFactory.GenericName(identifier,
                SyntaxFactory.TypeArgumentList(SyntaxFactory.SeparatedList(typeArguments.Cast<TypeSyntax>())));

        public override SyntaxNode WithTypeArguments(SyntaxNode expression, IEnumerable<SyntaxNode> typeArguments)
        {
            switch (expression.Kind())
            {
                case SyntaxKind.IdentifierName:
                    var sname = (SimpleNameSyntax)expression;
                    return SyntaxFactory.GenericName(sname.Identifier, SyntaxFactory.TypeArgumentList(SyntaxFactory.SeparatedList(typeArguments.Cast<TypeSyntax>())));

                case SyntaxKind.GenericName:
                    var gname = (GenericNameSyntax)expression;
                    return gname.WithTypeArgumentList(SyntaxFactory.TypeArgumentList(SyntaxFactory.SeparatedList(typeArguments.Cast<TypeSyntax>())));

                case SyntaxKind.QualifiedName:
                    var qname = (QualifiedNameSyntax)expression;
                    return qname.WithRight((SimpleNameSyntax)this.WithTypeArguments(qname.Right, typeArguments));

                case SyntaxKind.AliasQualifiedName:
                    var aname = (AliasQualifiedNameSyntax)expression;
                    return aname.WithName((SimpleNameSyntax)this.WithTypeArguments(aname.Name, typeArguments));

                case SyntaxKind.SimpleMemberAccessExpression:
                case SyntaxKind.PointerMemberAccessExpression:
                    var sma = (MemberAccessExpressionSyntax)expression;
                    return sma.WithName((SimpleNameSyntax)this.WithTypeArguments(sma.Name, typeArguments));

                default:
                    return expression;
            }
        }

        public override SyntaxNode QualifiedName(SyntaxNode left, SyntaxNode right)
            => SyntaxFactory.QualifiedName((NameSyntax)left, (SimpleNameSyntax)right).WithAdditionalAnnotations(Simplifier.Annotation);

        internal override SyntaxNode GlobalAliasedName(SyntaxNode name)
            => SyntaxFactory.AliasQualifiedName(
                SyntaxFactory.IdentifierName(SyntaxFactory.Token(SyntaxKind.GlobalKeyword)),
                (SimpleNameSyntax)name);

        public override SyntaxNode NameExpression(INamespaceOrTypeSymbol namespaceOrTypeSymbol)
            => namespaceOrTypeSymbol.GenerateNameSyntax();

        public override SyntaxNode TypeExpression(ITypeSymbol typeSymbol)
        {
            return typeSymbol.GenerateTypeSyntax();
        }

        public override SyntaxNode TypeExpression(SpecialType specialType)
            => specialType switch
            {
                SpecialType.System_Boolean => SyntaxFactory.PredefinedType(SyntaxFactory.Token(SyntaxKind.BoolKeyword)),
                SpecialType.System_Byte => SyntaxFactory.PredefinedType(SyntaxFactory.Token(SyntaxKind.ByteKeyword)),
                SpecialType.System_Char => SyntaxFactory.PredefinedType(SyntaxFactory.Token(SyntaxKind.CharKeyword)),
                SpecialType.System_Decimal => SyntaxFactory.PredefinedType(SyntaxFactory.Token(SyntaxKind.DecimalKeyword)),
                SpecialType.System_Double => SyntaxFactory.PredefinedType(SyntaxFactory.Token(SyntaxKind.DoubleKeyword)),
                SpecialType.System_Int16 => SyntaxFactory.PredefinedType(SyntaxFactory.Token(SyntaxKind.ShortKeyword)),
                SpecialType.System_Int32 => SyntaxFactory.PredefinedType(SyntaxFactory.Token(SyntaxKind.IntKeyword)),
                SpecialType.System_Int64 => SyntaxFactory.PredefinedType(SyntaxFactory.Token(SyntaxKind.LongKeyword)),
                SpecialType.System_Object => SyntaxFactory.PredefinedType(SyntaxFactory.Token(SyntaxKind.ObjectKeyword)),
                SpecialType.System_SByte => SyntaxFactory.PredefinedType(SyntaxFactory.Token(SyntaxKind.SByteKeyword)),
                SpecialType.System_Single => SyntaxFactory.PredefinedType(SyntaxFactory.Token(SyntaxKind.FloatKeyword)),
                SpecialType.System_String => SyntaxFactory.PredefinedType(SyntaxFactory.Token(SyntaxKind.StringKeyword)),
                SpecialType.System_UInt16 => SyntaxFactory.PredefinedType(SyntaxFactory.Token(SyntaxKind.UShortKeyword)),
                SpecialType.System_UInt32 => SyntaxFactory.PredefinedType(SyntaxFactory.Token(SyntaxKind.UIntKeyword)),
                SpecialType.System_UInt64 => SyntaxFactory.PredefinedType(SyntaxFactory.Token(SyntaxKind.ULongKeyword)),
                _ => throw new NotSupportedException("Unsupported SpecialType"),
            };

        public override SyntaxNode ArrayTypeExpression(SyntaxNode type)
        {
            return SyntaxFactory.ArrayType((TypeSyntax)type, SyntaxFactory.SingletonList(SyntaxFactory.ArrayRankSpecifier()));
        }

        public override SyntaxNode NullableTypeExpression(SyntaxNode type)
        {
            if (type is NullableTypeSyntax)
            {
                return type;
            }
            else
            {
                return SyntaxFactory.NullableType((TypeSyntax)type);
            }
        }

        internal override SyntaxNode CreateTupleType(IEnumerable<SyntaxNode> elements)
            => SyntaxFactory.TupleType(SyntaxFactory.SeparatedList(elements.Cast<TupleElementSyntax>()));

        public override SyntaxNode TupleElementExpression(SyntaxNode type, string name = null)
            => SyntaxFactory.TupleElement((TypeSyntax)type, name?.ToIdentifierToken() ?? default);

        public override SyntaxNode Argument(string nameOpt, RefKind refKind, SyntaxNode expression)
        {
            return SyntaxFactory.Argument(
                nameOpt == null ? null : SyntaxFactory.NameColon(nameOpt),
                GetArgumentModifiers(refKind),
                (ExpressionSyntax)expression);
        }

        public override SyntaxNode LocalDeclarationStatement(SyntaxNode type, string name, SyntaxNode initializer, bool isConst)
            => LocalDeclarationStatement(type, name.ToIdentifierToken(), initializer, isConst);

        internal override SyntaxNode LocalDeclarationStatement(SyntaxNode type, SyntaxToken name, SyntaxNode initializer, bool isConst)
        {
            return SyntaxFactory.LocalDeclarationStatement(
                isConst ? SyntaxFactory.TokenList(SyntaxFactory.Token(SyntaxKind.ConstKeyword)) : default,
                VariableDeclaration(type, name, initializer));
        }

        internal override SyntaxNode WithInitializer(SyntaxNode variableDeclarator, SyntaxNode initializer)
            => ((VariableDeclaratorSyntax)variableDeclarator).WithInitializer((EqualsValueClauseSyntax)initializer);

        internal override SyntaxNode EqualsValueClause(SyntaxToken operatorToken, SyntaxNode value)
            => SyntaxFactory.EqualsValueClause(operatorToken, (ExpressionSyntax)value);

        private static VariableDeclarationSyntax VariableDeclaration(SyntaxNode type, SyntaxToken name, SyntaxNode expression)
        {
            return SyntaxFactory.VariableDeclaration(
                type == null ? SyntaxFactory.IdentifierName("var") : (TypeSyntax)type,
                    SyntaxFactory.SingletonSeparatedList(
                        SyntaxFactory.VariableDeclarator(
                            name, argumentList: null,
                            expression == null ? null : SyntaxFactory.EqualsValueClause((ExpressionSyntax)expression))));
        }

        public override SyntaxNode UsingStatement(SyntaxNode type, string name, SyntaxNode expression, IEnumerable<SyntaxNode> statements)
        {
            return SyntaxFactory.UsingStatement(
                VariableDeclaration(type, name.ToIdentifierToken(), expression),
                expression: null,
                statement: CreateBlock(statements));
        }

        public override SyntaxNode UsingStatement(SyntaxNode expression, IEnumerable<SyntaxNode> statements)
        {
            return SyntaxFactory.UsingStatement(
                declaration: null,
                expression: (ExpressionSyntax)expression,
                statement: CreateBlock(statements));
        }

        public override SyntaxNode LockStatement(SyntaxNode expression, IEnumerable<SyntaxNode> statements)
        {
            return SyntaxFactory.LockStatement(
                expression: (ExpressionSyntax)expression,
                statement: CreateBlock(statements));
        }

        public override SyntaxNode TryCatchStatement(IEnumerable<SyntaxNode> tryStatements, IEnumerable<SyntaxNode> catchClauses, IEnumerable<SyntaxNode> finallyStatements = null)
        {
            return SyntaxFactory.TryStatement(
                CreateBlock(tryStatements),
                catchClauses != null ? SyntaxFactory.List(catchClauses.Cast<CatchClauseSyntax>()) : default,
                finallyStatements != null ? SyntaxFactory.FinallyClause(CreateBlock(finallyStatements)) : null);
        }

        public override SyntaxNode CatchClause(SyntaxNode type, string name, IEnumerable<SyntaxNode> statements)
        {
            return SyntaxFactory.CatchClause(
                SyntaxFactory.CatchDeclaration((TypeSyntax)type, name.ToIdentifierToken()),
                filter: null,
                block: CreateBlock(statements));
        }

        public override SyntaxNode WhileStatement(SyntaxNode condition, IEnumerable<SyntaxNode> statements)
        {
            return SyntaxFactory.WhileStatement((ExpressionSyntax)condition, CreateBlock(statements));
        }

        public override SyntaxNode SwitchStatement(SyntaxNode expression, IEnumerable<SyntaxNode> caseClauses)
        {
            if (expression is TupleExpressionSyntax)
            {
                return SyntaxFactory.SwitchStatement(
                    (ExpressionSyntax)expression,
                    caseClauses.Cast<SwitchSectionSyntax>().ToSyntaxList());
            }
            else
            {
                return SyntaxFactory.SwitchStatement(
                    SyntaxFactory.Token(SyntaxKind.SwitchKeyword),
                    SyntaxFactory.Token(SyntaxKind.OpenParenToken),
                    (ExpressionSyntax)expression,
                    SyntaxFactory.Token(SyntaxKind.CloseParenToken),
                    SyntaxFactory.Token(SyntaxKind.OpenBraceToken),
                    caseClauses.Cast<SwitchSectionSyntax>().ToSyntaxList(),
                    SyntaxFactory.Token(SyntaxKind.CloseBraceToken));
            }
        }

        public override SyntaxNode SwitchSection(IEnumerable<SyntaxNode> expressions, IEnumerable<SyntaxNode> statements)
        {
            return SyntaxFactory.SwitchSection(AsSwitchLabels(expressions), AsStatementList(statements));
        }

        internal override SyntaxNode SwitchSectionFromLabels(IEnumerable<SyntaxNode> labels, IEnumerable<SyntaxNode> statements)
        {
            return SyntaxFactory.SwitchSection(
                labels.Cast<SwitchLabelSyntax>().ToSyntaxList(),
                AsStatementList(statements));
        }

        public override SyntaxNode DefaultSwitchSection(IEnumerable<SyntaxNode> statements)
        {
            return SyntaxFactory.SwitchSection(SyntaxFactory.SingletonList(SyntaxFactory.DefaultSwitchLabel() as SwitchLabelSyntax), AsStatementList(statements));
        }

        private static SyntaxList<SwitchLabelSyntax> AsSwitchLabels(IEnumerable<SyntaxNode> expressions)
        {
            var labels = default(SyntaxList<SwitchLabelSyntax>);

            if (expressions != null)
            {
                labels = labels.AddRange(expressions.Select(e => SyntaxFactory.CaseSwitchLabel((ExpressionSyntax)e)));
            }

            return labels;
        }

        public override SyntaxNode ExitSwitchStatement()
        {
            return SyntaxFactory.BreakStatement();
        }

        internal override SyntaxNode ScopeBlock(IEnumerable<SyntaxNode> statements)
            => SyntaxFactory.Block(statements.Cast<StatementSyntax>());

        public override SyntaxNode ValueReturningLambdaExpression(IEnumerable<SyntaxNode> parameterDeclarations, SyntaxNode expression)
        {
            var prms = AsReadOnlyList(parameterDeclarations?.Cast<ParameterSyntax>());

            if (prms.Count == 1 && IsSimpleLambdaParameter(prms[0]))
            {
                return SyntaxFactory.SimpleLambdaExpression(prms[0], (CSharpSyntaxNode)expression);
            }
            else
            {
                return SyntaxFactory.ParenthesizedLambdaExpression(AsParameterList(prms), (CSharpSyntaxNode)expression);
            }
        }

        private static bool IsSimpleLambdaParameter(SyntaxNode node)
            => node is ParameterSyntax p && p.Type == null && p.Default == null && p.Modifiers.Count == 0;

        public override SyntaxNode VoidReturningLambdaExpression(IEnumerable<SyntaxNode> lambdaParameters, SyntaxNode expression)
        {
            return this.ValueReturningLambdaExpression(lambdaParameters, expression);
        }

        public override SyntaxNode ValueReturningLambdaExpression(IEnumerable<SyntaxNode> parameterDeclarations, IEnumerable<SyntaxNode> statements)
        {
            return this.ValueReturningLambdaExpression(parameterDeclarations, CreateBlock(statements));
        }

        public override SyntaxNode VoidReturningLambdaExpression(IEnumerable<SyntaxNode> lambdaParameters, IEnumerable<SyntaxNode> statements)
        {
            return this.ValueReturningLambdaExpression(lambdaParameters, statements);
        }

        public override SyntaxNode LambdaParameter(string identifier, SyntaxNode type = null)
        {
            return this.ParameterDeclaration(identifier, type, null, RefKind.None);
        }

        private static IReadOnlyList<T> AsReadOnlyList<T>(IEnumerable<T> sequence)
        {
            return sequence as IReadOnlyList<T> ?? sequence.ToImmutableReadOnlyListOrEmpty();
        }

        internal override SyntaxNode IdentifierName(SyntaxToken identifier)
            => SyntaxFactory.IdentifierName(identifier);

        internal override SyntaxToken Identifier(string identifier)
            => SyntaxFactory.Identifier(identifier);

        internal override SyntaxNode NamedAnonymousObjectMemberDeclarator(SyntaxNode identifier, SyntaxNode expression)
        {
            return SyntaxFactory.AnonymousObjectMemberDeclarator(
                SyntaxFactory.NameEquals((IdentifierNameSyntax)identifier),
                (ExpressionSyntax)expression);
        }

        internal override SyntaxNode RefExpression(SyntaxNode expression)
            => SyntaxFactory.RefExpression((ExpressionSyntax)expression);

        public override SyntaxNode TupleExpression(IEnumerable<SyntaxNode> arguments)
            => SyntaxFactory.TupleExpression(SyntaxFactory.SeparatedList(arguments.Select(AsArgument)));

        internal override SyntaxNode RemoveAllComments(SyntaxNode node)
        {
            var modifiedNode = RemoveLeadingAndTrailingComments(node);

            if (modifiedNode is TypeDeclarationSyntax declarationSyntax)
            {
                return declarationSyntax.WithOpenBraceToken(RemoveLeadingAndTrailingComments(declarationSyntax.OpenBraceToken))
                    .WithCloseBraceToken(RemoveLeadingAndTrailingComments(declarationSyntax.CloseBraceToken));
            }

            return modifiedNode;
        }

        internal override SyntaxTriviaList RemoveCommentLines(SyntaxTriviaList syntaxTriviaList)
        {
            static IEnumerable<IEnumerable<SyntaxTrivia>> splitIntoLines(SyntaxTriviaList triviaList)
            {
                var index = 0;
                for (var i = 0; i < triviaList.Count; i++)
                {
                    if (triviaList[i].IsEndOfLine())
                    {
                        yield return triviaList.TakeRange(index, i);
                        index = i + 1;
                    }
                }

                if (index < triviaList.Count)
                {
                    yield return triviaList.TakeRange(index, triviaList.Count - 1);
                }
            }

            var syntaxWithoutComments = splitIntoLines(syntaxTriviaList)
                .Where(trivia => !trivia.Any(t => t.IsRegularOrDocComment()))
                .SelectMany(t => t);

            return new SyntaxTriviaList(syntaxWithoutComments);
        }
        #endregion

        #region Patterns

        internal override bool SupportsPatterns(ParseOptions options)
            => ((CSharpParseOptions)options).LanguageVersion >= LanguageVersion.CSharp7;

        internal override SyntaxNode IsPatternExpression(SyntaxNode expression, SyntaxNode pattern)
            => SyntaxFactory.IsPatternExpression((ExpressionSyntax)expression, (PatternSyntax)pattern);

        internal override SyntaxNode ConstantPattern(SyntaxNode expression)
            => SyntaxFactory.ConstantPattern((ExpressionSyntax)expression);

        internal override SyntaxNode DeclarationPattern(INamedTypeSymbol type, string name)
            => SyntaxFactory.DeclarationPattern(
                type.GenerateTypeSyntax(),
                SyntaxFactory.SingleVariableDesignation(name.ToIdentifierToken()));

        #endregion
    }
}<|MERGE_RESOLUTION|>--- conflicted
+++ resolved
@@ -1115,14 +1115,8 @@
             return declaration;
         }
 
-<<<<<<< HEAD
         internal static SyntaxList<AttributeListSyntax> GetAttributeLists(SyntaxNode declaration)
-        {
-            switch (declaration)
-=======
-        private static SyntaxList<AttributeListSyntax> GetAttributeLists(SyntaxNode declaration)
             => declaration switch
->>>>>>> 6ead316e
             {
                 MemberDeclarationSyntax memberDecl => memberDecl.AttributeLists,
                 AccessorDeclarationSyntax accessor => accessor.AttributeLists,
