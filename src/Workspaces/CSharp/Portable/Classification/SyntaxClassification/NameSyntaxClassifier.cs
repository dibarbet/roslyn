﻿// Licensed to the .NET Foundation under one or more agreements.
// The .NET Foundation licenses this file to you under the MIT license.
// See the LICENSE file in the project root for more information.

using System;
using System.Collections.Immutable;
using System.Diagnostics.CodeAnalysis;
using System.Linq;
using System.Threading;
using Microsoft.CodeAnalysis.Classification;
using Microsoft.CodeAnalysis.Classification.Classifiers;
using Microsoft.CodeAnalysis.Collections;
using Microsoft.CodeAnalysis.CSharp.Extensions;
using Microsoft.CodeAnalysis.CSharp.Syntax;
using Microsoft.CodeAnalysis.PooledObjects;
using Microsoft.CodeAnalysis.Shared.Extensions;
using Roslyn.Utilities;

namespace Microsoft.CodeAnalysis.CSharp.Classification.Classifiers
{
    internal class NameSyntaxClassifier : AbstractNameSyntaxClassifier
    {
        public override void AddClassifications(
            SyntaxNode syntax,
            SemanticModel semanticModel,
            ClassificationOptions options,
            SegmentedList<ClassifiedSpan> result,
            CancellationToken cancellationToken)
        {
            if (syntax is NameSyntax name)
            {
                ClassifyTypeSyntax(name, semanticModel, result, cancellationToken);
            }
        }

        public override ImmutableArray<Type> SyntaxNodeTypes { get; } = ImmutableArray.Create(typeof(NameSyntax));

        protected override int? GetRightmostNameArity(SyntaxNode node)
        {
            if (node is ExpressionSyntax expressionSyntax)
            {
                return expressionSyntax.GetRightmostName()?.Arity;
            }

            return null;
        }

        protected override bool IsParentAnAttribute(SyntaxNode node)
            => node.IsParentKind(SyntaxKind.Attribute);

        private void ClassifyTypeSyntax(
            NameSyntax name,
            SemanticModel semanticModel,
            SegmentedList<ClassifiedSpan> result,
            CancellationToken cancellationToken)
        {
            var symbolInfo = semanticModel.GetSymbolInfo(name, cancellationToken);

            var _ =
                TryClassifySymbol(name, symbolInfo, result) ||
                TryClassifyFromIdentifier(name, symbolInfo, result) ||
                TryClassifyValueIdentifier(name, symbolInfo, result) ||
                TryClassifyNameOfIdentifier(name, symbolInfo, result) ||
                TryClassifyAsyncIdentifier(name, symbolInfo, result);
        }

        private bool TryClassifySymbol(
            NameSyntax name,
            SymbolInfo symbolInfo,
<<<<<<< HEAD
            ArrayBuilder<ClassifiedSpan> result)
=======
            SemanticModel semanticModel,
            SegmentedList<ClassifiedSpan> result,
            CancellationToken cancellationToken)
>>>>>>> 993fcc8c
        {
            if (symbolInfo.CandidateReason is
                CandidateReason.Ambiguous or
                CandidateReason.MemberGroup)
            {
                return TryClassifyAmbiguousSymbol(name, symbolInfo, result);
            }

            // Only classify if we get one good symbol back, or if it bound to a constructor symbol with
            // overload resolution/accessibility errors, or bound to type/constructor and type wasn't creatable.
            var symbol = TryGetSymbol(name, symbolInfo);
            if (TryClassifySymbol(name, symbol, out var classifiedSpan))
            {
                result.Add(classifiedSpan);

                if (classifiedSpan.ClassificationType != ClassificationTypeNames.Keyword)
                {
                    // Additionally classify static symbols
                    TryClassifyStaticSymbol(symbol, classifiedSpan.TextSpan, result);
                }

                return true;
            }

            return false;
        }

        private static bool TryClassifyAmbiguousSymbol(
            NameSyntax name,
            SymbolInfo symbolInfo,
<<<<<<< HEAD
            ArrayBuilder<ClassifiedSpan> result)
=======
            SemanticModel semanticModel,
            SegmentedList<ClassifiedSpan> result,
            CancellationToken cancellationToken)
>>>>>>> 993fcc8c
        {
            // If everything classifies the same way, then just pick that classification.
            using var _ = PooledHashSet<ClassifiedSpan>.GetInstance(out var set);
            var isStatic = false;

            foreach (var symbol in symbolInfo.CandidateSymbols)
            {
                if (TryClassifySymbol(name, symbol, out var classifiedSpan))
                {
                    // If one symbol resolves to static, then just make it bold
                    isStatic = isStatic || IsStaticSymbol(symbol);
                    set.Add(classifiedSpan);
                }
            }

            if (set.Count == 1)
            {
                // If any of the symbols are static, add the static classification and the regular symbol classification
                if (isStatic)
                {
                    result.Add(new ClassifiedSpan(set.First().TextSpan, ClassificationTypeNames.StaticSymbol));
                }

                result.Add(set.First());
                return true;
            }

            return false;
        }

        private static bool TryClassifySymbol(
            NameSyntax name,
            [NotNullWhen(returnValue: true)] ISymbol? symbol,
            out ClassifiedSpan classifiedSpan)
        {
            // For Namespace parts, we want don't want to classify the QualifiedNameSyntax
            // nodes, we instead wait for the each IdentifierNameSyntax node to avoid
            // creating overlapping ClassifiedSpans.
            if (symbol is INamespaceSymbol namespaceSymbol &&
                name is IdentifierNameSyntax identifierNameSyntax)
            {
                // Do not classify the global:: namespace. It is already syntactically classified as a keyword.
                var isGlobalNamespace = namespaceSymbol.IsGlobalNamespace &&
                    identifierNameSyntax.Identifier.IsKind(SyntaxKind.GlobalKeyword);
                if (isGlobalNamespace)
                {
                    classifiedSpan = default;
                    return false;
                }

                // Classifies both extern aliases and namespaces.
                classifiedSpan = new ClassifiedSpan(name.Span, ClassificationTypeNames.NamespaceName);
                return true;
            }

            if (name.IsVar && IsInVarContext(name))
            {
                // Don't do anything further to check if `var` is the contextual keyword here. We do not support code
                // squatting on typenames that are all lowercase.
                classifiedSpan = new ClassifiedSpan(name.Span, ClassificationTypeNames.Keyword);
                return true;
            }

            if (name is IdentifierNameSyntax { Identifier.Text: "args" } &&
                symbol is IParameterSymbol { ContainingSymbol: IMethodSymbol { Name: WellKnownMemberNames.TopLevelStatementsEntryPointMethodName } })
            {
                classifiedSpan = new ClassifiedSpan(name.Span, ClassificationTypeNames.Keyword);
                return true;
            }

            if (name.IsNint || name.IsNuint)
            {
                if (symbol is ITypeSymbol type && type.IsNativeIntegerType)
                {
                    classifiedSpan = new ClassifiedSpan(name.Span, ClassificationTypeNames.Keyword);
                    return true;
                }
            }

            if ((name.IsUnmanaged || name.IsNotNull) && name.Parent.IsKind(SyntaxKind.TypeConstraint))
            {
                classifiedSpan = new ClassifiedSpan(name.Span, ClassificationTypeNames.Keyword);
                return true;
            }

            // Use .Equals since we can't rely on object identity for constructed types.
            SyntaxToken token;
            switch (symbol)
            {
                case ITypeSymbol typeSymbol:
                    var classification = GetClassificationForType(typeSymbol);
                    if (classification != null)
                    {
                        token = name.GetNameToken();
                        classifiedSpan = new ClassifiedSpan(token.Span, classification);
                        return true;
                    }

                    break;

                case IFieldSymbol fieldSymbol:
                    token = name.GetNameToken();
                    classifiedSpan = new ClassifiedSpan(token.Span, GetClassificationForField(fieldSymbol));
                    return true;
                case IMethodSymbol methodSymbol:
                    token = name.GetNameToken();
                    classifiedSpan = new ClassifiedSpan(token.Span, GetClassificationForMethod(methodSymbol));
                    return true;
                case IPropertySymbol _:
                    token = name.GetNameToken();
                    classifiedSpan = new ClassifiedSpan(token.Span, ClassificationTypeNames.PropertyName);
                    return true;
                case IEventSymbol _:
                    token = name.GetNameToken();
                    classifiedSpan = new ClassifiedSpan(token.Span, ClassificationTypeNames.EventName);
                    return true;
                case IParameterSymbol parameterSymbol:
                    if (parameterSymbol.IsImplicitlyDeclared && parameterSymbol.Name == "value")
                    {
                        break;
                    }

                    token = name.GetNameToken();
                    classifiedSpan = new ClassifiedSpan(token.Span, ClassificationTypeNames.ParameterName);
                    return true;
                case ILocalSymbol localSymbol:
                    token = name.GetNameToken();
                    classifiedSpan = new ClassifiedSpan(token.Span, GetClassificationForLocal(localSymbol));
                    return true;
                case ILabelSymbol _:
                    token = name.GetNameToken();
                    classifiedSpan = new ClassifiedSpan(token.Span, ClassificationTypeNames.LabelName);
                    return true;
            }

            classifiedSpan = default;
            return false;
        }

        private static string GetClassificationForField(IFieldSymbol fieldSymbol)
        {
            if (fieldSymbol.IsConst)
            {
                return fieldSymbol.ContainingType.IsEnumType() ? ClassificationTypeNames.EnumMemberName : ClassificationTypeNames.ConstantName;
            }

            return ClassificationTypeNames.FieldName;
        }

        private static string GetClassificationForLocal(ILocalSymbol localSymbol)
        {
            return localSymbol.IsConst
                ? ClassificationTypeNames.ConstantName
                : ClassificationTypeNames.LocalName;
        }

        private static string GetClassificationForMethod(IMethodSymbol methodSymbol)
        {
            // Classify constructors by their containing type. We do not need to worry about
            // destructors because their declaration is handled by syntactic classification
            // and they cannot be invoked, so their is no usage to semantically classify.
            if (methodSymbol.MethodKind == MethodKind.Constructor)
            {
                return methodSymbol.ContainingType?.GetClassification() ?? ClassificationTypeNames.MethodName;
            }

            // Note: We only classify an extension method if it is in reduced form.
            // If an extension method is called as a static method invocation (e.g. Enumerable.Select(...)),
            // it is classified as an ordinary method.
            return methodSymbol.MethodKind == MethodKind.ReducedExtension
                ? ClassificationTypeNames.ExtensionMethodName
                : ClassificationTypeNames.MethodName;
        }

        private static bool IsInVarContext(NameSyntax name)
        {
            return
                name.CheckParent<RefTypeSyntax>(v => v.Type == name) ||
                name.CheckParent<ScopedTypeSyntax>(v => v.Type == name) ||
                name.CheckParent<ForEachStatementSyntax>(f => f.Type == name) ||
                name.CheckParent<DeclarationPatternSyntax>(v => v.Type == name) ||
                name.CheckParent<VariableDeclarationSyntax>(v => v.Type == name) ||
                name.CheckParent<DeclarationExpressionSyntax>(f => f.Type == name);
        }

        private static bool TryClassifyFromIdentifier(
            NameSyntax name,
            SymbolInfo symbolInfo,
            SegmentedList<ClassifiedSpan> result)
        {
            // Okay - it wasn't a type. If the syntax matches "var q = from" or "q = from", and from
            // doesn't bind to anything then optimistically color from as a keyword.
            if (name is IdentifierNameSyntax identifierName &&
                identifierName.Identifier.HasMatchingText(SyntaxKind.FromKeyword) &&
                symbolInfo.Symbol == null)
            {
                var token = identifierName.Identifier;
                if (identifierName.IsRightSideOfAnyAssignExpression() || identifierName.IsVariableDeclaratorValue())
                {
                    result.Add(new ClassifiedSpan(token.Span, ClassificationTypeNames.Keyword));
                    return true;
                }
            }

            return false;
        }

        private static bool TryClassifyValueIdentifier(
            NameSyntax name,
            SymbolInfo symbolInfo,
            SegmentedList<ClassifiedSpan> result)
        {
            if (name is IdentifierNameSyntax identifierName &&
                symbolInfo.Symbol.IsImplicitValueParameter())
            {
                result.Add(new ClassifiedSpan(identifierName.Identifier.Span, ClassificationTypeNames.Keyword));
                return true;
            }

            return false;
        }

        private static bool TryClassifyNameOfIdentifier(
            NameSyntax name, SymbolInfo symbolInfo, SegmentedList<ClassifiedSpan> result)
        {
            if (name is IdentifierNameSyntax identifierName &&
                identifierName.Identifier.IsKindOrHasMatchingText(SyntaxKind.NameOfKeyword) &&
                symbolInfo.GetAnySymbol() is null)
            {
                result.Add(new ClassifiedSpan(identifierName.Identifier.Span, ClassificationTypeNames.Keyword));
                return true;
            }

            return false;
        }

        private static bool TryClassifyAsyncIdentifier(NameSyntax name, SymbolInfo symbolInfo, SegmentedList<ClassifiedSpan> result)
        {
            var symbol = symbolInfo.GetAnySymbol();

            // Simple approach, if the user ever types 'async' and it doesn't actually bind to anything, presume that
            // they intend to use it as a keyword and are about to create an async symbol.  This works for all error
            // cases, while not conflicting with the extremely rare case where 'async' might actually be used to
            // reference an actual symbol with that name.
            if (symbol is null &&
                name is IdentifierNameSyntax { Identifier.Text: "async" })
            {
                result.Add(new(name.Span, ClassificationTypeNames.Keyword));
                return true;
            }

            return false;
        }

        private static bool IsSymbolWithName([NotNullWhen(true)] ISymbol? symbol, string name)
        {
            if (symbol is null || symbol.Name != name)
            {
                return false;
            }

            if (symbol is INamedTypeSymbol namedType)
            {
                return namedType.Arity == 0;
            }

            return true;
        }
    }
}<|MERGE_RESOLUTION|>--- conflicted
+++ resolved
@@ -18,7 +18,7 @@
 
 namespace Microsoft.CodeAnalysis.CSharp.Classification.Classifiers
 {
-    internal class NameSyntaxClassifier : AbstractNameSyntaxClassifier
+    internal sealed class NameSyntaxClassifier : AbstractNameSyntaxClassifier
     {
         public override void AddClassifications(
             SyntaxNode syntax,
@@ -67,13 +67,7 @@
         private bool TryClassifySymbol(
             NameSyntax name,
             SymbolInfo symbolInfo,
-<<<<<<< HEAD
-            ArrayBuilder<ClassifiedSpan> result)
-=======
-            SemanticModel semanticModel,
-            SegmentedList<ClassifiedSpan> result,
-            CancellationToken cancellationToken)
->>>>>>> 993fcc8c
+            SegmentedList<ClassifiedSpan> result)
         {
             if (symbolInfo.CandidateReason is
                 CandidateReason.Ambiguous or
@@ -104,13 +98,7 @@
         private static bool TryClassifyAmbiguousSymbol(
             NameSyntax name,
             SymbolInfo symbolInfo,
-<<<<<<< HEAD
-            ArrayBuilder<ClassifiedSpan> result)
-=======
-            SemanticModel semanticModel,
-            SegmentedList<ClassifiedSpan> result,
-            CancellationToken cancellationToken)
->>>>>>> 993fcc8c
+            SegmentedList<ClassifiedSpan> result)
         {
             // If everything classifies the same way, then just pick that classification.
             using var _ = PooledHashSet<ClassifiedSpan>.GetInstance(out var set);
@@ -364,20 +352,5 @@
 
             return false;
         }
-
-        private static bool IsSymbolWithName([NotNullWhen(true)] ISymbol? symbol, string name)
-        {
-            if (symbol is null || symbol.Name != name)
-            {
-                return false;
-            }
-
-            if (symbol is INamedTypeSymbol namedType)
-            {
-                return namedType.Arity == 0;
-            }
-
-            return true;
-        }
     }
 }