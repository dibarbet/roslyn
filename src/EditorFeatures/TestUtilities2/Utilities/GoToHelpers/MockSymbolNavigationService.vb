﻿' Licensed to the .NET Foundation under one or more agreements.
' The .NET Foundation licenses this file to you under the MIT license.
' See the LICENSE file in the project root for more information.

Imports System.Threading
Imports Microsoft.CodeAnalysis.FindUsages
Imports Microsoft.CodeAnalysis.Navigation
Imports Microsoft.CodeAnalysis.Options
<<<<<<< HEAD
=======
Imports Microsoft.CodeAnalysis.Text
>>>>>>> 67d940c4
Imports Roslyn.Utilities

Namespace Microsoft.CodeAnalysis.Editor.UnitTests.Utilities.GoToHelpers
    Friend Class MockSymbolNavigationService
        Implements ISymbolNavigationService

        Public _triedNavigationToSymbol As Boolean
        Public _triedSymbolNavigationNotify As Boolean
        Public _wouldNavigateToSymbol As Boolean

        Public Function TryNavigateToSymbol(symbol As ISymbol, project As Project, Optional options As OptionSet = Nothing, Optional cancellationToken As CancellationToken = Nothing) As Boolean Implements ISymbolNavigationService.TryNavigateToSymbol
            _triedNavigationToSymbol = True
            Return True
        End Function

        Public Function TrySymbolNavigationNotifyAsync(symbol As ISymbol, project As Project, cancellationToken As CancellationToken) As Task(Of Boolean) Implements ISymbolNavigationService.TrySymbolNavigationNotifyAsync
            _triedSymbolNavigationNotify = True
            Return SpecializedTasks.True
        End Function

<<<<<<< HEAD
        Public Function WouldNavigateToSymbolAsync(definitionItem As DefinitionItem, cancellationToken As CancellationToken) As Task(Of (filePath As String, lineNumber As Integer, charOffset As Integer)?) Implements ISymbolNavigationService.WouldNavigateToSymbolAsync
            _wouldNavigateToSymbol = True
            Return Task.FromResult(Of (filePath As String, lineNumber As Integer, charOffset As Integer)?)(Nothing)
=======
        Public Function GetExternalNavigationSymbolLocationAsync(definitionItem As DefinitionItem, cancellationToken As CancellationToken) As Task(Of (filePath As String, linePosition As LinePosition)?) Implements ISymbolNavigationService.GetExternalNavigationSymbolLocationAsync
            _wouldNavigateToSymbol = True
            Return Task.FromResult(Of (filePath As String, linePosition As LinePosition)?)(Nothing)
>>>>>>> 67d940c4
        End Function
    End Class
End Namespace<|MERGE_RESOLUTION|>--- conflicted
+++ resolved
@@ -6,10 +6,7 @@
 Imports Microsoft.CodeAnalysis.FindUsages
 Imports Microsoft.CodeAnalysis.Navigation
 Imports Microsoft.CodeAnalysis.Options
-<<<<<<< HEAD
-=======
 Imports Microsoft.CodeAnalysis.Text
->>>>>>> 67d940c4
 Imports Roslyn.Utilities
 
 Namespace Microsoft.CodeAnalysis.Editor.UnitTests.Utilities.GoToHelpers
@@ -30,15 +27,9 @@
             Return SpecializedTasks.True
         End Function
 
-<<<<<<< HEAD
-        Public Function WouldNavigateToSymbolAsync(definitionItem As DefinitionItem, cancellationToken As CancellationToken) As Task(Of (filePath As String, lineNumber As Integer, charOffset As Integer)?) Implements ISymbolNavigationService.WouldNavigateToSymbolAsync
-            _wouldNavigateToSymbol = True
-            Return Task.FromResult(Of (filePath As String, lineNumber As Integer, charOffset As Integer)?)(Nothing)
-=======
         Public Function GetExternalNavigationSymbolLocationAsync(definitionItem As DefinitionItem, cancellationToken As CancellationToken) As Task(Of (filePath As String, linePosition As LinePosition)?) Implements ISymbolNavigationService.GetExternalNavigationSymbolLocationAsync
             _wouldNavigateToSymbol = True
             Return Task.FromResult(Of (filePath As String, linePosition As LinePosition)?)(Nothing)
->>>>>>> 67d940c4
         End Function
     End Class
 End Namespace