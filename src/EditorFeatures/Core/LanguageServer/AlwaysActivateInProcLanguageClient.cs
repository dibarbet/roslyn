--- conflicted
+++ resolved
@@ -72,45 +72,28 @@
             serverCapabilities.SupportsDiagnosticRequests = true;
             serverCapabilities.MultipleContextSupportProvider = new VSInternalMultipleContextFeatures { SupportsMultipleContextsDiagnostics = true };
             serverCapabilities.DiagnosticProvider ??= new();
-            serverCapabilities.DiagnosticProvider.DiagnosticKinds = new VSInternalDiagnosticKind[]
-            {
-<<<<<<< HEAD
-=======
-                serverCapabilities.SupportsDiagnosticRequests = true;
-                serverCapabilities.MultipleContextSupportProvider = new VSInternalMultipleContextFeatures { SupportsMultipleContextsDiagnostics = true };
-                serverCapabilities.DiagnosticProvider ??= new();
-                serverCapabilities.DiagnosticProvider.DiagnosticKinds =
-                [
->>>>>>> 39bb2a03
-                    // Support a specialized requests dedicated to task-list items.  This way the client can ask just
-                    // for these, independently of other diagnostics.  They can also throttle themselves to not ask if
-                    // the task list would not be visible.
-                    new(PullDiagnosticCategories.Task),
-                    // Dedicated request for workspace-diagnostics only.  We will only respond to these if FSA is on.
-                    new(PullDiagnosticCategories.WorkspaceDocumentsAndProject),
-                    // Fine-grained diagnostics requests.  Importantly, this separates out syntactic vs semantic
-                    // requests, allowing the former to quickly reach the user without blocking on the latter.  In a
-                    // similar vein, compiler diagnostics are explicitly distinct from analyzer-diagnostics, allowing
-                    // the former to appear as soon as possible as they are much more critical for the user and should
-                    // not be delayed by a slow analyzer.
-                    new(PullDiagnosticCategories.DocumentCompilerSyntax),
-                    new(PullDiagnosticCategories.DocumentCompilerSemantic),
-                    new(PullDiagnosticCategories.DocumentAnalyzerSyntax),
-                    new(PullDiagnosticCategories.DocumentAnalyzerSemantic),
-<<<<<<< HEAD
-            };
-            serverCapabilities.DiagnosticProvider.BuildOnlyDiagnosticIds = _buildOnlyDiagnostics
+            serverCapabilities.DiagnosticProvider.DiagnosticKinds =
+            [
+                // Support a specialized requests dedicated to task-list items.  This way the client can ask just
+                // for these, independently of other diagnostics.  They can also throttle themselves to not ask if
+                // the task list would not be visible.
+                new(PullDiagnosticCategories.Task),
+                // Dedicated request for workspace-diagnostics only.  We will only respond to these if FSA is on.
+                new(PullDiagnosticCategories.WorkspaceDocumentsAndProject),
+                // Fine-grained diagnostics requests.  Importantly, this separates out syntactic vs semantic
+                // requests, allowing the former to quickly reach the user without blocking on the latter.  In a
+                // similar vein, compiler diagnostics are explicitly distinct from analyzer-diagnostics, allowing
+                // the former to appear as soon as possible as they are much more critical for the user and should
+                // not be delayed by a slow analyzer.
+                new(PullDiagnosticCategories.DocumentCompilerSyntax),
+                new(PullDiagnosticCategories.DocumentCompilerSemantic),
+                new(PullDiagnosticCategories.DocumentAnalyzerSyntax),
+                new(PullDiagnosticCategories.DocumentAnalyzerSemantic),
+            ];
+
+            serverCapabilities.DiagnosticProvider.BuildOnlyDiagnosticIds = [.. _buildOnlyDiagnostics
                 .SelectMany(lazy => lazy.Metadata.BuildOnlyDiagnostics)
-                .Distinct()
-                .ToArray();
-=======
-                ];
-                serverCapabilities.DiagnosticProvider.BuildOnlyDiagnosticIds = _buildOnlyDiagnostics
-                    .SelectMany(lazy => lazy.Metadata.BuildOnlyDiagnostics)
-                    .Distinct()
-                    .ToArray();
-            }
->>>>>>> 39bb2a03
+                .Distinct()];
 
             // This capability is always enabled as we provide cntrl+Q VS search only via LSP in ever scenario.
             serverCapabilities.WorkspaceSymbolProvider = true;
