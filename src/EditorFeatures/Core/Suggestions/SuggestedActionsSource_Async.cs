﻿// Licensed to the .NET Foundation under one or more agreements.
// The .NET Foundation licenses this file to you under the MIT license.
// See the LICENSE file in the project root for more information.

using System;
using System.Collections.Generic;
using System.Collections.Immutable;
using System.Diagnostics;
using System.Diagnostics.CodeAnalysis;
using System.Linq;
using System.Runtime.CompilerServices;
using System.Threading;
using System.Threading.Tasks;
using Microsoft.CodeAnalysis.CodeActions;
using Microsoft.CodeAnalysis.CodeFixes;
using Microsoft.CodeAnalysis.CodeRefactorings;
using Microsoft.CodeAnalysis.Editor.Shared;
using Microsoft.CodeAnalysis.Editor.Shared.Extensions;
using Microsoft.CodeAnalysis.Editor.Shared.Options;
using Microsoft.CodeAnalysis.Host;
using Microsoft.CodeAnalysis.Internal.Log;
using Microsoft.CodeAnalysis.PooledObjects;
using Microsoft.CodeAnalysis.Remote;
using Microsoft.CodeAnalysis.Shared.Extensions;
using Microsoft.CodeAnalysis.Telemetry;
using Microsoft.CodeAnalysis.Text;
using Microsoft.CodeAnalysis.Text.Shared.Extensions;
using Microsoft.CodeAnalysis.UnifiedSuggestions;
using Microsoft.VisualStudio.Language.Intellisense;
using Microsoft.VisualStudio.Text;
using Roslyn.Utilities;

namespace Microsoft.CodeAnalysis.Editor.Implementation.Suggestions;

internal sealed partial class SuggestedActionsSourceProvider
{
    private partial class SuggestedActionsSource : IAsyncSuggestedActionsSource
    {
        public async Task GetSuggestedActionsAsync(
            ISuggestedActionCategorySet requestedActionCategories,
            SnapshotSpan range,
            ImmutableArray<ISuggestedActionSetCollector> collectors,
            CancellationToken cancellationToken)
        {
            _threadingContext.ThrowIfNotOnUIThread();

            // We should only be called with the orderings we exported in order from highest pri to lowest pri.
            Contract.ThrowIfFalse(Orderings.SequenceEqual(collectors.SelectAsArray(c => c.Priority)));

            using var _ = ArrayBuilder<ISuggestedActionSetCollector>.GetInstance(out var completedCollectors);
            try
            {
                await GetSuggestedActionsWorkerAsync(
                    requestedActionCategories, range, collectors, completedCollectors, cancellationToken).ConfigureAwait(false);
            }
            finally
            {
                // Always ensure that all the collectors are marked as complete so we don't hang the UI.
                foreach (var collector in collectors)
                {
                    if (!completedCollectors.Contains(collector))
                        collector.Complete();
                }
            }
        }

        private async Task GetSuggestedActionsWorkerAsync(
            ISuggestedActionCategorySet requestedActionCategories,
            SnapshotSpan range,
            ImmutableArray<ISuggestedActionSetCollector> collectors,
            ArrayBuilder<ISuggestedActionSetCollector> completedCollectors,
            CancellationToken cancellationToken)
        {
            _threadingContext.ThrowIfNotOnUIThread();
            using var state = _state.TryAddReference();
            if (state is null)
                return;

            var document = range.Snapshot.GetOpenTextDocumentInCurrentContextWithChanges();
            if (document is null)
                return;

            var selection = TryGetCodeRefactoringSelection(state, range);
            await document.Project.Solution.Services.GetRequiredService<IWorkspaceStatusService>()
                .WaitUntilFullyLoadedAsync(cancellationToken).ConfigureAwait(false);

            using (Logger.LogBlock(FunctionId.SuggestedActions_GetSuggestedActionsAsync, cancellationToken))
            {

                // Create a single keep-alive session as we process each lightbulb priority group.  We want to
                // ensure that all calls to OOP will reuse the same solution-snapshot on the oop side (including
                // reusing all the same computed compilations that may have been computed on that side.  This is
                // especially important as we are sending disparate requests for diagnostics, and we do not want the
                // individual diagnostic requests to redo all the work to run source generators, create skeletons,
                // etc.
                using var _1 = await RemoteKeepAliveSession.CreateAsync(document.Project.Solution, cancellationToken).ConfigureAwait(false);

                // Keep track of how many actions we've put in the lightbulb at each priority level.  We do
                // this as each priority level will both sort and inline actions.  However, we don't want to
                // inline actions at each priority if it's going to make the total number of actions too high.
                // This does mean we might inline actions from a higher priority group, and then disable 
                // inlining for lower pri groups.  However, intuitively, that is what we want.  More important
                // items should be pushed higher up, and less important items shouldn't take up that much space.
                var currentActionCount = 0;

                using var _ = PooledDictionary<CodeActionRequestPriority, ArrayBuilder<SuggestedActionSet>>.GetInstance(out var pendingActionSets);

                try
                {
                    using var _2 = TelemetryLogging.LogBlockTimeAggregatedHistogram(FunctionId.SuggestedAction_Summary, $"Total");

                    // Collectors are in priority order.  So just walk them from highest to lowest.
                    foreach (var collector in collectors)
                    {
                        if (TryGetPriority(collector.Priority) is CodeActionRequestPriority priority)
                        {
                            using var _3 = TelemetryLogging.LogBlockTimeAggregatedHistogram(FunctionId.SuggestedAction_Summary, $"Total.Pri{(int)priority}");

                            var allSets = GetCodeFixesAndRefactoringsAsync(
                                state, requestedActionCategories, document,
                                range, selection, priority,
                                currentActionCount, cancellationToken).WithCancellation(cancellationToken).ConfigureAwait(false);

                            await foreach (var set in allSets)
                            {
                                // Determine the corresponding lightbulb priority class corresponding to the priority
                                // group the set says it wants to be in.
                                var actualSetPriority = set.Priority switch
                                {
                                    SuggestedActionSetPriority.None => CodeActionRequestPriority.Lowest,
                                    SuggestedActionSetPriority.Low => CodeActionRequestPriority.Low,
                                    SuggestedActionSetPriority.Medium => CodeActionRequestPriority.Default,
                                    SuggestedActionSetPriority.High => CodeActionRequestPriority.High,
                                    _ => throw ExceptionUtilities.UnexpectedValue(set.Priority),
                                };

                                // if the actual priority class is lower than the one we're currently in, then hold onto
                                // this set for later, and place it in that priority group once we get there.
                                if (actualSetPriority < priority)
                                {
                                    var builder = pendingActionSets.GetOrAdd(actualSetPriority, _ => ArrayBuilder<SuggestedActionSet>.GetInstance());
                                    builder.Add(set);
                                }
                                else
                                {
                                    currentActionCount += set.Actions.Count();
                                    collector.Add(set);
                                }
                            }

                            // We're finishing up with a particular priority group, and we're about to go to a priority
                            // group one lower than what we have (hence `priority - 1`).  Take any pending items in the
                            // group we're *about* to go into and add them at the end of this group.
                            //
                            // For example, if we're in the high group, and we have an pending items in the normal
                            // bucket, then add them at the end of the high group.  The reason for this is that we
                            // already have computed the items and we don't want to force them to have to wait for all
                            // the processing in their own group to show up.  i.e. imagine if we added at the start of
                            // the next group.  They'd be in the same location in the lightbulb as when we add at the
                            // end of the current group, but they'd show up only when that group totally finished,
                            // instead of right now.
                            //
                            // This is critical given that the lower pri groups are often much lower (which is why they
                            // they choose to be in that class).  We don't want a fast item computed by a higher pri
                            // provider to still have to wait on those slow items.
                            if (pendingActionSets.TryGetValue(priority - 1, out var setBuilder))
                            {
                                foreach (var set in setBuilder)
                                {
                                    currentActionCount += set.Actions.Count();
                                    collector.Add(set);
                                }
                            }
                        }

                        // Ensure we always complete the collector even if we didn't add any items to it.
                        // This ensures that we unblock the UI from displaying all the results for that
                        // priority class.
                        collector.Complete();
                        completedCollectors.Add(collector);
                    }
                }
                finally
                {
                    foreach (var (_, builder) in pendingActionSets)
                        builder.Free();
                }
            }
        }

        private async IAsyncEnumerable<SuggestedActionSet> GetCodeFixesAndRefactoringsAsync(
            ReferenceCountedDisposable<State> state,
            ISuggestedActionCategorySet requestedActionCategories,
            TextDocument document,
            SnapshotSpan range,
            TextSpan? selection,
            CodeActionRequestPriority? priority,
            int currentActionCount,
            [EnumeratorCancellation] CancellationToken cancellationToken)
        {
            var target = state.Target;
            var owner = target.Owner;
            var subjectBuffer = target.SubjectBuffer;
            var solution = document.Project.Solution;
            var supportsFeatureService = solution.Services.GetRequiredService<ITextBufferSupportsFeatureService>();

            var fixesTask = GetCodeFixesAsync();
            var refactoringsTask = GetRefactoringsAsync();

            await Task.WhenAll(fixesTask, refactoringsTask).ConfigureAwait(false);

            var fixes = await fixesTask.ConfigureAwait(false);
            var refactorings = await refactoringsTask.ConfigureAwait(false);

            var filteredSets = UnifiedSuggestedActionsSource.FilterAndOrderActionSets(fixes, refactorings, selection, currentActionCount);
            var convertedSets = filteredSets.Select(s => ConvertToSuggestedActionSet(s, document)).WhereNotNull().ToImmutableArray();

            foreach (var set in convertedSets)
                yield return set;

            yield break;

            async Task<ImmutableArray<UnifiedSuggestedActionSet>> GetCodeFixesAsync()
            {
                using var _ = TelemetryLogging.LogBlockTimeAggregatedHistogram(FunctionId.SuggestedAction_Summary, $"Total.Pri{priority.GetPriorityInt()}.{nameof(GetCodeFixesAsync)}");

                if (owner._codeFixService == null ||
                    !supportsFeatureService.SupportsCodeFixes(target.SubjectBuffer) ||
                    !requestedActionCategories.Contains(PredefinedSuggestedActionCategoryNames.CodeFix))
                {
                    return [];
                }

                return await UnifiedSuggestedActionsSource.GetFilterAndOrderCodeFixesAsync(
                    owner._codeFixService, document, range.Span.ToTextSpan(),
                    priority, cancellationToken).ConfigureAwait(false);
            }

            async Task<ImmutableArray<UnifiedSuggestedActionSet>> GetRefactoringsAsync()
            {
                using var _ = TelemetryLogging.LogBlockTimeAggregatedHistogram(FunctionId.SuggestedAction_Summary, $"Total.Pri{priority.GetPriorityInt()}.{nameof(GetRefactoringsAsync)}");

                if (!selection.HasValue)
                {
                    // this is here to fail test and see why it is failed.
                    Trace.WriteLine("given range is not current");
                    return [];
                }

                if (!this.GlobalOptions.GetOption(EditorComponentOnOffOptions.CodeRefactorings) ||
                    owner._codeRefactoringService == null ||
                    !supportsFeatureService.SupportsRefactorings(subjectBuffer))
                {
                    return [];
                }

                // 'CodeActionRequestPriority.Lowest' is reserved for suppression/configuration code fixes.
                // No code refactoring should have this request priority.
                if (priority == CodeActionRequestPriority.Lowest)
                    return [];

                // If we are computing refactorings outside the 'Refactoring' context, i.e. for example, from the lightbulb under a squiggle or selection,
                // then we want to filter out refactorings outside the selection span.
                var filterOutsideSelection = !requestedActionCategories.Contains(PredefinedSuggestedActionCategoryNames.Refactoring);

                return await UnifiedSuggestedActionsSource.GetFilterAndOrderCodeRefactoringsAsync(
                    owner._codeRefactoringService, document, selection.Value, priority,
                    filterOutsideSelection, cancellationToken).ConfigureAwait(false);
            }

            [return: NotNullIfNotNull(nameof(unifiedSuggestedActionSet))]
            SuggestedActionSet? ConvertToSuggestedActionSet(UnifiedSuggestedActionSet? unifiedSuggestedActionSet, TextDocument originalDocument)
            {
                // May be null in cases involving CodeFixSuggestedActions since FixAllFlavors may be null.
                if (unifiedSuggestedActionSet == null)
                    return null;

                return new SuggestedActionSet(
                    unifiedSuggestedActionSet.CategoryName,
                    unifiedSuggestedActionSet.Actions.SelectAsArray(set => ConvertToSuggestedAction(set)),
                    unifiedSuggestedActionSet.Title,
                    ConvertToSuggestedActionSetPriority(unifiedSuggestedActionSet.Priority),
                    unifiedSuggestedActionSet.ApplicableToSpan?.ToSpan());

                ISuggestedAction ConvertToSuggestedAction(UnifiedSuggestedAction unifiedSuggestedAction)
                    => unifiedSuggestedAction switch
                    {
                        UnifiedSuggestedActionWithNestedFlavors codeFixAction => new SuggestedActionWithNestedFlavors(
                            _threadingContext, owner, originalDocument, subjectBuffer,
                            codeFixAction.Provider, codeFixAction.CodeAction,
                            ConvertToSuggestedActionSet(codeFixAction.FixAllFlavors, originalDocument),
                            codeFixAction.Diagnostics.FirstOrDefault()),
                        UnifiedRefactorOrFixAllSuggestedAction refactorOrFixAllAction
                            => new RefactorOrFixAllSuggestedAction(
<<<<<<< HEAD
                                _threadingContext, owner, originalSolution, subjectBuffer,
                                refactorOrFixAllAction.FixAllState, refactorOrFixAllAction.CodeAction,
                                refactorOrFixAllAction.Diagnostics.FirstOrDefault()?.GetTelemetryDiagnosticID()),
                        UnifiedSuggestedActionWithNestedActions nestedAction => new SuggestedActionWithNestedActions(
                            _threadingContext, owner, originalSolution, subjectBuffer,
                            nestedAction.Provider, nestedAction.CodeAction,
=======
                                _threadingContext, owner, document.Project.Solution, subjectBuffer,
                                refactorOrFixAllAction.FixAllState, refactorOrFixAllAction.OriginalCodeAction,
                                refactorOrFixAllAction.Diagnostics.FirstOrDefault()?.GetTelemetryDiagnosticID()),
                        UnifiedSuggestedActionWithNestedActions nestedAction => new SuggestedActionWithNestedActions(
                            _threadingContext, owner, document.Project.Solution, subjectBuffer,
                            nestedAction.Provider, nestedAction.OriginalCodeAction,
>>>>>>> e3cf188c
                            nestedAction.NestedActionSets.SelectAsArray(s => ConvertToSuggestedActionSet(s, originalDocument))),
                        _ => throw ExceptionUtilities.Unreachable()
                    };
            }

            static SuggestedActionSetPriority ConvertToSuggestedActionSetPriority(CodeActionPriority priority)
                => priority switch
                {
                    CodeActionPriority.Lowest => SuggestedActionSetPriority.None,
                    CodeActionPriority.Low => SuggestedActionSetPriority.Low,
                    CodeActionPriority.Default => SuggestedActionSetPriority.Medium,
                    CodeActionPriority.High => SuggestedActionSetPriority.High,
                    _ => throw ExceptionUtilities.Unreachable(),
                };
        }
    }
}<|MERGE_RESOLUTION|>--- conflicted
+++ resolved
@@ -6,14 +6,11 @@
 using System.Collections.Generic;
 using System.Collections.Immutable;
 using System.Diagnostics;
-using System.Diagnostics.CodeAnalysis;
 using System.Linq;
 using System.Runtime.CompilerServices;
 using System.Threading;
 using System.Threading.Tasks;
 using Microsoft.CodeAnalysis.CodeActions;
-using Microsoft.CodeAnalysis.CodeFixes;
-using Microsoft.CodeAnalysis.CodeRefactorings;
 using Microsoft.CodeAnalysis.Editor.Shared;
 using Microsoft.CodeAnalysis.Editor.Shared.Extensions;
 using Microsoft.CodeAnalysis.Editor.Shared.Options;
@@ -268,13 +265,8 @@
                     filterOutsideSelection, cancellationToken).ConfigureAwait(false);
             }
 
-            [return: NotNullIfNotNull(nameof(unifiedSuggestedActionSet))]
-            SuggestedActionSet? ConvertToSuggestedActionSet(UnifiedSuggestedActionSet? unifiedSuggestedActionSet, TextDocument originalDocument)
-            {
-                // May be null in cases involving CodeFixSuggestedActions since FixAllFlavors may be null.
-                if (unifiedSuggestedActionSet == null)
-                    return null;
-
+            SuggestedActionSet ConvertToSuggestedActionSet(UnifiedSuggestedActionSet unifiedSuggestedActionSet, TextDocument originalDocument)
+            {
                 return new SuggestedActionSet(
                     unifiedSuggestedActionSet.CategoryName,
                     unifiedSuggestedActionSet.Actions.SelectAsArray(set => ConvertToSuggestedAction(set)),
@@ -282,45 +274,55 @@
                     ConvertToSuggestedActionSetPriority(unifiedSuggestedActionSet.Priority),
                     unifiedSuggestedActionSet.ApplicableToSpan?.ToSpan());
 
-                ISuggestedAction ConvertToSuggestedAction(UnifiedSuggestedAction unifiedSuggestedAction)
-                    => unifiedSuggestedAction switch
-                    {
-                        UnifiedSuggestedActionWithNestedFlavors codeFixAction => new SuggestedActionWithNestedFlavors(
+                ISuggestedAction ConvertToSuggestedAction(UnifiedSuggestedAction action)
+                {
+                    if (action.RefactorOrFixAllState != null)
+                    {
+                        return new RefactorOrFixAllSuggestedAction(
+                            _threadingContext, owner, originalDocument.Project.Solution, subjectBuffer,
+                            action.RefactorOrFixAllState, action.CodeAction,
+                            action.Diagnostics.FirstOrDefault()?.GetTelemetryDiagnosticID());
+                    }
+                    else if (!action.NestedActionSets.IsDefaultOrEmpty)
+                    {
+                        return new SuggestedActionWithNestedActions(
+                           _threadingContext, owner, document.Project.Solution, subjectBuffer,
+                           action.Provider, action.CodeAction,
+                           action.NestedActionSets.SelectAsArray(s => ConvertToSuggestedActionSet(s, originalDocument)));
+                    }
+                    else
+                    {
+                        return new SuggestedActionWithNestedFlavors(
                             _threadingContext, owner, originalDocument, subjectBuffer,
-                            codeFixAction.Provider, codeFixAction.CodeAction,
-                            ConvertToSuggestedActionSet(codeFixAction.FixAllFlavors, originalDocument),
-                            codeFixAction.Diagnostics.FirstOrDefault()),
-                        UnifiedRefactorOrFixAllSuggestedAction refactorOrFixAllAction
-                            => new RefactorOrFixAllSuggestedAction(
-<<<<<<< HEAD
-                                _threadingContext, owner, originalSolution, subjectBuffer,
-                                refactorOrFixAllAction.FixAllState, refactorOrFixAllAction.CodeAction,
-                                refactorOrFixAllAction.Diagnostics.FirstOrDefault()?.GetTelemetryDiagnosticID()),
-                        UnifiedSuggestedActionWithNestedActions nestedAction => new SuggestedActionWithNestedActions(
-                            _threadingContext, owner, originalSolution, subjectBuffer,
-                            nestedAction.Provider, nestedAction.CodeAction,
-=======
-                                _threadingContext, owner, document.Project.Solution, subjectBuffer,
-                                refactorOrFixAllAction.FixAllState, refactorOrFixAllAction.OriginalCodeAction,
-                                refactorOrFixAllAction.Diagnostics.FirstOrDefault()?.GetTelemetryDiagnosticID()),
-                        UnifiedSuggestedActionWithNestedActions nestedAction => new SuggestedActionWithNestedActions(
-                            _threadingContext, owner, document.Project.Solution, subjectBuffer,
-                            nestedAction.Provider, nestedAction.OriginalCodeAction,
->>>>>>> e3cf188c
-                            nestedAction.NestedActionSets.SelectAsArray(s => ConvertToSuggestedActionSet(s, originalDocument))),
-                        _ => throw ExceptionUtilities.Unreachable()
+                            action.Provider, action.CodeAction,
+                            ConvertFlavors(action.Flavors),
+                            action.Diagnostics.FirstOrDefault());
+                    }
+                }
+
+                static SuggestedActionSetPriority ConvertToSuggestedActionSetPriority(CodeActionPriority priority)
+                    => priority switch
+                    {
+                        CodeActionPriority.Lowest => SuggestedActionSetPriority.None,
+                        CodeActionPriority.Low => SuggestedActionSetPriority.Low,
+                        CodeActionPriority.Default => SuggestedActionSetPriority.Medium,
+                        CodeActionPriority.High => SuggestedActionSetPriority.High,
+                        _ => throw ExceptionUtilities.Unreachable(),
                     };
-            }
-
-            static SuggestedActionSetPriority ConvertToSuggestedActionSetPriority(CodeActionPriority priority)
-                => priority switch
-                {
-                    CodeActionPriority.Lowest => SuggestedActionSetPriority.None,
-                    CodeActionPriority.Low => SuggestedActionSetPriority.Low,
-                    CodeActionPriority.Default => SuggestedActionSetPriority.Medium,
-                    CodeActionPriority.High => SuggestedActionSetPriority.High,
-                    _ => throw ExceptionUtilities.Unreachable(),
-                };
+
+                SuggestedActionSet? ConvertFlavors(UnifiedSuggestedActionFlavors? flavors)
+                {
+                    if (flavors is null)
+                        return null;
+
+                    return new(
+                        categoryName: null,
+                        actions: flavors.Value.Actions.SelectAsArray(a => ConvertToSuggestedAction(a)),
+                        title: flavors.Value.Title,
+                        priority: SuggestedActionSetPriority.Low,
+                        applicableToSpan: null);
+                }
+            }
         }
     }
 }