--- conflicted
+++ resolved
@@ -4,7 +4,6 @@
 
 using System;
 using System.Collections.Generic;
-using System.Collections.Immutable;
 using System.ComponentModel.Composition;
 using System.Linq;
 using System.Threading;
@@ -68,33 +67,24 @@
             using (Logger.LogBlock(FunctionId.CommandHandler_FormatCommand, KeyValueLogMessage.Create(LogType.UserAction, m => m["Span"] = selectionOpt?.Length ?? -1), cancellationToken))
             using (var transaction = CreateEditTransaction(textView, EditorFeaturesResources.Formatting))
             {
-<<<<<<< HEAD
-                // Note: C# always completes synchronously, TypeScript is async
-=======
->>>>>>> 2efe6ec2
                 var changes = formattingService.GetFormattingChangesAsync(document, textBuffer, selectionOpt, cancellationToken).WaitAndGetResult(cancellationToken);
                 if (changes.IsEmpty)
                 {
                     return;
                 }
 
-                var workspace = document.Project.Solution.Workspace;
-                ApplyChanges(workspace, document.Id, changes, selectionOpt, cancellationToken);
+                ApplyChanges(document, changes, selectionOpt, cancellationToken);
                 transaction.Complete();
             }
         }
 
-        private static void ApplyChanges(Workspace workspace, DocumentId documentId, IList<TextChange> changes, TextSpan? selectionOpt, CancellationToken cancellationToken)
+        private static void ApplyChanges(Document document, IList<TextChange> changes, TextSpan? selectionOpt, CancellationToken cancellationToken)
         {
             if (selectionOpt.HasValue)
             {
-                var ruleFactory = workspace.Services.GetRequiredService<IHostDependentFormattingRuleFactoryService>();
-
-<<<<<<< HEAD
-                changes = ruleFactory.FilterFormattedChanges(documentId, selectionOpt.Value, changes).ToList();
-=======
+                var ruleFactory = document.Project.Solution.Workspace.Services.GetRequiredService<IHostDependentFormattingRuleFactoryService>();
+
                 changes = ruleFactory.FilterFormattedChanges(document.Id, selectionOpt.Value, changes).ToList();
->>>>>>> 2efe6ec2
                 if (changes.Count == 0)
                 {
                     return;
@@ -103,7 +93,7 @@
 
             using (Logger.LogBlock(FunctionId.Formatting_ApplyResultToBuffer, cancellationToken))
             {
-                workspace.ApplyTextChanges(documentId, changes, cancellationToken);
+                document.Project.Solution.Workspace.ApplyTextChanges(document.Id, changes, cancellationToken);
             }
         }
 
@@ -171,7 +161,6 @@
                     return;
                 }
 
-                // Note: C# always completes synchronously, TypeScript is async
                 textChanges = service.GetFormattingChangesOnReturnAsync(document, caretPosition.Value, cancellationToken).WaitAndGetResult(cancellationToken);
             }
             else if (args is TypeCharCommandArgs typeCharArgs)
@@ -181,7 +170,6 @@
                     return;
                 }
 
-                // Note: C# always completes synchronously, TypeScript is async
                 textChanges = service.GetFormattingChangesAsync(
                     document, typeCharArgs.SubjectBuffer, typeCharArgs.TypedChar, caretPosition.Value, cancellationToken).WaitAndGetResult(cancellationToken);
             }
