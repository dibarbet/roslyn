--- conflicted
+++ resolved
@@ -54,17 +54,11 @@
                 return;
 
             var subjectBuffer = args.SubjectBuffer;
-<<<<<<< HEAD
             if (!subjectBuffer.TryGetWorkspace(out var workspace) ||
                 !workspace.CanApplyChange(ApplyChangesKind.ChangeDocument))
             {
                 return;
             }
-=======
-            var workspace = subjectBuffer.GetWorkspace();
-            if (workspace == null)
-                return;
->>>>>>> 83db9b6f
 
             var document = subjectBuffer.CurrentSnapshot.GetOpenDocumentInCurrentContextWithChanges();
             if (document == null)
@@ -73,12 +67,6 @@
             if (!_globalOptions.GetOption(FormattingOptionsMetadata.FormatOnPaste, document.Project.Language))
                 return;
 
-<<<<<<< HEAD
-=======
-            if (!workspace.CanApplyChange(ApplyChangesKind.ChangeDocument))
-                return;
-
->>>>>>> 83db9b6f
             var solution = document.Project.Solution;
             var services = solution.Services;
             var formattingRuleService = services.GetService<IHostDependentFormattingRuleFactoryService>();
