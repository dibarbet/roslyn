﻿// Licensed to the .NET Foundation under one or more agreements.
// The .NET Foundation licenses this file to you under the MIT license.
// See the LICENSE file in the project root for more information.

using System;
using System.Threading;
using System.Threading.Tasks;
using Microsoft.CodeAnalysis.Editor.Shared.Utilities;
using Microsoft.VisualStudio.Text;
using Microsoft.VisualStudio.Text.Editor;
using Microsoft.VisualStudio.Threading;

namespace Microsoft.CodeAnalysis.Workspaces
{
    /// <summary>
    /// All methods must be called on UI thread.
    /// </summary>
    internal interface ITextBufferVisibilityTracker
    {
        /// <summary>
        /// Whether or not this text buffer is in an actively visible <see cref="ITextView"/>.
        /// </summary>
        bool IsVisible(ITextBuffer subjectBuffer);

        /// <summary>
        /// Registers to hear about visibility changes for this particular buffer.  Note: registration will not trigger
        /// a call to <paramref name="callback"/>.  If clients need that information, they should check the <see
        /// cref="IsVisible"/> state of the <paramref name="subjectBuffer"/> themselves.
        /// </summary>
        void RegisterForVisibilityChanges(ITextBuffer subjectBuffer, Action callback);

        /// <summary>
        /// Unregister equivalent of <see cref="RegisterForVisibilityChanges"/>.
        /// </summary>
        void UnregisterForVisibilityChanges(ITextBuffer subjectBuffer, Action callback);
    }

    internal static class ITextBufferVisibilityTrackerExtensions
    {
        /// <summary>
        /// Waits the specified amount of time while the specified <paramref name="subjectBuffer"/> is not visible.  If
        /// any document visibility changes happen, the delay will cancel.
        /// </summary>
        public static Task DelayWhileNonVisibleAsync(
            this ITextBufferVisibilityTracker? service,
            IThreadingContext threadingContext,
            ITextBuffer subjectBuffer,
            TimeSpan timeSpan,
            CancellationToken cancellationToken)
        {
            var completionSource = new TaskCompletionSource<bool>();
            DelayWhileNonVisibleWorkerAsync().ContinueWith(task =>
            {
                if (cancellationToken.IsCancellationRequested)
                {
                    completionSource.TrySetCanceled(cancellationToken);
                }
                else if (task.IsFaulted)
                {
                    completionSource.TrySetException(task.Exception);
                }
                else
                {
                    completionSource.TrySetResult(true);
                }
            }, cancellationToken, TaskContinuationOptions.ExecuteSynchronously, TaskScheduler.Default);

            return completionSource.Task;

<<<<<<< HEAD
            // Normal delay logic, except that this does not throw in the event of cancellation, but instead returns 
            // gracefully.  The above task continuation logic then ensures we return a canceled task without needing
            // exceptions.
            async Task DelayWhileNonVisibleWorkerAsync()
            {
                // Only add a delay if we have access to a service that will tell us when the buffer become visible or not.
                if (service is null)
                    return;

                if (cancellationToken.IsCancellationRequested)
                    return;

                await threadingContext.JoinableTaskFactory.SwitchToMainThreadAsync(cancellationToken);
                if (service.IsVisible(subjectBuffer))
                    return;

                // ensure we listen for visibility changes before checking.  That way we don't have a race where we check
                // something see it is not visible, but then do not hear about its visibility change because we've hooked up
                // our event after that happens.
                var visibilityChangedTaskSource = new TaskCompletionSource<bool>();
                var callback = void () => visibilityChangedTaskSource.TrySetResult(true);
                service.RegisterForVisibilityChanges(subjectBuffer, callback);

                try
                {
                    // Listen to when the active document changed so that we startup work on a document once it becomes visible.
                    var delayTask = Task.Delay(timeSpan, cancellationToken);
                    await Task.WhenAny(delayTask, visibilityChangedTaskSource.Task).NoThrowAwaitable(captureContext: true);
                }
                finally
                {
                    service.UnregisterForVisibilityChanges(subjectBuffer, callback);
                }
=======
            try
            {
                // Listen to when the active document changed so that we startup work on a document once it becomes visible.
                var delayTask = Task.Delay(timeSpan, cancellationToken);
                await Task.WhenAny(delayTask, visibilityChangedTaskSource.Task).ConfigureAwait(true);
            }
            finally
            {
                service.UnregisterForVisibilityChanges(subjectBuffer, callback);
>>>>>>> 78cc6041
            }
        }
    }
}<|MERGE_RESOLUTION|>--- conflicted
+++ resolved
@@ -57,7 +57,7 @@
                 }
                 else if (task.IsFaulted)
                 {
-                    completionSource.TrySetException(task.Exception);
+                    completionSource.TrySetException(task.Exception!);
                 }
                 else
                 {
@@ -67,7 +67,6 @@
 
             return completionSource.Task;
 
-<<<<<<< HEAD
             // Normal delay logic, except that this does not throw in the event of cancellation, but instead returns 
             // gracefully.  The above task continuation logic then ensures we return a canceled task without needing
             // exceptions.
@@ -101,17 +100,6 @@
                 {
                     service.UnregisterForVisibilityChanges(subjectBuffer, callback);
                 }
-=======
-            try
-            {
-                // Listen to when the active document changed so that we startup work on a document once it becomes visible.
-                var delayTask = Task.Delay(timeSpan, cancellationToken);
-                await Task.WhenAny(delayTask, visibilityChangedTaskSource.Task).ConfigureAwait(true);
-            }
-            finally
-            {
-                service.UnregisterForVisibilityChanges(subjectBuffer, callback);
->>>>>>> 78cc6041
             }
         }
     }
