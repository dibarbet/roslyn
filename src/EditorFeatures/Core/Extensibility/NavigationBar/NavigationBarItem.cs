--- conflicted
+++ resolved
@@ -3,16 +3,13 @@
 // See the LICENSE file in the project root for more information.
 
 using System;
-<<<<<<< HEAD
-using System.Collections.Generic;
-=======
->>>>>>> 67d940c4
 using System.Collections.Immutable;
 using System.Linq;
 using Microsoft.CodeAnalysis.Editor.Shared.Extensions;
 using Microsoft.CodeAnalysis.Text;
 using Microsoft.CodeAnalysis.Text.Shared.Extensions;
 using Microsoft.VisualStudio.Text;
+using Roslyn.Utilities;
 
 namespace Microsoft.CodeAnalysis.Editor
 {
@@ -33,16 +30,6 @@
         /// <remarks>This can be empty for items whose location is in another document.</remarks>
         public ImmutableArray<TextSpan> Spans { get; }
 
-<<<<<<< HEAD
-        /// <summary>
-        /// The span in the owning document corresponding to where to navigate to if the user selects this item in the
-        /// drop down.
-        /// </summary>
-        /// <remarks>This can be <see langword="null"/> for items whose location is in another document.</remarks>
-        public TextSpan? NavigationSpan { get; }
-
-=======
->>>>>>> 67d940c4
         internal ITextVersion? TextVersion { get; }
 
         public NavigationBarItem(
@@ -50,10 +37,6 @@
             string text,
             Glyph glyph,
             ImmutableArray<TextSpan> spans,
-<<<<<<< HEAD
-            TextSpan? navigationSpan,
-=======
->>>>>>> 67d940c4
             ImmutableArray<NavigationBarItem> childItems = default,
             int indent = 0,
             bool bolded = false,
@@ -63,41 +46,12 @@
             Text = text;
             Glyph = glyph;
             Spans = spans;
-<<<<<<< HEAD
-            NavigationSpan = navigationSpan;
-=======
->>>>>>> 67d940c4
             ChildItems = childItems.NullToEmpty();
             Indent = indent;
             Bolded = bolded;
             Grayed = grayed;
         }
 
-<<<<<<< HEAD
-        public TextSpan? TryGetNavigationSpan(ITextVersion textVersion)
-        {
-            if (this.NavigationSpan == null)
-                return null;
-
-            return this.TextVersion!.CreateTrackingSpan(this.NavigationSpan.Value.ToSpan(), SpanTrackingMode.EdgeExclusive)
-                                    .GetSpan(textVersion).ToTextSpan();
-        }
-
-        public abstract override bool Equals(object? obj);
-        public abstract override int GetHashCode();
-
-        public bool Equals(NavigationBarItem? other)
-        {
-            return other != null &&
-                   Text == other.Text &&
-                   Glyph == other.Glyph &&
-                   Bolded == other.Bolded &&
-                   Grayed == other.Grayed &&
-                   Indent == other.Indent &&
-                   ChildItems.SequenceEqual(other.ChildItems) &&
-                   Spans.SequenceEqual(other.Spans) &&
-                   EqualityComparer<TextSpan?>.Default.Equals(NavigationSpan, other.NavigationSpan);
-=======
         public abstract override bool Equals(object? obj);
         public abstract override int GetHashCode();
 
@@ -122,7 +76,6 @@
             return item.TextVersion.CreateTrackingSpan(span.ToSpan(), SpanTrackingMode.EdgeExclusive)
                                    .GetSpan(toVersion)
                                    .ToTextSpan();
->>>>>>> 67d940c4
         }
     }
 }