--- conflicted
+++ resolved
@@ -10,10 +10,6 @@
     {
         void Disconnect();
 
-<<<<<<< HEAD
-        void SetWorkspace(Workspace newWorkspace);
-=======
         void SetWorkspace(Workspace? newWorkspace);
->>>>>>> deafbee2
     }
 }