﻿// Licensed to the .NET Foundation under one or more agreements.
// The .NET Foundation licenses this file to you under the MIT license.
// See the LICENSE file in the project root for more information.

#nullable disable

using System;
using System.Collections.Generic;
using System.Collections.Immutable;
using System.Diagnostics;
using System.Linq;
using System.Threading;
using System.Threading.Tasks;
using Microsoft.CodeAnalysis.Editor.Shared.Extensions;
using Microsoft.CodeAnalysis.Editor.Shared.Tagging;
using Microsoft.CodeAnalysis.Internal.Log;
using Microsoft.CodeAnalysis.Options;
using Microsoft.CodeAnalysis.Shared.TestHooks;
using Microsoft.CodeAnalysis.Text;
using Microsoft.VisualStudio.Text;
using Microsoft.VisualStudio.Text.Editor;
using Microsoft.VisualStudio.Text.Tagging;
using Roslyn.Utilities;

namespace Microsoft.CodeAnalysis.Editor.Tagging
{
    internal partial class AbstractAsynchronousTaggerProvider<TTag>
    {
        /// <summary>
        /// <para>The <see cref="TagSource"/> is the core part of our asynchronous
        /// tagging infrastructure. It is the coordinator between <see cref="ProduceTagsAsync(TaggerContext{TTag})"/>s,
        /// <see cref="ITaggerEventSource"/>s, and <see cref="ITagger{T}"/>s.</para>
        /// 
        /// <para>The <see cref="TagSource"/> is the type that actually owns the
        /// list of cached tags. When an <see cref="ITaggerEventSource"/> says tags need to be  recomputed,
        /// the tag source starts the computation and calls <see cref="ProduceTagsAsync(TaggerContext{TTag})"/> to build
        /// the new list of tags. When that's done, the tags are stored in <see cref="CachedTagTrees"/>. The 
        /// tagger, when asked for tags from the editor, then returns the tags that are stored in 
        /// <see cref="CachedTagTrees"/></para>
        /// 
        /// <para>There is a one-to-many relationship between <see cref="TagSource"/>s
        /// and <see cref="ITagger{T}"/>s. Special cases, like reference highlighting (which processes multiple
        /// subject buffers at once) have their own providers and tag source derivations.</para>
        /// </summary>
        private partial class TagSource
        {
            private void OnEventSourceChanged(object sender, TaggerEventArgs e)
            {
                // First, cancel any previous requests (either still queued, or started).  We no longer
                // want to continue it if new changes have come in.
                _workQueue.CancelCurrentWork();
                RegisterNotification(
                    () => RecomputeTagsForeground(initialTags: false, synchronous: false),
                    (int)_dataSource.EventChangeDelay.ComputeTimeDelay().TotalMilliseconds,
                    GetCancellationToken(initialTags: false));
            }

            private void OnCaretPositionChanged(object sender, CaretPositionChangedEventArgs e)
            {
                this.AssertIsForeground();

                Debug.Assert(_dataSource.CaretChangeBehavior.HasFlag(TaggerCaretChangeBehavior.RemoveAllTagsOnCaretMoveOutsideOfTag));

                var caret = _dataSource.GetCaretPoint(_textViewOpt, _subjectBuffer);
                if (caret.HasValue)
                {
                    // If it changed position and we're still in a tag, there's nothing more to do
                    var currentTags = TryGetTagIntervalTreeForBuffer(caret.Value.Snapshot.TextBuffer);
                    if (currentTags != null && currentTags.GetIntersectingSpans(new SnapshotSpan(caret.Value, 0)).Count > 0)
                    {
                        // Caret is inside a tag.  No need to do anything.
                        return;
                    }
                }

                RemoveAllTags();
            }

            private void RemoveAllTags()
            {
                this.AssertIsForeground();

                var oldTagTrees = this.CachedTagTrees;
                this.CachedTagTrees = ImmutableDictionary<ITextBuffer, TagSpanIntervalTree<TTag>>.Empty;

                var snapshot = _subjectBuffer.CurrentSnapshot;
                var oldTagTree = GetTagTree(snapshot, oldTagTrees);

                // everything from old tree is removed.
                RaiseTagsChanged(snapshot.TextBuffer, new DiffResult(added: null, removed: oldTagTree.GetSpans(snapshot).Select(s => s.Span)));
            }

            private void OnSubjectBufferChanged(object sender, TextContentChangedEventArgs e)
            {
                this.AssertIsForeground();
                UpdateTagsForTextChange(e);
                AccumulateTextChanges(e);
            }

            private void AccumulateTextChanges(TextContentChangedEventArgs contentChanged)
            {
                this.AssertIsForeground();
                var contentChanges = contentChanged.Changes;
                var count = contentChanges.Count;

                switch (count)
                {
                    case 0:
                        return;

                    case 1:
                        // PERF: Optimize for the simple case of typing on a line.
                        {
                            var c = contentChanges[0];
                            var textChangeRange = new TextChangeRange(new TextSpan(c.OldSpan.Start, c.OldSpan.Length), c.NewLength);
                            this.AccumulatedTextChanges = this.AccumulatedTextChanges == null
                                ? textChangeRange
                                : this.AccumulatedTextChanges.Accumulate(SpecializedCollections.SingletonEnumerable(textChangeRange));
                        }

                        break;

                    default:
                        var textChangeRanges = new TextChangeRange[count];
                        for (var i = 0; i < count; i++)
                        {
                            var c = contentChanges[i];
                            textChangeRanges[i] = new TextChangeRange(new TextSpan(c.OldSpan.Start, c.OldSpan.Length), c.NewLength);
                        }

                        this.AccumulatedTextChanges = this.AccumulatedTextChanges.Accumulate(textChangeRanges);
                        break;
                }
            }

            private void UpdateTagsForTextChange(TextContentChangedEventArgs e)
            {
                this.AssertIsForeground();

                if (_dataSource.TextChangeBehavior.HasFlag(TaggerTextChangeBehavior.RemoveAllTags))
                {
                    this.RemoveAllTags();
                    return;
                }

                // Don't bother going forward if we're not going adjust any tags based on edits.
                if (_dataSource.TextChangeBehavior.HasFlag(TaggerTextChangeBehavior.RemoveTagsThatIntersectEdits))
                {
                    RemoveTagsThatIntersectEdit(e);
                    return;
                }
            }

            private void RemoveTagsThatIntersectEdit(TextContentChangedEventArgs e)
            {
                if (!e.Changes.Any())
                {
                    return;
                }

                var buffer = e.After.TextBuffer;
                if (!this.CachedTagTrees.TryGetValue(buffer, out var treeForBuffer))
                {
                    return;
                }

                var tagsToRemove = e.Changes.SelectMany(c => treeForBuffer.GetIntersectingSpans(new SnapshotSpan(e.After, c.NewSpan)));
                if (!tagsToRemove.Any())
                {
                    return;
                }

                var allTags = treeForBuffer.GetSpans(e.After).ToList();
                var newTagTree = new TagSpanIntervalTree<TTag>(
                    buffer,
                    treeForBuffer.SpanTrackingMode,
                    allTags.Except(tagsToRemove, comparer: this));

                var snapshot = e.After;

                this.CachedTagTrees = this.CachedTagTrees.SetItem(snapshot.TextBuffer, newTagTree);

                // Not sure why we are diffing when we already have tagsToRemove. is it due to _tagSpanComparer might return
                // different result than GetIntersectingSpans?
                //
                // treeForBuffer basically points to oldTagTrees. case where oldTagTrees not exist is already taken cared by
                // CachedTagTrees.TryGetValue.
                var difference = ComputeDifference(snapshot, newTagTree, treeForBuffer);

                RaiseTagsChanged(snapshot.TextBuffer, difference);
            }

            private TagSpanIntervalTree<TTag> GetTagTree(ITextSnapshot snapshot, ImmutableDictionary<ITextBuffer, TagSpanIntervalTree<TTag>> tagTrees)
            {
                return tagTrees.TryGetValue(snapshot.TextBuffer, out var tagTree)
                    ? tagTree
                    : new TagSpanIntervalTree<TTag>(snapshot.TextBuffer, _dataSource.SpanTrackingMode);
            }

            /// <summary>
            /// Called on the foreground thread.  Passed a boolean to say if we're computing the
            /// initial set of tags or not.  If we're computing the initial set of tags, we lower
            /// all our delays so that we can get results to the screen as quickly as possible.
            /// 
            /// This gives a good experience when a document is opened as the document appears
            /// complete almost immediately.  Once open though, our normal delays come into play
            /// so as to not cause a flashy experience.
            /// </summary>
            private void RecomputeTagsForeground(bool initialTags, bool synchronous)
            {
<<<<<<< HEAD
                _workQueue.AssertIsForeground();
                Contract.ThrowIfTrue(synchronous && !initialTags, "synchronous computation of tags is only allowed for the initial computation");
=======
                this.AssertIsForeground();
>>>>>>> f4b989b8

                using (Logger.LogBlock(FunctionId.Tagger_TagSource_RecomputeTags, CancellationToken.None))
                {
                    // Stop any existing work we're currently engaged in
                    _workQueue.CancelCurrentWork();

                    var cancellationToken = GetCancellationToken(initialTags);
                    var spansToTag = GetSpansAndDocumentsToTag();

                    // Make a copy of all the data we need while we're on the foreground.  Then
                    // pass it along everywhere needed.  Finally, once new tags have been computed,
                    // then we update our state again on the foreground.
                    var caretPosition = _dataSource.GetCaretPoint(_textViewOpt, _subjectBuffer);
                    var textChangeRange = this.AccumulatedTextChanges;
                    var oldTagTrees = this.CachedTagTrees;
                    var oldState = this.State;

                    if (synchronous)
                    {
                        this.ThreadingContext.JoinableTaskFactory.Run(
                            () => this.RecomputeTagsAsync(
                                oldState, caretPosition, textChangeRange, spansToTag, oldTagTrees, initialTags, cancellationToken));
                    }
                    else
                    {
                        _workQueue.EnqueueBackgroundTask(
                            ct => this.RecomputeTagsAsync(
                                oldState, caretPosition, textChangeRange, spansToTag, oldTagTrees, initialTags, ct),
                            GetType().Name + ".RecomputeTags", cancellationToken);
                    }
                }
            }

            /// <summary>
            /// Get's the cancellation token that will control the processing of this set of
            /// tags. If this is the initial set of tags, we have a single cancellation token
            /// that can't be interrupted *unless* the entire tagger is shut down.  If this
            /// is anything after the initial set of tags, then we'll control things with a
            /// cancellation token that is triggered every time we hear about new changes.
            /// 
            /// This is a 'kick the can down the road' approach whereby we keep delaying
            /// producing tags (and updating the UI) until a reasonable pause has happened.
            /// This approach helps prevent flashing in the UI.
            /// </summary>
            private CancellationToken GetCancellationToken(bool initialTags)
                => initialTags
                    ? _initialComputationCancellationTokenSource.Token
                    : _workQueue.CancellationToken;

            private ImmutableArray<DocumentSnapshotSpan> GetSpansAndDocumentsToTag()
            {
                this.AssertIsForeground();

                // TODO: Update to tag spans from all related documents.

                var snapshotToDocumentMap = new Dictionary<ITextSnapshot, Document>();
                var spansToTag = _dataSource.GetSpansToTag(_textViewOpt, _subjectBuffer);

                var spansAndDocumentsToTag = spansToTag.Select(span =>
                {
                    if (!snapshotToDocumentMap.TryGetValue(span.Snapshot, out var document))
                    {
                        CheckSnapshot(span.Snapshot);

                        document = span.Snapshot.GetOpenDocumentInCurrentContextWithChanges();
                        snapshotToDocumentMap[span.Snapshot] = document;
                    }

                    // document can be null if the buffer the given span is part of is not part of our workspace.
                    return new DocumentSnapshotSpan(document, span);
                }).ToImmutableArray();

                return spansAndDocumentsToTag;
            }

            [Conditional("DEBUG")]
            private static void CheckSnapshot(ITextSnapshot snapshot)
            {
                var container = snapshot.TextBuffer.AsTextContainer();
                if (Workspace.TryGetWorkspace(container, out _))
                {
                    // if the buffer is part of our workspace, it must be the latest.
                    Debug.Assert(snapshot.Version.Next == null, "should be on latest snapshot");
                }
            }

            private ImmutableDictionary<ITextBuffer, TagSpanIntervalTree<TTag>> ConvertToTagTrees(
                ImmutableDictionary<ITextBuffer, TagSpanIntervalTree<TTag>> oldTagTrees,
                ISet<ITextBuffer> buffersToTag,
                ILookup<ITextBuffer, ITagSpan<TTag>> newTagsByBuffer,
                IEnumerable<DocumentSnapshotSpan> spansTagged)
            {
                var spansToInvalidateByBuffer = spansTagged.ToLookup(
                    keySelector: span => span.SnapshotSpan.Snapshot.TextBuffer,
                    elementSelector: span => span.SnapshotSpan);

                // Walk through each relevant buffer and decide what the interval tree should be
                // for that buffer.  In general this will work by keeping around old tags that
                // weren't in the range that was re-tagged, and merging them with the new tags
                // produced for the range that was re-tagged.
                var newTagTrees = ImmutableDictionary<ITextBuffer, TagSpanIntervalTree<TTag>>.Empty;
                foreach (var buffer in buffersToTag)
                {
                    var newTagTree = ComputeNewTagTree(oldTagTrees, buffer, newTagsByBuffer[buffer], spansToInvalidateByBuffer[buffer]);
                    if (newTagTree != null)
                    {
                        newTagTrees = newTagTrees.Add(buffer, newTagTree);
                    }
                }

                return newTagTrees;
            }

            private TagSpanIntervalTree<TTag> ComputeNewTagTree(
                ImmutableDictionary<ITextBuffer, TagSpanIntervalTree<TTag>> oldTagTrees,
                ITextBuffer textBuffer,
                IEnumerable<ITagSpan<TTag>> newTags,
                IEnumerable<SnapshotSpan> spansToInvalidate)
            {
                var noNewTags = newTags.IsEmpty();
                var noSpansToInvalidate = spansToInvalidate.IsEmpty();
                oldTagTrees.TryGetValue(textBuffer, out var oldTagTree);

                if (oldTagTree == null)
                {
                    if (noNewTags)
                    {
                        // We have no new tags, and no old tags either.  No need to store anything
                        // for this buffer.
                        return null;
                    }

                    // If we don't have any old tags then we just need to return the new tags.
                    return new TagSpanIntervalTree<TTag>(textBuffer, _dataSource.SpanTrackingMode, newTags);
                }

                // If we don't have any new tags, and there was nothing to invalidate, then we can 
                // keep whatever old tags we have without doing any additional work.
                if (noNewTags && noSpansToInvalidate)
                {
                    return oldTagTree;
                }

                // We either have some new tags, or we have some tags to invalidate.
                // First, determine which of the old tags we want to keep around.
                var snapshot = noNewTags ? spansToInvalidate.First().Snapshot : newTags.First().Span.Snapshot;
                var oldTagsToKeep = noSpansToInvalidate
                    ? oldTagTree.GetSpans(snapshot)
                    : GetNonIntersectingTagSpans(spansToInvalidate, oldTagTree);

                // Then union those with the new tags to produce the final tag tree.
                var finalTags = oldTagsToKeep.Concat(newTags);
                return new TagSpanIntervalTree<TTag>(textBuffer, _dataSource.SpanTrackingMode, finalTags);
            }

            private IEnumerable<ITagSpan<TTag>> GetNonIntersectingTagSpans(IEnumerable<SnapshotSpan> spansToInvalidate, TagSpanIntervalTree<TTag> oldTagTree)
            {
                var snapshot = spansToInvalidate.First().Snapshot;

                var tagSpansToInvalidate = new List<ITagSpan<TTag>>(
                    spansToInvalidate.SelectMany(ss => oldTagTree.GetIntersectingSpans(ss)));

                return oldTagTree.GetSpans(snapshot).Except(tagSpansToInvalidate, comparer: this);
            }

            private async Task RecomputeTagsAsync(
                object oldState,
                SnapshotPoint? caretPosition,
                TextChangeRange? textChangeRange,
                ImmutableArray<DocumentSnapshotSpan> spansToTag,
                ImmutableDictionary<ITextBuffer, TagSpanIntervalTree<TTag>> oldTagTrees,
                bool initialTags,
                CancellationToken cancellationToken)
            {
                cancellationToken.ThrowIfCancellationRequested();

                var context = new TaggerContext<TTag>(
                    oldState, spansToTag, caretPosition, textChangeRange, oldTagTrees, cancellationToken);
                await ProduceTagsAsync(context).ConfigureAwait(false);

                ProcessContext(oldTagTrees, context, initialTags);
            }

            private bool ShouldSkipTagProduction()
            {
                var options = _dataSource.Options ?? SpecializedCollections.EmptyEnumerable<Option2<bool>>();
                var perLanguageOptions = _dataSource.PerLanguageOptions ?? SpecializedCollections.EmptyEnumerable<PerLanguageOption2<bool>>();

                return options.Any(option => !_subjectBuffer.GetFeatureOnOffOption(option)) ||
                       perLanguageOptions.Any(option => !_subjectBuffer.GetFeatureOnOffOption(option));
            }

            private Task ProduceTagsAsync(TaggerContext<TTag> context)
            {
                if (ShouldSkipTagProduction())
                {
                    // If the feature is disabled, then just produce no tags.
                    return Task.CompletedTask;
                }

                return _dataSource.ProduceTagsAsync(context);
            }

            private void ProcessContext(
                ImmutableDictionary<ITextBuffer, TagSpanIntervalTree<TTag>> oldTagTrees,
                TaggerContext<TTag> context,
                bool initialTags)
            {
                var buffersToTag = context.SpansToTag.Select(dss => dss.SnapshotSpan.Snapshot.TextBuffer).ToSet();

                // Ignore any tag spans reported for any buffers we weren't interested in.
                var newTagsByBuffer = context.tagSpans.Where(ts => buffersToTag.Contains(ts.Span.Snapshot.TextBuffer))
                                                      .ToLookup(t => t.Span.Snapshot.TextBuffer);

                var newTagTrees = ConvertToTagTrees(oldTagTrees, buffersToTag, newTagsByBuffer, context._spansTagged);
                ProcessNewTagTrees(
                    context.SpansToTag, oldTagTrees, newTagTrees,
                    context.State, initialTags, context.CancellationToken);
            }

            private void ProcessNewTagTrees(
                ImmutableArray<DocumentSnapshotSpan> spansToTag,
                ImmutableDictionary<ITextBuffer, TagSpanIntervalTree<TTag>> oldTagTrees,
                ImmutableDictionary<ITextBuffer, TagSpanIntervalTree<TTag>> newTagTrees,
                object newState,
                bool initialTags,
                CancellationToken cancellationToken)
            {
                var bufferToChanges = new Dictionary<ITextBuffer, DiffResult>();
                using (Logger.LogBlock(FunctionId.Tagger_TagSource_ProcessNewTags, cancellationToken))
                {
                    foreach (var (latestBuffer, latestSpans) in newTagTrees)
                    {
                        var snapshot = spansToTag.First(s => s.SnapshotSpan.Snapshot.TextBuffer == latestBuffer).SnapshotSpan.Snapshot;

                        if (oldTagTrees.TryGetValue(latestBuffer, out var previousSpans))
                        {
                            var difference = ComputeDifference(snapshot, latestSpans, previousSpans);
                            bufferToChanges[latestBuffer] = difference;
                        }
                        else
                        {
                            // It's a new buffer, so report all spans are changed
                            bufferToChanges[latestBuffer] = new DiffResult(added: latestSpans.GetSpans(snapshot).Select(t => t.Span), removed: null);
                        }
                    }

                    foreach (var (oldBuffer, previousSpans) in oldTagTrees)
                    {
                        if (!newTagTrees.ContainsKey(oldBuffer))
                        {
                            // This buffer disappeared, so let's notify that the old tags are gone
                            bufferToChanges[oldBuffer] = new DiffResult(added: null, removed: previousSpans.GetSpans(oldBuffer.CurrentSnapshot).Select(t => t.Span));
                        }
                    }
                }

                if (_workQueue.IsForeground())
                {
                    // If we're on the foreground already, we can just update our internal state directly.
                    UpdateStateAndReportChanges(newTagTrees, bufferToChanges, newState, initialTags);
                }
                else if (initialTags)
                {
                    // If this is the initial set of tags, we fast-track a notification about whatever initial tags we
                    // computed.  This way the UI is updated quickly for that initial set, and we don't have to wait a
                    // potentially very long time as the foreground-thread-queue makes it way to our notification.
                    //
                    // Do this in a fire and forget manner, but ensure we notify the test harness of this so that it
                    // doesn't try to acquire tag results prior to this work finishing.
                    var asyncToken = this._asyncListener.BeginAsyncOperation(nameof(ProcessNewTagTrees));
                    _ = Task.Run(async () =>
                    {
                        await this.ThreadingContext.JoinableTaskFactory.SwitchToMainThreadAsync(cancellationToken);
                        UpdateStateAndReportChanges(newTagTrees, bufferToChanges, newState, initialTags);
                    }, CancellationToken.None).CompletesAsyncOperation(asyncToken); // TODO: What should the cancellation behavior be here? passing CancellationToken.None for now
                }
                else
                {
                    // Otherwise report back on the foreground to update the state and let our clients know about the
                    // change.  This will go to the end of the foreground processing queue.  This will normally process
                    // quickly once VS is loaded, but it may take some time initially when VS is loading and the UI
                    // thread is highly occupied.  This helps ensure that we don't oversaturate the UI during a very
                    // contended period of time.
                    RegisterNotification(() => UpdateStateAndReportChanges(
                        newTagTrees, bufferToChanges, newState, initialTags),
                        delay: 0,
                        cancellationToken: cancellationToken);
                }
            }

            private void UpdateStateAndReportChanges(
                ImmutableDictionary<ITextBuffer, TagSpanIntervalTree<TTag>> newTagTrees,
                Dictionary<ITextBuffer, DiffResult> bufferToChanges,
                object newState,
                bool initialTags)
            {
                this.AssertIsForeground();

                // Now that we're back on the UI thread, we can safely update our state with
                // what we've computed.  There is no concern with race conditions now.  For 
                // example, say that another change happened between the time when we 
                // registered for UpdateStateAndReportChanges and now.  If we processed that
                // notification (on the UI thread) first, then our cancellation token would 
                // have been triggered, and the foreground notification service would not 
                // call into this method. 
                // 
                // If, instead, we did get called into, then we will update our instance state.
                // Then when the foreground notification service runs RecomputeTagsForeground
                // it will see that state and use it as the new basis on which to compute diffs
                // and whatnot.
                this.CachedTagTrees = newTagTrees;
                this.AccumulatedTextChanges = null;
                this.State = newState;

                // Note: we're raising changes here on the UI thread.  However, this doesn't actually
                // mean we'll be notifying the editor.  Instead, these will be batched up in the 
                // AsynchronousTagger's BatchChangeNotifier.  If we tell it about enough changes
                // to a file, it will coalesce them into one large change to keep chattiness with
                // the editor down.
                OnTagsChangedForBuffer(bufferToChanges, initialTags);
            }

            /// <summary>
            /// Return all the spans that appear in only one of <paramref name="latestTree"/> or <paramref name="previousTree"/>.
            /// </summary>
            private static DiffResult ComputeDifference(
                ITextSnapshot snapshot,
                TagSpanIntervalTree<TTag> latestTree,
                TagSpanIntervalTree<TTag> previousTree)
            {
                var latestSpans = latestTree.GetSpans(snapshot);
                var previousSpans = previousTree.GetSpans(snapshot);

                using var addedPool = SharedPools.Default<List<SnapshotSpan>>().GetPooledObject();
                using var removedPool = SharedPools.Default<List<SnapshotSpan>>().GetPooledObject();
                using var latestEnumerator = latestSpans.GetEnumerator();
                using var previousEnumerator = previousSpans.GetEnumerator();

                var added = addedPool.Object;
                var removed = removedPool.Object;

                var latest = NextOrDefault(latestEnumerator);
                var previous = NextOrDefault(previousEnumerator);

                while (latest != null && previous != null)
                {
                    var latestSpan = latest.Span;
                    var previousSpan = previous.Span;

                    if (latestSpan.Start < previousSpan.Start)
                    {
                        added.Add(latestSpan);
                        latest = NextOrDefault(latestEnumerator);
                    }
                    else if (previousSpan.Start < latestSpan.Start)
                    {
                        removed.Add(previousSpan);
                        previous = NextOrDefault(previousEnumerator);
                    }
                    else
                    {
                        // If the starts are the same, but the ends are different, report the larger
                        // region to be conservative.
                        if (previousSpan.End > latestSpan.End)
                        {
                            removed.Add(previousSpan);
                            latest = NextOrDefault(latestEnumerator);
                        }
                        else if (latestSpan.End > previousSpan.End)
                        {
                            added.Add(latestSpan);
                            previous = NextOrDefault(previousEnumerator);
                        }
                        else
                        {
                            if (!EqualityComparer<TTag>.Default.Equals(latest.Tag, previous.Tag))
                                added.Add(latestSpan);

                            latest = NextOrDefault(latestEnumerator);
                            previous = NextOrDefault(previousEnumerator);
                        }
                    }
                }

                while (latest != null)
                {
                    added.Add(latest.Span);
                    latest = NextOrDefault(latestEnumerator);
                }

                while (previous != null)
                {
                    removed.Add(previous.Span);
                    previous = NextOrDefault(previousEnumerator);
                }

                return new DiffResult(added, removed);

                static ITagSpan<TTag> NextOrDefault(IEnumerator<ITagSpan<TTag>> enumerator)
                    => enumerator.MoveNext() ? enumerator.Current : null;
            }

            /// <summary>
            /// Returns the TagSpanIntervalTree containing the tags for the given buffer. If no tags
            /// exist for the buffer at all, null is returned.
            /// </summary>
            private TagSpanIntervalTree<TTag> TryGetTagIntervalTreeForBuffer(ITextBuffer buffer)
            {
                this.AssertIsForeground();

                // If this is the first time we're being asked for tags, and we're a tagger that
                // requires the initial tags be available synchronously on this call, and the 
                // computation of tags hasn't completed yet, then force the tags to be computed
                // now on this thread.  The singular use case for this is Outlining which needs
                // those tags synchronously computed for things like Metadata-as-Source collapsing.
                if (_firstTagsRequest &&
                    _dataSource.ComputeInitialTagsSynchronously(buffer) &&
                    !this.CachedTagTrees.TryGetValue(buffer, out _))
                {
                    this.RecomputeTagsForeground(initialTags: true, synchronous: true);
                }

                _firstTagsRequest = false;

                // We're on the UI thread, so it's safe to access these variables.
                this.CachedTagTrees.TryGetValue(buffer, out var tags);
                return tags;
            }

            public IEnumerable<ITagSpan<TTag>> GetTags(NormalizedSnapshotSpanCollection requestedSpans)
            {
<<<<<<< HEAD
                if (requestedSpans.Count == 0)
                    return SpecializedCollections.EmptyEnumerable<ITagSpan<TTag>>();
=======
                this.AssertIsForeground();
>>>>>>> f4b989b8

                var buffer = requestedSpans.First().Snapshot.TextBuffer;
                var tags = this.TryGetTagIntervalTreeForBuffer(buffer);

                return tags == null
                    ? SpecializedCollections.EmptyEnumerable<ITagSpan<TTag>>()
                    : tags.GetIntersectingTagSpans(requestedSpans);
            }
        }
    }
}<|MERGE_RESOLUTION|>--- conflicted
+++ resolved
@@ -208,12 +208,8 @@
             /// </summary>
             private void RecomputeTagsForeground(bool initialTags, bool synchronous)
             {
-<<<<<<< HEAD
-                _workQueue.AssertIsForeground();
+                this.AssertIsForeground();
                 Contract.ThrowIfTrue(synchronous && !initialTags, "synchronous computation of tags is only allowed for the initial computation");
-=======
-                this.AssertIsForeground();
->>>>>>> f4b989b8
 
                 using (Logger.LogBlock(FunctionId.Tagger_TagSource_RecomputeTags, CancellationToken.None))
                 {
@@ -646,12 +642,9 @@
 
             public IEnumerable<ITagSpan<TTag>> GetTags(NormalizedSnapshotSpanCollection requestedSpans)
             {
-<<<<<<< HEAD
+                this.AssertIsForeground();
                 if (requestedSpans.Count == 0)
                     return SpecializedCollections.EmptyEnumerable<ITagSpan<TTag>>();
-=======
-                this.AssertIsForeground();
->>>>>>> f4b989b8
 
                 var buffer = requestedSpans.First().Snapshot.TextBuffer;
                 var tags = this.TryGetTagIntervalTreeForBuffer(buffer);
