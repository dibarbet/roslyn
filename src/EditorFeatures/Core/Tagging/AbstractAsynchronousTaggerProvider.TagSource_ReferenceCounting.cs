--- conflicted
+++ resolved
@@ -34,33 +34,6 @@
                 }
             }
 
-<<<<<<< HEAD
-            public event EventHandler Disposed = (s, e) => { };
-
-            private void Dispose()
-            {
-                if (_disposed)
-                {
-                    Debug.Fail("Tagger already disposed");
-                    return;
-                }
-
-                _batchChangeTokenSource.Cancel();
-                _batchChangeTokenSource.Dispose();
-
-                // Stop computing any initial tags if we've been asked for them.
-                _initialComputationCancellationTokenSource.Cancel();
-                _initialComputationCancellationTokenSource.Dispose();
-
-                _disposed = true;
-                this.Disposed(this, EventArgs.Empty);
-                GC.SuppressFinalize(this);
-
-                this.Disconnect();
-            }
-
-=======
->>>>>>> f4b989b8
             internal void OnTaggerAdded(Tagger _)
             {
                 // this should be only called from UI thread. 
