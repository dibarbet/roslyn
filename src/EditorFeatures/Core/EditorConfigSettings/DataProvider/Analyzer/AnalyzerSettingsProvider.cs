﻿// Licensed to the .NET Foundation under one or more agreements.
// The .NET Foundation licenses this file to you under the MIT license.
// See the LICENSE file in the project root for more information.

using System;
using System.Collections.Generic;
using System.Collections.Immutable;
using System.IO;
using System.Linq;
using System.Reflection;
using Microsoft.CodeAnalysis.Diagnostics;
using Microsoft.CodeAnalysis.Editor.EditorConfigSettings.Data;
using Microsoft.CodeAnalysis.Editor.EditorConfigSettings.Updater;
using Microsoft.CodeAnalysis.EditorConfig;
using Microsoft.CodeAnalysis.Options;
using Microsoft.CodeAnalysis.PooledObjects;
using Microsoft.CodeAnalysis.Shared.Extensions;
using RoslynEnumerableExtensions = Microsoft.CodeAnalysis.Editor.EditorConfigSettings.Extensions.EnumerableExtensions;

namespace Microsoft.CodeAnalysis.Editor.EditorConfigSettings.DataProvider.Analyzer;

internal sealed class AnalyzerSettingsProvider : SettingsProviderBase<AnalyzerSetting, AnalyzerSettingsUpdater, AnalyzerSetting, ReportDiagnostic>
{
    public AnalyzerSettingsProvider(
        string fileName,
        AnalyzerSettingsUpdater settingsUpdater,
        Workspace workspace,
        IGlobalOptionService optionService)
        : base(fileName, settingsUpdater, workspace, optionService)
    {
        Update();
    }

    protected override void UpdateOptions(
        TieredAnalyzerConfigOptions options, Solution solution, ImmutableArray<Project> projectsInScope)
    {
        var analyzerReferences = RoslynEnumerableExtensions.DistinctBy(projectsInScope.SelectMany(p => p.AnalyzerReferences), a => a.Id).ToImmutableArray();
        foreach (var analyzerReference in analyzerReferences)
        {
            var configSettings = GetSettings(solution, analyzerReference, options.EditorConfigOptions);
            AddRange(configSettings);
        }
    }

    private ImmutableArray<AnalyzerSetting> GetSettings(
        Solution solution, AnalyzerReference analyzerReference, AnalyzerConfigOptions editorConfigOptions)
    {
        var service = solution.Services.GetRequiredService<IDiagnosticAnalyzerService>();
        var map = service.GetDiagnosticDescriptors(solution, analyzerReference);

        using var _ = ArrayBuilder<AnalyzerSetting>.GetInstance(out var allSettings);

        foreach (var (languages, descriptors) in map)
            allSettings.AddRange(ToAnalyzerSettings(descriptors, ConvertToLanguage(languages)));

        return allSettings.ToImmutableAndClear();

        Language ConvertToLanguage(ImmutableArray<string> languages)
        {
            Contract.ThrowIfTrue(languages.Length == 0);
            var language = (Language)0;

            foreach (var languageString in languages)
            {
                language |= languageString switch
                {
                    LanguageNames.CSharp => Language.CSharp,
                    LanguageNames.VisualBasic => Language.VisualBasic,
                    _ => throw new ArgumentException($"Unsupported language: {languageString}")
                };
            }

            return language;
        }

        IEnumerable<AnalyzerSetting> ToAnalyzerSettings(
            IEnumerable<DiagnosticDescriptor> descriptors, Language language)
        {
            return descriptors
                .GroupBy(d => d.Id)
                .OrderBy(g => g.Key, StringComparer.CurrentCulture)
                .Select(g =>
                {
                    var selectedDiagnostic = g.First();
                    var isEditorconfig = selectedDiagnostic.IsDefinedInEditorConfig(editorConfigOptions);
                    var settingLocation = new SettingLocation(isEditorconfig ? LocationKind.EditorConfig : LocationKind.VisualStudio, FileName);
                    var severity = selectedDiagnostic.GetEffectiveSeverity(editorConfigOptions);
                    return new AnalyzerSetting(selectedDiagnostic, severity, SettingsUpdater, language, settingLocation);
                });
        }
    }
<<<<<<< HEAD
=======

    private sealed class DiagnosticAnalyzerComparer : IEqualityComparer<DiagnosticAnalyzer>
    {
        public static readonly DiagnosticAnalyzerComparer Instance = new();

        public bool Equals(DiagnosticAnalyzer? x, DiagnosticAnalyzer? y)
            => (x, y) switch
            {
                (null, null) => true,
                (null, _) => false,
                (_, null) => false,
                _ => GetAnalyzerIdAndLastWriteTime(x) == GetAnalyzerIdAndLastWriteTime(y)
            };

        public int GetHashCode(DiagnosticAnalyzer obj) => GetAnalyzerIdAndLastWriteTime(obj).GetHashCode();

        private static (string analyzerId, DateTime lastWriteTime) GetAnalyzerIdAndLastWriteTime(DiagnosticAnalyzer analyzer)
        {
            // Get the unique ID for given diagnostic analyzer.
            // note that we also put version stamp so that we can detect changed analyzer.
            var typeInfo = analyzer.GetType().GetTypeInfo();
            return (analyzer.GetAnalyzerId(), GetAnalyzerLastWriteTime(typeInfo.Assembly.Location));
        }

        private static DateTime GetAnalyzerLastWriteTime(string path)
        {
            if (path == null || !File.Exists(path))
                return default;

            return File.GetLastWriteTimeUtc(path);
        }
    }
>>>>>>> f44258ac
}<|MERGE_RESOLUTION|>--- conflicted
+++ resolved
@@ -89,39 +89,4 @@
                 });
         }
     }
-<<<<<<< HEAD
-=======
-
-    private sealed class DiagnosticAnalyzerComparer : IEqualityComparer<DiagnosticAnalyzer>
-    {
-        public static readonly DiagnosticAnalyzerComparer Instance = new();
-
-        public bool Equals(DiagnosticAnalyzer? x, DiagnosticAnalyzer? y)
-            => (x, y) switch
-            {
-                (null, null) => true,
-                (null, _) => false,
-                (_, null) => false,
-                _ => GetAnalyzerIdAndLastWriteTime(x) == GetAnalyzerIdAndLastWriteTime(y)
-            };
-
-        public int GetHashCode(DiagnosticAnalyzer obj) => GetAnalyzerIdAndLastWriteTime(obj).GetHashCode();
-
-        private static (string analyzerId, DateTime lastWriteTime) GetAnalyzerIdAndLastWriteTime(DiagnosticAnalyzer analyzer)
-        {
-            // Get the unique ID for given diagnostic analyzer.
-            // note that we also put version stamp so that we can detect changed analyzer.
-            var typeInfo = analyzer.GetType().GetTypeInfo();
-            return (analyzer.GetAnalyzerId(), GetAnalyzerLastWriteTime(typeInfo.Assembly.Location));
-        }
-
-        private static DateTime GetAnalyzerLastWriteTime(string path)
-        {
-            if (path == null || !File.Exists(path))
-                return default;
-
-            return File.GetLastWriteTimeUtc(path);
-        }
-    }
->>>>>>> f44258ac
 }