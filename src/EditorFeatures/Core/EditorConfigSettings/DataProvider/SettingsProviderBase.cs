--- conflicted
+++ resolved
@@ -20,7 +20,6 @@
 using Microsoft.CodeAnalysis.ErrorReporting;
 using Microsoft.CodeAnalysis.Options;
 using Microsoft.CodeAnalysis.Text;
-using Microsoft.VisualStudio.Shell;
 using Roslyn.Utilities;
 
 namespace Microsoft.CodeAnalysis.Editor.EditorConfigSettings.DataProvider;
@@ -74,15 +73,9 @@
             language: LanguageNames.CSharp,
             editorConfigFileName: FileName);
 
-<<<<<<< HEAD
-        // TODO(cyrusn): Do we need to track this work in some way?
-        _ = UpdateOptionsAsync(options, projects, cancellationToken)
-            .ReportNonFatalErrorUnlessCancelledAsync(cancellationToken);
-=======
         _threadingContext.JoinableTaskFactory.Run(() =>
-            UpdateOptionsAsync(options, solution, projects, cancellationToken)
+            UpdateOptionsAsync(options, projects, cancellationToken)
                 .ReportNonFatalErrorUnlessCancelledAsync(cancellationToken));
->>>>>>> eafbf4a9
     }
 
     public async Task<SourceText> GetChangedEditorConfigAsync(SourceText sourceText)
