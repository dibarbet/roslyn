--- conflicted
+++ resolved
@@ -117,8 +117,6 @@
         <target state="translated">Velikost odsazení</target>
         <note />
       </trans-unit>
-<<<<<<< HEAD
-=======
       <trans-unit id="Inline_Diagnostics_Error">
         <source>Inline Diagnostics - Error</source>
         <target state="new">Inline Diagnostics - Error</target>
@@ -134,7 +132,6 @@
         <target state="new">Inline Diagnostics - Warning</target>
         <note />
       </trans-unit>
->>>>>>> 67d940c4
       <trans-unit id="Inline_Hints">
         <source>Inline Hints</source>
         <target state="translated">Vložené nápovědy</target>
@@ -270,14 +267,11 @@
         <target state="translated">Velikost tabulátoru</target>
         <note />
       </trans-unit>
-<<<<<<< HEAD
-=======
       <trans-unit id="The_results_may_be_incomplete_due_to_the_solution_still_loading_projects">
         <source>The results may be incomplete due to the solution still loading projects.</source>
         <target state="new">The results may be incomplete due to the solution still loading projects.</target>
         <note />
       </trans-unit>
->>>>>>> 67d940c4
       <trans-unit id="The_symbol_has_no_base">
         <source>The symbol has no base.</source>
         <target state="translated">Tento symbol nemá žádný základ.</target>
