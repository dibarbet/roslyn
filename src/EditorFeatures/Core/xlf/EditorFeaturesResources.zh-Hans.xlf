﻿<?xml version="1.0" encoding="utf-8"?>
<xliff xmlns="urn:oasis:names:tc:xliff:document:1.2" xmlns:xsi="http://www.w3.org/2001/XMLSchema-instance" version="1.2" xsi:schemaLocation="urn:oasis:names:tc:xliff:document:1.2 xliff-core-1.2-transitional.xsd">
  <file datatype="xml" source-language="en" target-language="zh-Hans" original="../EditorFeaturesResources.resx">
    <body>
      <trans-unit id="An_inline_rename_session_is_active_for_identifier_0">
        <source>An inline rename session is active for identifier '{0}'. Invoke inline rename again to access additional options. You may continue to edit the identifier being renamed at any time.</source>
        <target state="new">An inline rename session is active for identifier '{0}'. Invoke inline rename again to access additional options. You may continue to edit the identifier being renamed at any time.</target>
        <note>For screenreaders. {0} is the identifier being renamed.</note>
      </trans-unit>
      <trans-unit id="Applying_changes">
        <source>Applying changes</source>
        <target state="translated">应用更改</target>
        <note />
      </trans-unit>
      <trans-unit id="Change_configuration">
        <source>Change configuration</source>
        <target state="translated">更改配置</target>
        <note />
      </trans-unit>
      <trans-unit id="Code_cleanup_is_not_configured">
        <source>Code cleanup is not configured</source>
        <target state="translated">未配置代码清理</target>
        <note />
      </trans-unit>
      <trans-unit id="Configure_it_now">
        <source>Configure it now</source>
        <target state="translated">立即配置</target>
        <note />
      </trans-unit>
      <trans-unit id="Do_not_show_this_message_again">
        <source>Do not show this message again</source>
        <target state="translated">不再显示此消息</target>
        <note />
      </trans-unit>
      <trans-unit id="Do_you_still_want_to_proceed_This_may_produce_broken_code">
        <source>Do you still want to proceed? This may produce broken code.</source>
        <target state="translated">是否仍要继续? 这可能会导致代码损坏。</target>
        <note />
      </trans-unit>
      <trans-unit id="Extract_method_encountered_the_following_issues">
        <source>Extract method encountered the following issues:</source>
        <target state="translated">Extract 方法遇到以下问题:</target>
        <note />
      </trans-unit>
      <trans-unit id="Filter_image_element">
        <source>Filter</source>
        <target state="translated">筛选</target>
        <note>Caption/tooltip for "Filter" image element displayed in completion popup.</note>
      </trans-unit>
      <trans-unit id="Format_document_performed_additional_cleanup">
        <source>Format Document performed additional cleanup</source>
        <target state="translated">格式文档执行了额外的清理</target>
        <note />
      </trans-unit>
      <trans-unit id="Invalid_assembly_name">
        <source>Invalid assembly name</source>
        <target state="translated">程序集名称无效</target>
        <note />
      </trans-unit>
      <trans-unit id="Invalid_characters_in_assembly_name">
        <source>Invalid characters in assembly name</source>
        <target state="translated">程序集名称中有无效字符</target>
        <note />
      </trans-unit>
      <trans-unit id="Keyword_Control">
        <source>Keyword - Control</source>
        <target state="translated">关键字-控制</target>
        <note />
      </trans-unit>
<<<<<<< HEAD
=======
      <trans-unit id="Operation_is_not_ready_for_0_yet_see_task_center_for_more_detail">
        <source>Operation is not ready for "{0}" yet. See bottom left corner for more details.</source>
        <target state="translated">操作尚不可用于 "{0}"。请参见左下角了解更多详细信息。</target>
        <note />
      </trans-unit>
>>>>>>> 57fa12d3
      <trans-unit id="Operator_Overloaded">
        <source>Operator - Overloaded</source>
        <target state="translated">运算符-重载</target>
        <note />
      </trans-unit>
      <trans-unit id="Paste_Tracking">
        <source>Paste Tracking</source>
        <target state="translated">粘贴跟踪信息</target>
        <note />
      </trans-unit>
      <trans-unit id="Preprocessor_Text">
        <source>Preprocessor Text</source>
        <target state="translated">预处理器文本</target>
        <note />
      </trans-unit>
      <trans-unit id="Punctuation">
        <source>Punctuation</source>
        <target state="translated">标点</target>
        <note />
      </trans-unit>
      <trans-unit id="Rename_file">
        <source>Rename _file</source>
        <target state="new">Rename _file</target>
        <note />
      </trans-unit>
      <trans-unit id="Rename_file_name_doesnt_match">
        <source>Rename _file (type does not match file name)</source>
        <target state="new">Rename _file (type does not match file name)</target>
        <note />
      </trans-unit>
      <trans-unit id="Rename_file_partial_type">
        <source>Rename _file (not allowed on partial types)</source>
        <target state="new">Rename _file (not allowed on partial types)</target>
        <note>Disabled text status for file rename</note>
      </trans-unit>
      <trans-unit id="String_Escape_Character">
        <source>String - Escape Character</source>
        <target state="translated">字符串 - 转义字符</target>
        <note />
      </trans-unit>
      <trans-unit id="Symbol_Static">
        <source>Symbol - Static</source>
        <target state="translated">符号-静态</target>
        <note />
      </trans-unit>
      <trans-unit id="The_symbol_has_no_base">
        <source>The symbol has no base.</source>
        <target state="translated">符号没有基数。</target>
        <note />
      </trans-unit>
      <trans-unit id="User_Members_Constants">
        <source>User Members - Constants</source>
        <target state="translated">用户成员-常量</target>
        <note />
      </trans-unit>
      <trans-unit id="User_Members_Enum_Members">
        <source>User Members - Enum Members</source>
        <target state="translated">用户成员-枚举成员</target>
        <note />
      </trans-unit>
      <trans-unit id="User_Members_Events">
        <source>User Members - Events</source>
        <target state="translated">用户成员-活动</target>
        <note />
      </trans-unit>
      <trans-unit id="User_Members_Extension_Methods">
        <source>User Members - Extension Methods</source>
        <target state="translated">用户成员-扩展方法</target>
        <note />
      </trans-unit>
      <trans-unit id="User_Members_Fields">
        <source>User Members - Fields</source>
        <target state="translated">用户成员-字段</target>
        <note />
      </trans-unit>
      <trans-unit id="User_Members_Labels">
        <source>User Members - Labels</source>
        <target state="translated">用户成员-标签</target>
        <note />
      </trans-unit>
      <trans-unit id="User_Members_Locals">
        <source>User Members - Locals</source>
        <target state="translated">用户成员-本地</target>
        <note />
      </trans-unit>
      <trans-unit id="User_Members_Methods">
        <source>User Members - Methods</source>
        <target state="translated">用户成员-方法</target>
        <note />
      </trans-unit>
      <trans-unit id="User_Members_Namespaces">
        <source>User Members - Namespaces</source>
        <target state="translated">用户成员-命名空间</target>
        <note />
      </trans-unit>
      <trans-unit id="User_Members_Parameters">
        <source>User Members - Parameters</source>
        <target state="translated">用户成员-参数</target>
        <note />
      </trans-unit>
      <trans-unit id="User_Members_Properties">
        <source>User Members - Properties</source>
        <target state="translated">用户成员-属性</target>
        <note />
      </trans-unit>
      <trans-unit id="User_Types_Classes">
        <source>User Types - Classes</source>
        <target state="translated">用户类型 - 类</target>
        <note />
      </trans-unit>
      <trans-unit id="User_Types_Delegates">
        <source>User Types - Delegates</source>
        <target state="translated">用户类型 - 委托</target>
        <note />
      </trans-unit>
      <trans-unit id="User_Types_Enums">
        <source>User Types - Enums</source>
        <target state="translated">用户类型 - 枚举</target>
        <note />
      </trans-unit>
      <trans-unit id="User_Types_Interfaces">
        <source>User Types - Interfaces</source>
        <target state="translated">用户类型 - 接口</target>
        <note />
      </trans-unit>
      <trans-unit id="User_Types_Structures">
        <source>User Types - Structures</source>
        <target state="translated">用户类型 - 结构</target>
        <note />
      </trans-unit>
      <trans-unit id="User_Types_Type_Parameters">
        <source>User Types - Type Parameters</source>
        <target state="translated">用户类型 - 类型参数</target>
        <note />
      </trans-unit>
      <trans-unit id="String_Verbatim">
        <source>String - Verbatim</source>
        <target state="translated">字符串 - 逐字字符串</target>
        <note />
      </trans-unit>
      <trans-unit id="Waiting_for_background_work_to_finish">
        <source>Waiting for background work to finish...</source>
        <target state="new">Waiting for background work to finish...</target>
        <note />
      </trans-unit>
      <trans-unit id="Warning_image_element">
        <source>Warning</source>
        <target state="translated">警告</target>
        <note>Caption/tooltip for "Warning" image element displayed in completion popup.</note>
      </trans-unit>
      <trans-unit id="XML_Doc_Comments_Attribute_Name">
        <source>XML Doc Comments - Attribute Name</source>
        <target state="translated">XML 文档注释 - 属性名</target>
        <note />
      </trans-unit>
      <trans-unit id="XML_Doc_Comments_CData_Section">
        <source>XML Doc Comments - CData Section</source>
        <target state="translated">XML 文档注释 - CData 节</target>
        <note />
      </trans-unit>
      <trans-unit id="XML_Doc_Comments_Text">
        <source>XML Doc Comments - Text</source>
        <target state="translated">XML 文档注释 - 文本</target>
        <note />
      </trans-unit>
      <trans-unit id="XML_Doc_Comments_Delimiter">
        <source>XML Doc Comments - Delimiter</source>
        <target state="translated">XML 文档注释 - 分隔符</target>
        <note />
      </trans-unit>
      <trans-unit id="XML_Doc_Comments_Comment">
        <source>XML Doc Comments - Comment</source>
        <target state="translated">XML 文档注释 - 注释</target>
        <note />
      </trans-unit>
      <trans-unit id="User_Types_Modules">
        <source>User Types - Modules</source>
        <target state="translated">用户类型 - 模块</target>
        <note />
      </trans-unit>
      <trans-unit id="VB_XML_Literals_Attribute_Name">
        <source>VB XML Literals - Attribute Name</source>
        <target state="translated">VB XML 文本 - 属性名</target>
        <note />
      </trans-unit>
      <trans-unit id="VB_XML_Literals_Attribute_Quotes">
        <source>VB XML Literals - Attribute Quotes</source>
        <target state="translated">VB XML 文本 - 属性引号</target>
        <note />
      </trans-unit>
      <trans-unit id="VB_XML_Literals_Attribute_Value">
        <source>VB XML Literals - Attribute Value</source>
        <target state="translated">VB XML 文本 - 属性值</target>
        <note />
      </trans-unit>
      <trans-unit id="VB_XML_Literals_CData_Section">
        <source>VB XML Literals - CData Section</source>
        <target state="translated">VB XML 文本 - CData 节</target>
        <note />
      </trans-unit>
      <trans-unit id="VB_XML_Literals_Comment">
        <source>VB XML Literals - Comment</source>
        <target state="translated">VB XML 文本 - 注释</target>
        <note />
      </trans-unit>
      <trans-unit id="VB_XML_Literals_Delimiter">
        <source>VB XML Literals - Delimiter</source>
        <target state="translated">VB XML 文本 - 分隔符</target>
        <note />
      </trans-unit>
      <trans-unit id="VB_XML_Literals_Embedded_Expression">
        <source>VB XML Literals - Embedded Expression</source>
        <target state="translated">VB XML 文本 - 嵌入式表达式</target>
        <note />
      </trans-unit>
      <trans-unit id="VB_XML_Literals_Entity_Reference">
        <source>VB XML Literals - Entity Reference</source>
        <target state="translated">VB XML 文本 - 实体引用</target>
        <note />
      </trans-unit>
      <trans-unit id="VB_XML_Literals_Name">
        <source>VB XML Literals - Name</source>
        <target state="translated">VB XML 文本 - 名称</target>
        <note />
      </trans-unit>
      <trans-unit id="VB_XML_Literals_Processing_Instruction">
        <source>VB XML Literals - Processing Instruction</source>
        <target state="translated">VB XML 文本 - 处理指令</target>
        <note />
      </trans-unit>
      <trans-unit id="VB_XML_Literals_Text">
        <source>VB XML Literals - Text</source>
        <target state="translated">VB XML 文本 - 文本</target>
        <note />
      </trans-unit>
      <trans-unit id="XML_Doc_Comments_Attribute_Quotes">
        <source>XML Doc Comments - Attribute Quotes</source>
        <target state="translated">XML 文档注释 - 属性引号</target>
        <note />
      </trans-unit>
      <trans-unit id="XML_Doc_Comments_Attribute_Value">
        <source>XML Doc Comments - Attribute Value</source>
        <target state="translated">XML 文档注释 - 属性值</target>
        <note />
      </trans-unit>
      <trans-unit id="Unnecessary_Code">
        <source>Unnecessary Code</source>
        <target state="translated">不必要的代码</target>
        <note />
      </trans-unit>
      <trans-unit id="Rude_Edit">
        <source>Rude Edit</source>
        <target state="translated">原始编辑</target>
        <note />
      </trans-unit>
      <trans-unit id="Rename_will_update_1_reference_in_1_file">
        <source>Rename will update 1 reference in 1 file.</source>
        <target state="translated">重命名将更新 1 个文件中的 1 个引用。</target>
        <note />
      </trans-unit>
      <trans-unit id="Rename_will_update_0_references_in_1_file">
        <source>Rename will update {0} references in 1 file.</source>
        <target state="translated">重命名将更新 1 个文件中的 {0} 个引用。</target>
        <note />
      </trans-unit>
      <trans-unit id="Rename_will_update_0_references_in_1_files">
        <source>Rename will update {0} references in {1} files.</source>
        <target state="translated">重命名将更新 {1} 个文件中的 {0} 个引用。</target>
        <note />
      </trans-unit>
      <trans-unit id="_0_bases">
        <source>'{0}' bases</source>
        <target state="translated">“{0}”基数</target>
        <note />
      </trans-unit>
      <trans-unit id="_0_conflict_s_will_be_resolved">
        <source>{0} conflict(s) will be resolved</source>
        <target state="translated">将解决 {0} 个冲突</target>
        <note />
      </trans-unit>
      <trans-unit id="_0_unresolvable_conflict_s">
        <source>{0} unresolvable conflict(s)</source>
        <target state="translated">{0} 个无法解决的冲突</target>
        <note />
      </trans-unit>
      <trans-unit id="Applying_0">
        <source>Applying "{0}"...</source>
        <target state="translated">正在应用 “{0}”...</target>
        <note />
      </trans-unit>
      <trans-unit id="Adding_0_to_1_with_content_colon">
        <source>Adding '{0}' to '{1}' with content:</source>
        <target state="translated">将“{0}”添加到具有内容的“{1}”:</target>
        <note />
      </trans-unit>
      <trans-unit id="Adding_project_0">
        <source>Adding project '{0}'</source>
        <target state="translated">添加项目“{0}”</target>
        <note />
      </trans-unit>
      <trans-unit id="Removing_project_0">
        <source>Removing project '{0}'</source>
        <target state="translated">删除项目“{0}” </target>
        <note />
      </trans-unit>
      <trans-unit id="Changing_project_references_for_0">
        <source>Changing project references for '{0}'</source>
        <target state="translated">更改“{0}”的项目引用</target>
        <note />
      </trans-unit>
      <trans-unit id="Adding_reference_0_to_1">
        <source>Adding reference '{0}' to '{1}'</source>
        <target state="translated">将引用“{0}”添加到“{1}”</target>
        <note />
      </trans-unit>
      <trans-unit id="Removing_reference_0_from_1">
        <source>Removing reference '{0}' from '{1}'</source>
        <target state="translated">从“{1}”中删除引用“{0}” </target>
        <note />
      </trans-unit>
      <trans-unit id="Adding_analyzer_reference_0_to_1">
        <source>Adding analyzer reference '{0}' to '{1}'</source>
        <target state="translated">将分析器引用 “{0}”添加到“{1}”</target>
        <note />
      </trans-unit>
      <trans-unit id="Removing_analyzer_reference_0_from_1">
        <source>Removing analyzer reference '{0}' from '{1}'</source>
        <target state="translated">从“{1}”中删除分析器引用“{0}” </target>
        <note />
      </trans-unit>
      <trans-unit id="XML_End_Tag_Completion">
        <source>XML End Tag Completion</source>
        <target state="translated">XML 结束标记完成</target>
        <note />
      </trans-unit>
      <trans-unit id="Completing_Tag">
        <source>Completing Tag</source>
        <target state="translated">正在完成标记</target>
        <note />
      </trans-unit>
      <trans-unit id="Encapsulate_Field">
        <source>Encapsulate Field</source>
        <target state="translated">封装字段</target>
        <note />
      </trans-unit>
      <trans-unit id="Applying_Encapsulate_Field_refactoring">
        <source>Applying "Encapsulate Field" refactoring...</source>
        <target state="translated">正在应用 “封装字段”重构...</target>
        <note />
      </trans-unit>
      <trans-unit id="Please_select_the_definition_of_the_field_to_encapsulate">
        <source>Please select the definition of the field to encapsulate.</source>
        <target state="translated">请选择要封装字段的定义。</target>
        <note />
      </trans-unit>
      <trans-unit id="Given_Workspace_doesn_t_support_Undo">
        <source>Given Workspace doesn't support Undo</source>
        <target state="translated">给定的工作区不支持撤销</target>
        <note />
      </trans-unit>
      <trans-unit id="Document_must_be_contained_in_the_workspace_that_created_this_service">
        <source>Document must be contained in the workspace that created this service</source>
        <target state="translated">文件必须包含在创建此服务的工作区中</target>
        <note />
      </trans-unit>
      <trans-unit id="Searching">
        <source>Searching...</source>
        <target state="translated">正在搜索...</target>
        <note />
      </trans-unit>
      <trans-unit id="Canceled">
        <source>Canceled.</source>
        <target state="translated">已取消。</target>
        <note />
      </trans-unit>
      <trans-unit id="No_information_found">
        <source>No information found.</source>
        <target state="translated">未找到信息。</target>
        <note />
      </trans-unit>
      <trans-unit id="No_usages_found">
        <source>No usages found.</source>
        <target state="translated">未找到用法。</target>
        <note />
      </trans-unit>
      <trans-unit id="Implements_">
        <source>Implements</source>
        <target state="translated">实现</target>
        <note />
      </trans-unit>
      <trans-unit id="Implemented_By">
        <source>Implemented By</source>
        <target state="translated">实现者</target>
        <note />
      </trans-unit>
      <trans-unit id="Overrides_">
        <source>Overrides</source>
        <target state="translated">重写</target>
        <note />
      </trans-unit>
      <trans-unit id="Overridden_By">
        <source>Overridden By</source>
        <target state="translated">重写者</target>
        <note />
      </trans-unit>
      <trans-unit id="Directly_Called_In">
        <source>Directly Called In</source>
        <target state="translated">直接调入</target>
        <note />
      </trans-unit>
      <trans-unit id="Indirectly_Called_In">
        <source>Indirectly Called In</source>
        <target state="translated">间接调入</target>
        <note />
      </trans-unit>
      <trans-unit id="Called_In">
        <source>Called In</source>
        <target state="translated">调入</target>
        <note />
      </trans-unit>
      <trans-unit id="Referenced_In">
        <source>Referenced In</source>
        <target state="translated">引用于</target>
        <note />
      </trans-unit>
      <trans-unit id="No_references_found">
        <source>No references found.</source>
        <target state="translated">未找到引用。</target>
        <note />
      </trans-unit>
      <trans-unit id="No_derived_types_found">
        <source>No derived types found.</source>
        <target state="translated">未找到派生类型。</target>
        <note />
      </trans-unit>
      <trans-unit id="No_implementations_found">
        <source>No implementations found.</source>
        <target state="translated">未找到实现。</target>
        <note />
      </trans-unit>
      <trans-unit id="_0_Line_1">
        <source>{0} - (Line {1})</source>
        <target state="translated">{0} - (第 {1} 行)</target>
        <note />
      </trans-unit>
      <trans-unit id="Class_Parts">
        <source>Class Parts</source>
        <target state="translated">类部件</target>
        <note />
      </trans-unit>
      <trans-unit id="Struct_Parts">
        <source>Struct Parts</source>
        <target state="translated">结构部件</target>
        <note />
      </trans-unit>
      <trans-unit id="Interface_Parts">
        <source>Interface Parts</source>
        <target state="translated">接口部件</target>
        <note />
      </trans-unit>
      <trans-unit id="Type_Parts">
        <source>Type Parts</source>
        <target state="translated">类型部件</target>
        <note />
      </trans-unit>
      <trans-unit id="Inherits_">
        <source>Inherits</source>
        <target state="translated">继承</target>
        <note />
      </trans-unit>
      <trans-unit id="Inherited_By">
        <source>Inherited By</source>
        <target state="translated">继承者</target>
        <note />
      </trans-unit>
      <trans-unit id="Already_tracking_document_with_identical_key">
        <source>Already tracking document with identical key</source>
        <target state="translated">已使用等价键跟踪文档</target>
        <note />
      </trans-unit>
      <trans-unit id="document_is_not_currently_being_tracked">
        <source>document is not currently being tracked</source>
        <target state="translated">当前未跟踪文档</target>
        <note />
      </trans-unit>
      <trans-unit id="Computing_Rename_information">
        <source>Computing Rename information...</source>
        <target state="translated">正在计算重命名信息...</target>
        <note />
      </trans-unit>
      <trans-unit id="Updating_files">
        <source>Updating files...</source>
        <target state="translated">正在更新文件...</target>
        <note />
      </trans-unit>
      <trans-unit id="Rename_operation_was_cancelled_or_is_not_valid">
        <source>Rename operation was cancelled or is not valid</source>
        <target state="translated">重命名操作已取消或无效</target>
        <note />
      </trans-unit>
      <trans-unit id="Rename_Symbol">
        <source>Rename Symbol</source>
        <target state="translated">重命名符号</target>
        <note />
      </trans-unit>
      <trans-unit id="Text_Buffer_Change">
        <source>Text Buffer Change</source>
        <target state="translated">文本缓冲区更改</target>
        <note />
      </trans-unit>
      <trans-unit id="Rename_operation_was_not_properly_completed_Some_file_might_not_have_been_updated">
        <source>Rename operation was not properly completed. Some file might not have been updated.</source>
        <target state="translated">重命名操作未正确完成。可能未更新某个文件。</target>
        <note />
      </trans-unit>
      <trans-unit id="Rename_0_to_1">
        <source>Rename '{0}' to '{1}'</source>
        <target state="translated">将“{0}” 重命名为“{1}”</target>
        <note />
      </trans-unit>
      <trans-unit id="Preview_Warning">
        <source>Preview Warning</source>
        <target state="translated">预览警告</target>
        <note />
      </trans-unit>
      <trans-unit id="from_metadata">
        <source>from metadata</source>
        <target state="translated">从元数据</target>
        <note />
      </trans-unit>
      <trans-unit id="Automatic_Line_Ender">
        <source>Automatic Line Ender</source>
        <target state="translated">最终自动行</target>
        <note />
      </trans-unit>
      <trans-unit id="Automatically_completing">
        <source>Automatically completing...</source>
        <target state="translated">正在自动完成...</target>
        <note />
      </trans-unit>
      <trans-unit id="Automatic_Pair_Completion">
        <source>Automatic Pair Completion</source>
        <target state="translated">自动配对完成</target>
        <note />
      </trans-unit>
      <trans-unit id="An_active_inline_rename_session_is_still_active_Complete_it_before_starting_a_new_one">
        <source>An active inline rename session is still active. Complete it before starting a new one.</source>
        <target state="translated">有效的内联重命名会话仍处于活动状态。在开始一个新会话前完成它。</target>
        <note />
      </trans-unit>
      <trans-unit id="The_buffer_is_not_part_of_a_workspace">
        <source>The buffer is not part of a workspace.</source>
        <target state="translated">缓冲区不是工作区的一部分。</target>
        <note />
      </trans-unit>
      <trans-unit id="The_token_is_not_contained_in_the_workspace">
        <source>The token is not contained in the workspace.</source>
        <target state="translated">工作区中不包含该标记。</target>
        <note />
      </trans-unit>
      <trans-unit id="You_must_rename_an_identifier">
        <source>You must rename an identifier.</source>
        <target state="translated">必须重命名标识符。</target>
        <note />
      </trans-unit>
      <trans-unit id="You_cannot_rename_this_element">
        <source>You cannot rename this element.</source>
        <target state="translated">无法重命名此元素。</target>
        <note />
      </trans-unit>
      <trans-unit id="Please_resolve_errors_in_your_code_before_renaming_this_element">
        <source>Please resolve errors in your code before renaming this element.</source>
        <target state="translated">请在重命名此元素前解决代码中的错误。</target>
        <note />
      </trans-unit>
      <trans-unit id="You_cannot_rename_operators">
        <source>You cannot rename operators.</source>
        <target state="translated">无法重命名运算符。</target>
        <note />
      </trans-unit>
      <trans-unit id="You_cannot_rename_elements_that_are_defined_in_metadata">
        <source>You cannot rename elements that are defined in metadata.</source>
        <target state="translated">无法重命名元数据中定义的元素。</target>
        <note />
      </trans-unit>
      <trans-unit id="You_cannot_rename_elements_from_previous_submissions">
        <source>You cannot rename elements from previous submissions.</source>
        <target state="translated">无法重命名来自之前提交的元素。</target>
        <note />
      </trans-unit>
      <trans-unit id="Navigation_Bars">
        <source>Navigation Bars</source>
        <target state="translated">导航栏</target>
        <note />
      </trans-unit>
      <trans-unit id="Refreshing_navigation_bars">
        <source>Refreshing navigation bars...</source>
        <target state="translated">正在刷新导航栏...</target>
        <note />
      </trans-unit>
      <trans-unit id="Format_Token">
        <source>Format Token</source>
        <target state="translated">设置标记的格式</target>
        <note />
      </trans-unit>
      <trans-unit id="Smart_Indenting">
        <source>Smart Indenting</source>
        <target state="translated">智能缩进</target>
        <note />
      </trans-unit>
      <trans-unit id="Find_References">
        <source>Find References</source>
        <target state="translated">查找引用</target>
        <note />
      </trans-unit>
      <trans-unit id="Finding_references">
        <source>Finding references...</source>
        <target state="translated">正在查找引用...</target>
        <note />
      </trans-unit>
      <trans-unit id="Finding_references_of_0">
        <source>Finding references of "{0}"...</source>
        <target state="translated">正在查找“{0}”的引用...</target>
        <note />
      </trans-unit>
      <trans-unit id="Comment_Selection">
        <source>Comment Selection</source>
        <target state="translated">注释选定内容</target>
        <note />
      </trans-unit>
      <trans-unit id="Uncomment_Selection">
        <source>Uncomment Selection</source>
        <target state="translated">取消注释选定内容</target>
        <note />
      </trans-unit>
      <trans-unit id="Commenting_currently_selected_text">
        <source>Commenting currently selected text...</source>
        <target state="translated">正在对当前所选文本进行注释...</target>
        <note />
      </trans-unit>
      <trans-unit id="Uncommenting_currently_selected_text">
        <source>Uncommenting currently selected text...</source>
        <target state="translated">正在取消对当前所选文本的注释...</target>
        <note />
      </trans-unit>
      <trans-unit id="Insert_new_line">
        <source>Insert new line</source>
        <target state="translated">插入新行</target>
        <note />
      </trans-unit>
      <trans-unit id="Documentation_Comment">
        <source>Documentation Comment</source>
        <target state="translated">文档注释</target>
        <note />
      </trans-unit>
      <trans-unit id="Inserting_documentation_comment">
        <source>Inserting documentation comment...</source>
        <target state="translated">正在插入文档注释...</target>
        <note />
      </trans-unit>
      <trans-unit id="Extract_Method">
        <source>Extract Method</source>
        <target state="translated">提取方法</target>
        <note />
      </trans-unit>
      <trans-unit id="Applying_Extract_Method_refactoring">
        <source>Applying "Extract Method" refactoring...</source>
        <target state="translated">正在应用“提取方法”重构...</target>
        <note />
      </trans-unit>
      <trans-unit id="Format_Document">
        <source>Format Document</source>
        <target state="translated">设置文档的格式</target>
        <note />
      </trans-unit>
      <trans-unit id="Formatting_document">
        <source>Formatting document...</source>
        <target state="translated">正在设置文档格式...</target>
        <note />
      </trans-unit>
      <trans-unit id="Formatting">
        <source>Formatting</source>
        <target state="translated">格式设置</target>
        <note />
      </trans-unit>
      <trans-unit id="Format_Selection">
        <source>Format Selection</source>
        <target state="translated">设置选定内容的格式</target>
        <note />
      </trans-unit>
      <trans-unit id="Formatting_currently_selected_text">
        <source>Formatting currently selected text...</source>
        <target state="translated">正在设置当前所选文本的格式...</target>
        <note />
      </trans-unit>
      <trans-unit id="Cannot_navigate_to_the_symbol_under_the_caret">
        <source>Cannot navigate to the symbol under the caret.</source>
        <target state="translated">无法导航到插入点下面的符号。</target>
        <note />
      </trans-unit>
      <trans-unit id="Go_to_Definition">
        <source>Go to Definition</source>
        <target state="translated">转到定义</target>
        <note />
      </trans-unit>
      <trans-unit id="Navigating_to_definition">
        <source>Navigating to definition...</source>
        <target state="translated">正在导航到定义...</target>
        <note />
      </trans-unit>
      <trans-unit id="Organize_Document">
        <source>Organize Document</source>
        <target state="translated">组织文档</target>
        <note />
      </trans-unit>
      <trans-unit id="Organizing_document">
        <source>Organizing document...</source>
        <target state="translated">正在组织文档...</target>
        <note />
      </trans-unit>
      <trans-unit id="Highlighted_Definition">
        <source>Highlighted Definition</source>
        <target state="translated">突出显示的定义</target>
        <note />
      </trans-unit>
      <trans-unit id="The_new_name_is_not_a_valid_identifier">
        <source>The new name is not a valid identifier.</source>
        <target state="translated">新名称不是有效的标识符。</target>
        <note />
      </trans-unit>
      <trans-unit id="Inline_Rename_Fixup">
        <source>Inline Rename Fixup</source>
        <target state="translated">内联重命名修复</target>
        <note />
      </trans-unit>
      <trans-unit id="Inline_Rename_Resolved_Conflict">
        <source>Inline Rename Resolved Conflict</source>
        <target state="translated">内联重命名已解决冲突</target>
        <note />
      </trans-unit>
      <trans-unit id="Inline_Rename">
        <source>Inline Rename</source>
        <target state="translated">内联重命名</target>
        <note />
      </trans-unit>
      <trans-unit id="Rename">
        <source>Rename</source>
        <target state="translated">重命名</target>
        <note />
      </trans-unit>
      <trans-unit id="Start_Rename">
        <source>Start Rename</source>
        <target state="translated">开始重命名</target>
        <note />
      </trans-unit>
      <trans-unit id="Display_conflict_resolutions">
        <source>Display conflict resolutions</source>
        <target state="translated">显示冲突解决方法</target>
        <note />
      </trans-unit>
      <trans-unit id="Finding_token_to_rename">
        <source>Finding token to rename...</source>
        <target state="translated">正在查找要重命名的标记...</target>
        <note />
      </trans-unit>
      <trans-unit id="Conflict">
        <source>Conflict</source>
        <target state="translated">冲突</target>
        <note />
      </trans-unit>
      <trans-unit id="Text_Navigation">
        <source>Text Navigation</source>
        <target state="translated">文本导航</target>
        <note />
      </trans-unit>
      <trans-unit id="Finding_word_extent">
        <source>Finding word extent...</source>
        <target state="translated">正在查找单词范围...</target>
        <note />
      </trans-unit>
      <trans-unit id="Finding_enclosing_span">
        <source>Finding enclosing span...</source>
        <target state="translated">正在寻找封闭范围...</target>
        <note />
      </trans-unit>
      <trans-unit id="Finding_span_of_next_sibling">
        <source>Finding span of next sibling...</source>
        <target state="translated">正在查找下一个同级的范围...</target>
        <note />
      </trans-unit>
      <trans-unit id="Finding_span_of_previous_sibling">
        <source>Finding span of previous sibling...</source>
        <target state="translated">正在查找上一个同级的范围...</target>
        <note />
      </trans-unit>
      <trans-unit id="Rename_colon_0">
        <source>Rename: {0}</source>
        <target state="translated">重命名: {0}</target>
        <note />
      </trans-unit>
      <trans-unit id="Light_bulb_session_is_already_dismissed">
        <source>Light bulb session is already dismissed.</source>
        <target state="translated">灯泡会话已解除。</target>
        <note />
      </trans-unit>
      <trans-unit id="Automatic_Pair_Completion_End_Point_Marker_Color">
        <source>Automatic Pair Completion End Point Marker Color</source>
        <target state="translated">自动配对完成终点标记颜色</target>
        <note />
      </trans-unit>
      <trans-unit id="Renaming_anonymous_type_members_is_not_yet_supported">
        <source>Renaming anonymous type members is not yet supported.</source>
        <target state="translated">尚不支持重命名匿名类型成员。</target>
        <note />
      </trans-unit>
      <trans-unit id="Engine_must_be_attached_to_an_Interactive_Window">
        <source>Engine must be attached to an Interactive Window.</source>
        <target state="translated">引擎必须附加到“交互式窗口”。</target>
        <note />
      </trans-unit>
      <trans-unit id="Changes_the_current_prompt_settings">
        <source>Changes the current prompt settings.</source>
        <target state="translated">更改当前提示设置。</target>
        <note />
      </trans-unit>
      <trans-unit id="Unexpected_text_colon_0">
        <source>Unexpected text: '{0}'</source>
        <target state="translated">意外的文本:“{0}”</target>
        <note />
      </trans-unit>
      <trans-unit id="The_triggerSpan_is_not_included_in_the_given_workspace">
        <source>The triggerSpan is not included in the given workspace.</source>
        <target state="translated">给定工作区中不包括 triggerSpan。</target>
        <note />
      </trans-unit>
      <trans-unit id="This_session_has_already_been_dismissed">
        <source>This session has already been dismissed.</source>
        <target state="translated">已解除该会话。</target>
        <note />
      </trans-unit>
      <trans-unit id="The_transaction_is_already_complete">
        <source>The transaction is already complete.</source>
        <target state="translated">该事务已完成。</target>
        <note />
      </trans-unit>
      <trans-unit id="Not_a_source_error_line_column_unavailable">
        <source>Not a source error, line/column unavailable</source>
        <target state="translated">不是源错误，行/列不可用</target>
        <note />
      </trans-unit>
      <trans-unit id="Can_t_compare_positions_from_different_text_snapshots">
        <source>Can't compare positions from different text snapshots</source>
        <target state="translated">无法比较不同文本快照的位置</target>
        <note />
      </trans-unit>
      <trans-unit id="XML_Doc_Comments_Entity_Reference">
        <source>XML Doc Comments - Entity Reference</source>
        <target state="translated">XML 文档注释 - 实体引用</target>
        <note />
      </trans-unit>
      <trans-unit id="XML_Doc_Comments_Name">
        <source>XML Doc Comments - Name</source>
        <target state="translated">XML 文档注释 - 名称</target>
        <note />
      </trans-unit>
      <trans-unit id="XML_Doc_Comments_Processing_Instruction">
        <source>XML Doc Comments - Processing Instruction</source>
        <target state="translated">XML 文档注释 - 处理指令</target>
        <note />
      </trans-unit>
      <trans-unit id="Active_Statement">
        <source>Active Statement</source>
        <target state="translated">活动语句</target>
        <note />
      </trans-unit>
      <trans-unit id="Loading_Peek_information">
        <source>Loading Peek information...</source>
        <target state="translated">正在加载摘要信息...</target>
        <note />
      </trans-unit>
      <trans-unit id="Peek">
        <source>Peek</source>
        <target state="translated">快速查看</target>
        <note />
      </trans-unit>
      <trans-unit id="symbol_cannot_be_a_namespace">
        <source>'symbol' cannot be a namespace.</source>
        <target state="translated">'“symbol” 不能为命名空间。</target>
        <note />
      </trans-unit>
      <trans-unit id="Apply1">
        <source>_Apply</source>
        <target state="translated">应用(_A)</target>
        <note />
      </trans-unit>
      <trans-unit id="Include_overload_s">
        <source>Include _overload(s)</source>
        <target state="translated">包括重载(_O)</target>
        <note />
      </trans-unit>
      <trans-unit id="Include_comments">
        <source>Include _comments</source>
        <target state="translated">包括备注(_C)</target>
        <note />
      </trans-unit>
      <trans-unit id="Include_strings">
        <source>Include _strings</source>
        <target state="translated">包括字符串(_S)</target>
        <note />
      </trans-unit>
      <trans-unit id="Apply2">
        <source>Apply</source>
        <target state="translated">应用</target>
        <note />
      </trans-unit>
      <trans-unit id="Change_Signature">
        <source>Change Signature</source>
        <target state="translated">更改签名</target>
        <note />
      </trans-unit>
      <trans-unit id="Preview_Changes_0">
        <source>Preview Changes - {0}</source>
        <target state="translated">预览更改 - {0}</target>
        <note />
      </trans-unit>
      <trans-unit id="Preview_Code_Changes_colon">
        <source>Preview Code Changes:</source>
        <target state="translated">预览代码更改:</target>
        <note />
      </trans-unit>
      <trans-unit id="Preview_Changes">
        <source>Preview Changes</source>
        <target state="translated">预览更改</target>
        <note />
      </trans-unit>
      <trans-unit id="Format_Paste">
        <source>Format Paste</source>
        <target state="translated">格式粘贴</target>
        <note />
      </trans-unit>
      <trans-unit id="Formatting_pasted_text">
        <source>Formatting pasted text...</source>
        <target state="translated">正在设置已粘贴文本的格式...</target>
        <note />
      </trans-unit>
      <trans-unit id="The_definition_of_the_object_is_hidden">
        <source>The definition of the object is hidden.</source>
        <target state="translated">对象的定义被隐藏。</target>
        <note />
      </trans-unit>
      <trans-unit id="Automatic_Formatting">
        <source>Automatic Formatting</source>
        <target state="translated">自动设置格式</target>
        <note />
      </trans-unit>
      <trans-unit id="We_can_fix_the_error_by_not_making_struct_out_ref_parameter_s_Do_you_want_to_proceed">
        <source>We can fix the error by not making struct "out/ref" parameter(s).
Do you want to proceed?</source>
        <target state="translated">通过不构建结构 "out/ref" 参数，可以修复此错误。
想要继续吗?</target>
        <note />
      </trans-unit>
      <trans-unit id="Change_Signature_colon">
        <source>Change Signature:</source>
        <target state="translated">更改签名:</target>
        <note />
      </trans-unit>
      <trans-unit id="Rename_0_to_1_colon">
        <source>Rename '{0}' to '{1}':</source>
        <target state="translated">将“{0}”重命名为“{1}”:</target>
        <note />
      </trans-unit>
      <trans-unit id="Encapsulate_Field_colon">
        <source>Encapsulate Field:</source>
        <target state="translated">封装字段:</target>
        <note />
      </trans-unit>
      <trans-unit id="Call_Hierarchy">
        <source>Call Hierarchy</source>
        <target state="translated">调用层次结构</target>
        <note />
      </trans-unit>
      <trans-unit id="Calls_To_0">
        <source>Calls To '{0}'</source>
        <target state="translated">调用“{0}”</target>
        <note />
      </trans-unit>
      <trans-unit id="Calls_To_Base_Member_0">
        <source>Calls To Base Member '{0}'</source>
        <target state="translated">对基类成员“{0}”的调用</target>
        <note />
      </trans-unit>
      <trans-unit id="Calls_To_Interface_Implementation_0">
        <source>Calls To Interface Implementation '{0}'</source>
        <target state="translated">对接口实现“{0}”的调用</target>
        <note />
      </trans-unit>
      <trans-unit id="Computing_Call_Hierarchy_Information">
        <source>Computing Call Hierarchy Information</source>
        <target state="translated">计算调用层次结构信息</target>
        <note />
      </trans-unit>
      <trans-unit id="Implements_0">
        <source>Implements '{0}'</source>
        <target state="translated">实现“{0}”</target>
        <note />
      </trans-unit>
      <trans-unit id="Initializers">
        <source>Initializers</source>
        <target state="translated">初始值设定项</target>
        <note />
      </trans-unit>
      <trans-unit id="References_To_Field_0">
        <source>References To Field '{0}'</source>
        <target state="translated">对字段“{0}”的引用</target>
        <note />
      </trans-unit>
      <trans-unit id="Calls_To_Overrides">
        <source>Calls To Overrides</source>
        <target state="translated">对重写的调用</target>
        <note />
      </trans-unit>
      <trans-unit id="Preview_changes1">
        <source>_Preview changes</source>
        <target state="translated">预览更改(_P)</target>
        <note />
      </trans-unit>
      <trans-unit id="Apply3">
        <source>Apply</source>
        <target state="translated">应用</target>
        <note />
      </trans-unit>
      <trans-unit id="Cancel">
        <source>Cancel</source>
        <target state="translated">取消</target>
        <note />
      </trans-unit>
      <trans-unit id="Changes">
        <source>Changes</source>
        <target state="translated">更改</target>
        <note />
      </trans-unit>
      <trans-unit id="Preview_changes2">
        <source>Preview changes</source>
        <target state="translated">预览更改</target>
        <note />
      </trans-unit>
      <trans-unit id="IntelliSense">
        <source>IntelliSense</source>
        <target state="translated">IntelliSense</target>
        <note />
      </trans-unit>
      <trans-unit id="IntelliSense_Commit_Formatting">
        <source>IntelliSense Commit Formatting</source>
        <target state="translated">IntelliSense 提交格式</target>
        <note />
      </trans-unit>
      <trans-unit id="Rename_Tracking">
        <source>Rename Tracking</source>
        <target state="translated">重命名跟踪</target>
        <note />
      </trans-unit>
      <trans-unit id="Removing_0_from_1_with_content_colon">
        <source>Removing '{0}' from '{1}' with content:</source>
        <target state="translated">将“{0}”连带内容从“{1}”删除。</target>
        <note />
      </trans-unit>
      <trans-unit id="_0_does_not_support_the_1_operation_However_it_may_contain_nested_2_s_see_2_3_that_support_this_operation">
        <source>'{0}' does not support the '{1}' operation. However, it may contain nested '{2}'s (see '{2}.{3}') that support this operation.</source>
        <target state="translated">'“{0}”不支持“{1}”操作。但是，它可能包含支持此操作的嵌套“{2}”(参见“{2}.{3}”)。</target>
        <note />
      </trans-unit>
      <trans-unit id="Brace_Completion">
        <source>Brace Completion</source>
        <target state="translated">大括号完成</target>
        <note />
      </trans-unit>
      <trans-unit id="Fix_all_occurrences_in">
        <source>Fix all occurrences in</source>
        <target state="translated">修复以下对象中的所有实例:</target>
        <note />
      </trans-unit>
      <trans-unit id="Cannot_apply_operation_while_a_rename_session_is_active">
        <source>Cannot apply operation while a rename session is active.</source>
        <target state="translated">重命名会话处于活动状态时无法应用操作。</target>
        <note />
      </trans-unit>
      <trans-unit id="The_rename_tracking_session_was_cancelled_and_is_no_longer_available">
        <source>The rename tracking session was cancelled and is no longer available.</source>
        <target state="translated">重命名跟踪会话已取消，且不再可用。</target>
        <note />
      </trans-unit>
      <trans-unit id="Highlighted_Written_Reference">
        <source>Highlighted Written Reference</source>
        <target state="translated">突出显示的书面引用</target>
        <note />
      </trans-unit>
      <trans-unit id="Cursor_must_be_on_a_member_name">
        <source>Cursor must be on a member name.</source>
        <target state="translated">游标必须位于成员名称。</target>
        <note />
      </trans-unit>
      <trans-unit id="Brace_Matching">
        <source>Brace Matching</source>
        <target state="translated">大括号匹配</target>
        <note />
      </trans-unit>
      <trans-unit id="Locating_implementations">
        <source>Locating implementations...</source>
        <target state="translated">正在查找实现...</target>
        <note />
      </trans-unit>
      <trans-unit id="Go_To_Implementation">
        <source>Go To Implementation</source>
        <target state="translated">转到实现</target>
        <note />
      </trans-unit>
      <trans-unit id="The_symbol_has_no_implementations">
        <source>The symbol has no implementations.</source>
        <target state="translated">符号没有实现。</target>
        <note />
      </trans-unit>
      <trans-unit id="New_name_colon_0">
        <source>New name: {0}</source>
        <target state="translated">新名称: {0}</target>
        <note />
      </trans-unit>
      <trans-unit id="Modify_any_highlighted_location_to_begin_renaming">
        <source>Modify any highlighted location to begin renaming.</source>
        <target state="translated">修改任意突出显示的位置以开始重命名。</target>
        <note />
      </trans-unit>
      <trans-unit id="Paste">
        <source>Paste</source>
        <target state="translated">粘贴</target>
        <note />
      </trans-unit>
      <trans-unit id="Navigating">
        <source>Navigating...</source>
        <target state="translated">正在导航...</target>
        <note />
      </trans-unit>
      <trans-unit id="Suggestion_ellipses">
        <source>Suggestion ellipses (…)</source>
        <target state="translated">建议使用省略号(…)</target>
        <note />
      </trans-unit>
      <trans-unit id="_0_references">
        <source>'{0}' references</source>
        <target state="translated">'“{0}”引用</target>
        <note />
      </trans-unit>
      <trans-unit id="_0_implementations">
        <source>'{0}' implementations</source>
        <target state="translated">'“{0}”实现</target>
        <note />
      </trans-unit>
      <trans-unit id="_0_declarations">
        <source>'{0}' declarations</source>
        <target state="translated">'“{0}”声明</target>
        <note />
      </trans-unit>
      <trans-unit id="Inline_Rename_Conflict">
        <source>Inline Rename Conflict</source>
        <target state="translated">内联重命名冲突</target>
        <note />
      </trans-unit>
      <trans-unit id="Inline_Rename_Field_Background_and_Border">
        <source>Inline Rename Field Background and Border</source>
        <target state="translated">内联重命名字段背景或边框</target>
        <note />
      </trans-unit>
      <trans-unit id="Inline_Rename_Field_Text">
        <source>Inline Rename Field Text</source>
        <target state="translated">内联重命名字段文本</target>
        <note />
      </trans-unit>
      <trans-unit id="Block_Comment_Editing">
        <source>Block Comment Editing</source>
        <target state="translated">阻止注释编辑</target>
        <note />
      </trans-unit>
      <trans-unit id="Comment_Uncomment_Selection">
        <source>Comment/Uncomment Selection</source>
        <target state="translated">注释/取消注释选定内容</target>
        <note />
      </trans-unit>
      <trans-unit id="Code_Completion">
        <source>Code Completion</source>
        <target state="translated">代码完成</target>
        <note />
      </trans-unit>
      <trans-unit id="Execute_In_Interactive">
        <source>Execute In Interactive</source>
        <target state="translated">交互执行</target>
        <note />
      </trans-unit>
      <trans-unit id="Extract_Interface">
        <source>Extract Interface</source>
        <target state="translated">提取接口</target>
        <note />
      </trans-unit>
      <trans-unit id="Go_To_Adjacent_Member">
        <source>Go To Adjacent Member</source>
        <target state="translated">转到相邻成员</target>
        <note />
      </trans-unit>
      <trans-unit id="Interactive">
        <source>Interactive</source>
        <target state="translated">交互</target>
        <note />
      </trans-unit>
      <trans-unit id="Paste_in_Interactive">
        <source>Paste in Interactive</source>
        <target state="translated">交互粘贴</target>
        <note />
      </trans-unit>
      <trans-unit id="Navigate_To_Highlight_Reference">
        <source>Navigate To Highlighted Reference</source>
        <target state="translated">导航到突出显示引用</target>
        <note />
      </trans-unit>
      <trans-unit id="Outlining">
        <source>Outlining</source>
        <target state="translated">大纲</target>
        <note />
      </trans-unit>
      <trans-unit id="Rename_Tracking_Cancellation">
        <source>Rename Tracking Cancellation</source>
        <target state="translated">重命名跟踪取消</target>
        <note />
      </trans-unit>
      <trans-unit id="Signature_Help">
        <source>Signature Help</source>
        <target state="translated">签名帮助</target>
        <note />
      </trans-unit>
      <trans-unit id="Smart_Token_Formatter">
        <source>Smart Token Formatter</source>
        <target state="translated">智能令牌格式化程序</target>
        <note />
      </trans-unit>
      <trans-unit id="Toggling_block_comment">
        <source>Toggling block comment...</source>
        <target state="translated">正在切换为块注释...</target>
        <note />
      </trans-unit>
      <trans-unit id="Toggle_Block_Comment">
        <source>Toggle Block Comment</source>
        <target state="translated">切换为块注释</target>
        <note />
      </trans-unit>
      <trans-unit id="Toggling_line_comment">
        <source>Toggling line comment...</source>
        <target state="translated">正在切换为行注释...</target>
        <note />
      </trans-unit>
      <trans-unit id="Toggle_Line_Comment">
        <source>Toggle Line Comment</source>
        <target state="translated">切换为行注释</target>
        <note />
      </trans-unit>
    </body>
  </file>
</xliff><|MERGE_RESOLUTION|>--- conflicted
+++ resolved
@@ -67,17 +67,9 @@
         <target state="translated">关键字-控制</target>
         <note />
       </trans-unit>
-<<<<<<< HEAD
-=======
-      <trans-unit id="Operation_is_not_ready_for_0_yet_see_task_center_for_more_detail">
-        <source>Operation is not ready for "{0}" yet. See bottom left corner for more details.</source>
-        <target state="translated">操作尚不可用于 "{0}"。请参见左下角了解更多详细信息。</target>
-        <note />
-      </trans-unit>
->>>>>>> 57fa12d3
       <trans-unit id="Operator_Overloaded">
         <source>Operator - Overloaded</source>
-        <target state="translated">运算符-重载</target>
+        <target state="translated">运算符-超载</target>
         <note />
       </trans-unit>
       <trans-unit id="Paste_Tracking">
@@ -122,7 +114,27 @@
       </trans-unit>
       <trans-unit id="The_symbol_has_no_base">
         <source>The symbol has no base.</source>
-        <target state="translated">符号没有基数。</target>
+        <target state="new">The symbol has no base.</target>
+        <note />
+      </trans-unit>
+      <trans-unit id="Toggle_Block_Comment">
+        <source>Toggle Block Comment</source>
+        <target state="new">Toggle Block Comment</target>
+        <note />
+      </trans-unit>
+      <trans-unit id="Toggle_Line_Comment">
+        <source>Toggle Line Comment</source>
+        <target state="new">Toggle Line Comment</target>
+        <note />
+      </trans-unit>
+      <trans-unit id="Toggling_block_comment">
+        <source>Toggling block comment...</source>
+        <target state="new">Toggling block comment...</target>
+        <note />
+      </trans-unit>
+      <trans-unit id="Toggling_line_comment">
+        <source>Toggling line comment...</source>
+        <target state="new">Toggling line comment...</target>
         <note />
       </trans-unit>
       <trans-unit id="User_Members_Constants">
@@ -347,7 +359,7 @@
       </trans-unit>
       <trans-unit id="_0_bases">
         <source>'{0}' bases</source>
-        <target state="translated">“{0}”基数</target>
+        <target state="new">'{0}' bases</target>
         <note />
       </trans-unit>
       <trans-unit id="_0_conflict_s_will_be_resolved">
@@ -757,7 +769,7 @@
       </trans-unit>
       <trans-unit id="Formatting">
         <source>Formatting</source>
-        <target state="translated">格式设置</target>
+        <target state="translated">正在格式化</target>
         <note />
       </trans-unit>
       <trans-unit id="Format_Selection">
@@ -1317,26 +1329,6 @@
         <target state="translated">智能令牌格式化程序</target>
         <note />
       </trans-unit>
-      <trans-unit id="Toggling_block_comment">
-        <source>Toggling block comment...</source>
-        <target state="translated">正在切换为块注释...</target>
-        <note />
-      </trans-unit>
-      <trans-unit id="Toggle_Block_Comment">
-        <source>Toggle Block Comment</source>
-        <target state="translated">切换为块注释</target>
-        <note />
-      </trans-unit>
-      <trans-unit id="Toggling_line_comment">
-        <source>Toggling line comment...</source>
-        <target state="translated">正在切换为行注释...</target>
-        <note />
-      </trans-unit>
-      <trans-unit id="Toggle_Line_Comment">
-        <source>Toggle Line Comment</source>
-        <target state="translated">切换为行注释</target>
-        <note />
-      </trans-unit>
     </body>
   </file>
 </xliff>