﻿// Licensed to the .NET Foundation under one or more agreements.
// The .NET Foundation licenses this file to you under the MIT license.
// See the LICENSE file in the project root for more information.

using System;
using System.Collections.Immutable;
using System.ComponentModel.Composition;
using System.Diagnostics;
using System.Linq;
using System.Threading;
using System.Threading.Tasks;
using Microsoft.CodeAnalysis.CodeActions;
using Microsoft.CodeAnalysis.Editor.Shared.Utilities;
using Microsoft.CodeAnalysis.Editor.Undo;
using Microsoft.CodeAnalysis.ErrorReporting;
using Microsoft.CodeAnalysis.Host.Mef;
using Microsoft.CodeAnalysis.Navigation;
using Microsoft.CodeAnalysis.Notification;
using Microsoft.CodeAnalysis.Shared.Extensions;
using Microsoft.CodeAnalysis.Shared.Utilities;
using Microsoft.CodeAnalysis.Text;
using Roslyn.Utilities;

namespace Microsoft.CodeAnalysis.Editor.Implementation.CodeActions
{
    [Export(typeof(ICodeActionEditHandlerService))]
    internal class CodeActionEditHandlerService : ForegroundThreadAffinitizedObject, ICodeActionEditHandlerService
    {
        private readonly IPreviewFactoryService _previewService;
        private readonly IInlineRenameService _renameService;
        private readonly ITextBufferAssociatedViewService _associatedViewService;

        [ImportingConstructor]
        [Obsolete(MefConstruction.ImportingConstructorMessage, error: true)]
        public CodeActionEditHandlerService(
            IThreadingContext threadingContext,
            IPreviewFactoryService previewService,
            IInlineRenameService renameService,
            ITextBufferAssociatedViewService associatedViewService)
            : base(threadingContext)
        {
            _previewService = previewService;
            _renameService = renameService;
            _associatedViewService = associatedViewService;
        }

        public ITextBufferAssociatedViewService AssociatedViewService => _associatedViewService;

        public async Task<SolutionPreviewResult?> GetPreviewsAsync(
            Workspace workspace, ImmutableArray<CodeActionOperation> operations, CancellationToken cancellationToken)
        {
            if (operations.IsDefaultOrEmpty)
                return null;

            SolutionPreviewResult? currentResult = null;

            foreach (var op in operations)
            {
                cancellationToken.ThrowIfCancellationRequested();

                if (op is ApplyChangesOperation applyChanges)
                {
                    var oldSolution = workspace.CurrentSolution;
                    var newSolution = await applyChanges.ChangedSolution.WithMergedLinkedFileChangesAsync(
                        oldSolution, cancellationToken: cancellationToken).ConfigureAwait(false);
                    var preview = _previewService.GetSolutionPreviews(
                        oldSolution, newSolution, cancellationToken);

                    if (preview != null && !preview.IsEmpty)
                    {
                        currentResult = SolutionPreviewResult.Merge(currentResult, preview);
                        continue;
                    }
                }

                if (op is PreviewOperation previewOp)
                {
                    currentResult = SolutionPreviewResult.Merge(currentResult,
                        new SolutionPreviewResult(ThreadingContext, new SolutionPreviewItem(
                            projectId: null, documentId: null,
                            lazyPreview: c => previewOp.GetPreviewAsync(c))));
                    continue;
                }

                var title = op.Title;

                if (title != null)
                {
                    currentResult = SolutionPreviewResult.Merge(currentResult,
                        new SolutionPreviewResult(ThreadingContext, new SolutionPreviewItem(
                            projectId: null, documentId: null, text: title)));
                    continue;
                }
            }

            return currentResult;
        }

        public async Task<bool> ApplyAsync(
            Workspace workspace, Document? fromDocument,
            ImmutableArray<CodeActionOperation> operations,
            string title, IProgressTracker progressTracker,
            CancellationToken cancellationToken)
        {
            // Much of the work we're going to do will be on the UI thread, so switch there preemptively.
            // When we get to the expensive parts we can do in the BG then we'll switch over to relinquish
            // the UI thread.
            await this.ThreadingContext.JoinableTaskFactory.SwitchToMainThreadAsync(cancellationToken);

            if (operations.IsDefaultOrEmpty)
            {
                return _renameService.ActiveSession is null;
            }

            if (_renameService.ActiveSession != null)
            {
                workspace.Services.GetService<INotificationService>()?.SendNotification(
                    EditorFeaturesResources.Cannot_apply_operation_while_a_rename_session_is_active,
                    severity: NotificationSeverity.Error);
                return false;
            }

            var oldSolution = workspace.CurrentSolution;

            var applied = false;

            // Determine if we're making a simple text edit to a single file or not.
            // If we're not, then we need to make a linked global undo to wrap the
            // application of these operations.  This way we should be able to undo
            // them all with one user action.
            //
            // The reason we don't always create a global undo is that a global undo
            // forces all files to save.  And that's rather a heavyweight and
            // unexpected experience for users (for the common case where a single
            // file got edited).
            var singleChangedDocument = TryGetSingleChangedText(oldSolution, operations);
            if (singleChangedDocument != null)
            {
                var text = await singleChangedDocument.GetTextAsync(cancellationToken).ConfigureAwait(true);

                using (workspace.Services.GetRequiredService<ISourceTextUndoService>().RegisterUndoTransaction(text, title))
                {
                    try
                    {
                        this.AssertIsForeground();

                        applied = await operations.Single().TryApplyAsync(
                            workspace, progressTracker, cancellationToken).ConfigureAwait(true);
                    }
                    catch (Exception ex) when (FatalError.ReportAndPropagateUnlessCanceled(ex, cancellationToken))
                    {
                        throw ExceptionUtilities.Unreachable;
                    }
                }
            }
            else
            {
                // More than just a single document changed.  Make a global undo to run
                // all the changes under.
                using var transaction = workspace.OpenGlobalUndoTransaction(title);

                // link current file in the global undo transaction
                // Do this before processing operations, since that can change
                // documentIds.
                if (fromDocument != null)
                {
                    transaction.AddDocument(fromDocument.Id);
                }

                try
                {
                    // Come back to the UI thread after processing the operations so we can commit the transaction
                    applied = await ProcessOperationsAsync(
                        workspace, operations, progressTracker, cancellationToken).ConfigureAwait(true);
                }
                catch (Exception ex) when (FatalError.ReportAndPropagateUnlessCanceled(ex, cancellationToken))
                {
                    throw ExceptionUtilities.Unreachable;
                }

                transaction.Commit();
            }

            var updatedSolution = operations.OfType<ApplyChangesOperation>().FirstOrDefault()?.ChangedSolution ?? oldSolution;
            await TryNavigateToLocationOrStartRenameSessionAsync(
                workspace, operations, oldSolution, updatedSolution, cancellationToken).ConfigureAwait(false);
            return applied;
        }

        private static TextDocument? TryGetSingleChangedText(
            Solution oldSolution, ImmutableArray<CodeActionOperation> operationsList)
        {
            Debug.Assert(operationsList.Length > 0);
            if (operationsList.Length > 1)
                return null;

            if (operationsList.Single() is not ApplyChangesOperation applyOperation)
                return null;

            var newSolution = applyOperation.ChangedSolution;
            var changes = newSolution.GetChanges(oldSolution);

            if (changes.GetAddedProjects().Any() ||
                changes.GetRemovedProjects().Any())
            {
                return null;
            }

            var projectChanges = changes.GetProjectChanges().ToImmutableArray();
            if (projectChanges.Length != 1)
            {
                return null;
            }

            var projectChange = projectChanges.Single();
            if (projectChange.GetAddedAdditionalDocuments().Any() ||
                projectChange.GetAddedAnalyzerReferences().Any() ||
                projectChange.GetAddedDocuments().Any() ||
                projectChange.GetAddedAnalyzerConfigDocuments().Any() ||
                projectChange.GetAddedMetadataReferences().Any() ||
                projectChange.GetAddedProjectReferences().Any() ||
                projectChange.GetRemovedAdditionalDocuments().Any() ||
                projectChange.GetRemovedAnalyzerReferences().Any() ||
                projectChange.GetRemovedDocuments().Any() ||
                projectChange.GetRemovedAnalyzerConfigDocuments().Any() ||
                projectChange.GetRemovedMetadataReferences().Any() ||
                projectChange.GetRemovedProjectReferences().Any())
            {
                return null;
            }

            var changedAdditionalDocuments = projectChange.GetChangedAdditionalDocuments().ToImmutableArray();
            var changedDocuments = projectChange.GetChangedDocuments(onlyGetDocumentsWithTextChanges: true).ToImmutableArray();
            var changedAnalyzerConfigDocuments = projectChange.GetChangedAnalyzerConfigDocuments().ToImmutableArray();

            if (changedAdditionalDocuments.Length + changedDocuments.Length + changedAnalyzerConfigDocuments.Length != 1)
            {
                return null;
            }

            if (changedDocuments.Any(id => newSolution.GetRequiredDocument(id).HasInfoChanged(oldSolution.GetRequiredDocument(id))) ||
                changedAdditionalDocuments.Any(id => newSolution.GetRequiredAdditionalDocument(id).HasInfoChanged(oldSolution.GetRequiredAdditionalDocument(id))) ||
                changedAnalyzerConfigDocuments.Any(id => newSolution.GetRequiredAnalyzerConfigDocument(id).HasInfoChanged(oldSolution.GetRequiredAnalyzerConfigDocument(id))))
            {
                return null;
            }

            if (changedDocuments.Length == 1)
            {
                return oldSolution.GetDocument(changedDocuments[0]);
            }
            else if (changedAdditionalDocuments.Length == 1)
            {
                return oldSolution.GetAdditionalDocument(changedAdditionalDocuments[0]);
            }
            else
            {
                return oldSolution.GetAnalyzerConfigDocument(changedAnalyzerConfigDocuments[0]);
            }
        }

        /// <returns><see langword="true"/> if all expected <paramref name="operations"/> are applied successfully;
        /// otherwise, <see langword="false"/>.</returns>
        private async Task<bool> ProcessOperationsAsync(
            Workspace workspace, ImmutableArray<CodeActionOperation> operations,
            IProgressTracker progressTracker, CancellationToken cancellationToken)
        {
            await this.ThreadingContext.JoinableTaskFactory.SwitchToMainThreadAsync(cancellationToken);

            var applied = true;
            var seenApplyChanges = false;
            foreach (var operation in operations)
            {
                if (operation is ApplyChangesOperation)
                {
                    // there must be only one ApplyChangesOperation, we will ignore all other ones.
                    if (seenApplyChanges)
                        continue;

                    seenApplyChanges = true;
                }

                this.AssertIsForeground();
                applied &= await operation.TryApplyAsync(workspace, progressTracker, cancellationToken).ConfigureAwait(true);
            }

            return applied;
        }

        private async Task TryNavigateToLocationOrStartRenameSessionAsync(
            Workspace workspace,
            ImmutableArray<CodeActionOperation> operations,
            Solution oldSolution,
            Solution newSolution,
            CancellationToken cancellationToken)
        {
            var navigationOperation = operations.OfType<DocumentNavigationOperation>().FirstOrDefault();
            if (navigationOperation != null && workspace.CanOpenDocuments)
            {
                var navigationService = workspace.Services.GetRequiredService<IDocumentNavigationService>();
                var location = await navigationService.GetLocationForPositionAsync(
                    workspace, navigationOperation.DocumentId, navigationOperation.Position, cancellationToken).ConfigureAwait(false);
                if (location != null)
                    await location.NavigateToAsync(cancellationToken).ConfigureAwait(false);
                return;
            }

            var changedDocuments = newSolution.GetChangedDocuments(oldSolution);
            foreach (var documentId in changedDocuments)
            {
                var document = newSolution.GetRequiredDocument(documentId);
                if (!document.SupportsSyntaxTree)
                    continue;

                var root = await document.GetRequiredSyntaxRootAsync(cancellationToken).ConfigureAwait(false);

<<<<<<< HEAD
                var navigationTokenOpt = root.GetAnnotatedTokens(NavigationAnnotation.Kind).FirstOrNull();
                if (navigationTokenOpt.HasValue)
                {
                    var navigationService = workspace.Services.GetRequiredService<IDocumentNavigationService>();
                    await navigationService.TryNavigateToPositionAsync(
                        this.ThreadingContext, workspace, documentId, navigationTokenOpt.Value.SpanStart, cancellationToken).ConfigureAwait(false);
                    return;
                }

                var renameTokenOpt = root.GetAnnotatedTokens(RenameAnnotation.Kind).FirstOrNull();
                if (renameTokenOpt.HasValue)
=======
                var navigationToken = root.GetAnnotatedTokens(NavigationAnnotation.Kind).FirstOrNull();
                if (navigationToken.HasValue)
                {
                    var navigationService = workspace.Services.GetRequiredService<IDocumentNavigationService>();
                    var location = await navigationService.GetLocationForPositionAsync(
                        workspace, documentId, navigationToken.Value.SpanStart, cancellationToken).ConfigureAwait(false);
                    if (location != null)
                        await location.NavigateToAsync(cancellationToken).ConfigureAwait(false);
                    return;
                }

                var renameToken = root.GetAnnotatedTokens(RenameAnnotation.Kind).FirstOrNull();
                if (renameToken.HasValue)
>>>>>>> 13cd9750
                {
                    // It's possible that the workspace's current solution is not the same as
                    // newSolution. This can happen if the workspace host performs other edits
                    // during ApplyChanges, such as in the Venus scenario where indentation and
                    // formatting can happen. To work around this, we create a SyntaxPath to the
                    // rename token in the newSolution and resolve it to the current solution.

                    var pathToRenameToken = new SyntaxPath(renameToken.Value);
                    var latestDocument = workspace.CurrentSolution.GetDocument(documentId);
                    if (latestDocument != null)
                    {
                        var latestRoot = await latestDocument.GetRequiredSyntaxRootAsync(cancellationToken).ConfigureAwait(false);
                        if (pathToRenameToken.TryResolve(latestRoot, out var resolvedRenameToken) &&
                            resolvedRenameToken.IsToken)
                        {
                            var editorWorkspace = workspace;
                            var navigationService = editorWorkspace.Services.GetRequiredService<IDocumentNavigationService>();

                            if (await navigationService.TryNavigateToSpanAsync(
                                    this.ThreadingContext, editorWorkspace, documentId, resolvedRenameToken.Span, cancellationToken).ConfigureAwait(false))
                            {
                                var openDocument = workspace.CurrentSolution.GetRequiredDocument(documentId);
                                var openRoot = await openDocument.GetSyntaxRootAsync(cancellationToken).ConfigureAwait(false);

                                // NOTE: We need to resolve the syntax path again in case VB line commit kicked in
                                // due to the navigation.

                                // TODO(DustinCa): We still have a potential problem here with VB line commit,
                                // because it can insert tokens and all sorts of other business, which could
                                // wind up with us not being able to resolve the token.
                                if (pathToRenameToken.TryResolve(openRoot, out resolvedRenameToken) &&
                                    resolvedRenameToken.IsToken)
                                {
                                    var text = await openDocument.GetTextAsync(cancellationToken).ConfigureAwait(false);
                                    var snapshot = text.FindCorrespondingEditorTextSnapshot();
                                    if (snapshot != null)
                                    {
                                        await this.ThreadingContext.JoinableTaskFactory.SwitchToMainThreadAsync(cancellationToken);
                                        _renameService.StartInlineSession(openDocument, resolvedRenameToken.AsToken().Span, cancellationToken);
                                    }
                                }
                            }
                        }
                    }

                    return;
                }
            }
        }
    }
}<|MERGE_RESOLUTION|>--- conflicted
+++ resolved
@@ -314,33 +314,17 @@
 
                 var root = await document.GetRequiredSyntaxRootAsync(cancellationToken).ConfigureAwait(false);
 
-<<<<<<< HEAD
-                var navigationTokenOpt = root.GetAnnotatedTokens(NavigationAnnotation.Kind).FirstOrNull();
-                if (navigationTokenOpt.HasValue)
+                var navigationToken = root.GetAnnotatedTokens(NavigationAnnotation.Kind).FirstOrNull();
+                if (navigationToken.HasValue)
                 {
                     var navigationService = workspace.Services.GetRequiredService<IDocumentNavigationService>();
                     await navigationService.TryNavigateToPositionAsync(
-                        this.ThreadingContext, workspace, documentId, navigationTokenOpt.Value.SpanStart, cancellationToken).ConfigureAwait(false);
-                    return;
-                }
-
-                var renameTokenOpt = root.GetAnnotatedTokens(RenameAnnotation.Kind).FirstOrNull();
-                if (renameTokenOpt.HasValue)
-=======
-                var navigationToken = root.GetAnnotatedTokens(NavigationAnnotation.Kind).FirstOrNull();
-                if (navigationToken.HasValue)
-                {
-                    var navigationService = workspace.Services.GetRequiredService<IDocumentNavigationService>();
-                    var location = await navigationService.GetLocationForPositionAsync(
-                        workspace, documentId, navigationToken.Value.SpanStart, cancellationToken).ConfigureAwait(false);
-                    if (location != null)
-                        await location.NavigateToAsync(cancellationToken).ConfigureAwait(false);
+                        this.ThreadingContext, workspace, documentId, navigationToken.Value.SpanStart, cancellationToken).ConfigureAwait(false);
                     return;
                 }
 
                 var renameToken = root.GetAnnotatedTokens(RenameAnnotation.Kind).FirstOrNull();
                 if (renameToken.HasValue)
->>>>>>> 13cd9750
                 {
                     // It's possible that the workspace's current solution is not the same as
                     // newSolution. This can happen if the workspace host performs other edits
