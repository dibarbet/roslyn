--- conflicted
+++ resolved
@@ -486,27 +486,6 @@
             return hashSet.ToImmutableArray();
         }
 
-<<<<<<< HEAD
-        private ImmutableArray<AsyncCompletionData.CompletionFilter> GetFilters(RoslynCompletionItem item)
-            => CompletionItemFilter.AllFilters.WhereAsArray(f => f.Matches(item)).SelectAsArray(f => GetOrCreateFilter(f));
-
-        internal static AsyncCompletionData.CompletionFilter GetOrCreateFilter(CompletionItemFilter filter)
-        {
-            if (!s_filterCache.TryGetValue(filter.DisplayText, out var itemFilter))
-            {
-                var imageId = filter.Tags.GetFirstGlyph().GetImageId();
-                itemFilter = new AsyncCompletionData.CompletionFilter(
-                    filter.DisplayText,
-                    filter.AccessKey.ToString(),
-                    new ImageElement(new ImageId(imageId.Guid, imageId.Id), EditorFeaturesResources.Filter_image_element));
-                s_filterCache[filter.DisplayText] = itemFilter;
-            }
-
-            return itemFilter;
-        }
-
-=======
->>>>>>> 587dad3d
         internal static bool QuestionMarkIsPrecededByIdentifierAndWhitespace(
             SourceText text, int questionPosition, ISyntaxFactsService syntaxFacts)
         {
@@ -615,7 +594,7 @@
                     var filter = Filters[i];
                     if (filter.Matches(item))
                     {
-                        listBuilder.Add(GetFilter(filter));
+                        listBuilder.Add(GetOrCreateFilter(filter));
 
                         var filterMask = s_filterMasks[i];
                         vectorForSingleItem[filterMask] = _vector[filterMask] = true;
@@ -648,7 +627,7 @@
                 {
                     if (_vector[s_filterMasks[i]])
                     {
-                        var vsFilter = GetFilter(Filters[i]);
+                        var vsFilter = GetOrCreateFilter(Filters[i]);
                         listBuilder.Add(new AsyncCompletionData.CompletionFilterWithState(vsFilter, isAvailable: true, isSelected: false));
                     }
                 }
@@ -656,19 +635,22 @@
                 return listBuilder.ToImmutableAndFree();
             }
 
-            private static AsyncCompletionData.CompletionFilter GetFilter(CompletionItemFilter roslynFilter)
-            {
-                if (!s_filterCache.TryGetValue(roslynFilter.DisplayText, out var vsFilter))
-                {
-                    var imageId = roslynFilter.Tags.GetFirstGlyph().GetImageId();
-                    vsFilter = new AsyncCompletionData.CompletionFilter(
-                        roslynFilter.DisplayText,
-                        roslynFilter.AccessKey.ToString(),
+            private ImmutableArray<AsyncCompletionData.CompletionFilter> GetFilters(RoslynCompletionItem item)
+                => CompletionItemFilter.AllFilters.WhereAsArray(f => f.Matches(item)).SelectAsArray(f => GetOrCreateFilter(f));
+
+            internal static AsyncCompletionData.CompletionFilter GetOrCreateFilter(CompletionItemFilter filter)
+            {
+                if (!s_filterCache.TryGetValue(filter.DisplayText, out var itemFilter))
+                {
+                    var imageId = filter.Tags.GetFirstGlyph().GetImageId();
+                    itemFilter = new AsyncCompletionData.CompletionFilter(
+                        filter.DisplayText,
+                        filter.AccessKey.ToString(),
                         new ImageElement(new ImageId(imageId.Guid, imageId.Id), EditorFeaturesResources.Filter_image_element));
-                    s_filterCache[roslynFilter.DisplayText] = vsFilter;
-                }
-
-                return vsFilter;
+                    s_filterCache[filter.DisplayText] = itemFilter;
+                }
+
+                return itemFilter;
             }
         }
     }
