--- conflicted
+++ resolved
@@ -225,11 +225,7 @@
             catch (OperationCanceledException)
             {
             }
-<<<<<<< HEAD
-            catch (Exception ex) when (FatalError.ReportAndCatch(ex))
-=======
             catch (Exception ex) when (FatalError.ReportAndCatch(ex, ErrorSeverity.Critical))
->>>>>>> 67d940c4
             {
             }
         }
