﻿// Licensed to the .NET Foundation under one or more agreements.
// The .NET Foundation licenses this file to you under the MIT license.
// See the LICENSE file in the project root for more information.

#nullable disable

using System;
using System.Threading;
using System.Threading.Tasks;
using Microsoft.CodeAnalysis.Classification;
using Microsoft.CodeAnalysis.Editor.Shared.Extensions;
using Microsoft.CodeAnalysis.Editor.Shared.Utilities;
using Microsoft.CodeAnalysis.Editor.Tagging;
using Microsoft.CodeAnalysis.ErrorReporting;
using Microsoft.CodeAnalysis.Host;
using Microsoft.CodeAnalysis.Internal.Log;
using Microsoft.CodeAnalysis.LanguageServices;
using Microsoft.CodeAnalysis.PooledObjects;
using Microsoft.CodeAnalysis.Shared.Extensions;
using Microsoft.CodeAnalysis.Storage;
using Microsoft.CodeAnalysis.Text;
using Microsoft.CodeAnalysis.Text.Shared.Extensions;
using Microsoft.VisualStudio.Text;
using Microsoft.VisualStudio.Text.Tagging;
using Roslyn.Utilities;

namespace Microsoft.CodeAnalysis.Editor.Implementation.Classification
{
    internal static class SemanticClassificationUtilities
    {
        public static async Task ProduceTagsAsync(
            TaggerContext<IClassificationTag> context,
            DocumentSnapshotSpan spanToTag,
            IClassificationService classificationService,
            ClassificationTypeMap typeMap,
            CancellationToken cancellationToken)
        {
            var document = spanToTag.Document;
            if (document == null)
                return;

            // Don't block getting classifications on building the full compilation.  This may take a significant amount
            // of time and can cause a very latency sensitive operation (copying) to block the user while we wait on this
            // work to happen.  
            //
            // It's also a better experience to get classifications to the user faster versus waiting a potentially
            // large amount of time waiting for all the compilation information to be built.  For example, we can
            // classify types that we've parsed in other files, or partially loaded from metadata, even if we're still
            // parsing/loading.  For cross language projects, this also produces semantic classifications more quickly
            // as we do not have to wait on skeletons to be built.

<<<<<<< HEAD
            document = document.WithFrozenPartialSemantics(context.CancellationToken);
=======
            document = document.WithFrozenPartialSemantics(cancellationToken);
>>>>>>> 67d940c4
            spanToTag = new DocumentSnapshotSpan(document, spanToTag.SnapshotSpan);

            var classified = await TryClassifyContainingMemberSpanAsync(
                    context, spanToTag, classificationService, typeMap, cancellationToken).ConfigureAwait(false);
            if (classified)
            {
                return;
            }

            // We weren't able to use our specialized codepaths for semantic classifying. 
            // Fall back to classifying the full span that was asked for.
            await ClassifySpansAsync(
                context, spanToTag, classificationService, typeMap, cancellationToken).ConfigureAwait(false);
        }

        private static async Task<bool> TryClassifyContainingMemberSpanAsync(
            TaggerContext<IClassificationTag> context,
            DocumentSnapshotSpan spanToTag,
            IClassificationService classificationService,
            ClassificationTypeMap typeMap,
            CancellationToken cancellationToken)
        {
            var range = context.TextChangeRange;
            if (range == null)
            {
                // There was no text change range, we can't just reclassify a member body.
                return false;
            }

            // there was top level edit, check whether that edit updated top level element
            var document = spanToTag.Document;
            if (!document.SupportsSyntaxTree)
            {
                return false;
            }

            var lastSemanticVersion = (VersionStamp?)context.State;
            if (lastSemanticVersion != null)
            {
                var currentSemanticVersion = await document.Project.GetDependentSemanticVersionAsync(cancellationToken).ConfigureAwait(false);
                if (lastSemanticVersion.Value != currentSemanticVersion)
                {
                    // A top level change was made.  We can't perform this optimization.
                    return false;
                }
            }

            var service = document.GetLanguageService<ISyntaxFactsService>();

            // perf optimization. Check whether all edits since the last update has happened within
            // a member. If it did, it will find the member that contains the changes and only refresh
            // that member.  If possible, try to get a speculative binder to make things even cheaper.

            var root = await document.GetSyntaxRootAsync(cancellationToken).ConfigureAwait(false);

            var changedSpan = new TextSpan(range.Value.Span.Start, range.Value.NewLength);
            var member = service.GetContainingMemberDeclaration(root, changedSpan.Start);
            if (member == null || !member.FullSpan.Contains(changedSpan))
            {
                // The edit was not fully contained in a member.  Reclassify everything.
                return false;
            }

            var subTextSpan = service.GetMemberBodySpanForSpeculativeBinding(member);
            if (subTextSpan.IsEmpty)
            {
                // Wasn't a member we could reclassify independently.
                return false;
            }

            var subSpan = subTextSpan.Contains(changedSpan) ? subTextSpan.ToSpan() : member.FullSpan.ToSpan();

            var subSpanToTag = new DocumentSnapshotSpan(spanToTag.Document,
                new SnapshotSpan(spanToTag.SnapshotSpan.Snapshot, subSpan));

            // re-classify only the member we're inside.
            await ClassifySpansAsync(
                context, subSpanToTag, classificationService, typeMap, cancellationToken).ConfigureAwait(false);
            return true;
        }

        private static async Task ClassifySpansAsync(
            TaggerContext<IClassificationTag> context,
            DocumentSnapshotSpan spanToTag,
            IClassificationService classificationService,
            ClassificationTypeMap typeMap,
            CancellationToken cancellationToken)
        {
            try
            {
                var document = spanToTag.Document;
                var snapshotSpan = spanToTag.SnapshotSpan;
                var snapshot = snapshotSpan.Snapshot;

                using (Logger.LogBlock(FunctionId.Tagger_SemanticClassification_TagProducer_ProduceTags, cancellationToken))
                {
                    using var _ = ArrayBuilder<ClassifiedSpan>.GetInstance(out var classifiedSpans);

                    await classificationService.AddSemanticClassificationsAsync(
                        document,
                        snapshotSpan.Span.ToTextSpan(),
                        ClassificationOptions.From(document.Project),
                        classifiedSpans,
                        cancellationToken).ConfigureAwait(false);

                    foreach (var span in classifiedSpans)
                        context.AddTag(ClassificationUtilities.Convert(typeMap, snapshotSpan.Snapshot, span));

                    var version = await document.Project.GetDependentSemanticVersionAsync(cancellationToken).ConfigureAwait(false);

                    // Let the context know that this was the span we actually tried to tag.
                    context.SetSpansTagged(SpecializedCollections.SingletonEnumerable(spanToTag));
                    context.State = version;
                }
            }
            catch (Exception e) when (FatalError.ReportAndPropagateUnlessCanceled(e, cancellationToken))
            {
                throw ExceptionUtilities.Unreachable;
            }
        }
<<<<<<< HEAD

        private static async Task AddSemanticClassificationsAsync(
            Document document,
            TextSpan textSpan,
            IClassificationService classificationService,
            ArrayBuilder<ClassifiedSpan> classifiedSpans,
            CancellationToken cancellationToken)
        {
            var workspaceStatusService = document.Project.Solution.Workspace.Services.GetRequiredService<IWorkspaceStatusService>();

            // Importantly, we do not await/wait on the fullyLoadedStateTask.  We do not want to ever be waiting on work
            // that may end up touching the UI thread (As we can deadlock if GetTagsSynchronous waits on us).  Instead,
            // we only check if the Task is completed.  Prior to that we will assume we are still loading.  Once this
            // task is completed, we know that the WaitUntilFullyLoadedAsync call will have actually finished and we're
            // fully loaded.
            var isFullyLoadedTask = workspaceStatusService.IsFullyLoadedAsync(cancellationToken);
            var isFullyLoaded = isFullyLoadedTask.IsCompleted && isFullyLoadedTask.GetAwaiter().GetResult();

            // If we're not fully loaded try to read from the cache instead so that classifications appear up to date.
            // New code will not be semantically classified, but will eventually when the project fully loads.
            if (await TryAddSemanticClassificationsFromCacheAsync(document, textSpan, classifiedSpans, isFullyLoaded, cancellationToken).ConfigureAwait(false))
                return;

            var options = ClassificationOptions.From(document.Project);
            await classificationService.AddSemanticClassificationsAsync(
                document, textSpan, options, classifiedSpans, cancellationToken).ConfigureAwait(false);
        }

        private static async Task<bool> TryAddSemanticClassificationsFromCacheAsync(
            Document document,
            TextSpan textSpan,
            ArrayBuilder<ClassifiedSpan> classifiedSpans,
            bool isFullyLoaded,
            CancellationToken cancellationToken)
        {
            // Don't use the cache if we're fully loaded.  We should just compute values normally.
            if (isFullyLoaded)
                return false;

            var semanticCacheService = document.Project.Solution.Workspace.Services.GetService<ISemanticClassificationCacheService>();
            if (semanticCacheService == null)
                return false;

            var result = await semanticCacheService.GetCachedSemanticClassificationsAsync(
                document, textSpan, cancellationToken).ConfigureAwait(false);
            if (result.IsDefault)
                return false;

            classifiedSpans.AddRange(result);
            return true;
        }
=======
>>>>>>> 67d940c4
    }
}<|MERGE_RESOLUTION|>--- conflicted
+++ resolved
@@ -17,7 +17,6 @@
 using Microsoft.CodeAnalysis.LanguageServices;
 using Microsoft.CodeAnalysis.PooledObjects;
 using Microsoft.CodeAnalysis.Shared.Extensions;
-using Microsoft.CodeAnalysis.Storage;
 using Microsoft.CodeAnalysis.Text;
 using Microsoft.CodeAnalysis.Text.Shared.Extensions;
 using Microsoft.VisualStudio.Text;
@@ -49,11 +48,7 @@
             // parsing/loading.  For cross language projects, this also produces semantic classifications more quickly
             // as we do not have to wait on skeletons to be built.
 
-<<<<<<< HEAD
-            document = document.WithFrozenPartialSemantics(context.CancellationToken);
-=======
             document = document.WithFrozenPartialSemantics(cancellationToken);
->>>>>>> 67d940c4
             spanToTag = new DocumentSnapshotSpan(document, spanToTag.SnapshotSpan);
 
             var classified = await TryClassifyContainingMemberSpanAsync(
@@ -174,59 +169,5 @@
                 throw ExceptionUtilities.Unreachable;
             }
         }
-<<<<<<< HEAD
-
-        private static async Task AddSemanticClassificationsAsync(
-            Document document,
-            TextSpan textSpan,
-            IClassificationService classificationService,
-            ArrayBuilder<ClassifiedSpan> classifiedSpans,
-            CancellationToken cancellationToken)
-        {
-            var workspaceStatusService = document.Project.Solution.Workspace.Services.GetRequiredService<IWorkspaceStatusService>();
-
-            // Importantly, we do not await/wait on the fullyLoadedStateTask.  We do not want to ever be waiting on work
-            // that may end up touching the UI thread (As we can deadlock if GetTagsSynchronous waits on us).  Instead,
-            // we only check if the Task is completed.  Prior to that we will assume we are still loading.  Once this
-            // task is completed, we know that the WaitUntilFullyLoadedAsync call will have actually finished and we're
-            // fully loaded.
-            var isFullyLoadedTask = workspaceStatusService.IsFullyLoadedAsync(cancellationToken);
-            var isFullyLoaded = isFullyLoadedTask.IsCompleted && isFullyLoadedTask.GetAwaiter().GetResult();
-
-            // If we're not fully loaded try to read from the cache instead so that classifications appear up to date.
-            // New code will not be semantically classified, but will eventually when the project fully loads.
-            if (await TryAddSemanticClassificationsFromCacheAsync(document, textSpan, classifiedSpans, isFullyLoaded, cancellationToken).ConfigureAwait(false))
-                return;
-
-            var options = ClassificationOptions.From(document.Project);
-            await classificationService.AddSemanticClassificationsAsync(
-                document, textSpan, options, classifiedSpans, cancellationToken).ConfigureAwait(false);
-        }
-
-        private static async Task<bool> TryAddSemanticClassificationsFromCacheAsync(
-            Document document,
-            TextSpan textSpan,
-            ArrayBuilder<ClassifiedSpan> classifiedSpans,
-            bool isFullyLoaded,
-            CancellationToken cancellationToken)
-        {
-            // Don't use the cache if we're fully loaded.  We should just compute values normally.
-            if (isFullyLoaded)
-                return false;
-
-            var semanticCacheService = document.Project.Solution.Workspace.Services.GetService<ISemanticClassificationCacheService>();
-            if (semanticCacheService == null)
-                return false;
-
-            var result = await semanticCacheService.GetCachedSemanticClassificationsAsync(
-                document, textSpan, cancellationToken).ConfigureAwait(false);
-            if (result.IsDefault)
-                return false;
-
-            classifiedSpans.AddRange(result);
-            return true;
-        }
-=======
->>>>>>> 67d940c4
     }
 }