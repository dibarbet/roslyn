﻿// Licensed to the .NET Foundation under one or more agreements.
// The .NET Foundation licenses this file to you under the MIT license.
// See the LICENSE file in the project root for more information.

#nullable disable

using System.Collections.Generic;
using System.Collections.Immutable;
using System.Linq;
using System.Threading;
using System.Threading.Tasks;
using Microsoft.CodeAnalysis.Editor.Shared.Extensions;
<<<<<<< HEAD
=======
using Microsoft.CodeAnalysis.Editor.Shared.Tagging;
using Microsoft.CodeAnalysis.ErrorReporting;
>>>>>>> e3ea8d99
using Microsoft.CodeAnalysis.Internal.Log;
using Microsoft.CodeAnalysis.Shared.Extensions;
using Microsoft.CodeAnalysis.Text;
using Microsoft.VisualStudio.Text;
using Microsoft.VisualStudio.Threading;

namespace Microsoft.CodeAnalysis.Editor.Implementation.NavigationBar
{
    internal partial class NavigationBarController
    {
        /// <summary>
        /// Starts a new task to compute the model based on the current text.
        /// </summary>
<<<<<<< HEAD
        private async Task ComputeModelAndSelectItemAsync(ImmutableArray<bool> unused, CancellationToken cancellationToken)
=======
        private void StartModelUpdateAndSelectedItemUpdateTasksOnUIThread()
>>>>>>> e3ea8d99
        {
            // Jump back to the UI thread to determine what snapshot the user is processing.
            await this.ThreadingContext.JoinableTaskFactory.SwitchToMainThreadAsync(cancellationToken);
            var textSnapshot = _subjectBuffer.CurrentSnapshot;

            // Ensure we switch to the threadpool before calling GetDocumentWithFrozenPartialSemantics.  It ensures
            // that any IO that performs is not potentially on the UI thread.
            await TaskScheduler.Default;

            var model = await ComputeModelAsync(textSnapshot, cancellationToken).ConfigureAwait(false);

<<<<<<< HEAD
            await this.ThreadingContext.JoinableTaskFactory.SwitchToMainThreadAsync(cancellationToken);

            _model_OnlyAccessOnUIThread = model;

            // Now, enqueue work to select the right item in this new model.
            StartSelectedItemUpdateTask();
=======
            // Enqueue a new computation for the model
            var asyncToken = _asyncListener.BeginAsyncOperation(GetType().Name + ".StartModelUpdateTask");
            _modelTask = ComputeModelAfterDelayAsync(_modelTask, textSnapshot, cancellationToken);
            _modelTask.CompletesAsyncOperation(asyncToken);

            StartSelectedItemUpdateTask();
        }

        private static async Task<NavigationBarModel> ComputeModelAfterDelayAsync(
            Task<NavigationBarModel> modelTask, ITextSnapshot textSnapshot, CancellationToken cancellationToken)
        {
            var previousModel = await modelTask.ConfigureAwait(false);
            if (!cancellationToken.IsCancellationRequested)
            {
                try
                {
                    await Task.Delay(TaggerConstants.ShortDelay, cancellationToken).ConfigureAwait(false);
                    return await ComputeModelAsync(textSnapshot, cancellationToken).ConfigureAwait(false);
                }
                catch (OperationCanceledException)
                {
                }
                catch (Exception e) when (FatalError.ReportAndCatch(e))
                {
                }
            }
>>>>>>> e3ea8d99

            return;

<<<<<<< HEAD
            static async Task<NavigationBarModel> ComputeModelAsync(ITextSnapshot textSnapshot, CancellationToken cancellationToken)
            {
                // When computing items just get the partial semantics workspace.  This will ensure we can get data for this
                // file, and hopefully have enough loaded to get data for other files in the case of partial types.  In the
                // event the other files aren't available, then partial-type information won't be correct.  That's ok though
                // as this is just something that happens during solution load and will pass once that is over.  By using
                // partial semantics, we can ensure we don't spend an inordinate amount of time computing and using full
                // compilation data (like skeleton assemblies).
                var document = textSnapshot.AsText().GetDocumentWithFrozenPartialSemantics(cancellationToken);
                if (document == null)
                    return null;

                var itemService = document.GetLanguageService<INavigationBarItemService>();
                if (itemService != null)
                {
                    using (Logger.LogBlock(FunctionId.NavigationBar_ComputeModelAsync, cancellationToken))
                    {
                        var items = await itemService.GetItemsAsync(document, textSnapshot, cancellationToken).ConfigureAwait(false);
                        return new NavigationBarModel(items, itemService);
                    }
                }

                return new NavigationBarModel(ImmutableArray<NavigationBarItem>.Empty, itemService: null);
            }
=======
        /// <summary>
        /// Computes a model for the given snapshot.
        /// </summary>
        private static async Task<NavigationBarModel> ComputeModelAsync(ITextSnapshot snapshot, CancellationToken cancellationToken)
        {
            // Ensure we switch to the threadpool before calling GetDocumentWithFrozenPartialSemantics.  It ensures
            // that any IO that performs is not potentially on the UI thread.
            await TaskScheduler.Default;

            // When computing items just get the partial semantics workspace.  This will ensure we can get data for this
            // file, and hopefully have enough loaded to get data for other files in the case of partial types.  In the
            // event the other files aren't available, then partial-type information won't be correct.  That's ok though
            // as this is just something that happens during solution load and will pass once that is over.  By using
            // partial semantics, we can ensure we don't spend an inordinate amount of time computing and using full
            // compilation data (like skeleton assemblies).
            var document = snapshot.AsText().GetDocumentWithFrozenPartialSemantics(cancellationToken);
            if (document == null)
                return null;

            var languageService = document.GetLanguageService<INavigationBarItemService>();
            if (languageService != null)
            {
                using (Logger.LogBlock(FunctionId.NavigationBar_ComputeModelAsync, cancellationToken))
                {
                    var items = await languageService.GetItemsAsync(document, snapshot, cancellationToken).ConfigureAwait(false);
                    var version = await document.Project.GetDependentSemanticVersionAsync(cancellationToken).ConfigureAwait(false);
                    return new NavigationBarModel(items, languageService);
                }
            }

            return new NavigationBarModel(ImmutableArray<NavigationBarItem>.Empty, itemService: null);
>>>>>>> e3ea8d99
        }

        /// <summary>
        /// Starts a new task to compute what item should be selected.
        /// </summary>
        private void StartSelectedItemUpdateTask()
        {
<<<<<<< HEAD
            // 'true' value is unused.  this just signals to the queue that we have work to do.
            _selectItemQueue.AddWork(true);
        }

        private async Task SelectItemAsync(ImmutableArray<bool> unused, CancellationToken cancellationToken)
        {
            // Switch to the UI so we can determine where the user is.
            await this.ThreadingContext.JoinableTaskFactory.SwitchToMainThreadAsync(cancellationToken);
=======
            AssertIsForeground();

            var currentView = _presenter.TryGetCurrentView();
            var subjectBufferCaretPosition = currentView?.GetCaretPoint(_subjectBuffer);
            if (!subjectBufferCaretPosition.HasValue)
                return;

            // Cancel off any existing work
            _selectedItemInfoTaskCancellationSource.Cancel();
            _selectedItemInfoTaskCancellationSource = new CancellationTokenSource();
            var cancellationToken = _selectedItemInfoTaskCancellationSource.Token;

            var asyncToken = _asyncListener.BeginAsyncOperation(GetType().Name + ".StartSelectedItemUpdateTask");
            var selectedItemInfoTask = DetermineSelectedItemInfoAsync(_modelTask, subjectBufferCaretPosition.Value, cancellationToken);
            selectedItemInfoTask.CompletesAsyncOperation(asyncToken);
        }

        private async Task DetermineSelectedItemInfoAsync(
            Task<NavigationBarModel> lastModelTask,
            SnapshotPoint caretPosition,
            CancellationToken cancellationToken)
        {
            // First wait the delay before doing any other work.  That way if we get canceled due to other events (like
            // the user moving around), we don't end up doing anything, and the next task can take over.
            await Task.Delay(TaggerConstants.NearImmediateDelay, cancellationToken).ConfigureAwait(false);
>>>>>>> e3ea8d99

            var currentView = _presenter.TryGetCurrentView();
            var caretPosition = currentView?.GetCaretPoint(_subjectBuffer);
            if (!caretPosition.HasValue)
                return;

            // Grab the last computed model while there.
            var model = _model_OnlyAccessOnUIThread;

            // Jump back to the BG to do any expensive work walking the entire model
            await TaskScheduler.Default;
            var currentSelectedItem = ComputeSelectedTypeAndMember(model, caretPosition.Value, cancellationToken);

            // Finally, switch back to the UI to update our state and UI.
            await ThreadingContext.JoinableTaskFactory.SwitchToMainThreadAsync(cancellationToken);

            // Update the UI to show *just* the type/member that was selected.  We don't need it to know about all items
            // as the user can only see one at a time as they're editing in a document.  However, once we've done this,
            // store the full list of items as well so that if the user expands the dropdown, we can take all those
            // values and shove them in so it appears as if the lists were always fully realized.
            _latestModelAndSelectedInfo_OnlyAccessOnUIThread = (model, currentSelectedItem);
            PushSelectedItemsToPresenter(currentSelectedItem);
        }

        internal static NavigationBarSelectedTypeAndMember ComputeSelectedTypeAndMember(NavigationBarModel model, SnapshotPoint caretPosition, CancellationToken cancellationToken)
        {
            var (item, gray) = GetMatchingItem(model.Types, caretPosition, model.ItemService, cancellationToken);

            if (item == null)
            {
                // Nothing to show at all
                return new NavigationBarSelectedTypeAndMember(null, null);
            }

            var rightItem = GetMatchingItem(item.ChildItems, caretPosition, model.ItemService, cancellationToken);

            return new NavigationBarSelectedTypeAndMember(item, gray, rightItem.item, rightItem.gray);
        }

        /// <summary>
        /// Finds the item that point is in, or if it's not in any items, gets the first item that's
        /// positioned after the cursor.
        /// </summary>
        /// <returns>A tuple of the matching item, and if it should be shown grayed.</returns>
        private static (T item, bool gray) GetMatchingItem<T>(IEnumerable<T> items, SnapshotPoint point, INavigationBarItemService itemsService, CancellationToken cancellationToken) where T : NavigationBarItem
        {
            T exactItem = null;
            var exactItemStart = 0;
            T nextItem = null;
            var nextItemStart = int.MaxValue;

            foreach (var item in items)
            {
                foreach (var trackingSpan in item.TrackingSpans)
                {
                    cancellationToken.ThrowIfCancellationRequested();

                    var span = trackingSpan.GetSpan(point.Snapshot);
                    if (span.Contains(point) || span.End == point)
                    {
                        // This is the item we should show normally. We'll continue looking at other
                        // items as there might be a nested type that we're actually in. If there
                        // are multiple items containing the point, choose whichever containing span
                        // starts later because that will be the most nested item.

                        if (exactItem == null || span.Start >= exactItemStart)
                        {
                            exactItem = item;
                            exactItemStart = span.Start;
                        }
                    }
                    else if (span.Start > point && span.Start <= nextItemStart)
                    {
                        nextItem = item;
                        nextItemStart = span.Start;
                    }
                }
            }

            if (exactItem != null)
            {
                return (exactItem, gray: false);
            }
            else
            {
                // The second parameter is if we should show it grayed. We'll be nice and say false
                // unless we actually have an item
                var itemToGray = nextItem ?? items.LastOrDefault();
                if (itemToGray != null && !itemsService.ShowItemGrayedIfNear(itemToGray))
                {
                    itemToGray = null;
                }

                return (itemToGray, gray: itemToGray != null);
            }
        }
    }
}<|MERGE_RESOLUTION|>--- conflicted
+++ resolved
@@ -10,11 +10,8 @@
 using System.Threading;
 using System.Threading.Tasks;
 using Microsoft.CodeAnalysis.Editor.Shared.Extensions;
-<<<<<<< HEAD
-=======
 using Microsoft.CodeAnalysis.Editor.Shared.Tagging;
 using Microsoft.CodeAnalysis.ErrorReporting;
->>>>>>> e3ea8d99
 using Microsoft.CodeAnalysis.Internal.Log;
 using Microsoft.CodeAnalysis.Shared.Extensions;
 using Microsoft.CodeAnalysis.Text;
@@ -28,11 +25,7 @@
         /// <summary>
         /// Starts a new task to compute the model based on the current text.
         /// </summary>
-<<<<<<< HEAD
         private async Task ComputeModelAndSelectItemAsync(ImmutableArray<bool> unused, CancellationToken cancellationToken)
-=======
-        private void StartModelUpdateAndSelectedItemUpdateTasksOnUIThread()
->>>>>>> e3ea8d99
         {
             // Jump back to the UI thread to determine what snapshot the user is processing.
             await this.ThreadingContext.JoinableTaskFactory.SwitchToMainThreadAsync(cancellationToken);
@@ -44,45 +37,15 @@
 
             var model = await ComputeModelAsync(textSnapshot, cancellationToken).ConfigureAwait(false);
 
-<<<<<<< HEAD
             await this.ThreadingContext.JoinableTaskFactory.SwitchToMainThreadAsync(cancellationToken);
 
             _model_OnlyAccessOnUIThread = model;
 
             // Now, enqueue work to select the right item in this new model.
             StartSelectedItemUpdateTask();
-=======
-            // Enqueue a new computation for the model
-            var asyncToken = _asyncListener.BeginAsyncOperation(GetType().Name + ".StartModelUpdateTask");
-            _modelTask = ComputeModelAfterDelayAsync(_modelTask, textSnapshot, cancellationToken);
-            _modelTask.CompletesAsyncOperation(asyncToken);
-
-            StartSelectedItemUpdateTask();
-        }
-
-        private static async Task<NavigationBarModel> ComputeModelAfterDelayAsync(
-            Task<NavigationBarModel> modelTask, ITextSnapshot textSnapshot, CancellationToken cancellationToken)
-        {
-            var previousModel = await modelTask.ConfigureAwait(false);
-            if (!cancellationToken.IsCancellationRequested)
-            {
-                try
-                {
-                    await Task.Delay(TaggerConstants.ShortDelay, cancellationToken).ConfigureAwait(false);
-                    return await ComputeModelAsync(textSnapshot, cancellationToken).ConfigureAwait(false);
-                }
-                catch (OperationCanceledException)
-                {
-                }
-                catch (Exception e) when (FatalError.ReportAndCatch(e))
-                {
-                }
-            }
->>>>>>> e3ea8d99
 
             return;
 
-<<<<<<< HEAD
             static async Task<NavigationBarModel> ComputeModelAsync(ITextSnapshot textSnapshot, CancellationToken cancellationToken)
             {
                 // When computing items just get the partial semantics workspace.  This will ensure we can get data for this
@@ -107,39 +70,6 @@
 
                 return new NavigationBarModel(ImmutableArray<NavigationBarItem>.Empty, itemService: null);
             }
-=======
-        /// <summary>
-        /// Computes a model for the given snapshot.
-        /// </summary>
-        private static async Task<NavigationBarModel> ComputeModelAsync(ITextSnapshot snapshot, CancellationToken cancellationToken)
-        {
-            // Ensure we switch to the threadpool before calling GetDocumentWithFrozenPartialSemantics.  It ensures
-            // that any IO that performs is not potentially on the UI thread.
-            await TaskScheduler.Default;
-
-            // When computing items just get the partial semantics workspace.  This will ensure we can get data for this
-            // file, and hopefully have enough loaded to get data for other files in the case of partial types.  In the
-            // event the other files aren't available, then partial-type information won't be correct.  That's ok though
-            // as this is just something that happens during solution load and will pass once that is over.  By using
-            // partial semantics, we can ensure we don't spend an inordinate amount of time computing and using full
-            // compilation data (like skeleton assemblies).
-            var document = snapshot.AsText().GetDocumentWithFrozenPartialSemantics(cancellationToken);
-            if (document == null)
-                return null;
-
-            var languageService = document.GetLanguageService<INavigationBarItemService>();
-            if (languageService != null)
-            {
-                using (Logger.LogBlock(FunctionId.NavigationBar_ComputeModelAsync, cancellationToken))
-                {
-                    var items = await languageService.GetItemsAsync(document, snapshot, cancellationToken).ConfigureAwait(false);
-                    var version = await document.Project.GetDependentSemanticVersionAsync(cancellationToken).ConfigureAwait(false);
-                    return new NavigationBarModel(items, languageService);
-                }
-            }
-
-            return new NavigationBarModel(ImmutableArray<NavigationBarItem>.Empty, itemService: null);
->>>>>>> e3ea8d99
         }
 
         /// <summary>
@@ -147,7 +77,6 @@
         /// </summary>
         private void StartSelectedItemUpdateTask()
         {
-<<<<<<< HEAD
             // 'true' value is unused.  this just signals to the queue that we have work to do.
             _selectItemQueue.AddWork(true);
         }
@@ -156,33 +85,6 @@
         {
             // Switch to the UI so we can determine where the user is.
             await this.ThreadingContext.JoinableTaskFactory.SwitchToMainThreadAsync(cancellationToken);
-=======
-            AssertIsForeground();
-
-            var currentView = _presenter.TryGetCurrentView();
-            var subjectBufferCaretPosition = currentView?.GetCaretPoint(_subjectBuffer);
-            if (!subjectBufferCaretPosition.HasValue)
-                return;
-
-            // Cancel off any existing work
-            _selectedItemInfoTaskCancellationSource.Cancel();
-            _selectedItemInfoTaskCancellationSource = new CancellationTokenSource();
-            var cancellationToken = _selectedItemInfoTaskCancellationSource.Token;
-
-            var asyncToken = _asyncListener.BeginAsyncOperation(GetType().Name + ".StartSelectedItemUpdateTask");
-            var selectedItemInfoTask = DetermineSelectedItemInfoAsync(_modelTask, subjectBufferCaretPosition.Value, cancellationToken);
-            selectedItemInfoTask.CompletesAsyncOperation(asyncToken);
-        }
-
-        private async Task DetermineSelectedItemInfoAsync(
-            Task<NavigationBarModel> lastModelTask,
-            SnapshotPoint caretPosition,
-            CancellationToken cancellationToken)
-        {
-            // First wait the delay before doing any other work.  That way if we get canceled due to other events (like
-            // the user moving around), we don't end up doing anything, and the next task can take over.
-            await Task.Delay(TaggerConstants.NearImmediateDelay, cancellationToken).ConfigureAwait(false);
->>>>>>> e3ea8d99
 
             var currentView = _presenter.TryGetCurrentView();
             var caretPosition = currentView?.GetCaretPoint(_subjectBuffer);
