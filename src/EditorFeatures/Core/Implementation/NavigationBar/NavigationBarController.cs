--- conflicted
+++ resolved
@@ -77,11 +77,7 @@
             _selectedItemInfoTask = Task.FromResult(new NavigationBarSelectedTypeAndMember(null, null));
         }
 
-<<<<<<< HEAD
-        public void SetWorkspace(Workspace newWorkspace)
-=======
         public void SetWorkspace(Workspace? newWorkspace)
->>>>>>> deafbee2
         {
             DisconnectFromWorkspace();
 
