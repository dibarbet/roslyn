--- conflicted
+++ resolved
@@ -194,11 +194,6 @@
                     title ?? this.DisplayName,
                     definitions,
                     cancellationToken).ConfigureAwait(false);
-<<<<<<< HEAD
-=======
-                if (location != null)
-                    await location.NavigateToAsync(new NavigationOptions(PreferProvisionalTab: true, ActivateTab: true), cancellationToken).ConfigureAwait(false);
->>>>>>> f67d2e53
                 return;
             }
         }
