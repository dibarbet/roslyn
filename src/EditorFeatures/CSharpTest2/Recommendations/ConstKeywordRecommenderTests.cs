﻿// Licensed to the .NET Foundation under one or more agreements.
// The .NET Foundation licenses this file to you under the MIT license.
// See the LICENSE file in the project root for more information.

using System.Threading.Tasks;
using Microsoft.CodeAnalysis.Test.Utilities;
using Xunit;

namespace Microsoft.CodeAnalysis.Editor.CSharp.UnitTests.Recommendations;

[Trait(Traits.Feature, Traits.Features.KeywordRecommending)]
public sealed class ConstKeywordRecommenderTests : KeywordRecommenderTests
{
    [Fact]
    public async Task TestAtRoot()
    {
        await VerifyKeywordAsync(
@"$$");
    }

    [Fact]
    public async Task TestAfterClass()
    {
        await VerifyKeywordAsync(
            """
            class C { }
            $$
            """);
    }

    [Fact]
    public async Task TestAfterGlobalStatement()
    {
        await VerifyKeywordAsync(
            """
            System.Console.WriteLine();
            $$
            """);
    }

    [Fact]
    public async Task TestAfterGlobalVariableDeclaration()
    {
        await VerifyKeywordAsync(
            """
            int i = 0;
            $$
            """);
    }

    [Fact]
    public async Task TestNotInUsingAlias()
    {
        await VerifyAbsenceAsync(
@"using Goo = $$");
    }

    [Fact]
    public async Task TestNotInGlobalUsingAlias()
    {
        await VerifyAbsenceAsync(
@"global using Goo = $$");
    }

    [Theory, CombinatorialData]
    public async Task TestInEmptyStatement(bool topLevelStatement)
    {
        await VerifyKeywordAsync(AddInsideMethod(
@"$$", topLevelStatement: topLevelStatement), options: CSharp9ParseOptions);
    }

    [Fact]
    public async Task TestAfterExtern()
    {
        await VerifyKeywordAsync("""
            extern alias Goo;
            $$
            """);
    }

    [Fact]
    public async Task TestAfterUsing()
    {
        await VerifyKeywordAsync("""
            using Goo;
            $$
            """);
    }

    [Fact]
    public async Task TestAfterGlobalUsing()
    {
        await VerifyKeywordAsync("""
            global using Goo;
            $$
            """);
    }

    [Fact]
    public async Task TestAfterNamespace()
    {
        await VerifyKeywordAsync("""
            namespace N {}
            $$
            """);
    }

    [Fact]
    public async Task TestAfterDelegateDeclaration()
    {
        await VerifyKeywordAsync("""
            delegate void Goo();
            $$
            """);
    }

    [Fact]
    public async Task TestAfterMethod()
    {
        await VerifyKeywordAsync(
            """
            class C {
              void Goo() {}
              $$
            """);
    }

    [Fact]
    public async Task TestAfterField()
    {
        await VerifyKeywordAsync(
            """
            class C {
              int i;
              $$
            """);
    }

    [Fact]
    public async Task TestAfterProperty()
    {
        await VerifyKeywordAsync(
            """
            class C {
              int i { get; }
              $$
            """);
    }

    [Theory]
    [InlineData(SourceCodeKind.Regular)]
    [InlineData(SourceCodeKind.Script, Skip = "https://github.com/dotnet/roslyn/issues/9880")]
    public async Task TestNotBeforeUsing(SourceCodeKind sourceCodeKind)
    {
        await VerifyAbsenceAsync(sourceCodeKind,
            """
            $$
            using Goo;
            """);
    }

    [Theory]
    [InlineData(SourceCodeKind.Regular)]
    [InlineData(SourceCodeKind.Script, Skip = "https://github.com/dotnet/roslyn/issues/9880")]
    public async Task TestNotBeforeGlobalUsing(SourceCodeKind sourceCodeKind)
    {
        await VerifyAbsenceAsync(sourceCodeKind,
            """
            $$
            global using Goo;
            """);
    }

    [Fact]
    public async Task TestAfterAssemblyAttribute()
    {
        await VerifyKeywordAsync("""
            [assembly: goo]
            $$
            """);
    }

    [Fact]
    public async Task TestAfterRootAttribute()
    {
        await VerifyKeywordAsync(SourceCodeKind.Regular, """
            [goo]
            $$
            """);
    }

    [Fact]
    public async Task TestAfterRootAttribute_Interactive()
    {
        await VerifyKeywordAsync(SourceCodeKind.Script, """
            [goo]
            $$
            """);
    }

    [Fact]
    public async Task TestAfterNestedAttribute()
    {
        await VerifyKeywordAsync(
            """
            class C {
              [goo]
              $$
            """);
    }

    [Fact]
    public async Task TestInsideStruct()
    {
        await VerifyKeywordAsync(
            """
            struct S {
               $$
            """);
    }

    [Fact]
    public async Task TestInsideInterface()
    {
        await VerifyKeywordAsync("""
            interface I {
               $$
            """);
    }

    [Fact]
    public async Task TestNotInsideEnum()
    {
        await VerifyAbsenceAsync("""
            enum E {
               $$
            """);
    }

    [Fact]
    public async Task TestInsideClass()
    {
        await VerifyKeywordAsync(
            """
            class C {
               $$
            """);
    }

    [Fact]
    public async Task TestNotAfterPartial()
        => await VerifyAbsenceAsync(@"partial $$");

    [Fact]
    public async Task TestNotAfterAbstract()
        => await VerifyAbsenceAsync(@"abstract $$");

    [Fact]
    public async Task TestNotAfterInternal()
        => await VerifyAbsenceAsync(SourceCodeKind.Regular, @"internal $$");

    [Fact]
    public async Task TestAfterInternal_Interactive()
        => await VerifyKeywordAsync(SourceCodeKind.Script, @"internal $$");

    [Fact]
    public async Task TestAfterNestedInternal()
    {
        await VerifyKeywordAsync(
            """
            class C {
                internal $$
            """);
    }

    [Fact]
    public async Task TestNotAfterPublic()
        => await VerifyAbsenceAsync(SourceCodeKind.Regular, @"public $$");

    [Fact]
    public async Task TestAfterPublic_Interactive()
        => await VerifyKeywordAsync(SourceCodeKind.Script, @"public $$");

    [Fact]
    public async Task TestAfterNestedPublic()
    {
        await VerifyKeywordAsync(
            """
            class C {
                public $$
            """);
    }

    [Fact]
    public async Task TestNotAfterPrivate()
    {
        await VerifyAbsenceAsync(SourceCodeKind.Regular,
@"private $$");
    }

    [Fact]
    public async Task TestAfterPrivate_Script()
    {
        await VerifyKeywordAsync(SourceCodeKind.Script,
@"private $$");
    }

    [Fact]
    public async Task TestAfterNestedPrivate()
    {
        await VerifyKeywordAsync(
            """
            class C {
                private $$
            """);
    }

    [Fact]
    public async Task TestNotAfterProtected()
    {
        await VerifyAbsenceAsync(
@"protected $$");
    }

    [Fact]
    public async Task TestAfterNestedProtected()
    {
        await VerifyKeywordAsync(
            """
            class C {
                protected $$
            """);
    }

    [Fact]
    public async Task TestNotAfterSealed()
        => await VerifyAbsenceAsync(@"sealed $$");

    [Fact]
    public async Task TestNotAfterNestedSealed()
    {
        await VerifyAbsenceAsync(
            """
            class C {
                sealed $$
            """);
    }

    [Fact]
    public async Task TestNotAfterStatic()
        => await VerifyAbsenceAsync(@"static $$");

    [Fact]
    public async Task TestNotAfterNestedStatic()
    {
        await VerifyAbsenceAsync(
            """
            class C {
                static $$
            """);
    }

    [Fact]
    public async Task TestNotAfterStaticPublic()
        => await VerifyAbsenceAsync(@"static public $$");

    [Fact]
    public async Task TestNotAfterNestedStaticPublic()
    {
        await VerifyAbsenceAsync(
            """
            class C {
                static public $$
            """);
    }

    [Fact]
    public async Task TestNotAfterDelegate()
        => await VerifyAbsenceAsync(@"delegate $$");

    [Fact]
    public async Task TestNotAfterEvent()
    {
        await VerifyAbsenceAsync(
            """
            class C {
                event $$
            """);
    }

    [Fact]
    public async Task TestNotAfterConst()
    {
        await VerifyAbsenceAsync(
            """
            class C {
                const $$
            """);
    }

    [Fact]
    public async Task TestNotAfterNew()
    {
        await VerifyAbsenceAsync(
@"new $$");
<<<<<<< HEAD
    }

    [Fact]
    public async Task TestAfterNestedNew()
    {
        await VerifyKeywordAsync(
            """
            class C {
               new $$
            """);
    }

    [Fact]
    public async Task TestInMethod()
    {
        await VerifyKeywordAsync(
            """
            class C {
               void Goo() {
                 $$
            """);
    }

    [Fact]
    public async Task TestInMethodNotAfterConst()
    {
        await VerifyAbsenceAsync(
            """
            class C {
               void Goo() {
                 const $$
            """);
    }

    [Fact]
    public async Task TestInProperty()
    {
        await VerifyKeywordAsync(
            """
            class C {
               int Goo {
                 get {
                   $$
            """);
=======
        }

        [Fact]
        public async Task TestAfterNestedNew()
        {
            await VerifyKeywordAsync(
                """
                class C {
                   new $$
                """);
        }

        [Fact]
        public async Task TestInMethod()
        {
            await VerifyKeywordAsync(
                """
                class C {
                   void Goo() {
                     $$
                """);
        }

        [Fact]
        public async Task TestInMethodNotAfterConst()
        {
            await VerifyAbsenceAsync(
                """
                class C {
                   void Goo() {
                     const $$
                """);
        }

        [Fact]
        public async Task TestInProperty()
        {
            await VerifyKeywordAsync(
                """
                class C {
                   int Goo {
                     get {
                       $$
                """);
        }

        [Fact]
        public async Task TestWithinExtension()
        {
            await VerifyAbsenceAsync(
                """
                static class C
                {
                    extension(string s)
                    {
                        $$
                    }
                }
                """,
                CSharpNextParseOptions,
                CSharpNextScriptParseOptions);
        }
>>>>>>> b11b9408
    }
}<|MERGE_RESOLUTION|>--- conflicted
+++ resolved
@@ -403,7 +403,6 @@
     {
         await VerifyAbsenceAsync(
 @"new $$");
-<<<<<<< HEAD
     }
 
     [Fact]
@@ -444,73 +443,26 @@
         await VerifyKeywordAsync(
             """
             class C {
-               int Goo {
-                 get {
-                   $$
-            """);
-=======
-        }
-
-        [Fact]
-        public async Task TestAfterNestedNew()
-        {
-            await VerifyKeywordAsync(
-                """
-                class C {
-                   new $$
-                """);
-        }
-
-        [Fact]
-        public async Task TestInMethod()
-        {
-            await VerifyKeywordAsync(
-                """
-                class C {
-                   void Goo() {
-                     $$
-                """);
-        }
-
-        [Fact]
-        public async Task TestInMethodNotAfterConst()
-        {
-            await VerifyAbsenceAsync(
-                """
-                class C {
-                   void Goo() {
-                     const $$
-                """);
-        }
-
-        [Fact]
-        public async Task TestInProperty()
-        {
-            await VerifyKeywordAsync(
-                """
-                class C {
-                   int Goo {
-                     get {
-                       $$
-                """);
-        }
-
-        [Fact]
-        public async Task TestWithinExtension()
-        {
-            await VerifyAbsenceAsync(
-                """
-                static class C
+                int Goo {
+                    get {
+                    $$
+            """);
+    }
+
+    [Fact]
+    public async Task TestWithinExtension()
+    {
+        await VerifyAbsenceAsync(
+            """
+            static class C
+            {
+                extension(string s)
                 {
-                    extension(string s)
-                    {
-                        $$
-                    }
+                    $$
                 }
-                """,
-                CSharpNextParseOptions,
-                CSharpNextScriptParseOptions);
-        }
->>>>>>> b11b9408
+            }
+            """,
+            CSharpNextParseOptions,
+            CSharpNextScriptParseOptions);
     }
 }