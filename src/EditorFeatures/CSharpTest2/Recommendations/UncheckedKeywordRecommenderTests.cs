--- conflicted
+++ resolved
@@ -12,13 +12,8 @@
 [Trait(Traits.Feature, Traits.Features.KeywordRecommending)]
 public sealed class UncheckedKeywordRecommenderTests : KeywordRecommenderTests
 {
-<<<<<<< HEAD
     [Fact]
     public async Task TestAtRoot_Interactive()
-=======
-    [Trait(Traits.Feature, Traits.Features.KeywordRecommending)]
-    public sealed class UncheckedKeywordRecommenderTests : KeywordRecommenderTests
->>>>>>> b11b9408
     {
         await VerifyKeywordAsync(SourceCodeKind.Script,
 @"$$");
@@ -116,36 +111,27 @@
             """);
     }
 
-<<<<<<< HEAD
     [Fact]
     public async Task TestAfterRefExpression()
     {
         await VerifyKeywordAsync(AddInsideMethod(
-@"ref int x = ref $$"));
-=======
-        [Fact]
-        public async Task TestAfterRefExpression()
-        {
-            await VerifyKeywordAsync(AddInsideMethod(
-                @"ref int x = ref $$"));
-        }
+            @"ref int x = ref $$"));
+    }
 
-        [Fact]
-        public async Task TestWithinExtension()
-        {
-            await VerifyAbsenceAsync(
-                """
-                static class C
+    [Fact]
+    public async Task TestWithinExtension()
+    {
+        await VerifyAbsenceAsync(
+            """
+            static class C
+            {
+                extension(string s)
                 {
-                    extension(string s)
-                    {
-                        $$
-                    }
+                    $$
                 }
-                """,
-                CSharpNextParseOptions,
-                CSharpNextScriptParseOptions);
-        }
->>>>>>> b11b9408
+            }
+            """,
+            CSharpNextParseOptions,
+            CSharpNextScriptParseOptions);
     }
 }