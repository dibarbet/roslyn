--- conflicted
+++ resolved
@@ -12,13 +12,8 @@
 [Trait(Traits.Feature, Traits.Features.KeywordRecommending)]
 public sealed class UShortKeywordRecommenderTests : KeywordRecommenderTests
 {
-<<<<<<< HEAD
     [Fact]
     public async Task TestAtRoot_Interactive()
-=======
-    [Trait(Traits.Feature, Traits.Features.KeywordRecommending)]
-    public sealed class UShortKeywordRecommenderTests : KeywordRecommenderTests
->>>>>>> b11b9408
     {
         await VerifyKeywordAsync(SourceCodeKind.Script,
 @"$$");
@@ -1101,7 +1096,6 @@
             """);
     }
 
-<<<<<<< HEAD
     [Fact, WorkItem("https://github.com/dotnet/roslyn/issues/70677")]
     public async Task TestInCollectionExpressions_ParenSpreadAfterFirstElementToReturn()
     {
@@ -1112,25 +1106,22 @@
                 IEnumerable<string> M() => [string.Empty, .. ($$
             }
             """);
-=======
-        #endregion
-
-        [Fact]
-        public async Task TestWithinExtension()
-        {
-            await VerifyKeywordAsync(
-                """
-                static class C
+    }
+
+    #endregion
+
+    [Fact]
+    public async Task TestWithinExtension()
+    {
+        await VerifyKeywordAsync(
+            """
+            static class C
+            {
+                extension(string s)
                 {
-                    extension(string s)
-                    {
-                        $$
-                    }
+                    $$
                 }
-                """, CSharpNextParseOptions);
-        }
->>>>>>> b11b9408
-    }
-
-    #endregion
+            }
+            """, CSharpNextParseOptions);
+    }
 }