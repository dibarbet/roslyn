﻿// Licensed to the .NET Foundation under one or more agreements.
// The .NET Foundation licenses this file to you under the MIT license.
// See the LICENSE file in the project root for more information.

using System.Threading.Tasks;
using Microsoft.CodeAnalysis.Test.Utilities;
using Roslyn.Test.Utilities;
using Xunit;

namespace Microsoft.CodeAnalysis.Editor.CSharp.UnitTests.Recommendations;

[Trait(Traits.Feature, Traits.Features.KeywordRecommending)]
public sealed class VoidKeywordRecommenderTests : KeywordRecommenderTests
{
<<<<<<< HEAD
    [Fact]
    public async Task TestAtRoot()
=======
    [Trait(Traits.Feature, Traits.Features.KeywordRecommending)]
    public sealed class VoidKeywordRecommenderTests : KeywordRecommenderTests
>>>>>>> b11b9408
    {
        await VerifyKeywordAsync(
@"$$");
    }

    [Fact]
    public async Task TestAfterClass()
    {
        await VerifyKeywordAsync(
            """
            class C { }
            $$
            """);
    }

    [Fact]
    public async Task TestAfterGlobalStatement()
    {
        await VerifyKeywordAsync(
            """
            System.Console.WriteLine();
            $$
            """);
    }

    [Fact]
    public async Task TestAfterGlobalVariableDeclaration_Interactive()
    {
        await VerifyKeywordAsync(SourceCodeKind.Script,
            """
            int i = 0;
            $$
            """);
    }

    [Fact]
    public async Task TestNotInUsingAlias()
    {
        await VerifyAbsenceAsync(
@"using Goo = $$");
    }

    [Fact]
    public async Task TestNotInGlobalUsingAlias()
    {
        await VerifyAbsenceAsync(
@"global using Goo = $$");
    }

    [Fact]
    public async Task TestNotAfterStackAlloc()
    {
        await VerifyAbsenceAsync(
            """
            class C {
                 int* goo = stackalloc $$
            """);
    }

    [Fact]
    public async Task TestInFixedStatement()
    {
        await VerifyKeywordAsync(
@"fixed ($$");
    }

    [Fact]
    public async Task TestInDelegateReturnType()
    {
        await VerifyKeywordAsync(
@"public delegate $$");
    }

    [Theory, CombinatorialData]
    public async Task TestNotInCastType(bool topLevelStatement)
    {
        await VerifyAbsenceAsync(AddInsideMethod(
@"var str = (($$", topLevelStatement: topLevelStatement), options: CSharp9ParseOptions);
    }

    [Theory, CombinatorialData]
    public async Task TestNotInCastType2(bool topLevelStatement)
    {
        await VerifyAbsenceAsync(AddInsideMethod(
@"var str = (($$)items) as string;", topLevelStatement: topLevelStatement), options: CSharp9ParseOptions);
    }

    [Theory, CombinatorialData]
    public async Task TestInTypeOf(bool topLevelStatement)
    {
        await VerifyKeywordAsync(AddInsideMethod(
@"typeof($$", topLevelStatement: topLevelStatement), options: CSharp9ParseOptions);
    }

    [Fact]
    public async Task TestAfterExtern()
    {
        await VerifyKeywordAsync("""
            extern alias Goo;
            $$
            """);
    }

    [Fact]
    public async Task TestAfterUsing()
    {
        await VerifyKeywordAsync("""
            using Goo;
            $$
            """);
    }

    [Fact]
    public async Task TestAfterGlobalUsing()
    {
        await VerifyKeywordAsync("""
            global using Goo;
            $$
            """);
    }

    [Fact]
    public async Task TestAfterNamespace()
    {
        await VerifyKeywordAsync("""
            namespace N {}
            $$
            """);
    }

    [Fact]
    public async Task TestAfterDelegateDeclaration()
    {
        await VerifyKeywordAsync("""
            delegate void Goo();
            $$
            """);
    }

    [Fact]
    public async Task TestAfterMethod()
    {
        await VerifyKeywordAsync(
            """
            class C {
              void Goo() {}
              $$
            """);
    }

    [Fact]
    public async Task TestAfterField()
    {
        await VerifyKeywordAsync(
            """
            class C {
              int i;
              $$
            """);
    }

    [Fact]
    public async Task TestAfterProperty()
    {
        await VerifyKeywordAsync(
            """
            class C {
              int i { get; }
              $$
            """);
    }

    [Fact]
    public async Task TestNotBeforeUsing()
    {
        await VerifyAbsenceAsync(SourceCodeKind.Regular,
            """
            $$
            using Goo;
            """);
    }

    [Fact(Skip = "https://github.com/dotnet/roslyn/issues/9880")]
    public async Task TestNotBeforeUsing_Interactive()
    {
        await VerifyAbsenceAsync(SourceCodeKind.Script,
            """
            $$
            using Goo;
            """);
    }

    [Fact]
    public async Task TestNotBeforeGlobalUsing()
    {
        await VerifyAbsenceAsync(SourceCodeKind.Regular,
            """
            $$
            global using Goo;
            """);
    }

    [Fact(Skip = "https://github.com/dotnet/roslyn/issues/9880")]
    public async Task TestNotBeforeGlobalUsing_Interactive()
    {
        await VerifyAbsenceAsync(SourceCodeKind.Script,
            """
            $$
            global using Goo;
            """);
    }

    [Fact]
    public async Task TestAfterAssemblyAttribute()
    {
        await VerifyKeywordAsync("""
            [assembly: goo]
            $$
            """);
    }

    [Fact]
    public async Task TestAfterRootAttribute()
    {
        await VerifyKeywordAsync("""
            [goo]
            $$
            """);
    }

    [Fact]
    public async Task TestAfterMultipleRootAttributes()
    {
        await VerifyKeywordAsync("""
            [goo][goo]
            $$
            """);
    }

    [Fact]
    public async Task TestAfterNestedAttribute()
    {
        await VerifyKeywordAsync(
            """
            class C {
              [goo]
              $$
            """);
    }

    [Fact]
    public async Task TestInsideStruct()
    {
        await VerifyKeywordAsync(
            """
            struct S {
               $$
            """);
    }

    [Fact]
    public async Task TestInsideInterface()
    {
        await VerifyKeywordAsync(
            """
            interface I {
               $$
            """);
    }

    [Fact]
    public async Task TestInsideClass()
    {
        await VerifyKeywordAsync(
            """
            class C {
               $$
            """);
    }

    [Fact]
    public async Task TestNotAfterPartial()
        => await VerifyAbsenceAsync(@"partial $$");

    [Fact]
    public async Task TestAfterNestedPartial()
    {
        await VerifyKeywordAsync(
            """
            class C {
                partial $$
            """);
    }

    [Fact]
    public async Task TestNotAfterAbstract()
        => await VerifyAbsenceAsync(@"abstract $$");

    [Fact]
    public async Task TestAfterNestedAbstract()
    {
        await VerifyKeywordAsync(
            """
            class C {
                abstract $$
            """);
    }

    [Fact]
    public async Task TestNotAfterInternal()
        => await VerifyAbsenceAsync(SourceCodeKind.Regular, @"internal $$");

    [Fact]
    public async Task TestAfterInternal_Interactive()
        => await VerifyKeywordAsync(SourceCodeKind.Script, @"internal $$");

    [Fact]
    public async Task TestAfterNestedInternal()
    {
        await VerifyKeywordAsync(
            """
            class C {
                internal $$
            """);
    }

    [Fact]
    public async Task TestNotAfterPublic()
        => await VerifyAbsenceAsync(SourceCodeKind.Regular, @"public $$");

    [Fact]
    public async Task TestAfterPublic_Interactive()
        => await VerifyKeywordAsync(SourceCodeKind.Script, @"public $$");

    [Fact]
    public async Task TestAfterNestedPublic()
    {
        await VerifyKeywordAsync(
            """
            class C {
                public $$
            """);
    }

    [Fact]
    public async Task TestNotAfterPrivate()
    {
        await VerifyAbsenceAsync(SourceCodeKind.Regular,
@"private $$");
    }

    [Fact]
    public async Task TestAfterPrivate_Script()
    {
        await VerifyKeywordAsync(SourceCodeKind.Script,
@"private $$");
    }

    [Fact]
    public async Task TestAfterNestedPrivate()
    {
        await VerifyKeywordAsync(
            """
            class C {
                private $$
            """);
    }

    [Fact]
    public async Task TestNotAfterProtected()
    {
        await VerifyAbsenceAsync(
@"protected $$");
    }

    [Fact]
    public async Task TestAfterNestedProtected()
    {
        await VerifyKeywordAsync(
            """
            class C {
                protected $$
            """);
    }

    [Fact]
    public async Task TestNotAfterSealed()
        => await VerifyAbsenceAsync(@"sealed $$");

    [Fact]
    public async Task TestAfterNestedSealed()
    {
        await VerifyKeywordAsync(
            """
            class C {
                sealed $$
            """);
    }

    [Fact]
    public async Task TestAfterStatic()
        => await VerifyKeywordAsync(@"static $$");

    [Fact]
    public async Task TestAfterStaticInClass()
    {
        await VerifyKeywordAsync(
            """
            class C {
                static $$
            """);
    }

    [Fact]
    public async Task TestNotAfterStaticPublic()
        => await VerifyAbsenceAsync(SourceCodeKind.Regular, @"static public $$");

    [Fact]
    public async Task TestAfterStaticPublic_Interactive()
        => await VerifyKeywordAsync(SourceCodeKind.Script, @"static public $$");

    [Fact]
    public async Task TestAfterNestedStaticPublic()
    {
        await VerifyKeywordAsync(
            """
            class C {
                static public $$
            """);
    }

    [Fact]
    public async Task TestAfterDelegate()
    {
        await VerifyKeywordAsync(
@"delegate $$");
    }

    [Theory, CombinatorialData]
    public async Task TestNotAfterAnonymousDelegate(bool topLevelStatement)
    {
        await VerifyAbsenceAsync(AddInsideMethod(
@"var q = delegate $$", topLevelStatement: topLevelStatement), options: CSharp9ParseOptions);
    }

    [Fact]
    public async Task TestNotAfterEvent()
    {
        await VerifyAbsenceAsync(
            """
            class C {
                event $$
            """);
    }

    [Fact]
    public async Task TestNotAfterVoid()
    {
        await VerifyAbsenceAsync(
            """
            class C {
                void $$
            """);
    }

    [Fact]
    public async Task TestNotAfterNew()
    {
        await VerifyAbsenceAsync(
@"new $$");
    }

    [Fact]
    public async Task TestAfterNestedNew()
    {
        await VerifyKeywordAsync(
            """
            class C {
               new $$
            """);
    }

    [Theory, CombinatorialData]
    public async Task TestInUnsafeBlock(bool topLevelStatement)
    {
        await VerifyKeywordAsync(AddInsideMethod(
            """
            unsafe {
                $$
            """, topLevelStatement: topLevelStatement), options: CSharp9ParseOptions);
    }

    [Fact]
    public async Task TestInUnsafeMethod()
    {
        await VerifyKeywordAsync(
            """
            class C {
               unsafe void Goo() {
                 $$
            """);
    }

    [Fact]
    public async Task TestInUnsafeClass()
    {
        await VerifyKeywordAsync(
            """
            unsafe class C {
               void Goo() {
                 $$
            """);
    }

    [Fact]
    public async Task TestNotInParameter()
    {
        await VerifyAbsenceAsync(
            """
            class C {
               void Goo($$
            """);
    }

    [Fact]
    public async Task TestInUnsafeParameter1()
    {
        await VerifyKeywordAsync(
            """
            class C {
               unsafe void Goo($$
            """);
    }

    [Fact]
    public async Task TestInUnsafeParameter2()
    {
        await VerifyKeywordAsync(
            """
            unsafe class C {
               void Goo($$
            """);
    }

    [Fact]
    public async Task TestNotInCast()
    {
        await VerifyAbsenceAsync(
            """
            class C {
               void Goo() {
                 hr = GetRealProcAddress("CompareAssemblyIdentity", ($$
            """);
    }

    [Fact]
    public async Task TestNotInCast2()
    {
        await VerifyAbsenceAsync(
            """
            class C {
               void Goo() {
                 hr = GetRealProcAddress("CompareAssemblyIdentity", ($$**)pfnCompareAssemblyIdentity);
            """);
    }

    [Fact]
    public async Task TestInUnsafeCast()
    {
        await VerifyKeywordAsync(
            """
            unsafe class C {
               void Goo() {
                 hr = GetRealProcAddress("CompareAssemblyIdentity", ($$
            """);
    }

    [Fact]
    public async Task TestInUnsafeCast2()
    {
        await VerifyKeywordAsync(
            """
            unsafe class C {
               void Goo() {
                 hr = GetRealProcAddress("CompareAssemblyIdentity", ($$**)pfnCompareAssemblyIdentity);
            """);
    }

    [Fact]
    public async Task TestInUnsafeConversionOperator()
    {
        await VerifyKeywordAsync(
            """
            class C {
               unsafe implicit operator int(C c) {
                 $$
            """);
    }

    [Fact]
    public async Task TestInUnsafeOperator()
    {
        await VerifyKeywordAsync(
            """
            class C {
               unsafe int operator ++(C c) {
                 $$
            """);
    }

    [Fact]
    public async Task TestInUnsafeConstructor()
    {
        await VerifyKeywordAsync(
            """
            class C {
               unsafe C() {
                 $$
            """);
    }

    [Fact]
    public async Task TestInUnsafeDestructor()
    {
        await VerifyKeywordAsync(
            """
            class C {
               unsafe ~C() {
                 $$
            """);
    }

    [Fact]
    public async Task TestInUnsafeProperty()
    {
        await VerifyKeywordAsync(
            """
            class C {
               unsafe int Goo {
                 get {
                   $$
            """);
    }

    [Fact]
    public async Task TestInUnsafeIndexer()
    {
        await VerifyKeywordAsync(
            """
            class C {
               unsafe int this[int i] {
                 get {
                   $$
            """);
    }

    [Theory, WorkItem("http://vstfdevdiv:8080/DevDiv2/DevDiv/_workitems/edit/538804")]
    [CombinatorialData]
    public async Task TestNotInDefault(bool topLevelStatement)
    {
        await VerifyAbsenceAsync(AddInsideMethod(
@"default($$", topLevelStatement: topLevelStatement), options: CSharp9ParseOptions);
    }

    [Theory, WorkItem("http://vstfdevdiv:8080/DevDiv2/DevDiv/_workitems/edit/538804")]
    [CombinatorialData]
    public async Task TestInSizeOf(bool topLevelStatement)
    {
        await VerifyKeywordAsync(AddInsideMethod(
@"sizeof($$", topLevelStatement: topLevelStatement), options: CSharp9ParseOptions);
    }

    [Fact, WorkItem("http://vstfdevdiv:8080/DevDiv2/DevDiv/_workitems/edit/544347")]
    public async Task TestInUnsafeDefaultExpression()
    {
        await VerifyKeywordAsync(
            """
            unsafe class C
            {
                static void Method1(void* p1 = default($$
            """);
    }

    [Fact, WorkItem("http://vstfdevdiv:8080/DevDiv2/DevDiv/_workitems/edit/544347")]
    public async Task TestNotInDefaultExpression()
    {
        await VerifyAbsenceAsync(
            """
            class C
            {
                static void Method1(void* p1 = default($$
            """);
    }

    [Fact]
    public async Task TestAfterAsync()
        => await VerifyKeywordAsync(@"class c { async $$ }");

    [Fact]
    public async Task TestAfterAsyncAsType()
        => await VerifyKeywordAsync(@"class c { async async $$ }");

    [Fact, WorkItem("https://github.com/dotnet/roslyn/issues/8617")]
    [CompilerTrait(CompilerFeature.LocalFunctions)]
    public async Task TestLocalFunction()
    {
        await VerifyKeywordAsync("""
            class C
            {
                void M()
                {
                    $$
                }
            }
            """);
    }

    [Fact, WorkItem("https://github.com/dotnet/roslyn/issues/8617")]
    [WorkItem("https://github.com/dotnet/roslyn/issues/14525")]
    [CompilerTrait(CompilerFeature.LocalFunctions)]
    public async Task TestLocalFunction2()
    {
        await VerifyKeywordAsync("""
            class C
            {
                void M()
                {
                    async $$
                }
            }
            """);
    }

    [Fact, WorkItem("https://github.com/dotnet/roslyn/issues/8617")]
    [CompilerTrait(CompilerFeature.LocalFunctions)]
    public async Task TestLocalFunction3()
    {
        await VerifyKeywordAsync("""
            class C
            {
                void M()
                {
                    async async $$
                }
            }
            """);
    }

    [Fact, WorkItem("https://github.com/dotnet/roslyn/issues/8617")]
    [CompilerTrait(CompilerFeature.LocalFunctions)]
    public async Task TestLocalFunction4()
    {
        await VerifyAbsenceAsync("""
            class C
            {
                void M()
                {
                    var async $$
                }
            }
            """);
    }

    [Fact, WorkItem("https://github.com/dotnet/roslyn/issues/8617")]
    [CompilerTrait(CompilerFeature.LocalFunctions)]
    public async Task TestLocalFunction5()
    {
        await VerifyAbsenceAsync("""
            using System;
            class C
            {
                void M(Action<int> a)
                {
                    M(async $$ () => 
                }
            }
            """);
    }

    [Fact, WorkItem("https://github.com/dotnet/roslyn/issues/8617")]
    [CompilerTrait(CompilerFeature.LocalFunctions)]
    public async Task TestLocalFunction6()
    {
        await VerifyKeywordAsync("""
            class C
            {
                void M()
                {
                    unsafe async $$
                }
            }
            """);
    }

    [Fact, WorkItem("https://github.com/dotnet/roslyn/issues/8617")]
    [CompilerTrait(CompilerFeature.LocalFunctions)]
    public async Task TestLocalFunction7()
    {
        await VerifyKeywordAsync("""
            using System;
            class C
            {
                void M(Action<int> a)
                {
                    M(async () =>
                    {
                        async $$
                    })
                }
<<<<<<< HEAD
            }
            """);
    }

    [Fact]
    public async Task TestInFunctionPointer01()
    {
        await VerifyKeywordAsync("""
            class C
            {
                delegate*<$$
            """);
    }

    [Fact]
    public async Task TestInFunctionPointer02()
    {
        await VerifyKeywordAsync("""
            class C<T>
            {
                C<delegate*<$$
            """);
    }

    [Fact]
    public async Task TestInFunctionPointer03()
    {
        await VerifyKeywordAsync("""
            class C
            {
                delegate*<int, $$
            """);
    }

    [Fact]
    public async Task TestInFunctionPointer04()
    {
        await VerifyKeywordAsync("""
            class C
            {
                delegate*<int, v$$
            """);
    }

    [Fact]
    public async Task TestInFunctionPointerTypeAfterComma()
    {
        await VerifyKeywordAsync("""
            class C
            {
                delegate*<int, $$
            """);
    }

    [Fact]
    public async Task TestInFunctionPointerTypeAfterModifier()
    {
        await VerifyKeywordAsync("""
            class C
            {
                delegate*<ref $$
            """);
    }

    [Fact]
    public async Task TestNotAfterDelegateAsterisk()
    {
        await VerifyAbsenceAsync("""
            class C
            {
                delegate*$$
            """);
    }

    [Fact, WorkItem("https://github.com/dotnet/roslyn/issues/43295")]
    public async Task TestAfterReadonlyInStruct()
    {
        await VerifyKeywordAsync("""
            struct S
            {
                public readonly $$
            """);
    }

    [Fact]
    public async Task TestAfterReadonlyInRecordStruct()
    {
        await VerifyKeywordAsync("""
            record struct S
            {
                public readonly $$
            """);
    }

    [Fact, WorkItem("https://github.com/dotnet/roslyn/issues/43295")]
    public async Task TestNotAfterReadonlyInClass()
    {
        await VerifyAbsenceAsync("""
            class C
            {
                public readonly $$
            """);
    }

    [Fact, WorkItem("https://github.com/dotnet/roslyn/issues/67986")]
    public async Task TestInUsingUnsafeDirective()
    {
        await VerifyKeywordAsync("using unsafe T = $$");
    }

    [Fact, WorkItem("https://github.com/dotnet/roslyn/issues/67986")]
    public async Task TestNotInRegularUsingDirective()
    {
        await VerifyAbsenceAsync("using T = $$");
=======
                """);
        }

        [Fact]
        public async Task TestInFunctionPointer01()
        {
            await VerifyKeywordAsync("""
                class C
                {
                    delegate*<$$
                """);
        }

        [Fact]
        public async Task TestInFunctionPointer02()
        {
            await VerifyKeywordAsync("""
                class C<T>
                {
                    C<delegate*<$$
                """);
        }

        [Fact]
        public async Task TestInFunctionPointer03()
        {
            await VerifyKeywordAsync("""
                class C
                {
                    delegate*<int, $$
                """);
        }

        [Fact]
        public async Task TestInFunctionPointer04()
        {
            await VerifyKeywordAsync("""
                class C
                {
                    delegate*<int, v$$
                """);
        }

        [Fact]
        public async Task TestInFunctionPointerTypeAfterComma()
        {
            await VerifyKeywordAsync("""
                class C
                {
                    delegate*<int, $$
                """);
        }

        [Fact]
        public async Task TestInFunctionPointerTypeAfterModifier()
        {
            await VerifyKeywordAsync("""
                class C
                {
                    delegate*<ref $$
                """);
        }

        [Fact]
        public async Task TestNotAfterDelegateAsterisk()
        {
            await VerifyAbsenceAsync("""
                class C
                {
                    delegate*$$
                """);
        }

        [Fact, WorkItem("https://github.com/dotnet/roslyn/issues/43295")]
        public async Task TestAfterReadonlyInStruct()
        {
            await VerifyKeywordAsync("""
                struct S
                {
                    public readonly $$
                """);
        }

        [Fact]
        public async Task TestAfterReadonlyInRecordStruct()
        {
            await VerifyKeywordAsync("""
                record struct S
                {
                    public readonly $$
                """);
        }

        [Fact, WorkItem("https://github.com/dotnet/roslyn/issues/43295")]
        public async Task TestNotAfterReadonlyInClass()
        {
            await VerifyAbsenceAsync("""
                class C
                {
                    public readonly $$
                """);
        }

        [Fact, WorkItem("https://github.com/dotnet/roslyn/issues/67986")]
        public async Task TestInUsingUnsafeDirective()
        {
            await VerifyKeywordAsync("using unsafe T = $$");
        }

        [Fact, WorkItem("https://github.com/dotnet/roslyn/issues/67986")]
        public async Task TestNotInRegularUsingDirective()
        {
            await VerifyAbsenceAsync("using T = $$");
        }

        [Fact]
        public async Task TestWithinExtension()
        {
            await VerifyKeywordAsync(
                """
                static class C
                {
                    extension(string s)
                    {
                        $$
                    }
                }
                """, CSharpNextParseOptions);
        }
>>>>>>> b11b9408
    }
}<|MERGE_RESOLUTION|>--- conflicted
+++ resolved
@@ -12,13 +12,8 @@
 [Trait(Traits.Feature, Traits.Features.KeywordRecommending)]
 public sealed class VoidKeywordRecommenderTests : KeywordRecommenderTests
 {
-<<<<<<< HEAD
     [Fact]
     public async Task TestAtRoot()
-=======
-    [Trait(Traits.Feature, Traits.Features.KeywordRecommending)]
-    public sealed class VoidKeywordRecommenderTests : KeywordRecommenderTests
->>>>>>> b11b9408
     {
         await VerifyKeywordAsync(
 @"$$");
@@ -828,7 +823,6 @@
                         async $$
                     })
                 }
-<<<<<<< HEAD
             }
             """);
     }
@@ -943,136 +937,20 @@
     public async Task TestNotInRegularUsingDirective()
     {
         await VerifyAbsenceAsync("using T = $$");
-=======
-                """);
-        }
-
-        [Fact]
-        public async Task TestInFunctionPointer01()
-        {
-            await VerifyKeywordAsync("""
-                class C
+    }
+
+    [Fact]
+    public async Task TestWithinExtension()
+    {
+        await VerifyKeywordAsync(
+            """
+            static class C
+            {
+                extension(string s)
                 {
-                    delegate*<$$
-                """);
-        }
-
-        [Fact]
-        public async Task TestInFunctionPointer02()
-        {
-            await VerifyKeywordAsync("""
-                class C<T>
-                {
-                    C<delegate*<$$
-                """);
-        }
-
-        [Fact]
-        public async Task TestInFunctionPointer03()
-        {
-            await VerifyKeywordAsync("""
-                class C
-                {
-                    delegate*<int, $$
-                """);
-        }
-
-        [Fact]
-        public async Task TestInFunctionPointer04()
-        {
-            await VerifyKeywordAsync("""
-                class C
-                {
-                    delegate*<int, v$$
-                """);
-        }
-
-        [Fact]
-        public async Task TestInFunctionPointerTypeAfterComma()
-        {
-            await VerifyKeywordAsync("""
-                class C
-                {
-                    delegate*<int, $$
-                """);
-        }
-
-        [Fact]
-        public async Task TestInFunctionPointerTypeAfterModifier()
-        {
-            await VerifyKeywordAsync("""
-                class C
-                {
-                    delegate*<ref $$
-                """);
-        }
-
-        [Fact]
-        public async Task TestNotAfterDelegateAsterisk()
-        {
-            await VerifyAbsenceAsync("""
-                class C
-                {
-                    delegate*$$
-                """);
-        }
-
-        [Fact, WorkItem("https://github.com/dotnet/roslyn/issues/43295")]
-        public async Task TestAfterReadonlyInStruct()
-        {
-            await VerifyKeywordAsync("""
-                struct S
-                {
-                    public readonly $$
-                """);
-        }
-
-        [Fact]
-        public async Task TestAfterReadonlyInRecordStruct()
-        {
-            await VerifyKeywordAsync("""
-                record struct S
-                {
-                    public readonly $$
-                """);
-        }
-
-        [Fact, WorkItem("https://github.com/dotnet/roslyn/issues/43295")]
-        public async Task TestNotAfterReadonlyInClass()
-        {
-            await VerifyAbsenceAsync("""
-                class C
-                {
-                    public readonly $$
-                """);
-        }
-
-        [Fact, WorkItem("https://github.com/dotnet/roslyn/issues/67986")]
-        public async Task TestInUsingUnsafeDirective()
-        {
-            await VerifyKeywordAsync("using unsafe T = $$");
-        }
-
-        [Fact, WorkItem("https://github.com/dotnet/roslyn/issues/67986")]
-        public async Task TestNotInRegularUsingDirective()
-        {
-            await VerifyAbsenceAsync("using T = $$");
-        }
-
-        [Fact]
-        public async Task TestWithinExtension()
-        {
-            await VerifyKeywordAsync(
-                """
-                static class C
-                {
-                    extension(string s)
-                    {
-                        $$
-                    }
+                    $$
                 }
-                """, CSharpNextParseOptions);
-        }
->>>>>>> b11b9408
+            }
+            """, CSharpNextParseOptions);
     }
 }