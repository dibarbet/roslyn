﻿// Licensed to the .NET Foundation under one or more agreements.
// The .NET Foundation licenses this file to you under the MIT license.
// See the LICENSE file in the project root for more information.

using System.Threading.Tasks;
using Microsoft.CodeAnalysis.Test.Utilities;
using Roslyn.Test.Utilities;
using Xunit;

namespace Microsoft.CodeAnalysis.Editor.CSharp.UnitTests.Recommendations;

[Trait(Traits.Feature, Traits.Features.KeywordRecommending)]
public sealed class AbstractKeywordRecommenderTests : KeywordRecommenderTests
{
    [Fact]
    public async Task TestAtRoot_Interactive()
    {
        await VerifyKeywordAsync(SourceCodeKind.Script,
@"$$");
    }

    [Fact]
    public async Task TestAfterClass_Interactive()
    {
        await VerifyKeywordAsync(SourceCodeKind.Script,
            """
            class C { }
            $$
            """);
    }

    [Fact]
    public async Task TestAfterGlobalStatement()
    {
        await VerifyKeywordAsync(
            """
            System.Console.WriteLine();
            $$
            """);
    }

    [Fact]
    public async Task TestAfterGlobalVariableDeclaration_Interactive()
    {
        await VerifyKeywordAsync(SourceCodeKind.Script,
            """
            int i = 0;
            $$
            """);
    }

    [Fact]
    public async Task TestNotInUsingAlias()
    {
        await VerifyAbsenceAsync(
@"using Goo = $$");
    }

    [Fact]
    public async Task TestNotInGlobalUsingAlias()
    {
        await VerifyAbsenceAsync(
@"global using Goo = $$");
    }

    [Fact]
    public async Task TestNotInEmptyStatement()
    {
        await VerifyAbsenceAsync(AddInsideMethod(
@"$$"));
    }

    [Fact]
    public async Task TestInCompilationUnit()
    {
        await VerifyKeywordAsync(
@"$$");
    }

    [Fact]
    public async Task TestAfterExtern()
    {
        await VerifyKeywordAsync(
            """
            extern alias Goo;
            $$
            """);
    }

    [Fact]
    public async Task TestAfterUsing()
    {
        await VerifyKeywordAsync(
            """
            using Goo;
            $$
            """);
    }

    [Fact]
    public async Task TestAfterGlobalUsing()
    {
        await VerifyKeywordAsync(
            """
            global using Goo;
            $$
            """);
    }

    [Fact]
    public async Task TestAfterNamespace()
    {
        await VerifyKeywordAsync(
            """
            namespace N {}
            $$
            """);
    }

    [Fact]
    public async Task TestAfterFileScopedNamespace()
    {
        await VerifyKeywordAsync(
            """
            namespace N;
            $$
            """);
    }

    [Fact, WorkItem("https://github.com/dotnet/roslyn/issues/66319")]
    public async Task TestFileKeywordInsideNamespace()
    {
        await VerifyKeywordAsync(
            """
            namespace N {
            file $$
            }
            """);
    }

    [Fact, WorkItem("https://github.com/dotnet/roslyn/issues/66319")]
    public async Task TestFileKeywordInsideNamespaceBeforeClass()
    {
        await VerifyKeywordAsync(
            """
            namespace N {
            file $$
            class C {}
            }
            """);
    }

    [Fact]
    public async Task TestAfterTypeDeclaration()
    {
        await VerifyKeywordAsync(
            """
            class C {}
            $$
            """);
    }

    [Fact]
    public async Task TestAfterDelegateDeclaration()
    {
        await VerifyKeywordAsync(
            """
            delegate void Goo();
            $$
            """);
    }

    [Fact]
    public async Task TestAfterMethodInClass()
    {
        await VerifyKeywordAsync(
            """
            class C {
              void Goo() {}
              $$
            """);
    }

    [Fact]
    public async Task TestAfterFieldInClass()
    {
        await VerifyKeywordAsync(
            """
            class C {
              int i;
              $$
            """);
    }

    [Fact]
    public async Task TestAfterPropertyInClass()
    {
        await VerifyKeywordAsync(
            """
            class C {
              int i { get; }
              $$
            """);
    }

    [Fact]
    public async Task TestNotBeforeUsing()
    {
        await VerifyAbsenceAsync(SourceCodeKind.Regular,
            """
            $$
            using Goo;
            """);
    }

    [Fact(Skip = "https://github.com/dotnet/roslyn/issues/9880")]
    public async Task TestNotBeforeUsing_Interactive()
    {
        await VerifyAbsenceAsync(SourceCodeKind.Script,
            """
            $$
            using Goo;
            """);
    }

    [Fact]
    public async Task TestNotBeforeGlobalUsing()
    {
        await VerifyAbsenceAsync(SourceCodeKind.Regular,
            """
            $$
            global using Goo;
            """);
    }

    [Fact(Skip = "https://github.com/dotnet/roslyn/issues/9880")]
    public async Task TestNotBeforeGlobalUsing_Interactive()
    {
        await VerifyAbsenceAsync(SourceCodeKind.Script,
            """
            $$
            global using Goo;
            """);
    }

    [Fact]
    public async Task TestAfterAssemblyAttribute()
    {
        await VerifyKeywordAsync(
            """
            [assembly: goo]
            $$
            """);
    }

    [Fact]
    public async Task TestAfterRootAttribute()
    {
        await VerifyKeywordAsync(
            """
            [goo]
            $$
            """);
    }

    [Fact]
    public async Task TestAfterNestedAttribute()
    {
        await VerifyKeywordAsync(
            """
            class C {
              [goo]
              $$
            """);
    }

    [Fact]
    public async Task TestInsideStruct()
    {
        await VerifyKeywordAsync(
            """
            struct S {
               $$
            """);
    }

    [Fact]
    public async Task TestInsideInterface()
    {
        await VerifyKeywordAsync("""
            interface I {
               $$
            """);
    }

    [Fact]
    public async Task TestInsideClass()
    {
        await VerifyKeywordAsync(
            """
            class C {
               $$
            """);
    }

    [Fact]
    public async Task TestNotAfterPartial()
        => await VerifyAbsenceAsync(@"partial $$");

    [Fact]
    public async Task TestNotAfterAbstract()
        => await VerifyAbsenceAsync(@"abstract $$");

    [Fact]
    public async Task TestAfterInternal()
    {
        await VerifyKeywordAsync(
@"internal $$");
    }

    [Fact]
    public async Task TestAfterPublic()
    {
        await VerifyKeywordAsync(
@"public $$");
    }

    [Fact, WorkItem("https://github.com/dotnet/roslyn/issues/66319")]
    public async Task TestAfterFile()
    {
        await VerifyKeywordAsync(SourceCodeKind.Regular,
@"file $$");
    }

    [Fact, WorkItem("https://github.com/dotnet/roslyn/issues/66319")]
    public async Task TestAfterFile2()
    {
        await VerifyKeywordAsync(SourceCodeKind.Regular,
            """
            file $$

            class C
            {
            }
            """);
    }

    [Fact]
    public async Task TestNotAfterStaticInternal()
        => await VerifyAbsenceAsync(@"static internal $$");

    [Fact]
    public async Task TestNotAfterInternalStatic()
        => await VerifyAbsenceAsync(@"internal static $$");

    [Fact]
    public async Task TestNotAfterInvalidInternal()
        => await VerifyAbsenceAsync(@"virtual internal $$");

    [Fact]
    public async Task TestNotAfterClass()
        => await VerifyAbsenceAsync(@"class $$");

    [Fact]
    public async Task TestAfterPrivate()
    {
        await VerifyKeywordAsync(
@"private $$");
<<<<<<< HEAD
    }

    [Fact]
    public async Task TestNotAfterSealed()
        => await VerifyAbsenceAsync(@"sealed $$");

    [Fact]
    public async Task TestNotAfterStatic()
        => await VerifyAbsenceAsync(@"static $$");

    [Theory, CombinatorialData]
    public async Task TestNotAfterNestedStatic([CombinatorialValues("class", "struct", "record", "record struct", "record class")] string declarationKind)
    {
        await VerifyAbsenceAsync(declarationKind + """
            C {
               static $$
            """);
    }

    [Fact]
    public async Task TestAfterNestedStaticInInterface()
    {
        await VerifyKeywordAsync("""
            interface C {
                static $$
            """);
    }

    [Fact]
    public async Task TestAfterNestedInternal()
    {
        await VerifyKeywordAsync(
            """
            class C {
                internal $$
            """);
    }

    [Fact]
    public async Task TestNotAfterDelegate()
        => await VerifyAbsenceAsync(@"delegate $$");

    [Theory, CombinatorialData]
    public async Task TestNotAfterNestedAbstract([CombinatorialValues("class", "struct", "record", "record struct", "record class", "interface")] string declarationKind)
    {
        await VerifyAbsenceAsync(declarationKind + """
            C {
               abstract $$
            """);
    }

    [Theory, CombinatorialData]
    public async Task TestNotAfterNestedVirtual([CombinatorialValues("class", "struct", "record", "record struct", "record class", "interface")] string declarationKind)
    {
        await VerifyAbsenceAsync(declarationKind + """
            C {
               virtual $$
            """);
    }

    [Theory, CombinatorialData]
    public async Task TestNotAfterNestedSealed([CombinatorialValues("class", "struct", "record", "record struct", "record class", "interface")] string declarationKind)
    {
        await VerifyAbsenceAsync(declarationKind + """
            C {
               sealed $$
            """);
    }

    [Fact]
    public async Task TestNotInProperty()
    {
        await VerifyAbsenceAsync(
            """
            class C {
                int Goo { $$
            """);
    }

    [Fact]
    public async Task TestNotInPropertyAfterAccessor()
    {
        await VerifyAbsenceAsync(
            """
            class C {
                int Goo { get; $$
            """);
    }

    [Fact]
    public async Task TestNotInPropertyAfterAccessibility()
    {
        await VerifyAbsenceAsync(
            """
            class C {
                int Goo { get; protected $$
            """);
    }

    [Fact]
    public async Task TestNotInPropertyAfterInternal()
    {
        await VerifyAbsenceAsync(
            """
            class C {
                int Goo { get; internal $$
            """);
    }

    [Fact]
    public async Task TestAfterOverride()
    {
        await VerifyKeywordAsync(
            """
            class C {
                override $$
            """);
=======
        }

        [Fact]
        public async Task TestNotAfterSealed()
            => await VerifyAbsenceAsync(@"sealed $$");

        [Fact]
        public async Task TestNotAfterStatic()
            => await VerifyAbsenceAsync(@"static $$");

        [Theory, CombinatorialData]
        public async Task TestNotAfterNestedStatic([CombinatorialValues("class", "struct", "record", "record struct", "record class")] string declarationKind)
        {
            await VerifyAbsenceAsync(declarationKind + """
                C {
                   static $$
                """);
        }

        [Fact]
        public async Task TestAfterNestedStaticInInterface()
        {
            await VerifyKeywordAsync("""
                interface C {
                    static $$
                """);
        }

        [Fact]
        public async Task TestAfterNestedInternal()
        {
            await VerifyKeywordAsync(
                """
                class C {
                    internal $$
                """);
        }

        [Fact]
        public async Task TestNotAfterDelegate()
            => await VerifyAbsenceAsync(@"delegate $$");

        [Theory, CombinatorialData]
        public async Task TestNotAfterNestedAbstract([CombinatorialValues("class", "struct", "record", "record struct", "record class", "interface")] string declarationKind)
        {
            await VerifyAbsenceAsync(declarationKind + """
                C {
                   abstract $$
                """);
        }

        [Theory, CombinatorialData]
        public async Task TestNotAfterNestedVirtual([CombinatorialValues("class", "struct", "record", "record struct", "record class", "interface")] string declarationKind)
        {
            await VerifyAbsenceAsync(declarationKind + """
                C {
                   virtual $$
                """);
        }

        [Theory, CombinatorialData]
        public async Task TestNotAfterNestedSealed([CombinatorialValues("class", "struct", "record", "record struct", "record class", "interface")] string declarationKind)
        {
            await VerifyAbsenceAsync(declarationKind + """
                C {
                   sealed $$
                """);
        }

        [Fact]
        public async Task TestNotInProperty()
        {
            await VerifyAbsenceAsync(
                """
                class C {
                    int Goo { $$
                """);
        }

        [Fact]
        public async Task TestNotInPropertyAfterAccessor()
        {
            await VerifyAbsenceAsync(
                """
                class C {
                    int Goo { get; $$
                """);
        }

        [Fact]
        public async Task TestNotInPropertyAfterAccessibility()
        {
            await VerifyAbsenceAsync(
                """
                class C {
                    int Goo { get; protected $$
                """);
        }

        [Fact]
        public async Task TestNotInPropertyAfterInternal()
        {
            await VerifyAbsenceAsync(
                """
                class C {
                    int Goo { get; internal $$
                """);
        }

        [Fact]
        public async Task TestAfterOverride()
        {
            await VerifyKeywordAsync(
                """
                class C {
                    override $$
                """);
        }

        [Fact]
        public async Task TestWithinExtension()
        {
            await VerifyAbsenceAsync(
                """
                static class C
                {
                    extension(string s)
                    {
                        $$
                    }
                }
                """, CSharpNextParseOptions);
        }
>>>>>>> b11b9408
    }
}<|MERGE_RESOLUTION|>--- conflicted
+++ resolved
@@ -366,7 +366,6 @@
     {
         await VerifyKeywordAsync(
 @"private $$");
-<<<<<<< HEAD
     }
 
     [Fact]
@@ -484,140 +483,20 @@
             class C {
                 override $$
             """);
-=======
-        }
-
-        [Fact]
-        public async Task TestNotAfterSealed()
-            => await VerifyAbsenceAsync(@"sealed $$");
-
-        [Fact]
-        public async Task TestNotAfterStatic()
-            => await VerifyAbsenceAsync(@"static $$");
-
-        [Theory, CombinatorialData]
-        public async Task TestNotAfterNestedStatic([CombinatorialValues("class", "struct", "record", "record struct", "record class")] string declarationKind)
-        {
-            await VerifyAbsenceAsync(declarationKind + """
-                C {
-                   static $$
-                """);
-        }
-
-        [Fact]
-        public async Task TestAfterNestedStaticInInterface()
-        {
-            await VerifyKeywordAsync("""
-                interface C {
-                    static $$
-                """);
-        }
-
-        [Fact]
-        public async Task TestAfterNestedInternal()
-        {
-            await VerifyKeywordAsync(
-                """
-                class C {
-                    internal $$
-                """);
-        }
-
-        [Fact]
-        public async Task TestNotAfterDelegate()
-            => await VerifyAbsenceAsync(@"delegate $$");
-
-        [Theory, CombinatorialData]
-        public async Task TestNotAfterNestedAbstract([CombinatorialValues("class", "struct", "record", "record struct", "record class", "interface")] string declarationKind)
-        {
-            await VerifyAbsenceAsync(declarationKind + """
-                C {
-                   abstract $$
-                """);
-        }
-
-        [Theory, CombinatorialData]
-        public async Task TestNotAfterNestedVirtual([CombinatorialValues("class", "struct", "record", "record struct", "record class", "interface")] string declarationKind)
-        {
-            await VerifyAbsenceAsync(declarationKind + """
-                C {
-                   virtual $$
-                """);
-        }
-
-        [Theory, CombinatorialData]
-        public async Task TestNotAfterNestedSealed([CombinatorialValues("class", "struct", "record", "record struct", "record class", "interface")] string declarationKind)
-        {
-            await VerifyAbsenceAsync(declarationKind + """
-                C {
-                   sealed $$
-                """);
-        }
-
-        [Fact]
-        public async Task TestNotInProperty()
-        {
-            await VerifyAbsenceAsync(
-                """
-                class C {
-                    int Goo { $$
-                """);
-        }
-
-        [Fact]
-        public async Task TestNotInPropertyAfterAccessor()
-        {
-            await VerifyAbsenceAsync(
-                """
-                class C {
-                    int Goo { get; $$
-                """);
-        }
-
-        [Fact]
-        public async Task TestNotInPropertyAfterAccessibility()
-        {
-            await VerifyAbsenceAsync(
-                """
-                class C {
-                    int Goo { get; protected $$
-                """);
-        }
-
-        [Fact]
-        public async Task TestNotInPropertyAfterInternal()
-        {
-            await VerifyAbsenceAsync(
-                """
-                class C {
-                    int Goo { get; internal $$
-                """);
-        }
-
-        [Fact]
-        public async Task TestAfterOverride()
-        {
-            await VerifyKeywordAsync(
-                """
-                class C {
-                    override $$
-                """);
-        }
-
-        [Fact]
-        public async Task TestWithinExtension()
-        {
-            await VerifyAbsenceAsync(
-                """
-                static class C
+    }
+
+    [Fact]
+    public async Task TestWithinExtension()
+    {
+        await VerifyAbsenceAsync(
+            """
+            static class C
+            {
+                extension(string s)
                 {
-                    extension(string s)
-                    {
-                        $$
-                    }
+                    $$
                 }
-                """, CSharpNextParseOptions);
-        }
->>>>>>> b11b9408
+            }
+            """, CSharpNextParseOptions);
     }
 }