--- conflicted
+++ resolved
@@ -11,13 +11,8 @@
 [Trait(Traits.Feature, Traits.Features.KeywordRecommending)]
 public sealed class PrivateKeywordRecommenderTests : KeywordRecommenderTests
 {
-<<<<<<< HEAD
     [Fact]
     public async Task TestAtRoot_Interactive()
-=======
-    [Trait(Traits.Feature, Traits.Features.KeywordRecommending)]
-    public sealed class PrivateKeywordRecommenderTests : KeywordRecommenderTests
->>>>>>> b11b9408
     {
         await VerifyKeywordAsync(SourceCodeKind.Script,
 @"$$");
@@ -471,7 +466,6 @@
             class C {
                 private enum PageAccess : int { PAGE_READONLY = 0x02 };
                 $$
-<<<<<<< HEAD
             """);
     }
 
@@ -523,274 +517,22 @@
             class C {
                 int this[int i] { get { } internal $$
             """);
-=======
-                """);
-        }
-
-        [Fact]
-        public async Task TestAfterNestedAttribute()
-        {
-            await VerifyKeywordAsync(
-                """
-                class C {
-                  [goo]
-                  $$
-                """);
-        }
-
-        [Fact]
-        public async Task TestInsideStruct()
-        {
-            await VerifyKeywordAsync(
-                """
-                struct S {
-                   $$
-                """);
-        }
-
-        [Fact]
-        public async Task TestInsideInterface()
-        {
-            await VerifyKeywordAsync("""
-                interface I {
-                   $$
-                """);
-        }
-
-        [Fact]
-        public async Task TestInsideClass()
-        {
-            await VerifyKeywordAsync(
-                """
-                class C {
-                   $$
-                """);
-        }
-
-        [Fact]
-        public async Task TestNotAfterPartial()
-            => await VerifyAbsenceAsync(@"partial $$");
-
-        [Fact]
-        public async Task TestNotAfterAbstract()
-            => await VerifyAbsenceAsync(@"abstract $$");
-
-        // You can have an abstract private class.
-        [Fact]
-        public async Task TestAfterNestedAbstract()
-        {
-            await VerifyKeywordAsync(
-                """
-                class C {
-                    abstract $$
-                """);
-        }
-
-        [Fact]
-        public async Task TestNotAfterInternal()
-            => await VerifyAbsenceAsync(@"internal $$");
-
-        [Fact]
-        public async Task TestNotAfterPublic()
-            => await VerifyAbsenceAsync(@"public $$");
-
-        [Fact]
-        public async Task TestNotAfterStaticPrivate()
-            => await VerifyAbsenceAsync(@"static internal $$");
-
-        [Fact]
-        public async Task TestNotAfterInternalStatic()
-            => await VerifyAbsenceAsync(@"internal static $$");
-
-        [Fact]
-        public async Task TestNotAfterInvalidInternal()
-            => await VerifyAbsenceAsync(@"virtual internal $$");
-
-        [Fact]
-        public async Task TestNotAfterClass()
-            => await VerifyAbsenceAsync(@"class $$");
-
-        [Fact]
-        public async Task TestNotAfterPrivate()
-            => await VerifyAbsenceAsync(@"private $$");
-
-        [Fact]
-        public async Task TestNotAfterProtected()
-            => await VerifyAbsenceAsync(@"protected $$");
-
-        [Fact]
-        public async Task TestNotAfterSealed()
-            => await VerifyAbsenceAsync(@"sealed $$");
-
-        // You can have a 'sealed private class'.
-        [Fact]
-        public async Task TestAfterNestedSealed()
-        {
-            await VerifyKeywordAsync(
-                """
-                class C {
-                    sealed $$
-                """);
-        }
-
-        [Fact]
-        public async Task TestNotAfterStatic()
-            => await VerifyAbsenceAsync(SourceCodeKind.Regular, @"static $$");
-
-        [Fact]
-        public async Task TestAfterStatic_Interactive()
-            => await VerifyKeywordAsync(SourceCodeKind.Script, @"static $$");
-
-        [Fact]
-        public async Task TestAfterNestedStatic()
-        {
-            await VerifyKeywordAsync(
-                """
-                class C {
-                    static $$
-                """);
-        }
-
-        [Fact]
-        public async Task TestNotAfterDelegate()
-            => await VerifyAbsenceAsync(@"delegate $$");
-
-        [Fact]
-        public async Task TestNotAfterNestedVirtual()
-        {
-            await VerifyAbsenceAsync("""
-                class C {
-                    virtual $$
-                """);
-        }
-
-        [Fact]
-        public async Task TestNotAfterNestedOverride()
-        {
-            await VerifyAbsenceAsync("""
-                class C {
-                    override $$
-                """);
-        }
-
-        [Fact]
-        public async Task TestInProperty()
-        {
-            await VerifyKeywordAsync(
-                """
-                class C {
-                    int Goo { $$
-                """);
-        }
-
-        [Fact]
-        public async Task TestInPropertyAfterAccessor()
-        {
-            await VerifyKeywordAsync(
-                """
-                class C {
-                    int Goo { get; $$
-                """);
-        }
-
-        [Fact]
-        public async Task TestNotInPropertyAfterAccessibility()
-        {
-            await VerifyAbsenceAsync(
-                """
-                class C {
-                    int Goo { get; private $$
-                """);
-        }
-
-        [Fact]
-        public async Task TestAfterRegion()
-        {
-            await VerifyKeywordAsync(
-                """
-                class C {
-                #region Interop stuff
+    }
+
+    [Fact]
+    public async Task TestWithinExtension()
+    {
+        await VerifyKeywordAsync(
+            """
+            static class C
+            {
+                extension(string s)
+                {
                     $$
-                """);
-        }
-
-        [Fact]
-        public async Task TestAfterTypeWithSemicolon()
-        {
-            await VerifyKeywordAsync(
-                """
-                class C {
-                    private enum PageAccess : int { PAGE_READONLY = 0x02 };
-                    $$
-                """);
-        }
-
-        [Fact]
-        public async Task TestInIndexer()
-        {
-            await VerifyKeywordAsync(
-                """
-                class C {
-                    int this[int i] { $$
-                """);
-        }
-
-        [Fact]
-        public async Task TestInIndexerAfterAccessor()
-        {
-            await VerifyKeywordAsync(
-                """
-                class C {
-                    int this[int i] { get { } $$
-                """);
-        }
-
-        [Fact]
-        public async Task TestNotInIndexerAfterPrivateAccessibility()
-        {
-            await VerifyAbsenceAsync(
-                """
-                class C {
-                    int this[int i] { get { } private $$
-                """);
-        }
-
-        [Fact]
-        public async Task TestNotInIndexerAfterProtectedAccessibility()
-        {
-            await VerifyKeywordAsync(
-                """
-                class C {
-                    int this[int i] { get { } protected $$
-                """);
-        }
-
-        [Fact]
-        public async Task TestNotInIndexerAfterInternalAccessibility()
-        {
-            await VerifyAbsenceAsync(
-                """
-                class C {
-                    int this[int i] { get { } internal $$
-                """);
-        }
-
-        [Fact]
-        public async Task TestWithinExtension()
-        {
-            await VerifyKeywordAsync(
-                """
-                static class C
-                {
-                    extension(string s)
-                    {
-                        $$
-                    }
                 }
-                """,
-                CSharpNextParseOptions,
-                CSharpNextScriptParseOptions);
-        }
->>>>>>> b11b9408
+            }
+            """,
+            CSharpNextParseOptions,
+            CSharpNextScriptParseOptions);
     }
 }