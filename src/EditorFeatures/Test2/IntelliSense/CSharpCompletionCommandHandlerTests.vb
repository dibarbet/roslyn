--- conflicted
+++ resolved
@@ -5289,17 +5289,10 @@
     public class Bar { }
 }
 "
-<<<<<<< HEAD
 
                 state.Workspace.Options = state.Workspace.Options _
                     .WithChangedOption(CompletionOptions.ShowItemsFromUnimportedNamespaces, LanguageNames.CSharp, True) _
                     .WithChangedOption(CompletionServiceOptions.TimeoutInMillisecondsForImportCompletion, -1)   ' disable timebox for import completion
-=======
-                ' Enable import completion and disable timebox.
-                state.Workspace.Options = state.Workspace.Options _
-                    .WithChangedOption(CompletionOptions.ShowItemsFromUnimportedNamespaces, LanguageNames.CSharp, True) _
-                    .WithChangedOption(CompletionServiceOptions.TimeoutInMillisecondsForImportCompletion, -1)
->>>>>>> f4ee11b3
 
                 state.SendInvokeCompletionList()
                 Await state.AssertSelectedCompletionItem(displayText:="Bar", inlineDescription:="NS2")
