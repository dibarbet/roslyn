--- conflicted
+++ resolved
@@ -610,13 +610,8 @@
                     Dim document = project.Documents.Single()
                     Dim diagnostics = Await diagnosticService.GetDiagnosticsForIdsAsync(
                         project.Solution, project.Id, documentId:=Nothing, diagnosticIds:=Nothing, shouldIncludeAnalyzer:=Nothing,
-<<<<<<< HEAD
                         includeLocalDocumentDiagnostics:=True, includeNonLocalDocumentDiagnostics:=True, CancellationToken.None)
-                    Assert.Equal(1, diagnostics.Count())
-=======
-                        includeSuppressedDiagnostics:=False, includeLocalDocumentDiagnostics:=True, includeNonLocalDocumentDiagnostics:=True, CancellationToken.None)
                     Assert.Equal(1, diagnostics.Length)
->>>>>>> 390b4255
                     Dim diagnostic = diagnostics.First()
                     Assert.Equal(OperationAnalyzer.Descriptor.Id, diagnostic.Id)
                     Dim expectedMessage = String.Format(OperationAnalyzer.Descriptor.MessageFormat.ToString(), actionKind)
@@ -811,18 +806,11 @@
 
                 ' Test "GetDiagnosticsForIdsAsync" does force computation of compilation end diagnostics.
                 ' Verify compilation diagnostics are reported with correct location info when asked for project diagnostics.
-<<<<<<< HEAD
                 Dim projectDiagnostics = Await diagnosticService.GetDiagnosticsForIdsAsync(
                     project.Solution, project.Id, documentId:=Nothing,
                     diagnosticIds:=Nothing, shouldIncludeAnalyzer:=Nothing,
                     includeLocalDocumentDiagnostics:=True, includeNonLocalDocumentDiagnostics:=True, CancellationToken.None)
-                Assert.Equal(2, projectDiagnostics.Count())
-=======
-                Dim projectDiagnostics = Await diagnosticService.GetDiagnosticsForIdsAsync(project.Solution, project.Id, documentId:=Nothing,
-                                                                                           diagnosticIds:=Nothing, shouldIncludeAnalyzer:=Nothing, includeSuppressedDiagnostics:=False,
-                                                                                           includeLocalDocumentDiagnostics:=True, includeNonLocalDocumentDiagnostics:=True, CancellationToken.None)
                 Assert.Equal(2, projectDiagnostics.Length)
->>>>>>> 390b4255
 
                 Dim noLocationDiagnostic = projectDiagnostics.First(Function(d) d.DataLocation.DocumentId Is Nothing)
                 Assert.Equal(CompilationEndedAnalyzer.Descriptor.Id, noLocationDiagnostic.Id)
@@ -1060,13 +1048,8 @@
                 Dim incrementalAnalyzer = diagnosticService.CreateIncrementalAnalyzer(workspace)
                 Dim diagnostics = Await diagnosticService.GetDiagnosticsForIdsAsync(
                     project.Solution, project.Id, documentId:=Nothing, diagnosticIds:=Nothing, shouldIncludeAnalyzer:=Nothing,
-<<<<<<< HEAD
                     includeLocalDocumentDiagnostics:=True, includeNonLocalDocumentDiagnostics:=True, CancellationToken.None)
-                Assert.Equal(2, diagnostics.Count())
-=======
-                    includeSuppressedDiagnostics:=False, includeLocalDocumentDiagnostics:=True, includeNonLocalDocumentDiagnostics:=True, CancellationToken.None)
                 Assert.Equal(2, diagnostics.Length)
->>>>>>> 390b4255
                 Dim file1HasDiag = False, file2HasDiag = False
                 For Each diagnostic In diagnostics
                     Assert.Equal(PartialTypeDiagnosticAnalyzer.DiagDescriptor.Id, diagnostic.Id)
@@ -2168,13 +2151,8 @@
                 ' Get diagnostics explicitly
                 Dim hiddenDiagnostics = Await diagnosticService.GetDiagnosticsForIdsAsync(
                     project.Solution, project.Id, documentId:=Nothing, diagnosticIds:=Nothing, shouldIncludeAnalyzer:=Nothing,
-<<<<<<< HEAD
                     includeLocalDocumentDiagnostics:=True, includeNonLocalDocumentDiagnostics:=True, CancellationToken.None)
-                Assert.Equal(1, hiddenDiagnostics.Count())
-=======
-                    includeSuppressedDiagnostics:=False, includeLocalDocumentDiagnostics:=True, includeNonLocalDocumentDiagnostics:=True, CancellationToken.None)
                 Assert.Equal(1, hiddenDiagnostics.Length)
->>>>>>> 390b4255
                 Assert.Equal(analyzer.Descriptor.Id, hiddenDiagnostics.Single().Id)
             End Using
         End Function
@@ -2260,13 +2238,8 @@
                 Dim incrementalAnalyzer = diagnosticService.CreateIncrementalAnalyzer(workspace)
                 Dim diagnostics = Await diagnosticService.GetDiagnosticsForIdsAsync(
                     project.Solution, project.Id, documentId:=Nothing, diagnosticIds:=Nothing, shouldIncludeAnalyzer:=Nothing,
-<<<<<<< HEAD
                     includeLocalDocumentDiagnostics:=True, includeNonLocalDocumentDiagnostics:=True, CancellationToken.None)
-                Assert.Equal(0, diagnostics.Count())
-=======
-                    includeSuppressedDiagnostics:=False, includeLocalDocumentDiagnostics:=True, includeNonLocalDocumentDiagnostics:=True, CancellationToken.None)
                 Assert.Equal(0, diagnostics.Length)
->>>>>>> 390b4255
             End Using
         End Function
 
