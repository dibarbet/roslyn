﻿' Licensed to the .NET Foundation under one or more agreements.
' The .NET Foundation licenses this file to you under the MIT license.
' See the LICENSE file in the project root for more information.

Imports Microsoft.CodeAnalysis.Remote.Testing
Imports Microsoft.CodeAnalysis.Editor.FindUsages
Imports System.Threading

Namespace Microsoft.CodeAnalysis.Editor.UnitTests.GoToImplementation
    <[UseExportProvider]>
    Public Class GoToImplementationTests

        Private Shared Async Function TestAsync(workspaceDefinition As XElement, host As TestHost, Optional shouldSucceed As Boolean = True) As Task
            Await GoToHelpers.TestAsync(
                workspaceDefinition,
                host,
                Async Function(document As Document, position As Integer, context As SimpleFindUsagesContext) As Task
<<<<<<< HEAD
                    Dim findUsagesService = document.GetLanguageService(Of IFindUsagesService)
                    Await findUsagesService.FindImplementationsAsync(document, position, context, CancellationToken.None).ConfigureAwait(False)
=======
                    Dim findUsagesService = document.GetLanguageService(Of IFindUsagesServiceRenameOnceTypeScriptMovesToExternalAccess)
                    Await findUsagesService.FindImplementationsAsync(document, position, context).ConfigureAwait(False)
>>>>>>> d5d56d0b
                End Function,
                shouldSucceed)
        End Function

        <Theory, CombinatorialData, Trait(Traits.Feature, Traits.Features.GoToImplementation)>
        Public Async Function TestEmptyFile(host As TestHost) As Task
            Dim workspace =
<Workspace>
    <Project Language="C#" CommonReferences="true">
        <Document>
$$
        </Document>
    </Project>
</Workspace>

            Await TestAsync(workspace, host, shouldSucceed:=False)
        End Function

        <Theory, CombinatorialData, Trait(Traits.Feature, Traits.Features.GoToImplementation)>
        Public Async Function TestWithSingleClass(host As TestHost) As Task
            Dim workspace =
<Workspace>
    <Project Language="C#" CommonReferences="true">
        <Document>
class [|$$C|] { }
        </Document>
    </Project>
</Workspace>

            Await TestAsync(workspace, host)
        End Function

        <Theory, CombinatorialData, Trait(Traits.Feature, Traits.Features.GoToImplementation)>
        Public Async Function TestWithAbstractClass(host As TestHost) As Task
            Dim workspace =
<Workspace>
    <Project Language="C#" CommonReferences="true">
        <Document>
abstract class [|$$C|]
{
}

class [|D|] : C
{
}
        </Document>
    </Project>
</Workspace>

            Await TestAsync(workspace, host)
        End Function

        <Theory, CombinatorialData, Trait(Traits.Feature, Traits.Features.GoToImplementation)>
        Public Async Function TestWithAbstractClassFromInterface(host As TestHost) As Task
            Dim workspace =
<Workspace>
    <Project Language="C#" CommonReferences="true">
        <Document>
interface $$I { }
abstract class [|C|] : I { }
class [|D|] : C { }
        </Document>
    </Project>
</Workspace>

            Await TestAsync(workspace, host)
        End Function

        <Theory, CombinatorialData, Trait(Traits.Feature, Traits.Features.GoToImplementation)>
        Public Async Function TestWithSealedClass(host As TestHost) As Task
            Dim workspace =
<Workspace>
    <Project Language="C#" CommonReferences="true">
        <Document>
sealed class [|$$C|]
{
}
        </Document>
    </Project>
</Workspace>

            Await TestAsync(workspace, host)
        End Function

        <Theory, CombinatorialData, Trait(Traits.Feature, Traits.Features.GoToImplementation)>
        Public Async Function TestWithStruct(host As TestHost) As Task
            Dim workspace =
<Workspace>
    <Project Language="C#" CommonReferences="true">
        <Document>
struct [|$$C|]
{
}
        </Document>
    </Project>
</Workspace>

            Await TestAsync(workspace, host)
        End Function

        <Theory, CombinatorialData, Trait(Traits.Feature, Traits.Features.GoToImplementation)>
        Public Async Function TestWithEnum(host As TestHost) As Task
            Dim workspace =
<Workspace>
    <Project Language="C#" CommonReferences="true">
        <Document>
enum [|$$C|]
{
}
        </Document>
    </Project>
</Workspace>

            Await TestAsync(workspace, host)
        End Function

        <Theory, CombinatorialData, Trait(Traits.Feature, Traits.Features.GoToImplementation)>
        Public Async Function TestWithNonAbstractClass(host As TestHost) As Task
            Dim workspace =
<Workspace>
    <Project Language="C#" CommonReferences="true">
        <Document>
class [|$$C|]
{
}

class [|D|] : C
{
}
        </Document>
    </Project>
</Workspace>

            Await TestAsync(workspace, host)
        End Function

        <Theory, CombinatorialData, Trait(Traits.Feature, Traits.Features.GoToImplementation)>
        Public Async Function TestWithSingleClassImplementation(host As TestHost) As Task
            Dim workspace =
<Workspace>
    <Project Language="C#" CommonReferences="true">
        <Document>
class [|C|] : I { }
interface $$I { }
        </Document>
    </Project>
</Workspace>

            Await TestAsync(workspace, host)
        End Function

        <Theory, CombinatorialData, Trait(Traits.Feature, Traits.Features.GoToImplementation)>
        Public Async Function TestWithTwoClassImplementations(host As TestHost) As Task
            Dim workspace =
<Workspace>
    <Project Language="C#" CommonReferences="true">
        <Document>
class [|C|] : I { }
class [|D|] : I { }
interface $$I { }
        </Document>
    </Project>
</Workspace>

            Await TestAsync(workspace, host)
        End Function

        <Theory, CombinatorialData, Trait(Traits.Feature, Traits.Features.GoToImplementation)>
        Public Async Function TestWithOneMethodImplementation_01(host As TestHost) As Task
            Dim workspace =
<Workspace>
    <Project Language="C#" CommonReferences="true">
        <Document>
class C : I { public void [|M|]() { } }
interface I { void $$M(); }
        </Document>
    </Project>
</Workspace>

            Await TestAsync(workspace, host)
        End Function

        <Theory, CombinatorialData, Trait(Traits.Feature, Traits.Features.GoToImplementation)>
        Public Async Function TestWithOneMethodImplementation_02(host As TestHost) As Task
            Dim workspace =
<Workspace>
    <Project Language="C#" CommonReferences="true">
        <Document>
class C : I { public void [|M|]() { } }
interface I { void [|$$M|]() {} }
        </Document>
    </Project>
</Workspace>

            Await TestAsync(workspace, host)
        End Function

        <Theory, CombinatorialData, Trait(Traits.Feature, Traits.Features.GoToImplementation)>
        Public Async Function TestWithOneMethodImplementation_03(host As TestHost) As Task
            Dim workspace =
<Workspace>
    <Project Language="C#" CommonReferences="true">
        <Document>
class C : I { void I.[|M|]() { } }
interface I { void [|$$M|]() {} }
        </Document>
    </Project>
</Workspace>

            Await TestAsync(workspace, host)
        End Function

        <Theory, CombinatorialData, Trait(Traits.Feature, Traits.Features.GoToImplementation)>
        Public Async Function TestWithOneMethodImplementation_04(host As TestHost) As Task
            Dim workspace =
<Workspace>
    <Project Language="C#" CommonReferences="true">
        <Document>
interface C : I 
{
    void I.[|M|]() { }
    void M();
}
interface I { void $$M(); }
        </Document>
    </Project>
</Workspace>

            Await TestAsync(workspace, host)
        End Function

        <Theory, CombinatorialData, Trait(Traits.Feature, Traits.Features.GoToImplementation)>
        Public Async Function TestWithOneMethodImplementation_05(host As TestHost) As Task
            Dim workspace =
<Workspace>
    <Project Language="C#" CommonReferences="true">
        <Document>
interface C : I
{
    void I.[|M|]() { }
    void M();
}
interface I { void [|$$M|]() {} }
        </Document>
    </Project>
</Workspace>

            Await TestAsync(workspace, host)
        End Function

        <Theory, CombinatorialData, Trait(Traits.Feature, Traits.Features.GoToImplementation)>
        Public Async Function TestWithOneEventImplementation(host As TestHost) As Task
            Dim workspace =
<Workspace>
    <Project Language="C#" CommonReferences="true">
        <Document>
using System;

class C : I { public event EventHandler [|E|]; }
interface I { event EventHandler $$E; }
        </Document>
    </Project>
</Workspace>

            Await TestAsync(workspace, host)
        End Function

        <Theory, CombinatorialData, Trait(Traits.Feature, Traits.Features.GoToImplementation)>
        Public Async Function TestWithTwoMethodImplementations(host As TestHost) As Task
            Dim workspace =
<Workspace>
    <Project Language="C#" CommonReferences="true">
        <Document>
class C : I { public void [|M|]() { } }
class D : I { public void [|M|]() { } }
interface I { void $$M(); }
        </Document>
    </Project>
</Workspace>

            Await TestAsync(workspace, host)
        End Function

        <Theory, CombinatorialData, Trait(Traits.Feature, Traits.Features.GoToImplementation)>
        Public Async Function TestWithNonInheritedImplementation(host As TestHost) As Task
            Dim workspace =
<Workspace>
    <Project Language="C#" CommonReferences="true">
        <Document>
class C { public void [|M|]() { } }
class D : C, I { }
interface I { void $$M(); }
        </Document>
    </Project>
</Workspace>

            Await TestAsync(workspace, host)
        End Function

        <Theory, CombinatorialData, Trait(Traits.Feature, Traits.Features.GoToImplementation)>
        <WorkItem(6752, "https://github.com/dotnet/roslyn/issues/6752")>
        Public Async Function TestWithVirtualMethodImplementationWithInterfaceOnBaseClass(host As TestHost) As Task
            Dim workspace =
<Workspace>
    <Project Language="C#" CommonReferences="true">
        <Document>
class C : I { public virtual void [|M|]() { } }
class D : C { public override void [|M|]() { } }
interface I { void $$M(); }
        </Document>
    </Project>
</Workspace>

            Await TestAsync(workspace, host)
        End Function

        <Theory, CombinatorialData, Trait(Traits.Feature, Traits.Features.GoToImplementation)>
        <WorkItem(6752, "https://github.com/dotnet/roslyn/issues/6752")>
        Public Async Function TestWithVirtualMethodImplementationWithInterfaceOnDerivedClass(host As TestHost) As Task
            Dim workspace =
<Workspace>
    <Project Language="C#" CommonReferences="true">
        <Document>
class C { public virtual void M() { } }
class D : C, I { public override void [|M|]() { } }
interface I { void $$M(); }
        </Document>
    </Project>
</Workspace>

            Await TestAsync(workspace, host)
        End Function

        <Theory, CombinatorialData, Trait(Traits.Feature, Traits.Features.GoToImplementation)>
        <WorkItem(6752, "https://github.com/dotnet/roslyn/issues/6752")>
        Public Async Function TestWithVirtualMethodImplementationAndInterfaceImplementedOnDerivedType(host As TestHost) As Task
            Dim workspace =
<Workspace>
    <Project Language="C#" CommonReferences="true">
        <Document>
class C : I { public virtual void [|M|]() { } }
class D : C, I { public override void [|M|]() { } }
interface I { void $$M(); }
        </Document>
    </Project>
</Workspace>

            Await TestAsync(workspace, host)
        End Function

        <Theory, CombinatorialData, Trait(Traits.Feature, Traits.Features.GoToImplementation)>
        <WorkItem(6752, "https://github.com/dotnet/roslyn/issues/6752")>
        Public Async Function TestWithAbstractMethodImplementation(host As TestHost) As Task
            Dim workspace =
<Workspace>
    <Project Language="C#" CommonReferences="true">
        <Document>
class C : I { public abstract void [|M|]() { } }
class D : C { public override void [|M|]() { } }}
interface I { void $$M(); }
        </Document>
    </Project>
</Workspace>

            Await TestAsync(workspace, host)
        End Function

        <Theory, CombinatorialData, Trait(Traits.Feature, Traits.Features.GoToImplementation)>
        Public Async Function TestWithInterfaceMemberFromMetdataAtUseSite(host As TestHost) As Task
            Dim workspace =
<Workspace>
    <Project Language="C#" CommonReferences="true">
        <Document>
using System;

class C : IDisposable
{
    public void [|Dispose|]()
    {
        IDisposable d;
        d.$$Dispose();
    }
}
        </Document>
    </Project>
</Workspace>

            Await TestAsync(workspace, host)
        End Function

        <Theory, CombinatorialData, Trait(Traits.Feature, Traits.Features.GoToImplementation)>
        Public Async Function TestWithSimpleMethod(host As TestHost) As Task
            Dim workspace =
<Workspace>
    <Project Language="C#" CommonReferences="true">
        <Document>
class C 
{
    public void [|$$M|]() { }
}
        </Document>
    </Project>
</Workspace>

            Await TestAsync(workspace, host)
        End Function

        <Theory, CombinatorialData, Trait(Traits.Feature, Traits.Features.GoToImplementation)>
        Public Async Function TestWithOverridableMethodOnBase(host As TestHost) As Task
            Dim workspace =
<Workspace>
    <Project Language="C#" CommonReferences="true">
        <Document>
class C 
{
    public virtual void [|$$M|]() { }
}

class D : C
{
    public override void [|M|]() { }
}
        </Document>
    </Project>
</Workspace>

            Await TestAsync(workspace, host)
        End Function

        <Theory, CombinatorialData, Trait(Traits.Feature, Traits.Features.GoToImplementation)>
        Public Async Function TestWithOverridableMethodOnImplementation(host As TestHost) As Task
            ' Our philosophy is to only show derived in this case, since we know the implementation of 
            ' D could never call C.M here
            Dim workspace =
<Workspace>
    <Project Language="C#" CommonReferences="true">
        <Document>
class C 
{
    public virtual void M() { }
}

class D : C
{
    public override void [|$$M|]() { }
}
        </Document>
    </Project>
</Workspace>

            Await TestAsync(workspace, host)
        End Function

        <Theory, CombinatorialData, Trait(Traits.Feature, Traits.Features.GoToImplementation)>
        <WorkItem(19700, "https://github.com/dotnet/roslyn/issues/19700")>
        Public Async Function TestWithIntermediateAbstractOverrides(host As TestHost) As Task
            Dim workspace =
<Workspace>
    <Project Language="C#" CommonReferences="true">
        <Document>
    abstract class A {
        public virtual void $$[|M|]() { }
    }
    abstract class B : A {
        public abstract override void [|M|]();
    }
    sealed class C1 : B {
        public override void [|M|]() { }
    }
    sealed class C2 : A {
        public override void [|M|]() => base.M();
    }
        </Document>
    </Project>
</Workspace>

            Await TestAsync(workspace, host)
        End Function

        <Theory, CombinatorialData, Trait(Traits.Feature, Traits.Features.GoToImplementation)>
        <WorkItem(43093, "https://github.com/dotnet/roslyn/issues/43093")>
        Public Async Function TestMultiTargetting1(host As TestHost) As Task
            Dim workspace =
<Workspace>
    <Project Name="BaseProjectCore" Language="C#" CommonReferencesNetCoreApp="true">
        <Document FilePath="C.cs">
public interface $$IInterface
{
}
        </Document>
    </Project>
    <Project Name="BaseProjectStandard" Language="C#" CommonReferencesNetStandard20="true">
        <Document IsLinkFile="true" LinkProjectName="BaseProjectCore" LinkFilePath="C.cs">
public interface IInterface
{
}
        </Document>
    </Project>
    <Project Name="ImplProject" Language="C#" CommonReferences="true">
        <ProjectReference>BaseProjectStandard</ProjectReference>
        <Document>
public class [|Impl|] : IInterface
{
}
        </Document>
    </Project>
</Workspace>

            Await TestAsync(workspace, host)
        End Function

        <Theory, CombinatorialData, Trait(Traits.Feature, Traits.Features.GoToImplementation)>
        <WorkItem(46818, "https://github.com/dotnet/roslyn/issues/46818")>
        Public Async Function TestCrossTargetting1(host As TestHost) As Task
            Dim workspace =
<Workspace>
    <Project Name="BaseProjectCore" Language="C#" CommonReferencesNetCoreApp="true">
        <ProjectReference>BaseProjectStandard</ProjectReference>
        <Document FilePath="C.cs">
using System;
using System.Threading.Tasks;

namespace MultiTargettingCore
{
    public class Class1
    {
        static async Task Main(string[] args)
        {
            IStringCreator strCreator = new StringCreator();
            var result = await strCreator.$$CreateStringAsync();
        }
    }
}
        </Document>
    </Project>
    <Project Name="BaseProjectStandard" Language="C#" CommonReferencesNetStandard20="true">
        <Document>
using System.Threading.Tasks;

public interface IStringCreator
{
    Task&lt;string&gt; CreateStringAsync();
}

public class StringCreator : IStringCreator
{
    public async Task&lt;string&gt; [|CreateStringAsync|]()
    {
        return "Another hello world - async!";
    }
}
        </Document>
    </Project>
</Workspace>

            Await TestAsync(workspace, host)
        End Function

        <Theory, CombinatorialData, Trait(Traits.Feature, Traits.Features.GoToImplementation)>
        <WorkItem(46818, "https://github.com/dotnet/roslyn/issues/46818")>
        Public Async Function TestCrossTargetting2(host As TestHost) As Task
            Dim workspace =
<Workspace>
    <Project Name="BaseProjectCore" Language="C#" CommonReferencesNetCoreApp="true">
        <ProjectReference>BaseProjectStandard</ProjectReference>
        <Document FilePath="C.cs">
using System;
using System.Threading.Tasks;

namespace MultiTargettingCore
{
    public class Class1
    {
        static async Task Main(string[] args)
        {
            IStringCreator strCreator = new StringCreator();
            var result = await strCreator.$$CreateTupleAsync();
        }
    }
}
        </Document>
    </Project>
    <Project Name="BaseProjectStandard" Language="C#" CommonReferencesNetStandard20="true">
        <Document>
using System.Threading.Tasks;

public interface IStringCreator
{
    Task&lt;(string s, string t)&gt; CreateTupleAsync();
}

public class StringCreator : IStringCreator
{
    public async Task&lt;(string x, string y)&gt; [|CreateTupleAsync|]()
    {
        return default;
    }
}
        </Document>
    </Project>
</Workspace>

            Await TestAsync(workspace, host)
        End Function

        <Theory, CombinatorialData, Trait(Traits.Feature, Traits.Features.GoToImplementation)>
        <WorkItem(46818, "https://github.com/dotnet/roslyn/issues/46818")>
        Public Async Function TestCrossTargetting3(host As TestHost) As Task
            Dim workspace =
<Workspace>
    <Project Name="BaseProjectCore" Language="C#" CommonReferencesNetCoreApp="true">
        <ProjectReference>BaseProjectStandard</ProjectReference>
        <Document FilePath="C.cs">
using System;
using System.Threading.Tasks;

namespace MultiTargettingCore
{
    public class Class1
    {
        static async Task Main(string[] args)
        {
            IStringCreator strCreator = new StringCreator();
            var result = await strCreator.$$CreateNintAsync();
        }
    }
}
        </Document>
    </Project>
    <Project Name="BaseProjectStandard" Language="C#" CommonReferencesNetStandard20="true">
        <Document>
using System.Threading.Tasks;

public interface IStringCreator
{
    Task&lt;nint&gt; CreateNintAsync();
}

public class StringCreator : IStringCreator
{
    public async Task&lt;nint&gt; [|CreateNintAsync|]()
    {
        return default;
    }
}
        </Document>
    </Project>
</Workspace>

            Await TestAsync(workspace, host)
        End Function
    End Class
End Namespace<|MERGE_RESOLUTION|>--- conflicted
+++ resolved
@@ -15,13 +15,8 @@
                 workspaceDefinition,
                 host,
                 Async Function(document As Document, position As Integer, context As SimpleFindUsagesContext) As Task
-<<<<<<< HEAD
-                    Dim findUsagesService = document.GetLanguageService(Of IFindUsagesService)
+                    Dim findUsagesService = document.GetLanguageService(Of IFindUsagesServiceRenameOnceTypeScriptMovesToExternalAccess)
                     Await findUsagesService.FindImplementationsAsync(document, position, context, CancellationToken.None).ConfigureAwait(False)
-=======
-                    Dim findUsagesService = document.GetLanguageService(Of IFindUsagesServiceRenameOnceTypeScriptMovesToExternalAccess)
-                    Await findUsagesService.FindImplementationsAsync(document, position, context).ConfigureAwait(False)
->>>>>>> d5d56d0b
                 End Function,
                 shouldSucceed)
         End Function
