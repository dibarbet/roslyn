﻿// Licensed to the .NET Foundation under one or more agreements.
// The .NET Foundation licenses this file to you under the MIT license.
// See the LICENSE file in the project root for more information.

using System.Threading.Tasks;
using Microsoft.CodeAnalysis.CSharp;
using Microsoft.CodeAnalysis.MetadataAsSource;
using Microsoft.CodeAnalysis.Test.Utilities;
using Roslyn.Test.Utilities;
using Xunit;

namespace Microsoft.CodeAnalysis.Editor.UnitTests.MetadataAsSource;

public sealed partial class MetadataAsSourceTests
{
    [Trait(Traits.Feature, Traits.Features.MetadataAsSource)]
    public class CSharp : AbstractMetadataAsSourceTests
    {
        [Fact]
        public void ExtractXMLFromDocComment()
        {
            var docCommentText = """
                /// <summary>
                /// I am the very model of a modern major general.
                /// </summary>
                """;

            var expectedXMLFragment = """
                 <summary>
                 I am the very model of a modern major general.
                 </summary>
                """;

            var extractedXMLFragment = DocumentationCommentUtilities.ExtractXMLFragment(docCommentText, "///");

            Assert.Equal(expectedXMLFragment, extractedXMLFragment);
        }

        [Theory, CombinatorialData]
        [WorkItem("https://github.com/dotnet/roslyn/issues/42986")]
        public async Task TestNativeInteger(bool signaturesOnly)
        {
            var metadataSource = "public class C { public nint i; public nuint i2; }";
            var symbolName = "C";

            var expected = signaturesOnly switch
            {
                true => $$"""
                #region {{FeaturesResources.Assembly}} ReferencedAssembly, Version=0.0.0.0, Culture=neutral, PublicKeyToken=null
                // {{CodeAnalysisResources.InMemoryAssembly}}
                #endregion

                public class [|C|]
                {
                    public nint i;
                    public nuint i2;

                    public C();
                }
                """,
                false => $$"""
                #region {{FeaturesResources.Assembly}} ReferencedAssembly, Version=0.0.0.0, Culture=neutral, PublicKeyToken=null
                // {{CodeAnalysisResources.InMemoryAssembly}}
                // Decompiled with ICSharpCode.Decompiler {{ICSharpCodeDecompilerVersion}}
                #endregion

                public class [|C|]
                {
                    public nint i;

                    public nuint i2;
                }
                #if false // {{FeaturesResources.Decompilation_log}}
                {{string.Format(FeaturesResources._0_items_in_cache, 6)}}
                ------------------
                {{string.Format(FeaturesResources.Resolve_0, "mscorlib, Version=4.0.0.0, Culture=neutral, PublicKeyToken=b77a5c561934e089")}}
                {{string.Format(FeaturesResources.Found_single_assembly_0, "mscorlib, Version=4.0.0.0, Culture=neutral, PublicKeyToken=b77a5c561934e089")}}
                {{string.Format(FeaturesResources.Load_from_0, "mscorlib.v4_6_1038_0.dll")}}
                #endif
                """,
            };

            await GenerateAndVerifySourceAsync(metadataSource, symbolName, LanguageNames.CSharp, languageVersion: "Preview", metadataLanguageVersion: "Preview", expected: expected, signaturesOnly: signaturesOnly);
        }

        [Theory, CombinatorialData]
        public async Task TestInitOnlyProperty(bool signaturesOnly)
        {
            var metadataSource = """
                public class C { public int Property { get; init; } }
                namespace System.Runtime.CompilerServices
                {
                    public sealed class IsExternalInit { }
                }

                """;
            var symbolName = "C";

            var expected = signaturesOnly switch
            {
                true => $$"""
                #region {{FeaturesResources.Assembly}} ReferencedAssembly, Version=0.0.0.0, Culture=neutral, PublicKeyToken=null
                // {{CodeAnalysisResources.InMemoryAssembly}}
                #endregion

                public class [|C|]
                {
                    public C();

                    public int Property { get; init; }
                }
                """,
                false => $$"""
                #region {{FeaturesResources.Assembly}} ReferencedAssembly, Version=0.0.0.0, Culture=neutral, PublicKeyToken=null
                // {{CodeAnalysisResources.InMemoryAssembly}}
                // Decompiled with ICSharpCode.Decompiler {{ICSharpCodeDecompilerVersion}}
                #endregion

                public class [|C|]
                {
                    public int Property { get; init; }
                }
                #if false // {{FeaturesResources.Decompilation_log}}
                {{string.Format(FeaturesResources._0_items_in_cache, 6)}}
                ------------------
                {{string.Format(FeaturesResources.Resolve_0, "mscorlib, Version=4.0.0.0, Culture=neutral, PublicKeyToken=b77a5c561934e089")}}
                {{string.Format(FeaturesResources.Found_single_assembly_0, "mscorlib, Version=4.0.0.0, Culture=neutral, PublicKeyToken=b77a5c561934e089")}}
                {{string.Format(FeaturesResources.Load_from_0, "mscorlib.v4_6_1038_0.dll")}}
                #endif
                """,
            };

            await GenerateAndVerifySourceAsync(metadataSource, symbolName, LanguageNames.CSharp, languageVersion: "Preview", metadataLanguageVersion: "Preview", expected: expected, signaturesOnly: signaturesOnly);
        }

        [Theory, CombinatorialData]
        public async Task TestTupleWithNames(bool signaturesOnly)
        {
            var metadataSource = "public class C { public (int a, int b) t; }";
            var symbolName = "C";

            var expected = signaturesOnly switch
            {
                true => $$"""
                #region {{FeaturesResources.Assembly}} ReferencedAssembly, Version=0.0.0.0, Culture=neutral, PublicKeyToken=null
                // {{CodeAnalysisResources.InMemoryAssembly}}
                #endregion

                using System.Runtime.CompilerServices;

                public class [|C|]
                {
                    [TupleElementNames(new[] { "a", "b" })]
                    public (int a, int b) t;

                    public C();
                }
                """,
                false => $$"""
                #region {{FeaturesResources.Assembly}} ReferencedAssembly, Version=0.0.0.0, Culture=neutral, PublicKeyToken=null
                // {{CodeAnalysisResources.InMemoryAssembly}}
                // Decompiled with ICSharpCode.Decompiler {{ICSharpCodeDecompilerVersion}}
                #endregion

                public class [|C|]
                {
                    public (int a, int b) t;
                }
                #if false // {{FeaturesResources.Decompilation_log}}
                {{string.Format(FeaturesResources._0_items_in_cache, 6)}}
                ------------------
                {{string.Format(FeaturesResources.Resolve_0, "mscorlib, Version=4.0.0.0, Culture=neutral, PublicKeyToken=b77a5c561934e089")}}
                {{string.Format(FeaturesResources.Found_single_assembly_0, "mscorlib, Version=4.0.0.0, Culture=neutral, PublicKeyToken=b77a5c561934e089")}}
                {{string.Format(FeaturesResources.Load_from_0, "mscorlib.v4_6_1038_0.dll")}}
                ------------------
                {{string.Format(FeaturesResources.Resolve_0, "System.ValueTuple, Version=4.0.3.0, Culture=neutral, PublicKeyToken=cc7b13ffcd2ddd51")}}
                {{string.Format(FeaturesResources.Found_single_assembly_0, "System.ValueTuple, Version=4.0.3.0, Culture=neutral, PublicKeyToken=cc7b13ffcd2ddd51")}}
                {{string.Format(FeaturesResources.Load_from_0, "System.ValueTuple (net461)")}}
                #endif
                """,
            };

            await GenerateAndVerifySourceAsync(metadataSource, symbolName, LanguageNames.CSharp, expected: expected, signaturesOnly: signaturesOnly);
        }

        [Theory, CombinatorialData, WorkItem("https://github.com/dotnet/roslyn/issues/26605")]
        public async Task TestValueTuple(bool signaturesOnly)
        {
            using var context = TestContext.Create(LanguageNames.CSharp);

            var expected = signaturesOnly switch
            {
                true => $$"""
                #region {{FeaturesResources.Assembly}} System.ValueTuple, Version=4.0.3.0, Culture=neutral, PublicKeyToken=cc7b13ffcd2ddd51
                // System.ValueTuple (net461)
                #endregion

                using System.Collections;

                namespace System
                {
                    public struct [|ValueTuple|] : IEquatable<ValueTuple>, IStructuralEquatable, IStructuralComparable, IComparable, IComparable<ValueTuple>, ITupleInternal
                    {
                        public static ValueTuple Create();
                        public static ValueTuple<T1> Create<T1>(T1 item1);
                        public static (T1, T2) Create<T1, T2>(T1 item1, T2 item2);
                        public static (T1, T2, T3) Create<T1, T2, T3>(T1 item1, T2 item2, T3 item3);
                        public static (T1, T2, T3, T4) Create<T1, T2, T3, T4>(T1 item1, T2 item2, T3 item3, T4 item4);
                        public static (T1, T2, T3, T4, T5) Create<T1, T2, T3, T4, T5>(T1 item1, T2 item2, T3 item3, T4 item4, T5 item5);
                        public static (T1, T2, T3, T4, T5, T6) Create<T1, T2, T3, T4, T5, T6>(T1 item1, T2 item2, T3 item3, T4 item4, T5 item5, T6 item6);
                        public static (T1, T2, T3, T4, T5, T6, T7) Create<T1, T2, T3, T4, T5, T6, T7>(T1 item1, T2 item2, T3 item3, T4 item4, T5 item5, T6 item6, T7 item7);
                        public static (T1, T2, T3, T4, T5, T6, T7, T8) Create<T1, T2, T3, T4, T5, T6, T7, T8>(T1 item1, T2 item2, T3 item3, T4 item4, T5 item5, T6 item6, T7 item7, T8 item8);
                        public int CompareTo(ValueTuple other);
                        public override bool Equals(object obj);
                        public bool Equals(ValueTuple other);
                        public override int GetHashCode();
                        public override string ToString();
                    }
                }
                """,
                false => $$"""
                #region {{FeaturesResources.Assembly}} System.ValueTuple, Version=4.0.3.0, Culture=neutral, PublicKeyToken=cc7b13ffcd2ddd51
                // System.ValueTuple (net461)
                // Decompiled with ICSharpCode.Decompiler {{ICSharpCodeDecompilerVersion}}
                #endregion

                using System.Collections;
                using System.Numerics.Hashing;
                using System.Runtime.InteropServices;

                namespace System;

                [StructLayout(LayoutKind.Sequential, Size = 1)]
                public struct [|ValueTuple|] : IEquatable<ValueTuple>, IStructuralEquatable, IStructuralComparable, IComparable, IComparable<ValueTuple>, ITupleInternal
                {
                    int ITupleInternal.Size => 0;

                    public override bool Equals(object obj)
                    {
                        return obj is ValueTuple;
                    }

                    public bool Equals(ValueTuple other)
                    {
                        return true;
                    }

                    bool IStructuralEquatable.Equals(object other, IEqualityComparer comparer)
                    {
                        return other is ValueTuple;
                    }

                    int IComparable.CompareTo(object other)
                    {
                        if (other == null)
                        {
                            return 1;
                        }

                        if (!(other is ValueTuple))
                        {
                            throw new ArgumentException(System.SR.ArgumentException_ValueTupleIncorrectType, "other");
                        }

                        return 0;
                    }

                    public int CompareTo(ValueTuple other)
                    {
                        return 0;
                    }

                    int IStructuralComparable.CompareTo(object other, IComparer comparer)
                    {
                        if (other == null)
                        {
                            return 1;
                        }

                        if (!(other is ValueTuple))
                        {
                            throw new ArgumentException(System.SR.ArgumentException_ValueTupleIncorrectType, "other");
                        }

                        return 0;
                    }

                    public override int GetHashCode()
                    {
                        return 0;
                    }

                    int IStructuralEquatable.GetHashCode(IEqualityComparer comparer)
                    {
                        return 0;
                    }

                    int ITupleInternal.GetHashCode(IEqualityComparer comparer)
                    {
                        return 0;
                    }

                    public override string ToString()
                    {
                        return "()";
                    }

                    string ITupleInternal.ToStringEnd()
                    {
                        return ")";
                    }

                    public static ValueTuple Create()
                    {
                        return default(ValueTuple);
                    }

                    public static ValueTuple<T1> Create<T1>(T1 item1)
                    {
                        return new ValueTuple<T1>(item1);
                    }

                    public static (T1, T2) Create<T1, T2>(T1 item1, T2 item2)
                    {
                        return (item1, item2);
                    }

                    public static (T1, T2, T3) Create<T1, T2, T3>(T1 item1, T2 item2, T3 item3)
                    {
                        return (item1, item2, item3);
                    }

                    public static (T1, T2, T3, T4) Create<T1, T2, T3, T4>(T1 item1, T2 item2, T3 item3, T4 item4)
                    {
                        return (item1, item2, item3, item4);
                    }

                    public static (T1, T2, T3, T4, T5) Create<T1, T2, T3, T4, T5>(T1 item1, T2 item2, T3 item3, T4 item4, T5 item5)
                    {
                        return (item1, item2, item3, item4, item5);
                    }

                    public static (T1, T2, T3, T4, T5, T6) Create<T1, T2, T3, T4, T5, T6>(T1 item1, T2 item2, T3 item3, T4 item4, T5 item5, T6 item6)
                    {
                        return (item1, item2, item3, item4, item5, item6);
                    }

                    public static (T1, T2, T3, T4, T5, T6, T7) Create<T1, T2, T3, T4, T5, T6, T7>(T1 item1, T2 item2, T3 item3, T4 item4, T5 item5, T6 item6, T7 item7)
                    {
                        return (item1, item2, item3, item4, item5, item6, item7);
                    }

                    public static (T1, T2, T3, T4, T5, T6, T7, T8) Create<T1, T2, T3, T4, T5, T6, T7, T8>(T1 item1, T2 item2, T3 item3, T4 item4, T5 item5, T6 item6, T7 item7, T8 item8)
                    {
                        return new ValueTuple<T1, T2, T3, T4, T5, T6, T7, ValueTuple<T8>>(item1, item2, item3, item4, item5, item6, item7, Create(item8));
                    }

                    internal static int CombineHashCodes(int h1, int h2)
                    {
                        return HashHelpers.Combine(HashHelpers.Combine(HashHelpers.RandomSeed, h1), h2);
                    }

                    internal static int CombineHashCodes(int h1, int h2, int h3)
                    {
                        return HashHelpers.Combine(CombineHashCodes(h1, h2), h3);
                    }

                    internal static int CombineHashCodes(int h1, int h2, int h3, int h4)
                    {
                        return HashHelpers.Combine(CombineHashCodes(h1, h2, h3), h4);
                    }

                    internal static int CombineHashCodes(int h1, int h2, int h3, int h4, int h5)
                    {
                        return HashHelpers.Combine(CombineHashCodes(h1, h2, h3, h4), h5);
                    }

                    internal static int CombineHashCodes(int h1, int h2, int h3, int h4, int h5, int h6)
                    {
                        return HashHelpers.Combine(CombineHashCodes(h1, h2, h3, h4, h5), h6);
                    }

                    internal static int CombineHashCodes(int h1, int h2, int h3, int h4, int h5, int h6, int h7)
                    {
                        return HashHelpers.Combine(CombineHashCodes(h1, h2, h3, h4, h5, h6), h7);
                    }

                    internal static int CombineHashCodes(int h1, int h2, int h3, int h4, int h5, int h6, int h7, int h8)
                    {
                        return HashHelpers.Combine(CombineHashCodes(h1, h2, h3, h4, h5, h6, h7), h8);
                    }
                }
                #if false // {{FeaturesResources.Decompilation_log}}
                {{string.Format(FeaturesResources._0_items_in_cache, 6)}}
                ------------------
                {{string.Format(FeaturesResources.Resolve_0, "mscorlib, Version=4.0.0.0, Culture=neutral, PublicKeyToken=b77a5c561934e089")}}
                {{string.Format(FeaturesResources.Found_single_assembly_0, "mscorlib, Version=4.0.0.0, Culture=neutral, PublicKeyToken=b77a5c561934e089")}}
                {{string.Format(FeaturesResources.Load_from_0, "mscorlib.v4_6_1038_0.dll")}}
                ------------------
                {{string.Format(FeaturesResources.Resolve_0, "System, Version=4.0.0.0, Culture=neutral, PublicKeyToken=b77a5c561934e089")}}
                {{string.Format(FeaturesResources.Found_single_assembly_0, "System, Version=4.0.0.0, Culture=neutral, PublicKeyToken=b77a5c561934e089")}}
                {{string.Format(FeaturesResources.Load_from_0, "System.v4_6_1038_0.dll")}}
                #endif
                """,
            };

            await context.GenerateAndVerifySourceAsync("System.ValueTuple", expected, signaturesOnly: signaturesOnly);
        }

        [Theory, CombinatorialData]
        public async Task TestExtendedPartialMethod1(bool signaturesOnly)
        {
            var metadataSource = "public partial class C { public partial void F(); public partial void F() { } }";
            var symbolName = "C";

            var expected = signaturesOnly switch
            {
                true => $$"""
                #region {{FeaturesResources.Assembly}} ReferencedAssembly, Version=0.0.0.0, Culture=neutral, PublicKeyToken=null
                // {{CodeAnalysisResources.InMemoryAssembly}}
                #endregion

                public class [|C|]
                {
                    public C();

                    public void F();
                }
                """,
                false => $$"""
                #region {{FeaturesResources.Assembly}} ReferencedAssembly, Version=0.0.0.0, Culture=neutral, PublicKeyToken=null
                // {{CodeAnalysisResources.InMemoryAssembly}}
                // Decompiled with ICSharpCode.Decompiler {{ICSharpCodeDecompilerVersion}}
                #endregion

                public class [|C|]
                {
                    public void F()
                    {
                    }
                }
                #if false // {{FeaturesResources.Decompilation_log}}
                {{string.Format(FeaturesResources._0_items_in_cache, 6)}}
                ------------------
                {{string.Format(FeaturesResources.Resolve_0, "mscorlib, Version=4.0.0.0, Culture=neutral, PublicKeyToken=b77a5c561934e089")}}
                {{string.Format(FeaturesResources.Found_single_assembly_0, "mscorlib, Version=4.0.0.0, Culture=neutral, PublicKeyToken=b77a5c561934e089")}}
                {{string.Format(FeaturesResources.Load_from_0, "mscorlib.v4_6_1038_0.dll")}}
                #endif
                """,
            };

            await GenerateAndVerifySourceAsync(metadataSource, symbolName, LanguageNames.CSharp, languageVersion: "Preview", metadataLanguageVersion: "Preview", expected: expected, signaturesOnly: signaturesOnly);
        }

        [Theory, CombinatorialData]
        [WorkItem("https://github.com/dotnet/roslyn/issues/44566")]
        public async Task TestRecordType(bool signaturesOnly)
        {
            var metadataSource = "public record R;";
            var symbolName = "R";

            var expected = signaturesOnly switch
            {
                true => $$"""
                #region {{FeaturesResources.Assembly}} ReferencedAssembly, Version=0.0.0.0, Culture=neutral, PublicKeyToken=null
                // {{CodeAnalysisResources.InMemoryAssembly}}
                #endregion

                #nullable enable

                using System;
                using System.Runtime.CompilerServices;
                using System.Text;

                public record [|R|] : IEquatable<R>
                {
                    public R();
                    [CompilerGenerated]
                    protected R(R original);

                    [CompilerGenerated]
                    protected virtual Type EqualityContract { get; }

                    [CompilerGenerated]
                    public virtual R <Clone>$();
                    [CompilerGenerated]
                    public override bool Equals(object? obj);
                    [CompilerGenerated]
                    public virtual bool Equals(R? other);
                    [CompilerGenerated]
                    public override int GetHashCode();
                    [CompilerGenerated]
                    public override string ToString();
                    [CompilerGenerated]
                    protected virtual bool PrintMembers(StringBuilder builder);

                    [CompilerGenerated]
                    public static bool operator ==(R? left, R? right);
                    [CompilerGenerated]
                    public static bool operator !=(R? left, R? right);
                }
                """,
                false => $"""
                #region {FeaturesResources.Assembly} ReferencedAssembly, Version=0.0.0.0, Culture=neutral, PublicKeyToken=null
                // {CodeAnalysisResources.InMemoryAssembly}
                // Decompiled with ICSharpCode.Decompiler {ICSharpCodeDecompilerVersion}
                #endregion

                public record [|R|];
                #if false // {FeaturesResources.Decompilation_log}
                {string.Format(FeaturesResources._0_items_in_cache, 6)}
                ------------------
                {string.Format(FeaturesResources.Resolve_0, "mscorlib, Version=4.0.0.0, Culture=neutral, PublicKeyToken=b77a5c561934e089")}
                {string.Format(FeaturesResources.Found_single_assembly_0, "mscorlib, Version=4.0.0.0, Culture=neutral, PublicKeyToken=b77a5c561934e089")}
                {string.Format(FeaturesResources.Load_from_0, "mscorlib.v4_6_1038_0.dll")}
                #endif
                """,
            };

            await GenerateAndVerifySourceAsync(metadataSource, symbolName, LanguageNames.CSharp, expected: expected, signaturesOnly: signaturesOnly);
        }

        /// <summary>
        /// This test must be updated when we switch to a new version of the decompiler that supports checked ops.
        /// </summary>
        [Theory, CombinatorialData]
        [WorkItem("https://github.com/dotnet/roslyn/issues/42986")]
        public async Task TestCheckedOperators(bool signaturesOnly)
        {
            var metadataSource = """

                public class C
                {
                    public static explicit operator string(C x) => throw new System.Exception();

                    public static explicit operator checked string(C x) => throw new System.Exception();

                    public static C operator -(C x) => throw new System.Exception();

                    public static C operator checked -(C x) => throw new System.Exception();

                    public static C operator +(C x, C y) => throw new System.Exception();

                    public static C operator checked +(C x, C y) => throw new System.Exception();
                }
                """;
            var symbolName = "C";

            var expected = signaturesOnly switch
            {
                true => $$"""
                #region {{FeaturesResources.Assembly}} ReferencedAssembly, Version=0.0.0.0, Culture=neutral, PublicKeyToken=null
                // {{CodeAnalysisResources.InMemoryAssembly}}
                #endregion

                public class [|C|]
                {
                    public C();

                    public static C operator +(C x, C y);
                    public static C operator checked +(C x, C y);
                    public static C operator -(C x);
                    public static C operator checked -(C x);

                    public static explicit operator string(C x);
                    public static explicit operator checked string(C x);
                }
                """,
                false => $$"""
                #region {{FeaturesResources.Assembly}} ReferencedAssembly, Version=0.0.0.0, Culture=neutral, PublicKeyToken=null
                // {{CodeAnalysisResources.InMemoryAssembly}}
                // Decompiled with ICSharpCode.Decompiler {{ICSharpCodeDecompilerVersion}}
                #endregion

                using System;

                public class [|C|]
                {
                    public static explicit operator string(C x)
                    {
                        throw new Exception();
                    }

                    public static explicit operator checked string(C x)
                    {
                        throw new Exception();
                    }

                    public static C operator -(C x)
                    {
                        throw new Exception();
                    }

                    public static C operator checked -(C x)
                    {
                        throw new Exception();
                    }

                    public static C operator +(C x, C y)
                    {
                        throw new Exception();
                    }

                    public static C operator checked +(C x, C y)
                    {
                        throw new Exception();
                    }
                }
                #if false // {{FeaturesResources.Decompilation_log}}
                {{string.Format(FeaturesResources._0_items_in_cache, 6)}}
                ------------------
                {{string.Format(FeaturesResources.Resolve_0, "mscorlib, Version=4.0.0.0, Culture=neutral, PublicKeyToken=b77a5c561934e089")}}
                {{string.Format(FeaturesResources.Found_single_assembly_0, "mscorlib, Version=4.0.0.0, Culture=neutral, PublicKeyToken=b77a5c561934e089")}}
                {{string.Format(FeaturesResources.Load_from_0, "mscorlib.v4_6_1038_0.dll")}}
                #endif
                """,
            };

            await GenerateAndVerifySourceAsync(metadataSource, symbolName, LanguageNames.CSharp, languageVersion: "Preview", metadataLanguageVersion: "Preview", expected: expected, signaturesOnly: signaturesOnly);
        }

        [Fact, WorkItem("https://github.com/dotnet/roslyn/issues/60567")]
        public async Task TestStaticInterfaceMembers()
        {
            var metadataSource = """

                interface I<T> where T : I<T>
                {
                    static abstract T P { get; set; }
                    static abstract event System.Action E;
                    static abstract void M();
                    static void NonAbstract() { }
                    static abstract T operator +(T l, T r);
                    static abstract bool operator ==(T l, T r);
                    static abstract bool operator !=(T l, T r);
                    static abstract implicit operator T(string s);
                    static abstract explicit operator string(T t);
                }
                """;
            var symbolName = "I`1.M";

            var expected = $$"""
                #region {{FeaturesResources.Assembly}} ReferencedAssembly, Version=0.0.0.0, Culture=neutral, PublicKeyToken=null
                // {{CodeAnalysisResources.InMemoryAssembly}}
                #endregion

                using System;

                internal interface I<T> where T : I<T>
                {
                    static abstract T P { get; set; }

                    static abstract event Action E;

                    static abstract void [|M|]();
                    static void NonAbstract();

                    static abstract T operator +(T l, T r);
                    static abstract bool operator ==(T l, T r);
                    static abstract bool operator !=(T l, T r);

                    static abstract implicit operator T(string s);
                    static abstract explicit operator string(T t);
                }
                """;

            await GenerateAndVerifySourceAsync(metadataSource, symbolName, LanguageNames.CSharp, languageVersion: "Preview", metadataLanguageVersion: "Preview", expected: expected, signaturesOnly: true, metadataCommonReferences: "CommonReferencesNet6");
        }

        [Theory, CombinatorialData]
        public async Task UnsignedRightShift(bool signaturesOnly)
        {
            var metadataSource = "public class C { public static C operator >>>(C x, int y) => x; }";
            var symbolName = "C.op_UnsignedRightShift";

            var expected = signaturesOnly switch
            {
                true => $$"""
                #region {{FeaturesResources.Assembly}} ReferencedAssembly, Version=0.0.0.0, Culture=neutral, PublicKeyToken=null
                // {{CodeAnalysisResources.InMemoryAssembly}}
                #endregion

                public class C
                {
                    public C();

                    public static C operator [|>>>|](C x, int y);
                }
                """,
                false => $$"""
                #region {{FeaturesResources.Assembly}} ReferencedAssembly, Version=0.0.0.0, Culture=neutral, PublicKeyToken=null
                // {{CodeAnalysisResources.InMemoryAssembly}}
                // Decompiled with ICSharpCode.Decompiler {{ICSharpCodeDecompilerVersion}}
                #endregion

                public class C
                {
                    public static C operator [|>>>|](C x, int y)
                    {
                        return x;
                    }
                }
                #if false // {{FeaturesResources.Decompilation_log}}
                {{string.Format(FeaturesResources._0_items_in_cache, 6)}}
                ------------------
                {{string.Format(FeaturesResources.Resolve_0, "mscorlib, Version=4.0.0.0, Culture=neutral, PublicKeyToken=b77a5c561934e089")}}
                {{string.Format(FeaturesResources.Found_single_assembly_0, "mscorlib, Version=4.0.0.0, Culture=neutral, PublicKeyToken=b77a5c561934e089")}}
                {{string.Format(FeaturesResources.Load_from_0, "mscorlib.v4_6_1038_0.dll")}}
                #endif
                """,
            };

            await GenerateAndVerifySourceAsync(metadataSource, symbolName, LanguageNames.CSharp, expected: expected, signaturesOnly: signaturesOnly, languageVersion: "Preview", metadataLanguageVersion: "Preview");
        }

        private const string CompilerFeatureRequiredAttribute = """
            namespace System.Runtime.CompilerServices
            {
                public sealed class CompilerFeatureRequiredAttribute : Attribute
                {
                    public CompilerFeatureRequiredAttribute(string featureName)
                    {
                    }
                }
            }
            """;

<<<<<<< HEAD
        [Theory]
        [CombinatorialData]
        public async Task InstanceIncrementOperators(bool signaturesOnly, [CombinatorialValues("++", "--")] string op)
        {
            var metadataSource = "public class C { public void operator " + op + "() {} }" + CompilerFeatureRequiredAttribute;
            var symbolName = "C." + (op == "++" ? WellKnownMemberNames.IncrementOperatorName : WellKnownMemberNames.DecrementOperatorName);

            var expected = signaturesOnly switch
            {
                // PROTOTYPE: The 'static' modifier shouldn't be added
                true => $$"""
                #region {{FeaturesResources.Assembly}} ReferencedAssembly, Version=0.0.0.0, Culture=neutral, PublicKeyToken=null
                // {{CodeAnalysisResources.InMemoryAssembly}}
                #endregion

                public class C
                {
                    public C();

                    public static void operator [|{{op}}|]();
                }
                """,
                // PROTOTYPE: Not sure whether 'CompilerFeatureRequired' attribute is expected
                false => $$"""
                #region {{FeaturesResources.Assembly}} ReferencedAssembly, Version=0.0.0.0, Culture=neutral, PublicKeyToken=null
                // {{CodeAnalysisResources.InMemoryAssembly}}
                // Decompiled with ICSharpCode.Decompiler {{ICSharpCodeDecompilerVersion}}
                #endregion

                using System.Runtime.CompilerServices;
                
                public class C
                {
                    [CompilerFeatureRequired("UserDefinedCompoundAssignmentOperators")]
                    public void operator [|{{op}}|]()
                    {
                    }
                }
                #if false // {{FeaturesResources.Decompilation_log}}
                {{string.Format(FeaturesResources._0_items_in_cache, 6)}}
                ------------------
                {{string.Format(FeaturesResources.Resolve_0, "mscorlib, Version=4.0.0.0, Culture=neutral, PublicKeyToken=b77a5c561934e089")}}
                {{string.Format(FeaturesResources.Found_single_assembly_0, "mscorlib, Version=4.0.0.0, Culture=neutral, PublicKeyToken=b77a5c561934e089")}}
                {{string.Format(FeaturesResources.Load_from_0, "mscorlib.v4_6_1038_0.dll")}}
                #endif
                """,
=======
        [Theory, CombinatorialData]
        public async Task InstanceIncrementOperators(bool signaturesOnly, [CombinatorialValues("++", "--")] string op)
        {
            var metadataSource = "public class C { public void operator " + op + "() {} }" + CompilerFeatureRequiredAttribute;
            var opName = (op == "++" ? WellKnownMemberNames.IncrementAssignmentOperatorName : WellKnownMemberNames.DecrementAssignmentOperatorName);
            var symbolName = "C." + opName;

            var expected = signaturesOnly switch
            {
                true => $$"""
                    #region {{FeaturesResources.Assembly}} ReferencedAssembly, Version=0.0.0.0, Culture=neutral, PublicKeyToken=null
                    // {{CodeAnalysisResources.InMemoryAssembly}}
                    #endregion

                    public class C
                    {
                        public C();

                        public void operator [|{{op}}|]();
                    }
                    """,
                false => $$"""
                    #region {{FeaturesResources.Assembly}} ReferencedAssembly, Version=0.0.0.0, Culture=neutral, PublicKeyToken=null
                    // {{CodeAnalysisResources.InMemoryAssembly}}
                    // Decompiled with ICSharpCode.Decompiler {{ICSharpCodeDecompilerVersion}}
                    #endregion

                    using System.Runtime.CompilerServices;
                
                    public class C
                    {
                        [SpecialName]
                        [CompilerFeatureRequired("UserDefinedCompoundAssignmentOperators")]
                        public void [|{{opName}}|]()
                        {
                        }
                    }
                    #if false // {{FeaturesResources.Decompilation_log}}
                    {{string.Format(FeaturesResources._0_items_in_cache, 6)}}
                    ------------------
                    {{string.Format(FeaturesResources.Resolve_0, "mscorlib, Version=4.0.0.0, Culture=neutral, PublicKeyToken=b77a5c561934e089")}}
                    {{string.Format(FeaturesResources.Found_single_assembly_0, "mscorlib, Version=4.0.0.0, Culture=neutral, PublicKeyToken=b77a5c561934e089")}}
                    {{string.Format(FeaturesResources.Load_from_0, "mscorlib.v4_6_1038_0.dll")}}
                    #endif
                    """,
>>>>>>> c2b6f460
            };

            await GenerateAndVerifySourceAsync(metadataSource, symbolName, LanguageNames.CSharp, expected: expected, signaturesOnly: signaturesOnly, languageVersion: "Preview", metadataLanguageVersion: "Preview");
        }

        [Theory]
        [CombinatorialData]
        public async Task InstanceIncrementOperators_Checked(bool signaturesOnly, [CombinatorialValues("++", "--")] string op)
        {
            var metadataSource = "public class C { public void operator " + op + "() {} public void operator checked " + op + "() {} }" + CompilerFeatureRequiredAttribute;
<<<<<<< HEAD
            var symbolName = "C." + (op == "++" ? WellKnownMemberNames.CheckedIncrementOperatorName : WellKnownMemberNames.CheckedDecrementOperatorName);

            var expected = signaturesOnly switch
            {
                // PROTOTYPE: The 'static' modifier shouldn't be added
                true => $$"""
                #region {{FeaturesResources.Assembly}} ReferencedAssembly, Version=0.0.0.0, Culture=neutral, PublicKeyToken=null
                // {{CodeAnalysisResources.InMemoryAssembly}}
                #endregion

                public class C
                {
                    public C();

                    public static void operator checked [|{{op}}|]();
                    public static void operator {{op}}();
                }
                """,
                // PROTOTYPE: Not sure whether 'CompilerFeatureRequired' attribute is expected
                false => $$"""
                #region {{FeaturesResources.Assembly}} ReferencedAssembly, Version=0.0.0.0, Culture=neutral, PublicKeyToken=null
                // {{CodeAnalysisResources.InMemoryAssembly}}
                // Decompiled with ICSharpCode.Decompiler {{ICSharpCodeDecompilerVersion}}
                #endregion

                using System.Runtime.CompilerServices;
                
                public class C
                {
                    [CompilerFeatureRequired("UserDefinedCompoundAssignmentOperators")]
                    public void operator {{op}}()
                    {
                    }

                    [CompilerFeatureRequired("UserDefinedCompoundAssignmentOperators")]
                    public void operator checked [|{{op}}|]()
                    {
                    }
                }
                #if false // {{FeaturesResources.Decompilation_log}}
                {{string.Format(FeaturesResources._0_items_in_cache, 6)}}
                ------------------
                {{string.Format(FeaturesResources.Resolve_0, "mscorlib, Version=4.0.0.0, Culture=neutral, PublicKeyToken=b77a5c561934e089")}}
                {{string.Format(FeaturesResources.Found_single_assembly_0, "mscorlib, Version=4.0.0.0, Culture=neutral, PublicKeyToken=b77a5c561934e089")}}
                {{string.Format(FeaturesResources.Load_from_0, "mscorlib.v4_6_1038_0.dll")}}
                #endif
                """,
=======
            var opName = (op == "++" ? WellKnownMemberNames.IncrementAssignmentOperatorName : WellKnownMemberNames.DecrementAssignmentOperatorName);
            var opCheckedName = (op == "++" ? WellKnownMemberNames.CheckedIncrementAssignmentOperatorName : WellKnownMemberNames.CheckedDecrementAssignmentOperatorName);
            var symbolName = "C." + opCheckedName;

            var expected = signaturesOnly switch
            {
                true => $$"""
                    #region {{FeaturesResources.Assembly}} ReferencedAssembly, Version=0.0.0.0, Culture=neutral, PublicKeyToken=null
                    // {{CodeAnalysisResources.InMemoryAssembly}}
                    #endregion

                    public class C
                    {
                        public C();

                        public void operator checked [|{{op}}|]();
                        public void operator {{op}}();
                    }
                    """,
                false => $$"""
                    #region {{FeaturesResources.Assembly}} ReferencedAssembly, Version=0.0.0.0, Culture=neutral, PublicKeyToken=null
                    // {{CodeAnalysisResources.InMemoryAssembly}}
                    // Decompiled with ICSharpCode.Decompiler {{ICSharpCodeDecompilerVersion}}
                    #endregion

                    using System.Runtime.CompilerServices;
                
                    public class C
                    {
                        [SpecialName]
                        [CompilerFeatureRequired("UserDefinedCompoundAssignmentOperators")]
                        public void {{opName}}()
                        {
                        }

                        [SpecialName]
                        [CompilerFeatureRequired("UserDefinedCompoundAssignmentOperators")]
                        public void [|{{opCheckedName}}|]()
                        {
                        }
                    }
                    #if false // {{FeaturesResources.Decompilation_log}}
                    {{string.Format(FeaturesResources._0_items_in_cache, 6)}}
                    ------------------
                    {{string.Format(FeaturesResources.Resolve_0, "mscorlib, Version=4.0.0.0, Culture=neutral, PublicKeyToken=b77a5c561934e089")}}
                    {{string.Format(FeaturesResources.Found_single_assembly_0, "mscorlib, Version=4.0.0.0, Culture=neutral, PublicKeyToken=b77a5c561934e089")}}
                    {{string.Format(FeaturesResources.Load_from_0, "mscorlib.v4_6_1038_0.dll")}}
                    #endif
                    """,
>>>>>>> c2b6f460
            };

            await GenerateAndVerifySourceAsync(metadataSource, symbolName, LanguageNames.CSharp, expected: expected, signaturesOnly: signaturesOnly, languageVersion: "Preview", metadataLanguageVersion: "Preview");
        }

        [Theory]
        [CombinatorialData]
        public async Task InstanceCompoundAssignmentOperators(bool signaturesOnly, [CombinatorialValues("+=", "-=", "*=", "/=", "%=", "&=", "|=", "^=", "<<=", ">>=", ">>>=")] string op)
        {
            var metadataSource = "public class C { public void operator " + op + "(int x) {} }" + CompilerFeatureRequiredAttribute;
            var symbolName = "C." + CompoundAssignmentOperatorName(op);

            var expected = signaturesOnly switch
            {
<<<<<<< HEAD
                // PROTOTYPE: The 'static' modifier shouldn't be added
                true => $$"""
                #region {{FeaturesResources.Assembly}} ReferencedAssembly, Version=0.0.0.0, Culture=neutral, PublicKeyToken=null
                // {{CodeAnalysisResources.InMemoryAssembly}}
                #endregion

                public class C
                {
                    public C();

                    public static void operator [|{{op}}|](int x);
                }
                """,
                // PROTOTYPE: Expected an operator declaration syntax
                false => $$"""
                #region {{FeaturesResources.Assembly}} ReferencedAssembly, Version=0.0.0.0, Culture=neutral, PublicKeyToken=null
                // {{CodeAnalysisResources.InMemoryAssembly}}
                // Decompiled with ICSharpCode.Decompiler {{ICSharpCodeDecompilerVersion}}
                #endregion
                
                using System.Runtime.CompilerServices;
                
                public class C
                {
                    [SpecialName]
                    [CompilerFeatureRequired("UserDefinedCompoundAssignmentOperators")]
                    public void [|{{CompoundAssignmentOperatorName(op)}}|](int x)
                    {
                    }
                }
                #if false // {{FeaturesResources.Decompilation_log}}
                {{string.Format(FeaturesResources._0_items_in_cache, 6)}}
                ------------------
                {{string.Format(FeaturesResources.Resolve_0, "mscorlib, Version=4.0.0.0, Culture=neutral, PublicKeyToken=b77a5c561934e089")}}
                {{string.Format(FeaturesResources.Found_single_assembly_0, "mscorlib, Version=4.0.0.0, Culture=neutral, PublicKeyToken=b77a5c561934e089")}}
                {{string.Format(FeaturesResources.Load_from_0, "mscorlib.v4_6_1038_0.dll")}}
                #endif
                """,
=======
                true => $$"""
                    #region {{FeaturesResources.Assembly}} ReferencedAssembly, Version=0.0.0.0, Culture=neutral, PublicKeyToken=null
                    // {{CodeAnalysisResources.InMemoryAssembly}}
                    #endregion

                    public class C
                    {
                        public C();

                        public void operator [|{{op}}|](int x);
                    }
                    """,
                false => $$"""
                    #region {{FeaturesResources.Assembly}} ReferencedAssembly, Version=0.0.0.0, Culture=neutral, PublicKeyToken=null
                    // {{CodeAnalysisResources.InMemoryAssembly}}
                    // Decompiled with ICSharpCode.Decompiler {{ICSharpCodeDecompilerVersion}}
                    #endregion
                
                    using System.Runtime.CompilerServices;
                
                    public class C
                    {
                        [SpecialName]
                        [CompilerFeatureRequired("UserDefinedCompoundAssignmentOperators")]
                        public void [|{{CompoundAssignmentOperatorName(op)}}|](int x)
                        {
                        }
                    }
                    #if false // {{FeaturesResources.Decompilation_log}}
                    {{string.Format(FeaturesResources._0_items_in_cache, 6)}}
                    ------------------
                    {{string.Format(FeaturesResources.Resolve_0, "mscorlib, Version=4.0.0.0, Culture=neutral, PublicKeyToken=b77a5c561934e089")}}
                    {{string.Format(FeaturesResources.Found_single_assembly_0, "mscorlib, Version=4.0.0.0, Culture=neutral, PublicKeyToken=b77a5c561934e089")}}
                    {{string.Format(FeaturesResources.Load_from_0, "mscorlib.v4_6_1038_0.dll")}}
                    #endif
                    """,
>>>>>>> c2b6f460
            };

            await GenerateAndVerifySourceAsync(metadataSource, symbolName, LanguageNames.CSharp, expected: expected, signaturesOnly: signaturesOnly, languageVersion: "Preview", metadataLanguageVersion: "Preview");
        }

        private static string CompoundAssignmentOperatorName(string op, bool isChecked = false)
        {
            var kind = op switch
            {
                ">>=" => SyntaxKind.GreaterThanGreaterThanEqualsToken,
                ">>>=" => SyntaxKind.GreaterThanGreaterThanGreaterThanEqualsToken,
                _ => SyntaxFactory.ParseToken(op).Kind(),
            };

            return OperatorFacts.CompoundAssignmentOperatorNameFromSyntaxKind(kind, isChecked);
        }

        [Theory]
        [CombinatorialData]
        public async Task InstanceCompoundAssignmentOperators_Checked(bool signaturesOnly, [CombinatorialValues("+=", "-=", "*=", "/=")] string op)
        {
            var metadataSource = "public class C { public void operator " + op + "(int x) {} public void operator checked " + op + "(int x) {} }" + CompilerFeatureRequiredAttribute;
            var symbolName = "C." + CompoundAssignmentOperatorName(op, isChecked: true);

            var expected = signaturesOnly switch
            {
<<<<<<< HEAD
                // PROTOTYPE: The 'static' modifier shouldn't be added
                true => $$"""
                #region {{FeaturesResources.Assembly}} ReferencedAssembly, Version=0.0.0.0, Culture=neutral, PublicKeyToken=null
                // {{CodeAnalysisResources.InMemoryAssembly}}
                #endregion

                public class C
                {
                    public C();

                    public static void operator checked [|{{op}}|](int x);
                    public static void operator {{op}}(int x);
                }
                """,
                // PROTOTYPE: Expected an operator declaration syntax
                false => $$"""
                #region {{FeaturesResources.Assembly}} ReferencedAssembly, Version=0.0.0.0, Culture=neutral, PublicKeyToken=null
                // {{CodeAnalysisResources.InMemoryAssembly}}
                // Decompiled with ICSharpCode.Decompiler {{ICSharpCodeDecompilerVersion}}
                #endregion
                
                using System.Runtime.CompilerServices;
                
                public class C
                {
                    [SpecialName]
                    [CompilerFeatureRequired("UserDefinedCompoundAssignmentOperators")]
                    public void {{CompoundAssignmentOperatorName(op)}}(int x)
                    {
                    }

                    [SpecialName]
                    [CompilerFeatureRequired("UserDefinedCompoundAssignmentOperators")]
                    public void [|{{CompoundAssignmentOperatorName(op, isChecked: true)}}|](int x)
                    {
                    }
                }
                #if false // {{FeaturesResources.Decompilation_log}}
                {{string.Format(FeaturesResources._0_items_in_cache, 6)}}
                ------------------
                {{string.Format(FeaturesResources.Resolve_0, "mscorlib, Version=4.0.0.0, Culture=neutral, PublicKeyToken=b77a5c561934e089")}}
                {{string.Format(FeaturesResources.Found_single_assembly_0, "mscorlib, Version=4.0.0.0, Culture=neutral, PublicKeyToken=b77a5c561934e089")}}
                {{string.Format(FeaturesResources.Load_from_0, "mscorlib.v4_6_1038_0.dll")}}
                #endif
                """,
=======
                true => $$"""
                    #region {{FeaturesResources.Assembly}} ReferencedAssembly, Version=0.0.0.0, Culture=neutral, PublicKeyToken=null
                    // {{CodeAnalysisResources.InMemoryAssembly}}
                    #endregion

                    public class C
                    {
                        public C();

                        public void operator checked [|{{op}}|](int x);
                        public void operator {{op}}(int x);
                    }
                    """,
                false => $$"""
                    #region {{FeaturesResources.Assembly}} ReferencedAssembly, Version=0.0.0.0, Culture=neutral, PublicKeyToken=null
                    // {{CodeAnalysisResources.InMemoryAssembly}}
                    // Decompiled with ICSharpCode.Decompiler {{ICSharpCodeDecompilerVersion}}
                    #endregion
                
                    using System.Runtime.CompilerServices;
                
                    public class C
                    {
                        [SpecialName]
                        [CompilerFeatureRequired("UserDefinedCompoundAssignmentOperators")]
                        public void {{CompoundAssignmentOperatorName(op)}}(int x)
                        {
                        }

                        [SpecialName]
                        [CompilerFeatureRequired("UserDefinedCompoundAssignmentOperators")]
                        public void [|{{CompoundAssignmentOperatorName(op, isChecked: true)}}|](int x)
                        {
                        }
                    }
                    #if false // {{FeaturesResources.Decompilation_log}}
                    {{string.Format(FeaturesResources._0_items_in_cache, 6)}}
                    ------------------
                    {{string.Format(FeaturesResources.Resolve_0, "mscorlib, Version=4.0.0.0, Culture=neutral, PublicKeyToken=b77a5c561934e089")}}
                    {{string.Format(FeaturesResources.Found_single_assembly_0, "mscorlib, Version=4.0.0.0, Culture=neutral, PublicKeyToken=b77a5c561934e089")}}
                    {{string.Format(FeaturesResources.Load_from_0, "mscorlib.v4_6_1038_0.dll")}}
                    #endif
                    """,
>>>>>>> c2b6f460
            };

            await GenerateAndVerifySourceAsync(metadataSource, symbolName, LanguageNames.CSharp, expected: expected, signaturesOnly: signaturesOnly, languageVersion: "Preview", metadataLanguageVersion: "Preview");
        }

        [Theory, CombinatorialData]
        public async Task TestRequiredProperty(bool signaturesOnly)
        {
            var metadataSource = """
                public class C
                {
                    public required int Property { get; set; }
                    public required int Field;
                }
                namespace System.Runtime.CompilerServices
                {
                    public sealed class RequiredMemberAttribute : Attribute { }
                    public sealed class CompilerFeatureRequiredAttribute : Attribute
                    {
                        public CompilerFeatureRequiredAttribute(string featureName)
                        {
                            FeatureName = featureName;
                        }
                        public string FeatureName { get; }
                        public bool IsOptional { get; set; }
                    }
                }

                """;
            var symbolName = "C";

            // ICSharpDecompiler does not yet support decoding required members nicely
            var expected = signaturesOnly switch
            {
                true => $$"""
                #region {{FeaturesResources.Assembly}} ReferencedAssembly, Version=0.0.0.0, Culture=neutral, PublicKeyToken=null
                // {{CodeAnalysisResources.InMemoryAssembly}}
                #endregion

                public class [|C|]
                {
                    public required int Field;

                    public C();

                    public required int Property { get; set; }
                }
                """,
                false => $$"""
                #region {{FeaturesResources.Assembly}} ReferencedAssembly, Version=0.0.0.0, Culture=neutral, PublicKeyToken=null
                // {{CodeAnalysisResources.InMemoryAssembly}}
                // Decompiled with ICSharpCode.Decompiler {{ICSharpCodeDecompilerVersion}}
                #endregion

                public class [|C|]
                {
                    public required int Field;

                    public required int Property { get; set; }
                }
                #if false // {{FeaturesResources.Decompilation_log}}
                {{string.Format(FeaturesResources._0_items_in_cache, 6)}}
                ------------------
                {{string.Format(FeaturesResources.Resolve_0, "mscorlib, Version=4.0.0.0, Culture=neutral, PublicKeyToken=b77a5c561934e089")}}
                {{string.Format(FeaturesResources.Found_single_assembly_0, "mscorlib, Version=4.0.0.0, Culture=neutral, PublicKeyToken=b77a5c561934e089")}}
                {{string.Format(FeaturesResources.Load_from_0, "mscorlib.v4_6_1038_0.dll")}}
                #endif
                """,
            };

            await GenerateAndVerifySourceAsync(metadataSource, symbolName, LanguageNames.CSharp, languageVersion: "Preview", metadataLanguageVersion: "Preview", expected: expected, signaturesOnly: signaturesOnly);
        }

        [Fact, WorkItem("https://github.com/dotnet/roslyn/issues/76676")]
        public async Task TestParamsScoped()
        {
            var metadataSource = """
                public class C
                {
                    public void M(params scoped System.ReadOnlySpan<string> x) { }
                }

                namespace System
                {
                    public readonly ref struct ReadOnlySpan<T>
                    {
                    }
                }
                """;

            var symbolName = "C";

            var expected = $$"""
                #region {{FeaturesResources.Assembly}} ReferencedAssembly, Version=0.0.0.0, Culture=neutral, PublicKeyToken=null
                // {{CodeAnalysisResources.InMemoryAssembly}}
                #endregion

                using System;

                public class [|C|]
                {
                    public C();

                    public void M(params scoped ReadOnlySpan<string> x);
                }
                """;

            await GenerateAndVerifySourceAsync(
                metadataSource,
                symbolName,
                LanguageNames.CSharp,
                languageVersion: "Preview",
                metadataLanguageVersion: "Preview",
                expected: expected,
                signaturesOnly: true,
                commonReferencesValue: """CommonReferencesNet9="true" """);
        }
    }
}<|MERGE_RESOLUTION|>--- conflicted
+++ resolved
@@ -725,54 +725,6 @@
             }
             """;
 
-<<<<<<< HEAD
-        [Theory]
-        [CombinatorialData]
-        public async Task InstanceIncrementOperators(bool signaturesOnly, [CombinatorialValues("++", "--")] string op)
-        {
-            var metadataSource = "public class C { public void operator " + op + "() {} }" + CompilerFeatureRequiredAttribute;
-            var symbolName = "C." + (op == "++" ? WellKnownMemberNames.IncrementOperatorName : WellKnownMemberNames.DecrementOperatorName);
-
-            var expected = signaturesOnly switch
-            {
-                // PROTOTYPE: The 'static' modifier shouldn't be added
-                true => $$"""
-                #region {{FeaturesResources.Assembly}} ReferencedAssembly, Version=0.0.0.0, Culture=neutral, PublicKeyToken=null
-                // {{CodeAnalysisResources.InMemoryAssembly}}
-                #endregion
-
-                public class C
-                {
-                    public C();
-
-                    public static void operator [|{{op}}|]();
-                }
-                """,
-                // PROTOTYPE: Not sure whether 'CompilerFeatureRequired' attribute is expected
-                false => $$"""
-                #region {{FeaturesResources.Assembly}} ReferencedAssembly, Version=0.0.0.0, Culture=neutral, PublicKeyToken=null
-                // {{CodeAnalysisResources.InMemoryAssembly}}
-                // Decompiled with ICSharpCode.Decompiler {{ICSharpCodeDecompilerVersion}}
-                #endregion
-
-                using System.Runtime.CompilerServices;
-                
-                public class C
-                {
-                    [CompilerFeatureRequired("UserDefinedCompoundAssignmentOperators")]
-                    public void operator [|{{op}}|]()
-                    {
-                    }
-                }
-                #if false // {{FeaturesResources.Decompilation_log}}
-                {{string.Format(FeaturesResources._0_items_in_cache, 6)}}
-                ------------------
-                {{string.Format(FeaturesResources.Resolve_0, "mscorlib, Version=4.0.0.0, Culture=neutral, PublicKeyToken=b77a5c561934e089")}}
-                {{string.Format(FeaturesResources.Found_single_assembly_0, "mscorlib, Version=4.0.0.0, Culture=neutral, PublicKeyToken=b77a5c561934e089")}}
-                {{string.Format(FeaturesResources.Load_from_0, "mscorlib.v4_6_1038_0.dll")}}
-                #endif
-                """,
-=======
         [Theory, CombinatorialData]
         public async Task InstanceIncrementOperators(bool signaturesOnly, [CombinatorialValues("++", "--")] string op)
         {
@@ -818,7 +770,6 @@
                     {{string.Format(FeaturesResources.Load_from_0, "mscorlib.v4_6_1038_0.dll")}}
                     #endif
                     """,
->>>>>>> c2b6f460
             };
 
             await GenerateAndVerifySourceAsync(metadataSource, symbolName, LanguageNames.CSharp, expected: expected, signaturesOnly: signaturesOnly, languageVersion: "Preview", metadataLanguageVersion: "Preview");
@@ -829,55 +780,6 @@
         public async Task InstanceIncrementOperators_Checked(bool signaturesOnly, [CombinatorialValues("++", "--")] string op)
         {
             var metadataSource = "public class C { public void operator " + op + "() {} public void operator checked " + op + "() {} }" + CompilerFeatureRequiredAttribute;
-<<<<<<< HEAD
-            var symbolName = "C." + (op == "++" ? WellKnownMemberNames.CheckedIncrementOperatorName : WellKnownMemberNames.CheckedDecrementOperatorName);
-
-            var expected = signaturesOnly switch
-            {
-                // PROTOTYPE: The 'static' modifier shouldn't be added
-                true => $$"""
-                #region {{FeaturesResources.Assembly}} ReferencedAssembly, Version=0.0.0.0, Culture=neutral, PublicKeyToken=null
-                // {{CodeAnalysisResources.InMemoryAssembly}}
-                #endregion
-
-                public class C
-                {
-                    public C();
-
-                    public static void operator checked [|{{op}}|]();
-                    public static void operator {{op}}();
-                }
-                """,
-                // PROTOTYPE: Not sure whether 'CompilerFeatureRequired' attribute is expected
-                false => $$"""
-                #region {{FeaturesResources.Assembly}} ReferencedAssembly, Version=0.0.0.0, Culture=neutral, PublicKeyToken=null
-                // {{CodeAnalysisResources.InMemoryAssembly}}
-                // Decompiled with ICSharpCode.Decompiler {{ICSharpCodeDecompilerVersion}}
-                #endregion
-
-                using System.Runtime.CompilerServices;
-                
-                public class C
-                {
-                    [CompilerFeatureRequired("UserDefinedCompoundAssignmentOperators")]
-                    public void operator {{op}}()
-                    {
-                    }
-
-                    [CompilerFeatureRequired("UserDefinedCompoundAssignmentOperators")]
-                    public void operator checked [|{{op}}|]()
-                    {
-                    }
-                }
-                #if false // {{FeaturesResources.Decompilation_log}}
-                {{string.Format(FeaturesResources._0_items_in_cache, 6)}}
-                ------------------
-                {{string.Format(FeaturesResources.Resolve_0, "mscorlib, Version=4.0.0.0, Culture=neutral, PublicKeyToken=b77a5c561934e089")}}
-                {{string.Format(FeaturesResources.Found_single_assembly_0, "mscorlib, Version=4.0.0.0, Culture=neutral, PublicKeyToken=b77a5c561934e089")}}
-                {{string.Format(FeaturesResources.Load_from_0, "mscorlib.v4_6_1038_0.dll")}}
-                #endif
-                """,
-=======
             var opName = (op == "++" ? WellKnownMemberNames.IncrementAssignmentOperatorName : WellKnownMemberNames.DecrementAssignmentOperatorName);
             var opCheckedName = (op == "++" ? WellKnownMemberNames.CheckedIncrementAssignmentOperatorName : WellKnownMemberNames.CheckedDecrementAssignmentOperatorName);
             var symbolName = "C." + opCheckedName;
@@ -927,7 +829,6 @@
                     {{string.Format(FeaturesResources.Load_from_0, "mscorlib.v4_6_1038_0.dll")}}
                     #endif
                     """,
->>>>>>> c2b6f460
             };
 
             await GenerateAndVerifySourceAsync(metadataSource, symbolName, LanguageNames.CSharp, expected: expected, signaturesOnly: signaturesOnly, languageVersion: "Preview", metadataLanguageVersion: "Preview");
@@ -942,46 +843,6 @@
 
             var expected = signaturesOnly switch
             {
-<<<<<<< HEAD
-                // PROTOTYPE: The 'static' modifier shouldn't be added
-                true => $$"""
-                #region {{FeaturesResources.Assembly}} ReferencedAssembly, Version=0.0.0.0, Culture=neutral, PublicKeyToken=null
-                // {{CodeAnalysisResources.InMemoryAssembly}}
-                #endregion
-
-                public class C
-                {
-                    public C();
-
-                    public static void operator [|{{op}}|](int x);
-                }
-                """,
-                // PROTOTYPE: Expected an operator declaration syntax
-                false => $$"""
-                #region {{FeaturesResources.Assembly}} ReferencedAssembly, Version=0.0.0.0, Culture=neutral, PublicKeyToken=null
-                // {{CodeAnalysisResources.InMemoryAssembly}}
-                // Decompiled with ICSharpCode.Decompiler {{ICSharpCodeDecompilerVersion}}
-                #endregion
-                
-                using System.Runtime.CompilerServices;
-                
-                public class C
-                {
-                    [SpecialName]
-                    [CompilerFeatureRequired("UserDefinedCompoundAssignmentOperators")]
-                    public void [|{{CompoundAssignmentOperatorName(op)}}|](int x)
-                    {
-                    }
-                }
-                #if false // {{FeaturesResources.Decompilation_log}}
-                {{string.Format(FeaturesResources._0_items_in_cache, 6)}}
-                ------------------
-                {{string.Format(FeaturesResources.Resolve_0, "mscorlib, Version=4.0.0.0, Culture=neutral, PublicKeyToken=b77a5c561934e089")}}
-                {{string.Format(FeaturesResources.Found_single_assembly_0, "mscorlib, Version=4.0.0.0, Culture=neutral, PublicKeyToken=b77a5c561934e089")}}
-                {{string.Format(FeaturesResources.Load_from_0, "mscorlib.v4_6_1038_0.dll")}}
-                #endif
-                """,
-=======
                 true => $$"""
                     #region {{FeaturesResources.Assembly}} ReferencedAssembly, Version=0.0.0.0, Culture=neutral, PublicKeyToken=null
                     // {{CodeAnalysisResources.InMemoryAssembly}}
@@ -1018,7 +879,6 @@
                     {{string.Format(FeaturesResources.Load_from_0, "mscorlib.v4_6_1038_0.dll")}}
                     #endif
                     """,
->>>>>>> c2b6f460
             };
 
             await GenerateAndVerifySourceAsync(metadataSource, symbolName, LanguageNames.CSharp, expected: expected, signaturesOnly: signaturesOnly, languageVersion: "Preview", metadataLanguageVersion: "Preview");
@@ -1045,53 +905,6 @@
 
             var expected = signaturesOnly switch
             {
-<<<<<<< HEAD
-                // PROTOTYPE: The 'static' modifier shouldn't be added
-                true => $$"""
-                #region {{FeaturesResources.Assembly}} ReferencedAssembly, Version=0.0.0.0, Culture=neutral, PublicKeyToken=null
-                // {{CodeAnalysisResources.InMemoryAssembly}}
-                #endregion
-
-                public class C
-                {
-                    public C();
-
-                    public static void operator checked [|{{op}}|](int x);
-                    public static void operator {{op}}(int x);
-                }
-                """,
-                // PROTOTYPE: Expected an operator declaration syntax
-                false => $$"""
-                #region {{FeaturesResources.Assembly}} ReferencedAssembly, Version=0.0.0.0, Culture=neutral, PublicKeyToken=null
-                // {{CodeAnalysisResources.InMemoryAssembly}}
-                // Decompiled with ICSharpCode.Decompiler {{ICSharpCodeDecompilerVersion}}
-                #endregion
-                
-                using System.Runtime.CompilerServices;
-                
-                public class C
-                {
-                    [SpecialName]
-                    [CompilerFeatureRequired("UserDefinedCompoundAssignmentOperators")]
-                    public void {{CompoundAssignmentOperatorName(op)}}(int x)
-                    {
-                    }
-
-                    [SpecialName]
-                    [CompilerFeatureRequired("UserDefinedCompoundAssignmentOperators")]
-                    public void [|{{CompoundAssignmentOperatorName(op, isChecked: true)}}|](int x)
-                    {
-                    }
-                }
-                #if false // {{FeaturesResources.Decompilation_log}}
-                {{string.Format(FeaturesResources._0_items_in_cache, 6)}}
-                ------------------
-                {{string.Format(FeaturesResources.Resolve_0, "mscorlib, Version=4.0.0.0, Culture=neutral, PublicKeyToken=b77a5c561934e089")}}
-                {{string.Format(FeaturesResources.Found_single_assembly_0, "mscorlib, Version=4.0.0.0, Culture=neutral, PublicKeyToken=b77a5c561934e089")}}
-                {{string.Format(FeaturesResources.Load_from_0, "mscorlib.v4_6_1038_0.dll")}}
-                #endif
-                """,
-=======
                 true => $$"""
                     #region {{FeaturesResources.Assembly}} ReferencedAssembly, Version=0.0.0.0, Culture=neutral, PublicKeyToken=null
                     // {{CodeAnalysisResources.InMemoryAssembly}}
@@ -1135,7 +948,6 @@
                     {{string.Format(FeaturesResources.Load_from_0, "mscorlib.v4_6_1038_0.dll")}}
                     #endif
                     """,
->>>>>>> c2b6f460
             };
 
             await GenerateAndVerifySourceAsync(metadataSource, symbolName, LanguageNames.CSharp, expected: expected, signaturesOnly: signaturesOnly, languageVersion: "Preview", metadataLanguageVersion: "Preview");
