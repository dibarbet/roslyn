﻿// Licensed to the .NET Foundation under one or more agreements.
// The .NET Foundation licenses this file to you under the MIT license.
// See the LICENSE file in the project root for more information.

#nullable disable

using System.Collections.Generic;
using System.Linq;
using System.Threading.Tasks;
using Microsoft.CodeAnalysis.Editor.Implementation.Structure;
using Microsoft.CodeAnalysis.Editor.Shared.Utilities;
using Microsoft.CodeAnalysis.Editor.Tagging;
using Microsoft.CodeAnalysis.Editor.UnitTests.Workspaces;
using Microsoft.CodeAnalysis.Options;
using Microsoft.CodeAnalysis.Structure;
using Microsoft.CodeAnalysis.Test.Utilities;
using Microsoft.VisualStudio.Text.Adornments;
using Microsoft.VisualStudio.Text.Tagging;
using Roslyn.Test.Utilities;
using Roslyn.Utilities;
using Xunit;

namespace Microsoft.CodeAnalysis.Editor.UnitTests.Structure
{
    [UseExportProvider]
    [Trait(Traits.Feature, Traits.Features.Outlining)]
    public class StructureTaggerTests
    {
        [WpfTheory]
        [CombinatorialData]
        public async Task CSharpOutliningTagger(
            bool collapseRegionsWhenCollapsingToDefinitions,
            bool showBlockStructureGuidesForDeclarationLevelConstructs,
            bool showBlockStructureGuidesForCodeLevelConstructs)
        {
            var code =
@"using System;
namespace MyNamespace
{
#region MyRegion
    public class MyClass
    {
        static void Main(string[] args)
        {
            if (false)
            {
                return;
            }

            int x = 5;
        }
    }
#endregion
}";

            using var workspace = EditorTestWorkspace.CreateCSharp(code, composition: EditorTestCompositions.EditorFeaturesWpf);
            var globalOptions = workspace.GlobalOptions;

            globalOptions.SetGlobalOption(BlockStructureOptionsStorage.CollapseRegionsWhenCollapsingToDefinitions, LanguageNames.CSharp, collapseRegionsWhenCollapsingToDefinitions);
            globalOptions.SetGlobalOption(BlockStructureOptionsStorage.ShowBlockStructureGuidesForDeclarationLevelConstructs, LanguageNames.CSharp, showBlockStructureGuidesForDeclarationLevelConstructs);
            globalOptions.SetGlobalOption(BlockStructureOptionsStorage.ShowBlockStructureGuidesForCodeLevelConstructs, LanguageNames.CSharp, showBlockStructureGuidesForCodeLevelConstructs);

            var tags = await GetTagsFromWorkspaceAsync(workspace);

            Assert.Collection(tags,
                namespaceTag =>
                {
                    Assert.False(namespaceTag.IsImplementation);
                    Assert.Equal(17, GetCollapsedHintLineCount(namespaceTag));
                    Assert.Equal(showBlockStructureGuidesForDeclarationLevelConstructs ? PredefinedStructureTagTypes.Namespace : PredefinedStructureTagTypes.Nonstructural, namespaceTag.Type);
                    Assert.Equal("namespace MyNamespace", GetHeaderText(namespaceTag));
                },
                regionTag =>
                {
                    Assert.Equal(collapseRegionsWhenCollapsingToDefinitions, regionTag.IsImplementation);
                    Assert.Equal(14, GetCollapsedHintLineCount(regionTag));
                    Assert.Equal(PredefinedStructureTagTypes.Nonstructural, regionTag.Type);
                    Assert.Equal("#region MyRegion", GetHeaderText(regionTag));
                },
                classTag =>
                {
                    Assert.False(classTag.IsImplementation);
                    Assert.Equal(12, GetCollapsedHintLineCount(classTag));
                    Assert.Equal(showBlockStructureGuidesForDeclarationLevelConstructs ? PredefinedStructureTagTypes.Type : PredefinedStructureTagTypes.Nonstructural, classTag.Type);
                    Assert.Equal("public class MyClass", GetHeaderText(classTag));
                },
                methodTag =>
                {
                    Assert.True(methodTag.IsImplementation);
                    Assert.Equal(9, GetCollapsedHintLineCount(methodTag));
                    Assert.Equal(showBlockStructureGuidesForDeclarationLevelConstructs ? PredefinedStructureTagTypes.Member : PredefinedStructureTagTypes.Nonstructural, methodTag.Type);
                    Assert.Equal("static void Main(string[] args)", GetHeaderText(methodTag));
                },
                ifTag =>
                {
                    Assert.False(ifTag.IsImplementation);
                    Assert.Equal(4, GetCollapsedHintLineCount(ifTag));
                    Assert.Equal(showBlockStructureGuidesForCodeLevelConstructs ? PredefinedStructureTagTypes.Conditional : PredefinedStructureTagTypes.Nonstructural, ifTag.Type);
                    Assert.Equal("if (false)", GetHeaderText(ifTag));
                });
        }

        [WpfTheory]
        [CombinatorialData]
        public async Task CSharpImportsFileScopedNamespaceTest(
            bool collapseRegionsWhenCollapsingToDefinitions,
            bool showBlockStructureGuidesForDeclarationLevelConstructs,
            bool showBlockStructureGuidesForCodeLevelConstructs)
        {
            var code =
@"
namespace Foo;

using System;
using System.Linq;
public class Bar
{

}
";

            using var workspace = EditorTestWorkspace.CreateCSharp(code, composition: EditorTestCompositions.EditorFeaturesWpf);
            var globalOptions = workspace.GlobalOptions;

            globalOptions.SetGlobalOption(BlockStructureOptionsStorage.CollapseRegionsWhenCollapsingToDefinitions, LanguageNames.CSharp, collapseRegionsWhenCollapsingToDefinitions);
            globalOptions.SetGlobalOption(BlockStructureOptionsStorage.ShowBlockStructureGuidesForDeclarationLevelConstructs, LanguageNames.CSharp, showBlockStructureGuidesForDeclarationLevelConstructs);
            globalOptions.SetGlobalOption(BlockStructureOptionsStorage.ShowBlockStructureGuidesForCodeLevelConstructs, LanguageNames.CSharp, showBlockStructureGuidesForCodeLevelConstructs);

            var tags = await GetTagsFromWorkspaceAsync(workspace);

            Assert.Collection(tags,
                importsTag =>
                {
                    Assert.Equal(2, GetCollapsedHintLineCount(importsTag));
                    Assert.Equal(showBlockStructureGuidesForDeclarationLevelConstructs ? PredefinedStructureTagTypes.Imports : PredefinedStructureTagTypes.Nonstructural, importsTag.Type);
                    Assert.Equal("using ", GetHeaderText(importsTag));
                },
                classTag =>
                {
                    Assert.Equal(4, GetCollapsedHintLineCount(classTag));
                    Assert.Equal(showBlockStructureGuidesForDeclarationLevelConstructs ? PredefinedStructureTagTypes.Type : PredefinedStructureTagTypes.Nonstructural, classTag.Type);
                    Assert.Equal("public class Bar", GetHeaderText(classTag));
                });
        }

        [WpfTheory]
        [CombinatorialData]
        public async Task CSharpCommentsFileScopedNamespace(
            bool collapseRegionsWhenCollapsingToDefinitions,
            bool showBlockStructureGuidesForDeclarationLevelConstructs,
            bool showBlockStructureGuidesForCodeLevelConstructs,
            bool showBlockStructureGuidesForCommentsAndPreprocessorRegions)
        {
            var code =
@"
namespace Foo;
/// <summary>
/// 
/// </summary>

public class Bar
{

}
";

            using var workspace = EditorTestWorkspace.CreateCSharp(code, composition: EditorTestCompositions.EditorFeaturesWpf);
            var globalOptions = workspace.GlobalOptions;

            globalOptions.SetGlobalOption(BlockStructureOptionsStorage.CollapseRegionsWhenCollapsingToDefinitions, LanguageNames.CSharp, collapseRegionsWhenCollapsingToDefinitions);
            globalOptions.SetGlobalOption(BlockStructureOptionsStorage.ShowBlockStructureGuidesForDeclarationLevelConstructs, LanguageNames.CSharp, showBlockStructureGuidesForDeclarationLevelConstructs);
            globalOptions.SetGlobalOption(BlockStructureOptionsStorage.ShowBlockStructureGuidesForCodeLevelConstructs, LanguageNames.CSharp, showBlockStructureGuidesForCodeLevelConstructs);
            globalOptions.SetGlobalOption(BlockStructureOptionsStorage.ShowBlockStructureGuidesForCommentsAndPreprocessorRegions, LanguageNames.CSharp, showBlockStructureGuidesForCommentsAndPreprocessorRegions);

            var tags = await GetTagsFromWorkspaceAsync(workspace);

            Assert.Collection(tags,
                commentsTag =>
                {
                    Assert.Equal(3, GetCollapsedHintLineCount(commentsTag));
                    Assert.Equal(showBlockStructureGuidesForCommentsAndPreprocessorRegions ? PredefinedStructureTagTypes.Comment : PredefinedStructureTagTypes.Nonstructural, commentsTag.Type);
                    Assert.Equal("/// <summary>", GetHeaderText(commentsTag));
                },
                classTag =>
                {
                    Assert.Equal(4, GetCollapsedHintLineCount(classTag));
                    Assert.Equal(showBlockStructureGuidesForDeclarationLevelConstructs ? PredefinedStructureTagTypes.Type : PredefinedStructureTagTypes.Nonstructural, classTag.Type);
                    Assert.Equal("public class Bar", GetHeaderText(classTag));
                });
        }

        [WpfTheory]
        [CombinatorialData]
        public async Task CSharpImportsNormalNamespaceTest(
            bool collapseRegionsWhenCollapsingToDefinitions,
            bool showBlockStructureGuidesForDeclarationLevelConstructs,
            bool showBlockStructureGuidesForCodeLevelConstructs)
        {
            var code =
@"
namespace Foo
{
    using System;
    using System.Linq;
    public class Bar
    {

    }
}
";

            using var workspace = EditorTestWorkspace.CreateCSharp(code, composition: EditorTestCompositions.EditorFeaturesWpf);
            var globalOptions = workspace.GlobalOptions;

            globalOptions.SetGlobalOption(BlockStructureOptionsStorage.CollapseRegionsWhenCollapsingToDefinitions, LanguageNames.CSharp, collapseRegionsWhenCollapsingToDefinitions);
            globalOptions.SetGlobalOption(BlockStructureOptionsStorage.ShowBlockStructureGuidesForDeclarationLevelConstructs, LanguageNames.CSharp, showBlockStructureGuidesForDeclarationLevelConstructs);
            globalOptions.SetGlobalOption(BlockStructureOptionsStorage.ShowBlockStructureGuidesForCodeLevelConstructs, LanguageNames.CSharp, showBlockStructureGuidesForCodeLevelConstructs);

            var tags = await GetTagsFromWorkspaceAsync(workspace);

            Assert.Collection(tags,
                namespaceTag =>
                {
                    Assert.Equal(9, GetCollapsedHintLineCount(namespaceTag));
                    Assert.Equal(showBlockStructureGuidesForDeclarationLevelConstructs ? PredefinedStructureTagTypes.Namespace : PredefinedStructureTagTypes.Nonstructural, namespaceTag.Type);
                    Assert.Equal("namespace Foo", GetHeaderText(namespaceTag));
                },
                importsTag =>
                {
                    Assert.Equal(2, GetCollapsedHintLineCount(importsTag));
                    Assert.Equal(showBlockStructureGuidesForDeclarationLevelConstructs ? PredefinedStructureTagTypes.Imports : PredefinedStructureTagTypes.Nonstructural, importsTag.Type);
                    Assert.Equal("using ", GetHeaderText(importsTag));
                },
                classTag =>
                {
                    Assert.Equal(4, GetCollapsedHintLineCount(classTag));
                    Assert.Equal(showBlockStructureGuidesForDeclarationLevelConstructs ? PredefinedStructureTagTypes.Type : PredefinedStructureTagTypes.Nonstructural, classTag.Type);
                    Assert.Equal("public class Bar", GetHeaderText(classTag));
                });
        }

        [WpfTheory]
        [CombinatorialData]
        public async Task VisualBasicOutliningTagger(
            bool collapseRegionsWhenCollapsingToDefinitions,
            bool showBlockStructureGuidesForDeclarationLevelConstructs,
            bool showBlockStructureGuidesForCodeLevelConstructs)
        {
            var code = @"Imports System
Namespace MyNamespace
#Region ""MyRegion""
    Module M
        Sub Main(args As String())
            If False Then
                Return
            End If

            Dim x As Integer = 5
        End Sub
    End Module
#End Region
End Namespace";

            using var workspace = EditorTestWorkspace.CreateVisualBasic(code, composition: EditorTestCompositions.EditorFeaturesWpf);
            var globalOptions = workspace.GlobalOptions;

            globalOptions.SetGlobalOption(BlockStructureOptionsStorage.CollapseRegionsWhenCollapsingToDefinitions, LanguageNames.VisualBasic, collapseRegionsWhenCollapsingToDefinitions);
            globalOptions.SetGlobalOption(BlockStructureOptionsStorage.ShowBlockStructureGuidesForDeclarationLevelConstructs, LanguageNames.VisualBasic, showBlockStructureGuidesForDeclarationLevelConstructs);
            globalOptions.SetGlobalOption(BlockStructureOptionsStorage.ShowBlockStructureGuidesForCodeLevelConstructs, LanguageNames.VisualBasic, showBlockStructureGuidesForCodeLevelConstructs);

            var tags = await GetTagsFromWorkspaceAsync(workspace);

            Assert.Collection(tags,
                namespaceTag =>
                {
                    Assert.False(namespaceTag.IsImplementation);
                    Assert.Equal(13, GetCollapsedHintLineCount(namespaceTag));
                    Assert.Equal(showBlockStructureGuidesForDeclarationLevelConstructs ? PredefinedStructureTagTypes.Namespace : PredefinedStructureTagTypes.Nonstructural, namespaceTag.Type);
                    Assert.Equal("Namespace MyNamespace", GetHeaderText(namespaceTag));
                },
                regionTag =>
                {
                    Assert.Equal(collapseRegionsWhenCollapsingToDefinitions, regionTag.IsImplementation);
                    Assert.Equal(11, GetCollapsedHintLineCount(regionTag));
                    Assert.Equal(PredefinedStructureTagTypes.Nonstructural, regionTag.Type);
                    Assert.Equal(@"#Region ""MyRegion""", GetHeaderText(regionTag));
                },
                moduleTag =>
                {
                    Assert.False(moduleTag.IsImplementation);
                    Assert.Equal(9, GetCollapsedHintLineCount(moduleTag));
                    Assert.Equal(showBlockStructureGuidesForDeclarationLevelConstructs ? PredefinedStructureTagTypes.Type : PredefinedStructureTagTypes.Nonstructural, moduleTag.Type);
                    Assert.Equal("Module M", GetHeaderText(moduleTag));
                },
                methodTag =>
                {
                    Assert.True(methodTag.IsImplementation);
                    Assert.Equal(7, GetCollapsedHintLineCount(methodTag));
                    Assert.Equal(showBlockStructureGuidesForDeclarationLevelConstructs ? PredefinedStructureTagTypes.Member : PredefinedStructureTagTypes.Nonstructural, methodTag.Type);
                    Assert.Equal("Sub Main(args As String())", GetHeaderText(methodTag));
                },
                ifTag =>
                {
                    Assert.False(ifTag.IsImplementation);
                    Assert.Equal(3, GetCollapsedHintLineCount(ifTag));
                    Assert.Equal(showBlockStructureGuidesForCodeLevelConstructs ? PredefinedStructureTagTypes.Conditional : PredefinedStructureTagTypes.Nonstructural, ifTag.Type);
                    Assert.Equal("If False Then", GetHeaderText(ifTag));
                });

        }

        [WpfFact]
        public async Task OutliningTaggerTooltipText()
        {
            var code = @"Module Module1
    Sub Main(args As String())
    End Sub
End Module";

            using var workspace = EditorTestWorkspace.CreateVisualBasic(code, composition: EditorTestCompositions.EditorFeaturesWpf);
            var tags = await GetTagsFromWorkspaceAsync(workspace);

            var hints = tags.Select(x => x.GetCollapsedHintForm()).Cast<ViewHostingControl>().ToArray();
            Assert.Equal("Sub Main(args As String())\r\nEnd Sub", hints[1].GetText_TestOnly()); // method
            hints.Do(v => v.TextView_TestOnly.Close());
        }

#pragma warning disable CS0618 // Type or member is obsolete
<<<<<<< HEAD
        private static async Task<List<IContainerStructureTag>> GetTagsFromWorkspaceAsync(TestWorkspace workspace)
=======
        private static async Task<List<IStructureTag2>> GetTagsFromWorkspaceAsync(EditorTestWorkspace workspace)
>>>>>>> 3bd06ffd
        {
            var hostdoc = workspace.Documents.First();
            var view = hostdoc.GetTextView();

            var provider = workspace.ExportProvider.GetExportedValue<AbstractStructureTaggerProvider>();

            var document = workspace.CurrentSolution.GetDocument(hostdoc.Id);
            var context = new TaggerContext<IContainerStructureTag>(document, view.TextSnapshot);
            await provider.GetTestAccessor().ProduceTagsAsync(context);

            return context.TagSpans.Select(x => x.Tag).OrderBy(t => t.OutliningSpan.Value.Start).ToList();
        }
#pragma warning restore CS0618 // Type or member is obsolete

        private static string GetHeaderText(IStructureTag namespaceTag)
        {
            return namespaceTag.Snapshot.GetText(namespaceTag.HeaderSpan.Value);
        }

        private static int GetCollapsedHintLineCount(IStructureTag tag)
        {
            var control = Assert.IsType<ViewHostingControl>(tag.GetCollapsedHintForm());
            var view = control.TextView_TestOnly;
            try
            {
                return view.TextSnapshot.LineCount;
            }
            finally
            {
                view.Close();
            }
        }
    }
}<|MERGE_RESOLUTION|>--- conflicted
+++ resolved
@@ -326,11 +326,7 @@
         }
 
 #pragma warning disable CS0618 // Type or member is obsolete
-<<<<<<< HEAD
-        private static async Task<List<IContainerStructureTag>> GetTagsFromWorkspaceAsync(TestWorkspace workspace)
-=======
-        private static async Task<List<IStructureTag2>> GetTagsFromWorkspaceAsync(EditorTestWorkspace workspace)
->>>>>>> 3bd06ffd
+        private static async Task<List<IContainerStructureTag>> GetTagsFromWorkspaceAsync(EditorTestWorkspace workspace)
         {
             var hostdoc = workspace.Documents.First();
             var view = hostdoc.GetTextView();
