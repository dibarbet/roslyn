﻿// Licensed to the .NET Foundation under one or more agreements.
// The .NET Foundation licenses this file to you under the MIT license.
// See the LICENSE file in the project root for more information.

using System;
using System.Collections.Generic;
using System.Collections.Immutable;
using System.Linq;
using System.Threading;
using System.Threading.Tasks;
using Microsoft.CodeAnalysis.CodeActions;
using Microsoft.CodeAnalysis.CodeFixes;
using Microsoft.CodeAnalysis.Diagnostics;
using Microsoft.CodeAnalysis.Editor.UnitTests.Diagnostics;
using Microsoft.CodeAnalysis.Editor.UnitTests.Workspaces;
using Microsoft.CodeAnalysis.ErrorLogger;
using Microsoft.CodeAnalysis.Extensions;
using Microsoft.CodeAnalysis.Host.Mef;
using Microsoft.CodeAnalysis.PooledObjects;
using Microsoft.CodeAnalysis.SolutionCrawler;
using Microsoft.CodeAnalysis.Test.Utilities;
using Microsoft.CodeAnalysis.Text;
using Roslyn.Test.Utilities;
using Roslyn.Utilities;
using Xunit;

namespace Microsoft.CodeAnalysis.Editor.UnitTests.CodeFixes
{
    [UseExportProvider]
    public class CodeFixServiceTests
    {
        private static readonly TestComposition s_compositionWithMockDiagnosticUpdateSourceRegistrationService = EditorTestCompositions.EditorFeatures
            .AddExcludedPartTypes(typeof(IDiagnosticUpdateSourceRegistrationService))
            .AddParts(typeof(MockDiagnosticUpdateSourceRegistrationService));

        [Fact]
        public async Task TestGetFirstDiagnosticWithFixAsync()
        {
            var fixers = CreateFixers();
            var code = @"
    a
";
            using var workspace = TestWorkspace.CreateCSharp(code, composition: s_compositionWithMockDiagnosticUpdateSourceRegistrationService, openDocuments: true);

            Assert.IsType<MockDiagnosticUpdateSourceRegistrationService>(workspace.GetService<IDiagnosticUpdateSourceRegistrationService>());
            var diagnosticService = Assert.IsType<DiagnosticAnalyzerService>(workspace.GetService<IDiagnosticAnalyzerService>());

            var analyzerReference = new TestAnalyzerReferenceByLanguage(DiagnosticExtensions.GetCompilerDiagnosticAnalyzersMap());
            workspace.TryApplyChanges(workspace.CurrentSolution.WithAnalyzerReferences(new[] { analyzerReference }));

            var logger = SpecializedCollections.SingletonEnumerable(new Lazy<IErrorLoggerService>(() => workspace.Services.GetRequiredService<IErrorLoggerService>()));
            var fixService = new CodeFixService(
                diagnosticService, logger, fixers, SpecializedCollections.EmptyEnumerable<Lazy<IConfigurationFixProvider, CodeChangeProviderMetadata>>());

            var incrementalAnalyzer = (IIncrementalAnalyzerProvider)diagnosticService;

            // register diagnostic engine to solution crawler
            var analyzer = incrementalAnalyzer.CreateIncrementalAnalyzer(workspace);

            var reference = new MockAnalyzerReference();
            var project = workspace.CurrentSolution.Projects.Single().AddAnalyzerReference(reference);
            var document = project.Documents.Single();
            var unused = await fixService.GetMostSevereFixableDiagnosticAsync(document, TextSpan.FromBounds(0, 0), cancellationToken: CancellationToken.None);

            var fixer1 = (MockFixer)fixers.Single().Value;
            var fixer2 = (MockFixer)reference.Fixer!;

            // check to make sure both of them are called.
            Assert.True(fixer1.Called);
            Assert.True(fixer2.Called);
        }

        [Fact, WorkItem(41116, "https://github.com/dotnet/roslyn/issues/41116")]
        public async Task TestGetFixesAsyncWithDuplicateDiagnostics()
        {
            var codeFix = new MockFixer();

            // Add duplicate analyzers to get duplicate diagnostics.
            var analyzerReference = new MockAnalyzerReference(
                    codeFix,
                    ImmutableArray.Create<DiagnosticAnalyzer>(
                        new MockAnalyzerReference.MockDiagnosticAnalyzer(),
                        new MockAnalyzerReference.MockDiagnosticAnalyzer()));

            var tuple = ServiceSetup(codeFix);
            using var workspace = tuple.workspace;
            GetDocumentAndExtensionManager(tuple.analyzerService, workspace, out var document, out var extensionManager, analyzerReference);

            // Verify that we do not crash when computing fixes.
<<<<<<< HEAD
            _ = await tuple.codeFixService.GetFixesAsync(document, TextSpan.FromBounds(0, 0), includeSuppressionFixes: false, cancellationToken: CancellationToken.None);
=======
            _ = await tuple.codeFixService.GetFixesAsync(document, TextSpan.FromBounds(0, 0), cancellationToken: CancellationToken.None);
>>>>>>> 0b2c30d7

            // Verify that code fix is invoked with both the diagnostics in the context,
            // i.e. duplicate diagnostics are not silently discarded by the CodeFixService.
            Assert.Equal(2, codeFix.ContextDiagnosticsCount);
        }

        [Fact, WorkItem(45779, "https://github.com/dotnet/roslyn/issues/45779")]
        public async Task TestGetFixesAsyncHasNoDuplicateConfigurationActions()
        {
            var codeFix = new MockFixer();

            // Add analyzers with duplicate ID and/or category to get duplicate diagnostics.
            var analyzerReference = new MockAnalyzerReference(
                    codeFix,
                    ImmutableArray.Create<DiagnosticAnalyzer>(
                        new MockAnalyzerReference.MockDiagnosticAnalyzer("ID1", "Category1"),
                        new MockAnalyzerReference.MockDiagnosticAnalyzer("ID1", "Category1"),
                        new MockAnalyzerReference.MockDiagnosticAnalyzer("ID1", "Category2"),
                        new MockAnalyzerReference.MockDiagnosticAnalyzer("ID2", "Category2")));

            var tuple = ServiceSetup(codeFix, includeConfigurationFixProviders: true);
            using var workspace = tuple.workspace;
            GetDocumentAndExtensionManager(tuple.analyzerService, workspace, out var document, out var extensionManager, analyzerReference);

            // Verify registered configuration code actions do not have duplicates.
<<<<<<< HEAD
            var fixCollections = await tuple.codeFixService.GetFixesAsync(document, TextSpan.FromBounds(0, 0), includeSuppressionFixes: true, cancellationToken: CancellationToken.None);
=======
            var fixCollections = await tuple.codeFixService.GetFixesAsync(document, TextSpan.FromBounds(0, 0), cancellationToken: CancellationToken.None);
>>>>>>> 0b2c30d7
            var codeActions = fixCollections.SelectMany(c => c.Fixes.Select(f => f.Action)).ToImmutableArray();
            Assert.Equal(7, codeActions.Length);
            var uniqueTitles = new HashSet<string>();
            foreach (var codeAction in codeActions)
            {
                Assert.True(codeAction is AbstractConfigurationActionWithNestedActions);
                Assert.True(uniqueTitles.Add(codeAction.Title));
            }
        }

        [Fact, WorkItem(56843, "https://github.com/dotnet/roslyn/issues/56843")]
        public async Task TestGetFixesAsyncForFixableAndNonFixableAnalyzersAsync()
        {
            var codeFix = new MockFixer();
            var analyzerWithFix = new MockAnalyzerReference.MockDiagnosticAnalyzer();
            Assert.Equal(codeFix.FixableDiagnosticIds.Single(), analyzerWithFix.SupportedDiagnostics.Single().Id);

            var analyzerWithoutFix = new MockAnalyzerReference.MockDiagnosticAnalyzer("AnalyzerWithoutFixId", "Category");
            var analyzers = ImmutableArray.Create<DiagnosticAnalyzer>(analyzerWithFix, analyzerWithoutFix);
            var analyzerReference = new MockAnalyzerReference(codeFix, analyzers);

            // Verify no callbacks received at initialization.
            Assert.False(analyzerWithFix.ReceivedCallback);
            Assert.False(analyzerWithoutFix.ReceivedCallback);

            var tuple = ServiceSetup(codeFix, includeConfigurationFixProviders: true);
            using var workspace = tuple.workspace;
            GetDocumentAndExtensionManager(tuple.analyzerService, workspace, out var document, out var extensionManager, analyzerReference);

            // Verify only analyzerWithFix is executed when GetFixesAsync is invoked with 'CodeActionRequestPriority.Normal'.
            _ = await tuple.codeFixService.GetFixesAsync(document, TextSpan.FromBounds(0, 0),
                priority: CodeActionRequestPriority.Normal, isBlocking: false,
                addOperationScope: _ => null, cancellationToken: CancellationToken.None);
            Assert.True(analyzerWithFix.ReceivedCallback);
            Assert.False(analyzerWithoutFix.ReceivedCallback);

            // Verify both analyzerWithFix and analyzerWithoutFix are executed when GetFixesAsync is invoked with 'CodeActionRequestPriority.Lowest'.
            _ = await tuple.codeFixService.GetFixesAsync(document, TextSpan.FromBounds(0, 0),
                priority: CodeActionRequestPriority.Lowest, isBlocking: false,
                addOperationScope: _ => null, cancellationToken: CancellationToken.None);
            Assert.True(analyzerWithFix.ReceivedCallback);
            Assert.True(analyzerWithoutFix.ReceivedCallback);
        }

        [Fact]
        public async Task TestGetCodeFixWithExceptionInRegisterMethod_Diagnostic()
        {
            await GetFirstDiagnosticWithFixWithExceptionValidationAsync(new ErrorCases.ExceptionInRegisterMethod());
        }

        [Fact]
        public async Task TestGetCodeFixWithExceptionInRegisterMethod_Fixes()
        {
            await GetAddedFixesWithExceptionValidationAsync(new ErrorCases.ExceptionInRegisterMethod());
        }

        [Fact]
        public async Task TestGetCodeFixWithExceptionInRegisterMethodAsync_Diagnostic()
        {
            await GetFirstDiagnosticWithFixWithExceptionValidationAsync(new ErrorCases.ExceptionInRegisterMethodAsync());
        }

        [Fact]
        public async Task TestGetCodeFixWithExceptionInRegisterMethodAsync_Fixes()
        {
            await GetAddedFixesWithExceptionValidationAsync(new ErrorCases.ExceptionInRegisterMethodAsync());
        }

        [Fact]
        public async Task TestGetCodeFixWithExceptionInFixableDiagnosticIds_Diagnostic()
        {
            await GetFirstDiagnosticWithFixWithExceptionValidationAsync(new ErrorCases.ExceptionInFixableDiagnosticIds());
        }

        [Fact]
        public async Task TestGetCodeFixWithExceptionInFixableDiagnosticIds_Fixes()
        {
            await GetAddedFixesWithExceptionValidationAsync(new ErrorCases.ExceptionInFixableDiagnosticIds());
        }

        [Fact(Skip = "https://github.com/dotnet/roslyn/issues/21533")]
        public async Task TestGetCodeFixWithExceptionInFixableDiagnosticIds_Diagnostic2()
        {
            await GetFirstDiagnosticWithFixWithExceptionValidationAsync(new ErrorCases.ExceptionInFixableDiagnosticIds2());
        }

        [Fact(Skip = "https://github.com/dotnet/roslyn/issues/21533")]
        public async Task TestGetCodeFixWithExceptionInFixableDiagnosticIds_Fixes2()
        {
            await GetAddedFixesWithExceptionValidationAsync(new ErrorCases.ExceptionInFixableDiagnosticIds2());
        }

        [Fact]
        public async Task TestGetCodeFixWithExceptionInGetFixAllProvider()
            => await GetAddedFixesWithExceptionValidationAsync(new ErrorCases.ExceptionInGetFixAllProvider());

        [Fact, WorkItem(45851, "https://github.com/dotnet/roslyn/issues/45851")]
        public async Task TestGetCodeFixWithExceptionOnCodeFixProviderCreation()
            => await GetAddedFixesAsync(
                new MockFixer(),
                new MockAnalyzerReference.MockDiagnosticAnalyzer(),
                throwExceptionInFixerCreation: true);

        private static Task<ImmutableArray<CodeFixCollection>> GetAddedFixesWithExceptionValidationAsync(CodeFixProvider codefix)
            => GetAddedFixesAsync(codefix, diagnosticAnalyzer: new MockAnalyzerReference.MockDiagnosticAnalyzer(), exception: true);

        private static async Task<ImmutableArray<CodeFixCollection>> GetAddedFixesAsync(CodeFixProvider codefix, DiagnosticAnalyzer diagnosticAnalyzer, bool exception = false, bool throwExceptionInFixerCreation = false)
        {
            var tuple = ServiceSetup(codefix, throwExceptionInFixerCreation: throwExceptionInFixerCreation);

            using var workspace = tuple.workspace;

            var errorReportingService = (TestErrorReportingService)workspace.Services.GetRequiredService<IErrorReportingService>();

            var errorReported = false;
            errorReportingService.OnError = message => errorReported = true;

            GetDocumentAndExtensionManager(tuple.analyzerService, workspace, out var document, out var extensionManager);
            var incrementalAnalyzer = (IIncrementalAnalyzerProvider)tuple.analyzerService;
            var analyzer = incrementalAnalyzer.CreateIncrementalAnalyzer(workspace);
            var reference = new MockAnalyzerReference(codefix, ImmutableArray.Create(diagnosticAnalyzer));
            var project = workspace.CurrentSolution.Projects.Single().AddAnalyzerReference(reference);
            document = project.Documents.Single();
<<<<<<< HEAD
            var fixes = await tuple.codeFixService.GetFixesAsync(document, TextSpan.FromBounds(0, 0), includeSuppressionFixes: true, cancellationToken: CancellationToken.None);
=======
            var fixes = await tuple.codeFixService.GetFixesAsync(document, TextSpan.FromBounds(0, 0), cancellationToken: CancellationToken.None);
>>>>>>> 0b2c30d7

            if (exception)
            {
                Assert.True(extensionManager.IsDisabled(codefix));
                Assert.False(extensionManager.IsIgnored(codefix));
            }

            Assert.Equal(exception || throwExceptionInFixerCreation, errorReported);

            return fixes;
        }

        private static async Task GetFirstDiagnosticWithFixWithExceptionValidationAsync(CodeFixProvider codefix)
        {
            var tuple = ServiceSetup(codefix);
            using var workspace = tuple.workspace;

            var errorReportingService = (TestErrorReportingService)workspace.Services.GetRequiredService<IErrorReportingService>();

            var errorReported = false;
            errorReportingService.OnError = message => errorReported = true;

            GetDocumentAndExtensionManager(tuple.analyzerService, workspace, out var document, out var extensionManager);
            var unused = await tuple.codeFixService.GetMostSevereFixableDiagnosticAsync(document, TextSpan.FromBounds(0, 0), cancellationToken: CancellationToken.None);
            Assert.True(extensionManager.IsDisabled(codefix));
            Assert.False(extensionManager.IsIgnored(codefix));
            Assert.True(errorReported);
        }

        private static (TestWorkspace workspace, DiagnosticAnalyzerService analyzerService, CodeFixService codeFixService, IErrorLoggerService errorLogger) ServiceSetup(
            CodeFixProvider codefix,
            bool includeConfigurationFixProviders = false,
            bool throwExceptionInFixerCreation = false)
        {
            var fixers = SpecializedCollections.SingletonEnumerable(
                new Lazy<CodeFixProvider, CodeChangeProviderMetadata>(
                () => throwExceptionInFixerCreation ? throw new Exception() : codefix,
                new CodeChangeProviderMetadata("Test", languages: LanguageNames.CSharp)));

            var code = @"class Program { }";

            var workspace = TestWorkspace.CreateCSharp(code, composition: s_compositionWithMockDiagnosticUpdateSourceRegistrationService, openDocuments: true);
            var analyzerReference = new TestAnalyzerReferenceByLanguage(DiagnosticExtensions.GetCompilerDiagnosticAnalyzersMap());
            workspace.TryApplyChanges(workspace.CurrentSolution.WithAnalyzerReferences(new[] { analyzerReference }));

            Assert.IsType<MockDiagnosticUpdateSourceRegistrationService>(workspace.GetService<IDiagnosticUpdateSourceRegistrationService>());
            var diagnosticService = Assert.IsType<DiagnosticAnalyzerService>(workspace.GetService<IDiagnosticAnalyzerService>());
            var logger = SpecializedCollections.SingletonEnumerable(new Lazy<IErrorLoggerService>(() => new TestErrorLogger()));
            var errorLogger = logger.First().Value;

            var configurationFixProviders = includeConfigurationFixProviders
                ? workspace.ExportProvider.GetExports<IConfigurationFixProvider, CodeChangeProviderMetadata>()
                : SpecializedCollections.EmptyEnumerable<Lazy<IConfigurationFixProvider, CodeChangeProviderMetadata>>();

            var fixService = new CodeFixService(
                diagnosticService,
                logger,
                fixers,
                configurationFixProviders);

            return (workspace, diagnosticService, fixService, errorLogger);
        }

        private static void GetDocumentAndExtensionManager(
            DiagnosticAnalyzerService diagnosticService,
            TestWorkspace workspace,
            out Document document,
            out EditorLayerExtensionManager.ExtensionManager extensionManager,
            MockAnalyzerReference? analyzerReference = null)
        {
            var incrementalAnalyzer = (IIncrementalAnalyzerProvider)diagnosticService;

            // register diagnostic engine to solution crawler
            _ = incrementalAnalyzer.CreateIncrementalAnalyzer(workspace);

            var reference = analyzerReference ?? new MockAnalyzerReference();
            var project = workspace.CurrentSolution.Projects.Single().AddAnalyzerReference(reference);
            document = project.Documents.Single();
            extensionManager = (EditorLayerExtensionManager.ExtensionManager)document.Project.Solution.Workspace.Services.GetRequiredService<IExtensionManager>();
        }

        private static IEnumerable<Lazy<CodeFixProvider, CodeChangeProviderMetadata>> CreateFixers()
        {
            return SpecializedCollections.SingletonEnumerable(
                new Lazy<CodeFixProvider, CodeChangeProviderMetadata>(() => new MockFixer(), new CodeChangeProviderMetadata("Test", languages: LanguageNames.CSharp)));
        }

        internal class MockFixer : CodeFixProvider
        {
            public const string Id = "MyDiagnostic";
            public bool Called;
            public int ContextDiagnosticsCount;

            public sealed override ImmutableArray<string> FixableDiagnosticIds
            {
                get { return ImmutableArray.Create(Id); }
            }

            public sealed override Task RegisterCodeFixesAsync(CodeFixContext context)
            {
                Called = true;
                ContextDiagnosticsCount = context.Diagnostics.Length;
                return Task.CompletedTask;
            }
        }

        private class MockAnalyzerReference : AnalyzerReference, ICodeFixProviderFactory
        {
            public readonly CodeFixProvider? Fixer;
            public readonly ImmutableArray<DiagnosticAnalyzer> Analyzers;

            private static readonly CodeFixProvider s_defaultFixer = new MockFixer();
            private static readonly ImmutableArray<DiagnosticAnalyzer> s_defaultAnalyzers = ImmutableArray.Create<DiagnosticAnalyzer>(new MockDiagnosticAnalyzer());

            public MockAnalyzerReference(CodeFixProvider? fixer, ImmutableArray<DiagnosticAnalyzer> analyzers)
            {
                Fixer = fixer;
                Analyzers = analyzers;
            }

            public MockAnalyzerReference()
                : this(s_defaultFixer, s_defaultAnalyzers)
            {
            }

            public MockAnalyzerReference(CodeFixProvider? fixer)
                : this(fixer, s_defaultAnalyzers)
            {
            }

            public override string Display
            {
                get
                {
                    return "MockAnalyzerReference";
                }
            }

            public override string FullPath
            {
                get
                {
                    return string.Empty;
                }
            }

            public override object Id
            {
                get
                {
                    return "MockAnalyzerReference";
                }
            }

            public override ImmutableArray<DiagnosticAnalyzer> GetAnalyzers(string language)
                => Analyzers;

            public override ImmutableArray<DiagnosticAnalyzer> GetAnalyzersForAllLanguages()
                => ImmutableArray<DiagnosticAnalyzer>.Empty;

            public ImmutableArray<CodeFixProvider> GetFixers()
                => Fixer != null ? ImmutableArray.Create(Fixer) : ImmutableArray<CodeFixProvider>.Empty;

            public class MockDiagnosticAnalyzer : DiagnosticAnalyzer
            {
                public MockDiagnosticAnalyzer(ImmutableArray<(string id, string category)> reportedDiagnosticIdsWithCategories)
                    => SupportedDiagnostics = CreateSupportedDiagnostics(reportedDiagnosticIdsWithCategories);

                public MockDiagnosticAnalyzer(string diagnosticId, string category)
                    : this(ImmutableArray.Create((diagnosticId, category)))
                {
                }

                public MockDiagnosticAnalyzer(ImmutableArray<string> reportedDiagnosticIds)
                    : this(reportedDiagnosticIds.SelectAsArray(id => (id, "InternalCategory")))
                {
                }

                public MockDiagnosticAnalyzer()
                    : this(ImmutableArray.Create(MockFixer.Id))
                {
                }

                public bool ReceivedCallback { get; private set; }

                private static ImmutableArray<DiagnosticDescriptor> CreateSupportedDiagnostics(ImmutableArray<(string id, string category)> reportedDiagnosticIdsWithCategories)
                {
                    var builder = ArrayBuilder<DiagnosticDescriptor>.GetInstance();
                    foreach (var (diagnosticId, category) in reportedDiagnosticIdsWithCategories)
                    {
                        var descriptor = new DiagnosticDescriptor(diagnosticId, "MockDiagnostic", "MockDiagnostic", category, DiagnosticSeverity.Warning, isEnabledByDefault: true);
                        builder.Add(descriptor);
                    }

                    return builder.ToImmutableAndFree();
                }

                public override ImmutableArray<DiagnosticDescriptor> SupportedDiagnostics { get; }

                public override void Initialize(AnalysisContext context)
                {
                    context.RegisterSyntaxTreeAction(c =>
                    {
                        this.ReceivedCallback = true;

                        foreach (var descriptor in SupportedDiagnostics)
                        {
                            c.ReportDiagnostic(Diagnostic.Create(descriptor, c.Tree.GetLocation(TextSpan.FromBounds(0, 0))));
                        }
                    });
                }
            }
        }

        internal class TestErrorLogger : IErrorLoggerService
        {
            public Dictionary<string, string> Messages = new Dictionary<string, string>();

            public void LogException(object source, Exception exception)
                => Messages.Add(source.GetType().Name, ToLogFormat(exception));

            private static string ToLogFormat(Exception exception)
                => exception.Message + Environment.NewLine + exception.StackTrace;
        }

        [Fact, WorkItem(18818, "https://github.com/dotnet/roslyn/issues/18818")]
        public async Task TestNuGetAndVsixCodeFixersAsync()
        {
            // No NuGet or VSIX code fix provider
            // Verify no code action registered
            await TestNuGetAndVsixCodeFixersCoreAsync(
                nugetFixer: null,
                expectedNuGetFixerCodeActionWasRegistered: false,
                vsixFixer: null,
                expectedVsixFixerCodeActionWasRegistered: false);

            // Only NuGet code fix provider
            // Verify only NuGet fixer's code action registered
            var fixableDiagnosticIds = ImmutableArray.Create(MockFixer.Id);
            await TestNuGetAndVsixCodeFixersCoreAsync(
                nugetFixer: new NuGetCodeFixProvider(fixableDiagnosticIds),
                expectedNuGetFixerCodeActionWasRegistered: true,
                vsixFixer: null,
                expectedVsixFixerCodeActionWasRegistered: false);

            // Only Vsix code fix provider
            // Verify only Vsix fixer's code action registered
            await TestNuGetAndVsixCodeFixersCoreAsync(
                nugetFixer: null,
                expectedNuGetFixerCodeActionWasRegistered: false,
                vsixFixer: new VsixCodeFixProvider(fixableDiagnosticIds),
                expectedVsixFixerCodeActionWasRegistered: true);

            // Both NuGet and Vsix code fix provider
            // Verify only NuGet fixer's code action registered
            await TestNuGetAndVsixCodeFixersCoreAsync(
                nugetFixer: new NuGetCodeFixProvider(fixableDiagnosticIds),
                expectedNuGetFixerCodeActionWasRegistered: true,
                vsixFixer: new VsixCodeFixProvider(fixableDiagnosticIds),
                expectedVsixFixerCodeActionWasRegistered: false);
        }

        private static async Task TestNuGetAndVsixCodeFixersCoreAsync(
            NuGetCodeFixProvider? nugetFixer,
            bool expectedNuGetFixerCodeActionWasRegistered,
            VsixCodeFixProvider? vsixFixer,
            bool expectedVsixFixerCodeActionWasRegistered,
            MockAnalyzerReference.MockDiagnosticAnalyzer? diagnosticAnalyzer = null)
        {
            var fixes = await GetNuGetAndVsixCodeFixersCoreAsync(nugetFixer, vsixFixer, diagnosticAnalyzer);

            var fixTitles = fixes.SelectMany(fixCollection => fixCollection.Fixes).Select(f => f.Action.Title).ToHashSet();
            Assert.Equal(expectedNuGetFixerCodeActionWasRegistered, fixTitles.Contains(nameof(NuGetCodeFixProvider)));
            Assert.Equal(expectedVsixFixerCodeActionWasRegistered, fixTitles.Contains(nameof(VsixCodeFixProvider)));
        }

        [Fact, WorkItem(18818, "https://github.com/dotnet/roslyn/issues/18818")]
        public async Task TestNuGetAndVsixCodeFixersWithMultipleFixableDiagnosticIdsAsync()
        {
            const string id1 = "ID1";
            const string id2 = "ID2";
            var reportedDiagnosticIds = ImmutableArray.Create(id1, id2);
            var diagnosticAnalyzer = new MockAnalyzerReference.MockDiagnosticAnalyzer(reportedDiagnosticIds);

            // Only NuGet code fix provider which fixes both reported diagnostic IDs.
            // Verify only NuGet fixer's code actions registered and they fix all IDs.
            await TestNuGetAndVsixCodeFixersCoreAsync(
                nugetFixer: new NuGetCodeFixProvider(reportedDiagnosticIds),
                expectedDiagnosticIdsWithRegisteredCodeActionsByNuGetFixer: reportedDiagnosticIds,
                vsixFixer: null,
                expectedDiagnosticIdsWithRegisteredCodeActionsByVsixFixer: ImmutableArray<string>.Empty,
                diagnosticAnalyzer);

            // Only Vsix code fix provider which fixes both reported diagnostic IDs.
            // Verify only Vsix fixer's code action registered and they fix all IDs.
            await TestNuGetAndVsixCodeFixersCoreAsync(
                nugetFixer: null,
                expectedDiagnosticIdsWithRegisteredCodeActionsByNuGetFixer: ImmutableArray<string>.Empty,
                vsixFixer: new VsixCodeFixProvider(reportedDiagnosticIds),
                expectedDiagnosticIdsWithRegisteredCodeActionsByVsixFixer: reportedDiagnosticIds,
                diagnosticAnalyzer);

            // Both NuGet and Vsix code fix provider register same fixable IDs.
            // Verify only NuGet fixer's code actions registered.
            await TestNuGetAndVsixCodeFixersCoreAsync(
                nugetFixer: new NuGetCodeFixProvider(reportedDiagnosticIds),
                expectedDiagnosticIdsWithRegisteredCodeActionsByNuGetFixer: reportedDiagnosticIds,
                vsixFixer: new VsixCodeFixProvider(reportedDiagnosticIds),
                expectedDiagnosticIdsWithRegisteredCodeActionsByVsixFixer: ImmutableArray<string>.Empty,
                diagnosticAnalyzer);

            // Both NuGet and Vsix code fix provider register different fixable IDs.
            // Verify both NuGet and Vsix fixer's code actions registered.
            await TestNuGetAndVsixCodeFixersCoreAsync(
                nugetFixer: new NuGetCodeFixProvider(ImmutableArray.Create(id1)),
                expectedDiagnosticIdsWithRegisteredCodeActionsByNuGetFixer: ImmutableArray.Create(id1),
                vsixFixer: new VsixCodeFixProvider(ImmutableArray.Create(id2)),
                expectedDiagnosticIdsWithRegisteredCodeActionsByVsixFixer: ImmutableArray.Create(id2),
                diagnosticAnalyzer);

            // NuGet code fix provider registers subset of Vsix code fix provider fixable IDs.
            // Verify both NuGet and Vsix fixer's code actions registered,
            // there are no duplicates and NuGet ones are preferred for duplicates.
            await TestNuGetAndVsixCodeFixersCoreAsync(
                nugetFixer: new NuGetCodeFixProvider(ImmutableArray.Create(id1)),
                expectedDiagnosticIdsWithRegisteredCodeActionsByNuGetFixer: ImmutableArray.Create(id1),
                vsixFixer: new VsixCodeFixProvider(reportedDiagnosticIds),
                expectedDiagnosticIdsWithRegisteredCodeActionsByVsixFixer: ImmutableArray.Create(id2),
                diagnosticAnalyzer);
        }

        private static async Task TestNuGetAndVsixCodeFixersCoreAsync(
            NuGetCodeFixProvider? nugetFixer,
            ImmutableArray<string> expectedDiagnosticIdsWithRegisteredCodeActionsByNuGetFixer,
            VsixCodeFixProvider? vsixFixer,
            ImmutableArray<string> expectedDiagnosticIdsWithRegisteredCodeActionsByVsixFixer,
            MockAnalyzerReference.MockDiagnosticAnalyzer diagnosticAnalyzer)
        {
            var fixes = (await GetNuGetAndVsixCodeFixersCoreAsync(nugetFixer, vsixFixer, diagnosticAnalyzer))
                .SelectMany(fixCollection => fixCollection.Fixes);

            var nugetFixerRegisteredActions = fixes.Where(f => f.Action.Title == nameof(NuGetCodeFixProvider));
            var actualDiagnosticIdsWithRegisteredCodeActionsByNuGetFixer = nugetFixerRegisteredActions.SelectMany(a => a.Diagnostics).Select(d => d.Id);
            Assert.True(actualDiagnosticIdsWithRegisteredCodeActionsByNuGetFixer.SetEquals(expectedDiagnosticIdsWithRegisteredCodeActionsByNuGetFixer));

            var vsixFixerRegisteredActions = fixes.Where(f => f.Action.Title == nameof(VsixCodeFixProvider));
            var actualDiagnosticIdsWithRegisteredCodeActionsByVsixFixer = vsixFixerRegisteredActions.SelectMany(a => a.Diagnostics).Select(d => d.Id);
            Assert.True(actualDiagnosticIdsWithRegisteredCodeActionsByVsixFixer.SetEquals(expectedDiagnosticIdsWithRegisteredCodeActionsByVsixFixer));
        }

        private static async Task<ImmutableArray<CodeFixCollection>> GetNuGetAndVsixCodeFixersCoreAsync(
            NuGetCodeFixProvider? nugetFixer,
            VsixCodeFixProvider? vsixFixer,
            MockAnalyzerReference.MockDiagnosticAnalyzer? diagnosticAnalyzer = null)
        {
            var code = @"class C { }";

            var vsixFixers = vsixFixer != null
                ? SpecializedCollections.SingletonEnumerable(new Lazy<CodeFixProvider, CodeChangeProviderMetadata>(() => vsixFixer, new CodeChangeProviderMetadata(name: nameof(VsixCodeFixProvider), languages: LanguageNames.CSharp)))
                : SpecializedCollections.EmptyEnumerable<Lazy<CodeFixProvider, CodeChangeProviderMetadata>>();

            using var workspace = TestWorkspace.CreateCSharp(code, composition: s_compositionWithMockDiagnosticUpdateSourceRegistrationService, openDocuments: true);

            Assert.IsType<MockDiagnosticUpdateSourceRegistrationService>(workspace.GetService<IDiagnosticUpdateSourceRegistrationService>());
            var diagnosticService = Assert.IsType<DiagnosticAnalyzerService>(workspace.GetService<IDiagnosticAnalyzerService>());

            var logger = SpecializedCollections.SingletonEnumerable(new Lazy<IErrorLoggerService>(() => workspace.Services.GetRequiredService<IErrorLoggerService>()));
            var fixService = new CodeFixService(
                diagnosticService, logger, vsixFixers, SpecializedCollections.EmptyEnumerable<Lazy<IConfigurationFixProvider, CodeChangeProviderMetadata>>());

            var incrementalAnalyzer = (IIncrementalAnalyzerProvider)diagnosticService;

            // register diagnostic engine to solution crawler
            var analyzer = incrementalAnalyzer.CreateIncrementalAnalyzer(workspace);

            diagnosticAnalyzer ??= new MockAnalyzerReference.MockDiagnosticAnalyzer();
            var analyzers = ImmutableArray.Create<DiagnosticAnalyzer>(diagnosticAnalyzer);
            var reference = new MockAnalyzerReference(nugetFixer, analyzers);
            var project = workspace.CurrentSolution.Projects.Single().AddAnalyzerReference(reference);

            var document = project.Documents.Single();
<<<<<<< HEAD
            return await fixService.GetFixesAsync(document, TextSpan.FromBounds(0, 0), includeSuppressionFixes: false, cancellationToken: CancellationToken.None);
=======
            return await fixService.GetFixesAsync(document, TextSpan.FromBounds(0, 0), cancellationToken: CancellationToken.None);
>>>>>>> 0b2c30d7
        }

        private sealed class NuGetCodeFixProvider : AbstractNuGetOrVsixCodeFixProvider
        {
            public NuGetCodeFixProvider(ImmutableArray<string> fixableDiagnsoticIds)
                : base(fixableDiagnsoticIds, nameof(NuGetCodeFixProvider))
            {
            }
        }

        private sealed class VsixCodeFixProvider : AbstractNuGetOrVsixCodeFixProvider
        {
            public VsixCodeFixProvider(ImmutableArray<string> fixableDiagnsoticIds)
                : base(fixableDiagnsoticIds, nameof(VsixCodeFixProvider))
            {
            }
        }

        private abstract class AbstractNuGetOrVsixCodeFixProvider : CodeFixProvider
        {
            private readonly string _name;

            protected AbstractNuGetOrVsixCodeFixProvider(ImmutableArray<string> fixableDiagnsoticIds, string name)
            {
                FixableDiagnosticIds = fixableDiagnsoticIds;
                _name = name;
            }

            public override ImmutableArray<string> FixableDiagnosticIds { get; }

            public override Task RegisterCodeFixesAsync(CodeFixContext context)
            {
                var fixableDiagnostics = context.Diagnostics.WhereAsArray(d => FixableDiagnosticIds.Contains(d.Id));
                context.RegisterCodeFix(CodeAction.Create(_name, ct => Task.FromResult(context.Document)), fixableDiagnostics);
                return Task.CompletedTask;
            }
        }

        [Theory, WorkItem(44553, "https://github.com/dotnet/roslyn/issues/44553")]
        [InlineData(null)]
        [InlineData("CodeFixProviderWithDuplicateEquivalenceKeyActions")]
        public async Task TestRegisteredCodeActionsWithSameEquivalenceKey(string? equivalenceKey)
        {
            var diagnosticId = "ID1";
            var analyzer = new MockAnalyzerReference.MockDiagnosticAnalyzer(ImmutableArray.Create(diagnosticId));
            var fixer = new CodeFixProviderWithDuplicateEquivalenceKeyActions(diagnosticId, equivalenceKey);

            // Verify multiple code actions registered with same equivalence key are not de-duped.
            var fixes = (await GetAddedFixesAsync(fixer, analyzer)).SelectMany(fixCollection => fixCollection.Fixes).ToList();
            Assert.Equal(2, fixes.Count);
        }

        private sealed class CodeFixProviderWithDuplicateEquivalenceKeyActions : CodeFixProvider
        {
            private readonly string _diagnosticId;
            private readonly string? _equivalenceKey;

            public CodeFixProviderWithDuplicateEquivalenceKeyActions(string diagnosticId, string? equivalenceKey)
            {
                _diagnosticId = diagnosticId;
                _equivalenceKey = equivalenceKey;
            }

            public override ImmutableArray<string> FixableDiagnosticIds => ImmutableArray.Create(_diagnosticId);

            public override Task RegisterCodeFixesAsync(CodeFixContext context)
            {
                // Register duplicate code actions with same equivalence key, but different title.
                RegisterCodeFix(context, titleSuffix: "1");
                RegisterCodeFix(context, titleSuffix: "2");

                return Task.CompletedTask;
            }

            private void RegisterCodeFix(CodeFixContext context, string titleSuffix)
            {
                context.RegisterCodeFix(
                    CodeAction.Create(
                        nameof(CodeFixProviderWithDuplicateEquivalenceKeyActions) + titleSuffix,
                        ct => Task.FromResult(context.Document),
                        _equivalenceKey),
                    context.Diagnostics);
            }
        }
    }
}<|MERGE_RESOLUTION|>--- conflicted
+++ resolved
@@ -87,11 +87,7 @@
             GetDocumentAndExtensionManager(tuple.analyzerService, workspace, out var document, out var extensionManager, analyzerReference);
 
             // Verify that we do not crash when computing fixes.
-<<<<<<< HEAD
-            _ = await tuple.codeFixService.GetFixesAsync(document, TextSpan.FromBounds(0, 0), includeSuppressionFixes: false, cancellationToken: CancellationToken.None);
-=======
             _ = await tuple.codeFixService.GetFixesAsync(document, TextSpan.FromBounds(0, 0), cancellationToken: CancellationToken.None);
->>>>>>> 0b2c30d7
 
             // Verify that code fix is invoked with both the diagnostics in the context,
             // i.e. duplicate diagnostics are not silently discarded by the CodeFixService.
@@ -117,11 +113,7 @@
             GetDocumentAndExtensionManager(tuple.analyzerService, workspace, out var document, out var extensionManager, analyzerReference);
 
             // Verify registered configuration code actions do not have duplicates.
-<<<<<<< HEAD
-            var fixCollections = await tuple.codeFixService.GetFixesAsync(document, TextSpan.FromBounds(0, 0), includeSuppressionFixes: true, cancellationToken: CancellationToken.None);
-=======
             var fixCollections = await tuple.codeFixService.GetFixesAsync(document, TextSpan.FromBounds(0, 0), cancellationToken: CancellationToken.None);
->>>>>>> 0b2c30d7
             var codeActions = fixCollections.SelectMany(c => c.Fixes.Select(f => f.Action)).ToImmutableArray();
             Assert.Equal(7, codeActions.Length);
             var uniqueTitles = new HashSet<string>();
@@ -245,11 +237,7 @@
             var reference = new MockAnalyzerReference(codefix, ImmutableArray.Create(diagnosticAnalyzer));
             var project = workspace.CurrentSolution.Projects.Single().AddAnalyzerReference(reference);
             document = project.Documents.Single();
-<<<<<<< HEAD
-            var fixes = await tuple.codeFixService.GetFixesAsync(document, TextSpan.FromBounds(0, 0), includeSuppressionFixes: true, cancellationToken: CancellationToken.None);
-=======
             var fixes = await tuple.codeFixService.GetFixesAsync(document, TextSpan.FromBounds(0, 0), cancellationToken: CancellationToken.None);
->>>>>>> 0b2c30d7
 
             if (exception)
             {
@@ -631,11 +619,7 @@
             var project = workspace.CurrentSolution.Projects.Single().AddAnalyzerReference(reference);
 
             var document = project.Documents.Single();
-<<<<<<< HEAD
-            return await fixService.GetFixesAsync(document, TextSpan.FromBounds(0, 0), includeSuppressionFixes: false, cancellationToken: CancellationToken.None);
-=======
             return await fixService.GetFixesAsync(document, TextSpan.FromBounds(0, 0), cancellationToken: CancellationToken.None);
->>>>>>> 0b2c30d7
         }
 
         private sealed class NuGetCodeFixProvider : AbstractNuGetOrVsixCodeFixProvider
