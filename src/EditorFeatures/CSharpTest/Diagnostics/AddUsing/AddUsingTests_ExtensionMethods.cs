﻿// Copyright (c) Microsoft.  All Rights Reserved.  Licensed under the Apache License, Version 2.0.  See License.txt in the project root for license information.

using System.Threading.Tasks;
using Microsoft.CodeAnalysis.Editor.CSharp.UnitTests.Diagnostics;
using Microsoft.CodeAnalysis.Text;
using Roslyn.Test.Utilities;
using Xunit;

namespace Microsoft.CodeAnalysis.Editor.CSharp.UnitTests.Diagnostics.AddUsing
{
    public partial class AddUsingTests : AbstractCSharpDiagnosticProviderBasedUserDiagnosticTest
    {
<<<<<<< HEAD
        [WpfFact, Trait(Traits.Feature, Traits.Features.CodeActionsAddUsing)]
        public async Task TestWhereExtension()
=======
        [Fact, Trait(Traits.Feature, Traits.Features.CodeActionsAddUsing)]
        public void TestWhereExtension()
>>>>>>> 70cc7bbe
        {
            await TestAsync(
@"using System ; using System . Collections . Generic ; class Program { static void Main ( string [ ] args ) { var q = args . [|Where|] } } ",
@"using System ; using System . Collections . Generic ; using System . Linq ; class Program { static void Main ( string [ ] args ) { var q = args . Where } } ");
        }

<<<<<<< HEAD
        [WpfFact, Trait(Traits.Feature, Traits.Features.CodeActionsAddUsing)]
        public async Task TestSelectExtension()
=======
        [Fact, Trait(Traits.Feature, Traits.Features.CodeActionsAddUsing)]
        public void TestSelectExtension()
>>>>>>> 70cc7bbe
        {
            await TestAsync(
@"using System ; using System . Collections . Generic ; class Program { static void Main ( string [ ] args ) { var q = args . [|Select|] } } ",
@"using System ; using System . Collections . Generic ; using System . Linq ; class Program { static void Main ( string [ ] args ) { var q = args . Select } } ");
        }

<<<<<<< HEAD
        [WpfFact, Trait(Traits.Feature, Traits.Features.CodeActionsAddUsing)]
        public async Task TestGroupByExtension()
=======
        [Fact, Trait(Traits.Feature, Traits.Features.CodeActionsAddUsing)]
        public void TestGroupByExtension()
>>>>>>> 70cc7bbe
        {
            await TestAsync(
@"using System ; using System . Collections . Generic ; class Program { static void Main ( string [ ] args ) { var q = args . [|GroupBy|] } } ",
@"using System ; using System . Collections . Generic ; using System . Linq ; class Program { static void Main ( string [ ] args ) { var q = args . GroupBy } } ");
        }

<<<<<<< HEAD
        [WpfFact, Trait(Traits.Feature, Traits.Features.CodeActionsAddUsing)]
        public async Task TestJoinExtension()
=======
        [Fact, Trait(Traits.Feature, Traits.Features.CodeActionsAddUsing)]
        public void TestJoinExtension()
>>>>>>> 70cc7bbe
        {
            await TestAsync(
@"using System ; using System . Collections . Generic ; class Program { static void Main ( string [ ] args ) { var q = args . [|Join|] } } ",
@"using System ; using System . Collections . Generic ; using System . Linq ; class Program { static void Main ( string [ ] args ) { var q = args . Join } } ");
        }

<<<<<<< HEAD
        [WpfFact, Trait(Traits.Feature, Traits.Features.CodeActionsAddUsing)]
        public async Task RegressionFor8455()
=======
        [Fact, Trait(Traits.Feature, Traits.Features.CodeActionsAddUsing)]
        public void RegressionFor8455()
>>>>>>> 70cc7bbe
        {
            await TestMissingAsync(
@"class C { void M ( ) { int dim = ( int ) Math . [|Min|] ( ) ; } } ");
        }

        [WorkItem(772321)]
<<<<<<< HEAD
        [WpfFact, Trait(Traits.Feature, Traits.Features.CodeActionsAddUsing)]
        public async Task TestExtensionWithThePresenceOfTheSameNameNonExtensionMethod()
=======
        [Fact, Trait(Traits.Feature, Traits.Features.CodeActionsAddUsing)]
        public void TestExtensionWithThePresenceOfTheSameNameNonExtensionMethod()
>>>>>>> 70cc7bbe
        {
            await TestAsync(
@"namespace NS1 { class Program { void Main() { [|new C().Foo(4);|] } } class C { public void Foo(string y) { } } } namespace NS2 { static class CExt { public static void Foo(this NS1.C c, int x) { } } } ",
@"using NS2; namespace NS1 { class Program { void Main() { new C().Foo(4); } } class C { public void Foo(string y) { } } } namespace NS2 { static class CExt { public static void Foo(this NS1.C c, int x) { } } } ");
        }

        [WorkItem(772321)]
        [WorkItem(920398)]
<<<<<<< HEAD
        [WpfFact, Trait(Traits.Feature, Traits.Features.CodeActionsAddUsing)]
        public async Task TestExtensionWithThePresenceOfTheSameNameNonExtensionPrivateMethod()
=======
        [Fact, Trait(Traits.Feature, Traits.Features.CodeActionsAddUsing)]
        public void TestExtensionWithThePresenceOfTheSameNameNonExtensionPrivateMethod()
>>>>>>> 70cc7bbe
        {
            await TestAsync(
@"namespace NS1 { class Program { void Main() { [|new C().Foo(4);|] } } class C { private void Foo(int x) { } } } namespace NS2 { static class CExt { public static void Foo(this NS1.C c, int x) { } } } ",
@"using NS2; namespace NS1 { class Program { void Main() { new C().Foo(4); } } class C { private void Foo(int x) { } } } namespace NS2 { static class CExt { public static void Foo(this NS1.C c, int x) { } } } ");
        }

        [WorkItem(772321)]
        [WorkItem(920398)]
<<<<<<< HEAD
        [WpfFact, Trait(Traits.Feature, Traits.Features.CodeActionsAddUsing)]
        public async Task TestExtensionWithThePresenceOfTheSameNameExtensionPrivateMethod()
=======
        [Fact, Trait(Traits.Feature, Traits.Features.CodeActionsAddUsing)]
        public void TestExtensionWithThePresenceOfTheSameNameExtensionPrivateMethod()
>>>>>>> 70cc7bbe
        {
            await TestAsync(
@"using NS2; namespace NS1 { class Program { void Main() { [|new C().Foo(4);|] } } class C { } } namespace NS2 { static class CExt { private static void Foo(this NS1.C c, int x) { } } } namespace NS3 { static class CExt { public static void Foo(this NS1.C c, int x) { } } } ",
@"using NS2; using NS3; namespace NS1 { class Program { void Main() { new C().Foo(4); } } class C { } } namespace NS2 { static class CExt { private static void Foo(this NS1.C c, int x) { } } } namespace NS3 { static class CExt { public static void Foo(this NS1.C c, int x) { } } } ");
        }

        [WorkItem(269)]
<<<<<<< HEAD
        [WpfFact, Trait(Traits.Feature, Traits.Features.CodeActionsAddUsing)]
        public async Task TestAddUsingForAddExtentionMethod()
=======
        [Fact, Trait(Traits.Feature, Traits.Features.CodeActionsAddUsing)]
        public void TestAddUsingForAddExtentionMethod()
>>>>>>> 70cc7bbe
        {
            await TestAsync(
@"using System ; using System . Collections ; class X : IEnumerable { public IEnumerator GetEnumerator ( ) { new X { [|1|] } ; return null ; } } namespace Ext { static class Extensions { public static void Add ( this X x , int i ) { } } } ",
@"using System ; using System . Collections ; using Ext ; class X : IEnumerable { public IEnumerator GetEnumerator ( ) { new X { 1 } ; return null ; } } namespace Ext { static class Extensions { public static void Add ( this X x , int i ) { } } } ",
parseOptions: null);
        }

        [WorkItem(269)]
<<<<<<< HEAD
        [WpfFact, Trait(Traits.Feature, Traits.Features.CodeActionsAddUsing)]
        public async Task TestAddUsingForAddExtentionMethod2()
=======
        [Fact, Trait(Traits.Feature, Traits.Features.CodeActionsAddUsing)]
        public void TestAddUsingForAddExtentionMethod2()
>>>>>>> 70cc7bbe
        {
            await TestAsync(
@"using System ; using System . Collections ; class X : IEnumerable { public IEnumerator GetEnumerator ( ) { new X { 1 , 2 , [|3|] } ; return null ; } } namespace Ext { static class Extensions { public static void Add ( this X x , int i ) { } } } ",
@"using System ; using System . Collections ; using Ext ; class X : IEnumerable { public IEnumerator GetEnumerator ( ) { new X { 1 , 2 , 3 } ; return null ; } } namespace Ext { static class Extensions { public static void Add ( this X x , int i ) { } } } ",
parseOptions: null);
        }

        [WorkItem(269)]
<<<<<<< HEAD
        [WpfFact, Trait(Traits.Feature, Traits.Features.CodeActionsAddUsing)]
        public async Task TestAddUsingForAddExtentionMethod3()
=======
        [Fact, Trait(Traits.Feature, Traits.Features.CodeActionsAddUsing)]
        public void TestAddUsingForAddExtentionMethod3()
>>>>>>> 70cc7bbe
        {
            await TestAsync(
@"using System ; using System . Collections ; class X : IEnumerable { public IEnumerator GetEnumerator ( ) { new X { 1 , [|2|] , 3 } ; return null ; } } namespace Ext { static class Extensions { public static void Add ( this X x , int i ) { } } } ",
@"using System ; using System . Collections ; using Ext ; class X : IEnumerable { public IEnumerator GetEnumerator ( ) { new X { 1 , 2 , 3 } ; return null ; } } namespace Ext { static class Extensions { public static void Add ( this X x , int i ) { } } } ",
parseOptions: null);
        }

        [WorkItem(269)]
<<<<<<< HEAD
        [WpfFact, Trait(Traits.Feature, Traits.Features.CodeActionsAddUsing)]
        public async Task TestAddUsingForAddExtentionMethod4()
=======
        [Fact, Trait(Traits.Feature, Traits.Features.CodeActionsAddUsing)]
        public void TestAddUsingForAddExtentionMethod4()
>>>>>>> 70cc7bbe
        {
            await TestAsync(
@"using System ; using System . Collections ; class X : IEnumerable { public IEnumerator GetEnumerator ( ) { new X { { 1 , 2 , 3 } , [|{ 4 , 5 , 6 }|] , { 7 , 8 , 9 } } ; return null ; } } namespace Ext { static class Extensions { public static void Add ( this X x , int i ) { } } } ",
@"using System ; using System . Collections ; using Ext ; class X : IEnumerable { public IEnumerator GetEnumerator ( ) { new X { { 1 , 2 , 3 } , { 4 , 5 , 6 } , { 7 , 8 , 9 } } ; return null ; } } namespace Ext { static class Extensions { public static void Add ( this X x , int i ) { } } } ",
parseOptions: null);
        }

        [WorkItem(269)]
<<<<<<< HEAD
        [WpfFact, Trait(Traits.Feature, Traits.Features.CodeActionsAddUsing)]
        public async Task TestAddUsingForAddExtentionMethod5()
=======
        [Fact, Trait(Traits.Feature, Traits.Features.CodeActionsAddUsing)]
        public void TestAddUsingForAddExtentionMethod5()
>>>>>>> 70cc7bbe
        {
            await TestAsync(
@"using System ; using System . Collections ; class X : IEnumerable { public IEnumerator GetEnumerator ( ) { new X { { 1 , 2 , 3 } , { 4 , 5 , 6 } , [|{ 7 , 8 , 9 }|] } ; return null ; } } namespace Ext { static class Extensions { public static void Add ( this X x , int i ) { } } } ",
@"using System ; using System . Collections ; using Ext ; class X : IEnumerable { public IEnumerator GetEnumerator ( ) { new X { { 1 , 2 , 3 } , { 4 , 5 , 6 } , { 7 , 8 , 9 } } ; return null ; } } namespace Ext { static class Extensions { public static void Add ( this X x , int i ) { } } } ",
parseOptions: null);
        }

        [WorkItem(269)]
<<<<<<< HEAD
        [WpfFact, Trait(Traits.Feature, Traits.Features.CodeActionsAddUsing)]
        public async Task TestAddUsingForAddExtentionMethod6()
=======
        [Fact, Trait(Traits.Feature, Traits.Features.CodeActionsAddUsing)]
        public void TestAddUsingForAddExtentionMethod6()
>>>>>>> 70cc7bbe
        {
            await TestAsync(
@"using System ; using System . Collections ; class X : IEnumerable { public IEnumerator GetEnumerator ( ) { new X { { 1 , 2 , 3 } , { ""Four"" , ""Five"" , ""Six"" } , [|{ '7' , '8' , '9' }|] } ; return null ; } } namespace Ext { static class Extensions { public static void Add ( this X x , int i ) { } } } ",
@"using System ; using System . Collections ; using Ext ; class X : IEnumerable { public IEnumerator GetEnumerator ( ) { new X { { 1 , 2 , 3 } , { ""Four"" , ""Five"" , ""Six"" } , { '7' , '8' , '9' } } ; return null ; } } namespace Ext { static class Extensions { public static void Add ( this X x , int i ) { } } } ",
parseOptions: null);
        }

        [WorkItem(269)]
<<<<<<< HEAD
        [WpfFact, Trait(Traits.Feature, Traits.Features.CodeActionsAddUsing)]
        public async Task TestAddUsingForAddExtentionMethod7()
=======
        [Fact, Trait(Traits.Feature, Traits.Features.CodeActionsAddUsing)]
        public void TestAddUsingForAddExtentionMethod7()
>>>>>>> 70cc7bbe
        {
            await TestAsync(
@"using System ; using System . Collections ; class X : IEnumerable { public IEnumerator GetEnumerator ( ) { new X { { 1 , 2 , 3 } , [|{ ""Four"" , ""Five"" , ""Six"" }|] , { '7' , '8' , '9' } } ; return null ; } } namespace Ext { static class Extensions { public static void Add ( this X x , int i ) { } } } ",
@"using System ; using System . Collections ; using Ext ; class X : IEnumerable { public IEnumerator GetEnumerator ( ) { new X { { 1 , 2 , 3 } , { ""Four"" , ""Five"" , ""Six"" } , { '7' , '8' , '9' } } ; return null ; } } namespace Ext { static class Extensions { public static void Add ( this X x , int i ) { } } } ",
parseOptions: null);
        }

        [WorkItem(269)]
<<<<<<< HEAD
        [WpfFact, Trait(Traits.Feature, Traits.Features.CodeActionsAddUsing)]
        public async Task TestAddUsingForAddExtentionMethod8()
=======
        [Fact, Trait(Traits.Feature, Traits.Features.CodeActionsAddUsing)]
        public void TestAddUsingForAddExtentionMethod8()
>>>>>>> 70cc7bbe
        {
            await TestAsync(
@"using System ; using System . Collections ; class X : IEnumerable { public IEnumerator GetEnumerator ( ) { new X { [|{ 1 , 2 , 3 }|] } ; return null ; } } namespace Ext { static class Extensions { public static void Add ( this X x , int i ) { } } } ",
@"using System ; using System . Collections ; using Ext ; class X : IEnumerable { public IEnumerator GetEnumerator ( ) { new X { { 1 , 2 , 3 } } ; return null ; } } namespace Ext { static class Extensions { public static void Add ( this X x , int i ) { } } } ",
parseOptions: null);
        }

        [WorkItem(269)]
<<<<<<< HEAD
        [WpfFact, Trait(Traits.Feature, Traits.Features.CodeActionsAddUsing)]
        public async Task TestAddUsingForAddExtentionMethod9()
=======
        [Fact, Trait(Traits.Feature, Traits.Features.CodeActionsAddUsing)]
        public void TestAddUsingForAddExtentionMethod9()
>>>>>>> 70cc7bbe
        {
            await TestAsync(
@"using System ; using System . Collections ; class X : IEnumerable { public IEnumerator GetEnumerator ( ) { new X { [|""This""|] } ; return null ; } } namespace Ext { static class Extensions { public static void Add ( this X x , int i ) { } } } ",
@"using System ; using System . Collections ; using Ext ; class X : IEnumerable { public IEnumerator GetEnumerator ( ) { new X { ""This"" } ; return null ; } } namespace Ext { static class Extensions { public static void Add ( this X x , int i ) { } } } ",
parseOptions: null);
        }

        [WorkItem(269)]
<<<<<<< HEAD
        [WpfFact, Trait(Traits.Feature, Traits.Features.CodeActionsAddUsing)]
        public async Task TestAddUsingForAddExtentionMethod10()
=======
        [Fact, Trait(Traits.Feature, Traits.Features.CodeActionsAddUsing)]
        public void TestAddUsingForAddExtentionMethod10()
>>>>>>> 70cc7bbe
        {
            await TestAsync(
@"using System ; using System . Collections ; class X : IEnumerable { public IEnumerator GetEnumerator ( ) { new X { [|{ 1 , 2 , 3 }|] , { ""Four"" , ""Five"" , ""Six"" } , { '7' , '8' , '9' } } ; return null ; } } namespace Ext { static class Extensions { public static void Add ( this X x , int i ) { } } } namespace Ext2 { static class Extensions { public static void Add ( this X x , object [ ] i ) { } } } ",
@"using System ; using System . Collections ; using Ext ; class X : IEnumerable { public IEnumerator GetEnumerator ( ) { new X { { 1 , 2 , 3 } , { ""Four"" , ""Five"" , ""Six"" } , { '7' , '8' , '9' } } ; return null ; } } namespace Ext { static class Extensions { public static void Add ( this X x , int i ) { } } } namespace Ext2 { static class Extensions { public static void Add ( this X x , object [ ] i ) { } } } ",
parseOptions: null);
        }

        [WorkItem(269)]
<<<<<<< HEAD
        [WpfFact, Trait(Traits.Feature, Traits.Features.CodeActionsAddUsing)]
        public async Task TestAddUsingForAddExtentionMethod11()
=======
        [Fact, Trait(Traits.Feature, Traits.Features.CodeActionsAddUsing)]
        public void TestAddUsingForAddExtentionMethod11()
>>>>>>> 70cc7bbe
        {
            await TestAsync(
@"using System ; using System . Collections ; class X : IEnumerable { public IEnumerator GetEnumerator ( ) { new X { [|{ 1 , 2 , 3 }|] , { ""Four"" , ""Five"" , ""Six"" } , { '7' , '8' , '9' } } ; return null ; } } namespace Ext { static class Extensions { public static void Add ( this X x , int i ) { } } } namespace Ext2 { static class Extensions { public static void Add ( this X x , object [ ] i ) { } } } ",
@"using System ; using System . Collections ; using Ext2 ; class X : IEnumerable { public IEnumerator GetEnumerator ( ) { new X { { 1 , 2 , 3 } , { ""Four"" , ""Five"" , ""Six"" } , { '7' , '8' , '9' } } ; return null ; } } namespace Ext { static class Extensions { public static void Add ( this X x , int i ) { } } } namespace Ext2 { static class Extensions { public static void Add ( this X x , object [ ] i ) { } } } ",
index: 1,
parseOptions: null);
        }

        [WorkItem(3818, "https://github.com/dotnet/roslyn/issues/3818")]
        [Fact, Trait(Traits.Feature, Traits.Features.CodeActionsAddUsing)]
        public async Task InExtensionMethodUnderConditionalAccessExpression()
        {
            var initialText =
@"<Workspace>
    <Project Language=""C#"" AssemblyName=""CSAssembly"" CommonReferences=""true"">
        <Document FilePath = ""Program"">
namespace Sample
{
    class Program
    {
        static void Main(string[] args)
        {
            string myString = ""Sample"";
            var other = myString?[|.StringExtension()|].Substring(0);
        }
    }
}
       </Document>
       <Document FilePath = ""Extensions"">
namespace Sample.Extensions
{
    public static class StringExtensions
    {
        public static string StringExtension(this string s)
        {
            return ""Ok"";
        }
    }
}
        </Document>
    </Project>
</Workspace>";

            var expectedText =
@"using Sample.Extensions;
namespace Sample
{
    class Program
    {
        static void Main(string[] args)
        {
            string myString = ""Sample"";
            var other = myString?.StringExtension().Substring(0);
        }
    }
}";
            await TestAsync(initialText, expectedText);
        }

        [WorkItem(3818, "https://github.com/dotnet/roslyn/issues/3818")]
        [Fact, Trait(Traits.Feature, Traits.Features.CodeActionsAddUsing)]
        public async Task InExtensionMethodUnderMultipleConditionalAccessExpressions()
        {
            var initialText =
  @"<Workspace>
    <Project Language=""C#"" AssemblyName=""CSAssembly"" CommonReferences=""true"">
        <Document FilePath = ""Program"">
public class C
{
    public T F&lt;T&gt;(T x)
    {
        return F(new C())?.F(new C())?[|.Extn()|];
    }
}
       </Document>
       <Document FilePath = ""Extensions"">
namespace Sample.Extensions
{
    public static class Extensions
    {
        public static C Extn(this C obj)
        {
            return obj.F(new C());
        }
    }
}
        </Document>
    </Project>
</Workspace>";

            var expectedText =
@"using Sample.Extensions;
public class C
{
    public T F<T>(T x)
    {
        return F(new C())?.F(new C())?.Extn();
    }
}";
            await TestAsync(initialText, expectedText);
        }

        [WorkItem(3818, "https://github.com/dotnet/roslyn/issues/3818")]
        [Fact, Trait(Traits.Feature, Traits.Features.CodeActionsAddUsing)]
        public async Task InExtensionMethodUnderMultipleConditionalAccessExpressions2()
        {
            var initialText =
  @"<Workspace>
    <Project Language=""C#"" AssemblyName=""CSAssembly"" CommonReferences=""true"">
        <Document FilePath = ""Program"">
public class C
{
    public T F&lt;T&gt;(T x)
    {
        return F(new C())?.F(new C())[|.Extn()|]?.F(newC());
    }
}
       </Document>
       <Document FilePath = ""Extensions"">
namespace Sample.Extensions
{
    public static class Extensions
    {
        public static C Extn(this C obj)
        {
            return obj.F(new C());
        }
    }
}
        </Document>
    </Project>
</Workspace>";

            var expectedText =
@"using Sample.Extensions;
public class C
{
    public T F<T>(T x)
    {
        return F(new C())?.F(new C()).Extn()?.F(newC());
    }
}";
            await TestAsync(initialText, expectedText);
        }
    }
}<|MERGE_RESOLUTION|>--- conflicted
+++ resolved
@@ -1,4 +1,4 @@
-﻿// Copyright (c) Microsoft.  All Rights Reserved.  Licensed under the Apache License, Version 2.0.  See License.txt in the project root for license information.
+// Copyright (c) Microsoft.  All Rights Reserved.  Licensed under the Apache License, Version 2.0.  See License.txt in the project root for license information.
 
 using System.Threading.Tasks;
 using Microsoft.CodeAnalysis.Editor.CSharp.UnitTests.Diagnostics;
@@ -10,78 +10,48 @@
 {
     public partial class AddUsingTests : AbstractCSharpDiagnosticProviderBasedUserDiagnosticTest
     {
-<<<<<<< HEAD
         [WpfFact, Trait(Traits.Feature, Traits.Features.CodeActionsAddUsing)]
         public async Task TestWhereExtension()
-=======
-        [Fact, Trait(Traits.Feature, Traits.Features.CodeActionsAddUsing)]
-        public void TestWhereExtension()
->>>>>>> 70cc7bbe
         {
             await TestAsync(
 @"using System ; using System . Collections . Generic ; class Program { static void Main ( string [ ] args ) { var q = args . [|Where|] } } ",
 @"using System ; using System . Collections . Generic ; using System . Linq ; class Program { static void Main ( string [ ] args ) { var q = args . Where } } ");
         }
 
-<<<<<<< HEAD
         [WpfFact, Trait(Traits.Feature, Traits.Features.CodeActionsAddUsing)]
         public async Task TestSelectExtension()
-=======
-        [Fact, Trait(Traits.Feature, Traits.Features.CodeActionsAddUsing)]
-        public void TestSelectExtension()
->>>>>>> 70cc7bbe
         {
             await TestAsync(
 @"using System ; using System . Collections . Generic ; class Program { static void Main ( string [ ] args ) { var q = args . [|Select|] } } ",
 @"using System ; using System . Collections . Generic ; using System . Linq ; class Program { static void Main ( string [ ] args ) { var q = args . Select } } ");
         }
 
-<<<<<<< HEAD
         [WpfFact, Trait(Traits.Feature, Traits.Features.CodeActionsAddUsing)]
         public async Task TestGroupByExtension()
-=======
-        [Fact, Trait(Traits.Feature, Traits.Features.CodeActionsAddUsing)]
-        public void TestGroupByExtension()
->>>>>>> 70cc7bbe
         {
             await TestAsync(
 @"using System ; using System . Collections . Generic ; class Program { static void Main ( string [ ] args ) { var q = args . [|GroupBy|] } } ",
 @"using System ; using System . Collections . Generic ; using System . Linq ; class Program { static void Main ( string [ ] args ) { var q = args . GroupBy } } ");
         }
 
-<<<<<<< HEAD
         [WpfFact, Trait(Traits.Feature, Traits.Features.CodeActionsAddUsing)]
         public async Task TestJoinExtension()
-=======
-        [Fact, Trait(Traits.Feature, Traits.Features.CodeActionsAddUsing)]
-        public void TestJoinExtension()
->>>>>>> 70cc7bbe
         {
             await TestAsync(
 @"using System ; using System . Collections . Generic ; class Program { static void Main ( string [ ] args ) { var q = args . [|Join|] } } ",
 @"using System ; using System . Collections . Generic ; using System . Linq ; class Program { static void Main ( string [ ] args ) { var q = args . Join } } ");
         }
 
-<<<<<<< HEAD
         [WpfFact, Trait(Traits.Feature, Traits.Features.CodeActionsAddUsing)]
         public async Task RegressionFor8455()
-=======
-        [Fact, Trait(Traits.Feature, Traits.Features.CodeActionsAddUsing)]
-        public void RegressionFor8455()
->>>>>>> 70cc7bbe
         {
             await TestMissingAsync(
 @"class C { void M ( ) { int dim = ( int ) Math . [|Min|] ( ) ; } } ");
         }
 
         [WorkItem(772321)]
-<<<<<<< HEAD
         [WpfFact, Trait(Traits.Feature, Traits.Features.CodeActionsAddUsing)]
         public async Task TestExtensionWithThePresenceOfTheSameNameNonExtensionMethod()
-=======
-        [Fact, Trait(Traits.Feature, Traits.Features.CodeActionsAddUsing)]
-        public void TestExtensionWithThePresenceOfTheSameNameNonExtensionMethod()
->>>>>>> 70cc7bbe
         {
             await TestAsync(
 @"namespace NS1 { class Program { void Main() { [|new C().Foo(4);|] } } class C { public void Foo(string y) { } } } namespace NS2 { static class CExt { public static void Foo(this NS1.C c, int x) { } } } ",
@@ -90,13 +60,8 @@
 
         [WorkItem(772321)]
         [WorkItem(920398)]
-<<<<<<< HEAD
         [WpfFact, Trait(Traits.Feature, Traits.Features.CodeActionsAddUsing)]
         public async Task TestExtensionWithThePresenceOfTheSameNameNonExtensionPrivateMethod()
-=======
-        [Fact, Trait(Traits.Feature, Traits.Features.CodeActionsAddUsing)]
-        public void TestExtensionWithThePresenceOfTheSameNameNonExtensionPrivateMethod()
->>>>>>> 70cc7bbe
         {
             await TestAsync(
 @"namespace NS1 { class Program { void Main() { [|new C().Foo(4);|] } } class C { private void Foo(int x) { } } } namespace NS2 { static class CExt { public static void Foo(this NS1.C c, int x) { } } } ",
@@ -105,13 +70,8 @@
 
         [WorkItem(772321)]
         [WorkItem(920398)]
-<<<<<<< HEAD
         [WpfFact, Trait(Traits.Feature, Traits.Features.CodeActionsAddUsing)]
         public async Task TestExtensionWithThePresenceOfTheSameNameExtensionPrivateMethod()
-=======
-        [Fact, Trait(Traits.Feature, Traits.Features.CodeActionsAddUsing)]
-        public void TestExtensionWithThePresenceOfTheSameNameExtensionPrivateMethod()
->>>>>>> 70cc7bbe
         {
             await TestAsync(
 @"using NS2; namespace NS1 { class Program { void Main() { [|new C().Foo(4);|] } } class C { } } namespace NS2 { static class CExt { private static void Foo(this NS1.C c, int x) { } } } namespace NS3 { static class CExt { public static void Foo(this NS1.C c, int x) { } } } ",
@@ -119,13 +79,8 @@
         }
 
         [WorkItem(269)]
-<<<<<<< HEAD
         [WpfFact, Trait(Traits.Feature, Traits.Features.CodeActionsAddUsing)]
         public async Task TestAddUsingForAddExtentionMethod()
-=======
-        [Fact, Trait(Traits.Feature, Traits.Features.CodeActionsAddUsing)]
-        public void TestAddUsingForAddExtentionMethod()
->>>>>>> 70cc7bbe
         {
             await TestAsync(
 @"using System ; using System . Collections ; class X : IEnumerable { public IEnumerator GetEnumerator ( ) { new X { [|1|] } ; return null ; } } namespace Ext { static class Extensions { public static void Add ( this X x , int i ) { } } } ",
@@ -134,13 +89,8 @@
         }
 
         [WorkItem(269)]
-<<<<<<< HEAD
         [WpfFact, Trait(Traits.Feature, Traits.Features.CodeActionsAddUsing)]
         public async Task TestAddUsingForAddExtentionMethod2()
-=======
-        [Fact, Trait(Traits.Feature, Traits.Features.CodeActionsAddUsing)]
-        public void TestAddUsingForAddExtentionMethod2()
->>>>>>> 70cc7bbe
         {
             await TestAsync(
 @"using System ; using System . Collections ; class X : IEnumerable { public IEnumerator GetEnumerator ( ) { new X { 1 , 2 , [|3|] } ; return null ; } } namespace Ext { static class Extensions { public static void Add ( this X x , int i ) { } } } ",
@@ -149,13 +99,8 @@
         }
 
         [WorkItem(269)]
-<<<<<<< HEAD
         [WpfFact, Trait(Traits.Feature, Traits.Features.CodeActionsAddUsing)]
         public async Task TestAddUsingForAddExtentionMethod3()
-=======
-        [Fact, Trait(Traits.Feature, Traits.Features.CodeActionsAddUsing)]
-        public void TestAddUsingForAddExtentionMethod3()
->>>>>>> 70cc7bbe
         {
             await TestAsync(
 @"using System ; using System . Collections ; class X : IEnumerable { public IEnumerator GetEnumerator ( ) { new X { 1 , [|2|] , 3 } ; return null ; } } namespace Ext { static class Extensions { public static void Add ( this X x , int i ) { } } } ",
@@ -164,13 +109,8 @@
         }
 
         [WorkItem(269)]
-<<<<<<< HEAD
         [WpfFact, Trait(Traits.Feature, Traits.Features.CodeActionsAddUsing)]
         public async Task TestAddUsingForAddExtentionMethod4()
-=======
-        [Fact, Trait(Traits.Feature, Traits.Features.CodeActionsAddUsing)]
-        public void TestAddUsingForAddExtentionMethod4()
->>>>>>> 70cc7bbe
         {
             await TestAsync(
 @"using System ; using System . Collections ; class X : IEnumerable { public IEnumerator GetEnumerator ( ) { new X { { 1 , 2 , 3 } , [|{ 4 , 5 , 6 }|] , { 7 , 8 , 9 } } ; return null ; } } namespace Ext { static class Extensions { public static void Add ( this X x , int i ) { } } } ",
@@ -179,13 +119,8 @@
         }
 
         [WorkItem(269)]
-<<<<<<< HEAD
         [WpfFact, Trait(Traits.Feature, Traits.Features.CodeActionsAddUsing)]
         public async Task TestAddUsingForAddExtentionMethod5()
-=======
-        [Fact, Trait(Traits.Feature, Traits.Features.CodeActionsAddUsing)]
-        public void TestAddUsingForAddExtentionMethod5()
->>>>>>> 70cc7bbe
         {
             await TestAsync(
 @"using System ; using System . Collections ; class X : IEnumerable { public IEnumerator GetEnumerator ( ) { new X { { 1 , 2 , 3 } , { 4 , 5 , 6 } , [|{ 7 , 8 , 9 }|] } ; return null ; } } namespace Ext { static class Extensions { public static void Add ( this X x , int i ) { } } } ",
@@ -194,13 +129,8 @@
         }
 
         [WorkItem(269)]
-<<<<<<< HEAD
         [WpfFact, Trait(Traits.Feature, Traits.Features.CodeActionsAddUsing)]
         public async Task TestAddUsingForAddExtentionMethod6()
-=======
-        [Fact, Trait(Traits.Feature, Traits.Features.CodeActionsAddUsing)]
-        public void TestAddUsingForAddExtentionMethod6()
->>>>>>> 70cc7bbe
         {
             await TestAsync(
 @"using System ; using System . Collections ; class X : IEnumerable { public IEnumerator GetEnumerator ( ) { new X { { 1 , 2 , 3 } , { ""Four"" , ""Five"" , ""Six"" } , [|{ '7' , '8' , '9' }|] } ; return null ; } } namespace Ext { static class Extensions { public static void Add ( this X x , int i ) { } } } ",
@@ -209,13 +139,8 @@
         }
 
         [WorkItem(269)]
-<<<<<<< HEAD
         [WpfFact, Trait(Traits.Feature, Traits.Features.CodeActionsAddUsing)]
         public async Task TestAddUsingForAddExtentionMethod7()
-=======
-        [Fact, Trait(Traits.Feature, Traits.Features.CodeActionsAddUsing)]
-        public void TestAddUsingForAddExtentionMethod7()
->>>>>>> 70cc7bbe
         {
             await TestAsync(
 @"using System ; using System . Collections ; class X : IEnumerable { public IEnumerator GetEnumerator ( ) { new X { { 1 , 2 , 3 } , [|{ ""Four"" , ""Five"" , ""Six"" }|] , { '7' , '8' , '9' } } ; return null ; } } namespace Ext { static class Extensions { public static void Add ( this X x , int i ) { } } } ",
@@ -224,13 +149,8 @@
         }
 
         [WorkItem(269)]
-<<<<<<< HEAD
         [WpfFact, Trait(Traits.Feature, Traits.Features.CodeActionsAddUsing)]
         public async Task TestAddUsingForAddExtentionMethod8()
-=======
-        [Fact, Trait(Traits.Feature, Traits.Features.CodeActionsAddUsing)]
-        public void TestAddUsingForAddExtentionMethod8()
->>>>>>> 70cc7bbe
         {
             await TestAsync(
 @"using System ; using System . Collections ; class X : IEnumerable { public IEnumerator GetEnumerator ( ) { new X { [|{ 1 , 2 , 3 }|] } ; return null ; } } namespace Ext { static class Extensions { public static void Add ( this X x , int i ) { } } } ",
@@ -239,13 +159,8 @@
         }
 
         [WorkItem(269)]
-<<<<<<< HEAD
         [WpfFact, Trait(Traits.Feature, Traits.Features.CodeActionsAddUsing)]
         public async Task TestAddUsingForAddExtentionMethod9()
-=======
-        [Fact, Trait(Traits.Feature, Traits.Features.CodeActionsAddUsing)]
-        public void TestAddUsingForAddExtentionMethod9()
->>>>>>> 70cc7bbe
         {
             await TestAsync(
 @"using System ; using System . Collections ; class X : IEnumerable { public IEnumerator GetEnumerator ( ) { new X { [|""This""|] } ; return null ; } } namespace Ext { static class Extensions { public static void Add ( this X x , int i ) { } } } ",
@@ -254,13 +169,8 @@
         }
 
         [WorkItem(269)]
-<<<<<<< HEAD
         [WpfFact, Trait(Traits.Feature, Traits.Features.CodeActionsAddUsing)]
         public async Task TestAddUsingForAddExtentionMethod10()
-=======
-        [Fact, Trait(Traits.Feature, Traits.Features.CodeActionsAddUsing)]
-        public void TestAddUsingForAddExtentionMethod10()
->>>>>>> 70cc7bbe
         {
             await TestAsync(
 @"using System ; using System . Collections ; class X : IEnumerable { public IEnumerator GetEnumerator ( ) { new X { [|{ 1 , 2 , 3 }|] , { ""Four"" , ""Five"" , ""Six"" } , { '7' , '8' , '9' } } ; return null ; } } namespace Ext { static class Extensions { public static void Add ( this X x , int i ) { } } } namespace Ext2 { static class Extensions { public static void Add ( this X x , object [ ] i ) { } } } ",
@@ -269,13 +179,8 @@
         }
 
         [WorkItem(269)]
-<<<<<<< HEAD
         [WpfFact, Trait(Traits.Feature, Traits.Features.CodeActionsAddUsing)]
         public async Task TestAddUsingForAddExtentionMethod11()
-=======
-        [Fact, Trait(Traits.Feature, Traits.Features.CodeActionsAddUsing)]
-        public void TestAddUsingForAddExtentionMethod11()
->>>>>>> 70cc7bbe
         {
             await TestAsync(
 @"using System ; using System . Collections ; class X : IEnumerable { public IEnumerator GetEnumerator ( ) { new X { [|{ 1 , 2 , 3 }|] , { ""Four"" , ""Five"" , ""Six"" } , { '7' , '8' , '9' } } ; return null ; } } namespace Ext { static class Extensions { public static void Add ( this X x , int i ) { } } } namespace Ext2 { static class Extensions { public static void Add ( this X x , object [ ] i ) { } } } ",
