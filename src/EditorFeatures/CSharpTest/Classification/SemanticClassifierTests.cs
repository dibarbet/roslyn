﻿// Licensed to the .NET Foundation under one or more agreements.
// The .NET Foundation licenses this file to you under the MIT license.
// See the LICENSE file in the project root for more information.

using System;
using System.Collections.Immutable;
using System.Linq;
using System.Threading.Tasks;
using Microsoft.CodeAnalysis.Classification;
using Microsoft.CodeAnalysis.CSharp.Test.Utilities;
using Microsoft.CodeAnalysis.Editor.Implementation.Classification;
using Microsoft.CodeAnalysis.Editor.Shared.Utilities;
using Microsoft.CodeAnalysis.Editor.UnitTests;
using Microsoft.CodeAnalysis.Editor.UnitTests.Workspaces;
using Microsoft.CodeAnalysis.Options;
using Microsoft.CodeAnalysis.Remote.Testing;
using Microsoft.CodeAnalysis.Shared.Extensions;
using Microsoft.CodeAnalysis.Shared.TestHooks;
using Microsoft.CodeAnalysis.Test.Utilities;
using Microsoft.CodeAnalysis.Test.Utilities.EmbeddedLanguages;
using Microsoft.CodeAnalysis.Text;
using Microsoft.VisualStudio.Text;
using Microsoft.VisualStudio.Text.Editor;
using Microsoft.VisualStudio.Text.Tagging;
using Microsoft.VisualStudio.Threading;
using Roslyn.Test.Utilities;
using Roslyn.Utilities;
using Xunit;
using static Microsoft.CodeAnalysis.Editor.UnitTests.Classification.FormattedClassifications;

namespace Microsoft.CodeAnalysis.Editor.CSharp.UnitTests.Classification
{
    [Trait(Traits.Feature, Traits.Features.Classification)]
    public class SemanticClassifierTests : AbstractCSharpClassifierTests
    {
        protected override async Task<ImmutableArray<ClassifiedSpan>> GetClassificationSpansAsync(string code, TextSpan span, ParseOptions? options, TestHost testHost)
        {
            using var workspace = CreateWorkspace(code, options, testHost);
            var document = workspace.CurrentSolution.GetRequiredDocument(workspace.Documents.First().Id);

            return await GetSemanticClassificationsAsync(document, span);
        }

        [Theory, CombinatorialData]
        public async Task GenericClassDeclaration(TestHost testHost)
        {
            await TestInMethodAsync(
                className: "Class<T>",
                methodName: "M",
                @"new Class<int>();",
                testHost,
                Class("Class"));
        }

        [Theory, CombinatorialData]
        public async Task RefVar(TestHost testHost)
        {
            await TestInMethodAsync(
                @"int i = 0; ref var x = ref i;",
                testHost,
                Classifications(Keyword("var"), Local("i")));
        }

        [Theory, CombinatorialData]
        public async Task UsingAlias1(TestHost testHost)
        {
            await TestAsync(
@"using M = System.Math;",
                testHost,
                Class("M"),
                Namespace("System"),
                Class("Math"),
                Static("Math"));
        }

        [Theory, CombinatorialData]
        public async Task DynamicAsTypeArgument(TestHost testHost)
        {
            await TestInMethodAsync(
                className: "Class<T>",
                methodName: "M",
                @"new Class<dynamic>();",
                testHost,
                Classifications(Class("Class"), Keyword("dynamic")));
        }

        [Theory, CombinatorialData]
        public async Task UsingTypeAliases(TestHost testHost)
        {
            var code = @"using Alias = Test; 
class Test { void M() { Test a = new Test(); Alias b = new Alias(); } }";

            await TestAsync(code,
                code,
                testHost,
                Class("Alias"),
                Class("Test"),
                Class("Test"),
                Class("Test"),
                Class("Alias"),
                Class("Alias"));
        }

        [Theory, CombinatorialData]
        public async Task DynamicTypeAlias(TestHost testHost)
        {
            await TestAsync(
@"using dynamic = System.EventArgs;

class C
{
    dynamic d = new dynamic();
}",
                testHost,
                Class("dynamic"),
                Namespace("System"),
                Class("EventArgs"),
                Class("dynamic"),
                Class("dynamic"));
        }

        [Theory, CombinatorialData]
        public async Task DynamicAsDelegateName(TestHost testHost)
        {
            await TestAsync(
@"delegate void dynamic();

class C
{
    void M()
    {
        dynamic d;
    }
}",
                testHost,
                Delegate("dynamic"));
        }

        [Theory, CombinatorialData]
        public async Task DynamicAsInterfaceName(TestHost testHost)
        {
            await TestAsync(
@"interface dynamic
{
}

class C
{
    dynamic d;
}",
                testHost,
                Interface("dynamic"));
        }

        [Theory, CombinatorialData]
        public async Task DynamicAsEnumName(TestHost testHost)
        {
            await TestAsync(
@"enum dynamic
{
}

class C
{
    dynamic d;
}",
                testHost,
                Enum("dynamic"));
        }

        [Theory, CombinatorialData]
        public async Task DynamicAsClassName(TestHost testHost)
        {
            await TestAsync(
@"class dynamic
{
}

class C
{
    dynamic d;
}",
                testHost,
                Class("dynamic"));
        }

<<<<<<< HEAD
        [Theory]
        [CombinatorialData]
        [WorkItem("https://github.com/dotnet/roslyn/issues/46985")]
=======
        [Theory, CombinatorialData]
        [WorkItem(46985, "https://github.com/dotnet/roslyn/issues/46985")]
>>>>>>> 8770fb62
        public async Task DynamicAsRecordName(TestHost testHost)
        {
            await TestAsync(
@"record dynamic
{
}

class C
{
    dynamic d;
}",
                testHost,
                RecordClass("dynamic"));
        }

        [Theory, CombinatorialData]
        public async Task DynamicAsClassNameAndLocalVariableName(TestHost testHost)
        {
            await TestAsync(
@"class dynamic
{
    dynamic()
    {
        dynamic dynamic;
    }
}",
                testHost,
                Class("dynamic"));
        }

        [Theory, CombinatorialData]
        public async Task DynamicAsStructName(TestHost testHost)
        {
            await TestAsync(
@"struct dynamic
{
}

class C
{
    dynamic d;
}",
                testHost,
                Struct("dynamic"));
        }

        [Theory, CombinatorialData]
        public async Task DynamicAsGenericClassName(TestHost testHost)
        {
            await TestAsync(
@"class dynamic<T>
{
}

class C
{
    dynamic<int> d;
}",
                testHost,
                Class("dynamic"));
        }

        [Theory, CombinatorialData]
        public async Task DynamicAsGenericClassNameButOtherArity(TestHost testHost)
        {
            await TestAsync(
@"class dynamic<T>
{
}

class C
{
    dynamic d;
}",
                testHost,
                Keyword("dynamic"));
        }

        [Theory, CombinatorialData]
        public async Task DynamicAsUndefinedGenericType(TestHost testHost)
        {
            await TestAsync(
@"class dynamic
{
}

class C
{
    dynamic<int> d;
}",
                testHost,
                Class("dynamic"));
        }

        [Theory, CombinatorialData]
        public async Task DynamicAsExternAlias(TestHost testHost)
        {
            await TestAsync(
@"extern alias dynamic;

class C
{
    dynamic::Goo a;
}",
    testHost,
    Namespace("dynamic"));
        }

        [Theory, CombinatorialData]
        public async Task GenericClassNameButOtherArity(TestHost testHost)
        {
            await TestAsync(
@"class A<T>
{
}

class C
{
    A d;
}", testHost,
 Class("A"));
        }

        [Theory, CombinatorialData]
        public async Task GenericTypeParameter(TestHost testHost)
        {
            await TestAsync(
@"class C<T>
{
    void M()
    {
        default(T) }
}",
                testHost,
                TypeParameter("T"));
        }

        [Theory, CombinatorialData]
        public async Task GenericMethodTypeParameter(TestHost testHost)
        {
            await TestAsync(
@"class C
{
    T M<T>(T t)
    {
        return default(T);
    }
}",
                testHost,
                TypeParameter("T"),
                TypeParameter("T"),
                TypeParameter("T"));
        }

        [Theory, CombinatorialData]
        public async Task GenericMethodTypeParameterInLocalVariableDeclaration(TestHost testHost)
        {
            await TestAsync(
@"class C
{
    void M<T>()
    {
        T t;
    }
}",
                testHost,
                TypeParameter("T"));
        }

        [Theory, CombinatorialData]
        public async Task ParameterOfLambda1(TestHost testHost)
        {
            await TestAsync(
@"class C
{
    C()
    {
        Action a = (C p) => {
        };
    }
}",
                testHost,
                Class("C"));
        }

        [Theory, CombinatorialData]
        public async Task ParameterOfAnonymousMethod(TestHost testHost)
        {
            await TestAsync(
@"class C
{
    C()
    {
        Action a = delegate (C p) {
        };
    }
}",
                testHost,
                Class("C"));
        }

        [Theory, CombinatorialData]
        public async Task GenericTypeParameterAfterWhere(TestHost testHost)
        {
            await TestAsync(
@"class C<A, B> where A : B
{
}",
                testHost,
                TypeParameter("A"),
                TypeParameter("B"));
        }

        [Theory, CombinatorialData]
        public async Task BaseClass(TestHost testHost)
        {
            await TestAsync(
@"class C
{
}

class C2 : C
{
}",
                testHost,
                Class("C"));
        }

        [Theory, CombinatorialData]
        public async Task BaseInterfaceOnInterface(TestHost testHost)
        {
            await TestAsync(
@"interface T
{
}

interface T2 : T
{
}",
                testHost,
                Interface("T"));
        }

        [Theory, CombinatorialData]
        public async Task BaseInterfaceOnClass(TestHost testHost)
        {
            await TestAsync(
@"interface T
{
}

class T2 : T
{
}",
                testHost,
                Interface("T"));
        }

        [Theory, CombinatorialData]
        public async Task InterfaceColorColor(TestHost testHost)
        {
            await TestAsync(
@"interface T
{
}

class T2 : T
{
    T T;
}",
                testHost,
                Interface("T"),
                Interface("T"));
        }

        [Theory, CombinatorialData]
        public async Task DelegateColorColor(TestHost testHost)
        {
            await TestAsync(
@"delegate void T();

class T2
{
    T T;
}",
                testHost,
                Delegate("T"));
        }

        [Theory, CombinatorialData]
        public async Task DelegateReturnsItself(TestHost testHost)
        {
            await TestAsync(
@"delegate T T();

class C
{
    T T(T t);
}",
                testHost,
                Delegate("T"),
                Delegate("T"),
                Delegate("T"));
        }

        [Theory, CombinatorialData]
        public async Task StructColorColor(TestHost testHost)
        {
            await TestAsync(
@"struct T
{
    T T;
}",
                testHost,
                Struct("T"));
        }

        [Theory, CombinatorialData]
        public async Task EnumColorColor(TestHost testHost)
        {
            await TestAsync(
@"enum T
{
    T,
    T
}

class C
{
    T T;
}",
                testHost,
                Enum("T"));
        }

        [Theory, CombinatorialData]
        public async Task DynamicAsGenericTypeParameter(TestHost testHost)
        {
            await TestAsync(
@"class C<dynamic>
{
    dynamic d;
}",
                testHost,
                TypeParameter("dynamic"));
        }

        [Theory, CombinatorialData]
        public async Task DynamicAsGenericFieldName(TestHost testHost)
        {
            await TestAsync(
@"class A<T>
{
    T dynamic;
}",
                testHost,
                TypeParameter("T"));
        }

        [Theory, CombinatorialData]
        public async Task PropertySameNameAsClass(TestHost testHost)
        {
            await TestAsync(
@"class N
{
    N N { get; set; }

    void M()
    {
        N n = N;
        N = n;
        N = N;
    }
}",
                testHost,
                Class("N"),
                Class("N"),
                Property("N"),
                Property("N"),
                Local("n"),
                Property("N"),
                Property("N"));
        }

        [Theory, CombinatorialData]
        public async Task AttributeWithoutAttributeSuffix(TestHost testHost)
        {
            await TestAsync(
@"using System;

[Obsolete]
class C
{
}",
                testHost,
                Namespace("System"),
                Class("Obsolete"));
        }

        [Theory, CombinatorialData]
        public async Task AttributeOnNonExistingMember(TestHost testHost)
        {
            await TestAsync(
@"using System;

class A
{
    [Obsolete]
}",
                testHost,
                Namespace("System"),
                Class("Obsolete"));
        }

        [Theory, CombinatorialData]
        public async Task AttributeWithoutAttributeSuffixOnAssembly(TestHost testHost)
        {
            await TestAsync(
@"using System;

[assembly: My]

class MyAttribute : Attribute
{
}",
                testHost,
                Namespace("System"),
                Class("My"),
                Class("Attribute"));
        }

        [Theory, CombinatorialData]
        public async Task AttributeViaNestedClassOrDerivedClass(TestHost testHost)
        {
            await TestAsync(
@"using System;

[Base.My]
[Derived.My]
class Base
{
    public class MyAttribute : Attribute
    {
    }
}

class Derived : Base
{
}",
                testHost,
                Namespace("System"),
                Class("Base"),
                Class("My"),
                Class("Derived"),
                Class("My"),
                Class("Attribute"),
                Class("Base"));
        }

        [Theory, CombinatorialData]
        public async Task NamedAndOptional(TestHost testHost)
        {
            await TestAsync(
@"class C
{
    void B(C C = null)
    {
    }

    void M()
    {
        B(C: null);
    }
}",
                testHost,
                Class("C"),
                Method("B"),
                Parameter("C"));
        }

        [Theory, CombinatorialData]
        public async Task PartiallyWrittenGenericName1(TestHost testHost)
        {
            await TestInMethodAsync(
                className: "Class<T>",
                methodName: "M",
                @"Class<int",
                testHost,
                Class("Class"));
        }

        [Theory, CombinatorialData]
        public async Task PartiallyWrittenGenericName2(TestHost testHost)
        {
            await TestInMethodAsync(
                className: "Class<T1, T2>",
                methodName: "M",
                @"Class<int, b",
                testHost,
                Class("Class"));
        }

        // The "Color Color" problem is the C# IDE folklore for when
        // a property name is the same as a type name
        // and the resulting ambiguities that the spec
        // resolves in favor of properties
        [Theory, CombinatorialData]
        public async Task ColorColor(TestHost testHost)
        {
            await TestAsync(
@"class Color
{
    Color Color;
}",
                testHost,
                Class("Color"));
        }

        [Theory, CombinatorialData]
        public async Task ColorColor2(TestHost testHost)
        {
            await TestAsync(
@"class T
{
    T T = new T();

    T()
    {
        this.T = new T();
    }
}",
                testHost,
                Class("T"),
                Class("T"),
                Field("T"),
                Class("T"));
        }

        [Theory, CombinatorialData]
        public async Task ColorColor3(TestHost testHost)
        {
            await TestAsync(
@"class T
{
    T T = new T();

    void M();

    T()
    {
        T.M();
    }
}",
                testHost,
                Class("T"),
                Class("T"),
                Field("T"),
                Method("M"));
        }

        /// <summary>
        /// Instance field should be preferred to type
        /// §7.5.4.1
        /// </summary>
        [Theory, CombinatorialData]
        public async Task ColorColor4(TestHost testHost)
        {
            await TestAsync(
@"class T
{
    T T;

    void M()
    {
        T.T = null;
    }
}",
                testHost,
                Class("T"),
                Field("T"),
                Field("T"));
        }

        /// <summary>
        /// Type should be preferred to a static field
        /// §7.5.4.1
        /// </summary>
        [Theory, CombinatorialData]
        public async Task ColorColor5(TestHost testHost)
        {
            await TestAsync(
@"class T
{
    static T T;

    void M()
    {
        T.T = null;
    }
}",
                testHost,
                Class("T"),
                Class("T"),
                Field("T"),
                Static("T"));
        }

        /// <summary>
        /// Needs to prefer the local
        /// </summary>
        [Theory, CombinatorialData]
        public async Task ColorColor6(TestHost testHost)
        {
            await TestAsync(
@"class T
{
    int field;

    void M()
    {
        T T = new T();
        T.field = 0;
    }
}",
                testHost,
                Class("T"),
                Class("T"),
                Local("T"),
                Field("field"));
        }

        /// <summary>
        /// Needs to prefer the type
        /// </summary>
        [Theory, CombinatorialData]
        public async Task ColorColor7(TestHost testHost)
        {
            await TestAsync(
@"class T
{
    static int field;

    void M()
    {
        T T = new T();
        T.field = 0;
    }
}",
                testHost,
                Class("T"),
                Class("T"),
                Class("T"),
                Field("field"),
                Static("field"));
        }

        [Theory, CombinatorialData]
        public async Task ColorColor8(TestHost testHost)
        {
            await TestAsync(
@"class T
{
    void M(T T)
    {
    }

    void M2()
    {
        T T = new T();
        M(T);
    }
}",
                testHost,
                Class("T"),
                Class("T"),
                Class("T"),
                Method("M"),
                Local("T"));
        }

        [Theory, CombinatorialData]
        public async Task ColorColor9(TestHost testHost)
        {
            await TestAsync(
@"class T
{
    T M(T T)
    {
        T = new T();
        return T;
    }
}",
                testHost,
                Class("T"),
                Class("T"),
                Parameter("T"),
                Class("T"),
                Parameter("T"));
        }

        [Theory, CombinatorialData]
        public async Task ColorColor10(TestHost testHost)
        {
            // note: 'var' now binds to the type of the local.
            await TestAsync(
@"class T
{
    void M()
    {
        var T = new object();
        T temp = T as T;
    }
}",
                testHost,
                Keyword("var"),
                Class("T"),
                Local("T"),
                Class("T"));
        }

        [Theory, CombinatorialData]
        public async Task ColorColor11(TestHost testHost)
        {
            await TestAsync(
@"class T
{
    void M()
    {
        var T = new object();
        bool b = T is T;
    }
}",
                testHost,
                Keyword("var"),
                Local("T"),
                Class("T"));
        }

        [Theory, CombinatorialData]
        public async Task ColorColor12(TestHost testHost)
        {
            await TestAsync(
@"class T
{
    void M()
    {
        T T = new T();
        var t = typeof(T);
    }
}",
                testHost,
                Class("T"),
                Class("T"),
                Keyword("var"),
                Class("T"));
        }

        [Theory, CombinatorialData]
        public async Task ColorColor13(TestHost testHost)
        {
            await TestAsync(
@"class T
{
    void M()
    {
        T T = new T();
        T t = default(T);
    }
}",
                testHost,
                Class("T"),
                Class("T"),
                Class("T"),
                Class("T"));
        }

        [Theory, CombinatorialData]
        public async Task ColorColor14(TestHost testHost)
        {
            await TestAsync(
@"class T
{
    void M()
    {
        object T = new T();
        T t = (T)T;
    }
}",
                testHost,
                Class("T"),
                Class("T"),
                Class("T"),
                Local("T"));
        }

        [Theory, CombinatorialData]
        public async Task NamespaceNameSameAsTypeName1(TestHost testHost)
        {
            await TestAsync(
@"namespace T
{
    class T
    {
        void M()
        {
            T.T T = new T.T();
        }
    }
}",
                testHost,
                Namespace("T"),
                Class("T"),
                Class("T"));
        }

        [Theory, CombinatorialData]
        public async Task NamespaceNameSameAsTypeNameWithGlobal(TestHost testHost)
        {
            await TestAsync(
@"namespace T
{
    class T
    {
        void M()
        {
            global::T.T T = new global::T.T();
        }
    }
}",
                testHost,
                Namespace("T"),
                Namespace("T"),
                Class("T"),
                Namespace("T"),
                Class("T"));
        }

        [Theory, CombinatorialData]
        public async Task AmbiguityTypeAsGenericMethodArgumentVsLocal(TestHost testHost)
        {
            await TestAsync(
@"class T
{
    void M<T>()
    {
        T T;
        M<T>();
    }
}",
                testHost,
                TypeParameter("T"),
                Method("M"),
                TypeParameter("T"));
        }

        [Theory, CombinatorialData]
        public async Task AmbiguityTypeAsGenericArgumentVsLocal(TestHost testHost)
        {
            await TestAsync(
@"class T
{
    class G<T>
    {
    }

    void M()
    {
        T T;
        G<T> g = new G<T>();
    }
}",
                testHost,
                Class("T"),
                Class("G"),
                Class("T"),
                Class("G"),
                Class("T"));
        }

        [Theory, CombinatorialData]
        public async Task AmbiguityTypeAsGenericArgumentVsField(TestHost testHost)
        {
            await TestAsync(
@"class T
{
    class H<T>
    {
        public static int f;
    }

    void M()
    {
        T T;
        int i = H<T>.f;
    }
}",
                testHost,
                Class("T"),
                Class("H"),
                Class("T"),
                Field("f"),
                Static("f"));
        }

        /// <summary>
        /// §7.5.4.2
        /// </summary>
        [Theory, CombinatorialData]
        public async Task GrammarAmbiguity_7_5_4_2(TestHost testHost)
        {
            await TestAsync(
@"class M
{
    void m()
    {
        int A = 2;
        int B = 3;
        F(G<A, B>(7));
    }

    void F(bool b)
    {
    }

    bool G<t, f>(int a)
    {
        return true;
    }

    class A
    {
    }

    class B
    {
    }
}",
                testHost,
                Method("F"),
                Method("G"),
                Class("A"),
                Class("B"));
        }

        [Theory, CombinatorialData]
        public async Task AnonymousTypePropertyName(TestHost testHost)
        {
            await TestAsync(
@"using System;

class C
{
    void M()
    {
        var x = new { String = "" }; } }",
                testHost,
                Namespace("System"),
                Keyword("var"),
                Property("String"));
        }

        [Theory, CombinatorialData]
        public async Task YieldAsATypeName(TestHost testHost)
        {
            await TestAsync(
@"using System.Collections.Generic;

class yield
{
    IEnumerable<yield> M()
    {
        yield yield = new yield();
        yield return yield;
    }
}",
                testHost,
                Namespace("System"),
                Namespace("Collections"),
                Namespace("Generic"),
                Interface("IEnumerable"),
                Class("yield"),
                Class("yield"),
                Class("yield"),
                Local("yield"));
        }

        [Theory, CombinatorialData]
        public async Task TypeNameDottedNames(TestHost testHost)
        {
            await TestAsync(
@"class C
{
    class Nested
    {
    }

    C.Nested f;
}",
                testHost,
                Class("C"),
                Class("Nested"));
        }

        [Theory, CombinatorialData]
        public async Task BindingTypeNameFromBCLViaGlobalAlias(TestHost testHost)
        {
            await TestAsync(
@"using System;

class C
{
    global::System.String f;
}",
                testHost,
                Namespace("System"),
                Namespace("System"),
                Class("String"));
        }

        [Theory, CombinatorialData]
        public async Task BindingTypeNames(TestHost testHost)
        {
            var code = @"using System;
using Str = System.String;
class C
{
    class Nested { }
    Str UsingAlias;
    Nested NestedClass;
    String BCL;
    C ClassDeclaration;
    C.Nested FCNested;
    global::C FCN;
    global::System.String FCNBCL;
    global::Str GlobalUsingAlias;
}";
            await TestAsync(code,
                code,
                testHost,
                Options.Regular,
                Namespace("System"),
                Class("Str"),
                Namespace("System"),
                Class("String"),
                Class("Str"),
                Class("Nested"),
                Class("String"),
                Class("C"),
                Class("C"),
                Class("Nested"),
                Class("C"),
                Namespace("System"),
                Class("String"));
        }

        [Theory, CombinatorialData]
        public async Task Constructors(TestHost testHost)
        {
            await TestAsync(
@"struct S
{
    public int i;

    public S(int i)
    {
        this.i = i;
    }
}

class C
{
    public C()
    {
        var s = new S(1);
        var c = new C();
    }
}",
                testHost,
                Field("i"),
                Parameter("i"),
                Keyword("var"),
                Struct("S"),
                Keyword("var"),
                Class("C"));
        }

        [Theory, CombinatorialData]
        public async Task TypesOfClassMembers(TestHost testHost)
        {
            await TestAsync(
@"class Type
{
    public Type()
    {
    }

    static Type()
    {
    }

    ~Type()
    {
    }

    Type Property { get; set; }

    Type Method()
    {
    }

    event Type Event;

    Type this[Type index] { get; set; }

    Type field;
    const Type constant = null;

    static operator Type(Type other)
    {
    }

    static operator +(Type other)
    {
    }

    static operator int(Type other)
    {
    }

    static operator Type(int other)
    {
    }
}",
                testHost,
                Class("Type"),
                Class("Type"),
                Class("Type"),
                Class("Type"),
                Class("Type"),
                Class("Type"),
                Class("Type"),
                Class("Type"),
                Class("Type"),
                Class("Type"),
                Class("Type"),
                Class("Type"));
        }

        /// <summary>
        /// NAQ = Namespace Alias Qualifier (?)
        /// </summary>
        [Theory, CombinatorialData]
        public async Task NAQTypeNameCtor(TestHost testHost)
        {
            await TestInMethodAsync(
@"System.IO.BufferedStream b = new global::System.IO.BufferedStream();",
                testHost,
                Namespace("System"),
                Namespace("IO"),
                Class("BufferedStream"),
                Namespace("System"),
                Namespace("IO"),
                Class("BufferedStream"));
        }

        [Theory, CombinatorialData]
        public async Task NAQEnum(TestHost testHost)
        {
            await TestAsync(
@"class C
{
    void M()
    {
        global::System.IO.DriveType d;
    }
}",
                testHost,
                Namespace("System"),
                Namespace("IO"),
                Enum("DriveType"));
        }

        [Theory, CombinatorialData]
        public async Task NAQDelegate(TestHost testHost)
        {
            await TestAsync(
@"class C
{
    void M()
    {
        global::System.AssemblyLoadEventHandler d;
    }
}",
                testHost,
                Namespace("System"),
                Delegate("AssemblyLoadEventHandler"));
        }

        [Theory, CombinatorialData]
        public async Task NAQTypeNameMethodCall(TestHost testHost)
        {
            await TestInMethodAsync(@"global::System.String.Clone("");",
                testHost,
                Namespace("System"),
                Class("String"),
                Method("Clone"));
        }

        [Theory, CombinatorialData]
        public async Task NAQEventSubscription(TestHost testHost)
        {
            await TestInMethodAsync(
@"global::System.AppDomain.CurrentDomain.AssemblyLoad += 
            delegate (object sender, System.AssemblyLoadEventArgs args) {};",
                testHost,
                Namespace("System"),
                Class("AppDomain"),
                Property("CurrentDomain"),
                Static("CurrentDomain"),
                Event("AssemblyLoad"),
                Namespace("System"),
                Class("AssemblyLoadEventArgs"));
        }

        [Theory, CombinatorialData]
        public async Task AnonymousDelegateParameterType(TestHost testHost)
        {
            await TestAsync(
@"class C
{
    void M()
    {
        System.Action<System.EventArgs> a = delegate (System.EventArgs e) {
        };
    }
}",
                testHost,
                Namespace("System"),
                Delegate("Action"),
                Namespace("System"),
                Class("EventArgs"),
                Namespace("System"),
                Class("EventArgs"));
        }

        [Theory, CombinatorialData]
        public async Task NAQCtor(TestHost testHost)
        {
            await TestInMethodAsync(
@"global::System.Collections.DictionaryEntry de = new global::System.Collections.DictionaryEntry();",
                testHost,
                Namespace("System"),
                Namespace("Collections"),
                Struct("DictionaryEntry"),
                Namespace("System"),
                Namespace("Collections"),
                Struct("DictionaryEntry"));
        }

        [Theory, CombinatorialData]
        public async Task NAQSameFileClass(TestHost testHost)
        {
            var code = @"class C { static void M() { global::C.M(); } }";

            await TestAsync(code,
                testHost,
                ParseOptions(Options.Regular),
                Class("C"),
                Method("M"),
                Static("M"));
        }

        [Theory, CombinatorialData]
        public async Task InteractiveNAQSameFileClass(TestHost testHost)
        {
            var code = @"class C { static void M() { global::Script.C.M(); } }";

            await TestAsync(code,
                testHost,
                ParseOptions(Options.Script),
                Class("Script"),
                Class("C"),
                Method("M"),
                Static("M"));
        }

        [Theory, CombinatorialData]
        public async Task NAQSameFileClassWithNamespace(TestHost testHost)
        {
            await TestAsync(
@"using @global = N;

namespace N
{
    class C
    {
        static void M()
        {
            global::N.C.M();
        }
    }
}",
                testHost,
                Namespace("@global"),
                Namespace("N"),
                Namespace("N"),
                Namespace("N"),
                Class("C"),
                Method("M"),
                Static("M"));
        }

        [Theory, CombinatorialData]
        public async Task NAQSameFileClassWithNamespaceAndEscapedKeyword(TestHost testHost)
        {
            await TestAsync(
@"using @global = N;

namespace N
{
    class C
    {
        static void M()
        {
            @global.C.M();
        }
    }
}",
                testHost,
                Namespace("@global"),
                Namespace("N"),
                Namespace("N"),
                Namespace("@global"),
                Class("C"),
                Method("M"),
                Static("M"));
        }

        [Theory, CombinatorialData]
        public async Task NAQGlobalWarning(TestHost testHost)
        {
            await TestAsync(
@"using global = N;

namespace N
{
    class C
    {
        static void M()
        {
            global.C.M();
        }
    }
}",
                testHost,
                Namespace("global"),
                Namespace("N"),
                Namespace("N"),
                Namespace("global"),
                Class("C"),
                Method("M"),
                Static("M"));
        }

        [Theory, CombinatorialData]
        public async Task NAQUserDefinedNAQNamespace(TestHost testHost)
        {
            await TestAsync(
@"using goo = N;

namespace N
{
    class C
    {
        static void M()
        {
            goo.C.M();
        }
    }
}",
                testHost,
                Namespace("goo"),
                Namespace("N"),
                Namespace("N"),
                Namespace("goo"),
                Class("C"),
                Method("M"),
                Static("M"));
        }

        [Theory, CombinatorialData]
        public async Task NAQUserDefinedNAQNamespaceDoubleColon(TestHost testHost)
        {
            await TestAsync(
@"using goo = N;

namespace N
{
    class C
    {
        static void M()
        {
            goo::C.M();
        }
    }
}",
                testHost,
                Namespace("goo"),
                Namespace("N"),
                Namespace("N"),
                Namespace("goo"),
                Class("C"),
                Method("M"),
                Static("M"));
        }

        [Theory, CombinatorialData]
        public async Task NAQUserDefinedNamespace1(TestHost testHost)
        {
            await TestAsync(
@"class C
{
    void M()
    {
        A.B.D d;
    }
}

namespace A
{
    namespace B
    {
        class D
        {
        }
    }
}",
                testHost,
                Namespace("A"),
                Namespace("B"),
                Class("D"),
                Namespace("A"),
                Namespace("B"));
        }

        [Theory, CombinatorialData]
        public async Task NAQUserDefinedNamespaceWithGlobal(TestHost testHost)
        {
            await TestAsync(
@"class C
{
    void M()
    {
        global::A.B.D d;
    }
}

namespace A
{
    namespace B
    {
        class D
        {
        }
    }
}",
                testHost,
                Namespace("A"),
                Namespace("B"),
                Class("D"),
                Namespace("A"),
                Namespace("B"));
        }

        [Theory, CombinatorialData]
        public async Task NAQUserDefinedNAQForClass(TestHost testHost)
        {
            await TestAsync(
@"using IO = global::System.IO;

class C
{
    void M()
    {
        IO::BinaryReader b;
    }
}",
                testHost,
                Namespace("IO"),
                Namespace("System"),
                Namespace("IO"),
                Namespace("IO"),
                Class("BinaryReader"));
        }

        [Theory, CombinatorialData]
        public async Task NAQUserDefinedTypes(TestHost testHost)
        {
            await TestAsync(
@"using rabbit = MyNameSpace;

class C
{
    void M()
    {
        rabbit::MyClass2.method();
        new rabbit::MyClass2().myEvent += null;
        rabbit::MyEnum Enum;
        rabbit::MyStruct strUct;
        object o2 = rabbit::MyClass2.MyProp;
        object o3 = rabbit::MyClass2.myField;
        rabbit::MyClass2.MyDelegate del = null;
    }
}

namespace MyNameSpace
{
    namespace OtherNamespace
    {
        class A
        {
        }
    }

    public class MyClass2
    {
        public static int myField;

        public delegate void MyDelegate();

        public event MyDelegate myEvent;

        public static void method()
        {
        }

        public static int MyProp
        {
            get
            {
                return 0;
            }
        }
    }

    struct MyStruct
    {
    }

    enum MyEnum
    {
    }
}",
                testHost,
                Namespace("rabbit"),
                Namespace("MyNameSpace"),
                Namespace("rabbit"),
                Class("MyClass2"),
                Method("method"),
                Static("method"),
                Namespace("rabbit"),
                Class("MyClass2"),
                Event("myEvent"),
                Namespace("rabbit"),
                Enum("MyEnum"),
                Namespace("rabbit"),
                Struct("MyStruct"),
                Namespace("rabbit"),
                Class("MyClass2"),
                Property("MyProp"),
                Static("MyProp"),
                Namespace("rabbit"),
                Class("MyClass2"),
                Field("myField"),
                Static("myField"),
                Namespace("rabbit"),
                Class("MyClass2"),
                Delegate("MyDelegate"),
                Namespace("MyNameSpace"),
                Namespace("OtherNamespace"),
                Delegate("MyDelegate"));
        }

        [Theory, CombinatorialData]
        public async Task PreferPropertyOverNestedClass(TestHost testHost)
        {
            await TestAsync(
@"class Outer
{
    class A
    {
        public int B;
    }

    class B
    {
        void M()
        {
            A a = new A();
            a.B = 10;
        }
    }
}",
                testHost,
                Class("A"),
                Class("A"),
                Local("a"),
                Field("B"));
        }

        [Theory, CombinatorialData]
        public async Task TypeNameInsideNestedClass(TestHost testHost)
        {
            await TestAsync(
@"using System;

class Outer
{
    class C
    {
        void M()
        {
            Console.WriteLine();
            Console.WriteLine();
        }
    }
}",
                testHost,
                Namespace("System"),
                Class("Console"),
                Static("Console"),
                Method("WriteLine"),
                Static("WriteLine"),
                Class("Console"),
                Static("Console"),
                Method("WriteLine"),
                Static("WriteLine"));
        }

        [Theory, CombinatorialData]
        public async Task StructEnumTypeNames(TestHost testHost)
        {
            await TestAsync(
@"using System;

class C
{
    enum MyEnum
    {
    }

    struct MyStruct
    {
    }

    static void Main()
    {
        ConsoleColor c;
        Int32 i;
    }
}",
                testHost,
                Namespace("System"),
                Enum("ConsoleColor"),
                Struct("Int32"));
        }

        [Theory, CombinatorialData]
        public async Task PreferFieldOverClassWithSameName(TestHost testHost)
        {
            await TestAsync(
@"class C
{
    public int C;

    void M()
    {
        C = 0;
    }
}", testHost,
 Field("C"));
        }

        [Theory, CombinatorialData]
        public async Task AttributeBinding(TestHost testHost)
        {
            await TestAsync(
@"using System;

[Serializable]            // Binds to System.SerializableAttribute; colorized
class Serializable
{
}

[SerializableAttribute]   // Binds to System.SerializableAttribute; colorized
class Serializable
{
}

[NonSerialized]           // Binds to global::NonSerializedAttribute; colorized
class NonSerializedAttribute
{
}

[NonSerializedAttribute]  // Binds to global::NonSerializedAttribute; colorized
class NonSerializedAttribute
{
}

[Obsolete]                // Binds to global::Obsolete; colorized
class Obsolete : Attribute
{
}

[ObsoleteAttribute]       // Binds to global::Obsolete; colorized
class ObsoleteAttribute : Attribute
{
}",
                testHost,
                Namespace("System"),
                Class("Serializable"),
                Class("SerializableAttribute"),
                Class("NonSerialized"),
                Class("NonSerializedAttribute"),
                Class("Obsolete"),
                Class("Attribute"),
                Class("ObsoleteAttribute"),
                Class("Attribute"));
        }

        [Theory, CombinatorialData]
        public async Task ShouldNotClassifyNamespacesAsTypes(TestHost testHost)
        {
            await TestAsync(
@"using System;

namespace Roslyn.Compilers.Internal
{
}",
    testHost,
    Namespace("System"),
    Namespace("Roslyn"),
    Namespace("Compilers"),
    Namespace("Internal"));
        }

        [Theory, CombinatorialData]
        public async Task NestedTypeCantHaveSameNameAsParentType(TestHost testHost)
        {
            await TestAsync(
@"class Program
{
    class Program
    {
    }

    static void Main(Program p)
    {
    }

    Program.Program p2;
}",
                testHost,
                Class("Program"),
                Class("Program"));
        }

        [Theory, CombinatorialData]
        public async Task NestedTypeCantHaveSameNameAsParentTypeWithGlobalNamespaceAlias(TestHost testHost)
        {
            var code = @"class Program
{
    class Program { }
    static void Main(Program p) { }
    global::Program.Program p;
}";

            await TestAsync(code,
                testHost,
                ParseOptions(Options.Regular),
                Class("Program"),
                Class("Program"),
                Class("Program"));
        }

        [Theory, CombinatorialData]
        public async Task InteractiveNestedTypeCantHaveSameNameAsParentTypeWithGlobalNamespaceAlias(TestHost testHost)
        {
            var code = @"class Program
{
    class Program { }
    static void Main(Program p) { }
    global::Script.Program.Program p;
}";

            await TestAsync(code,
                testHost,
                ParseOptions(Options.Script),
                Class("Program"),
                Class("Script"),
                Class("Program"),
                Class("Program"));
        }

        [Theory, CombinatorialData]
        public async Task EnumFieldWithSameNameShouldBePreferredToType(TestHost testHost)
        {
            await TestAsync(
@"enum E
{
    E,
    F = E
}", testHost,
 EnumMember("E"));
        }

        [Theory, WorkItem("http://vstfdevdiv:8080/DevDiv2/DevDiv/_workitems/edit/541150")]
        [CombinatorialData]
        public async Task TestGenericVarClassification(TestHost testHost)
        {
            await TestAsync(
@"using System;

static class Program
{
    static void Main()
    {
        var x = 1;
    }
}

class var<T>
{
}",
    testHost,
    Namespace("System"),
    Keyword("var"));
        }

        [Theory, WorkItem("http://vstfdevdiv:8080/DevDiv2/DevDiv/_workitems/edit/541154")]
        [CombinatorialData]
        public async Task TestInaccessibleVarClassification(TestHost testHost)
        {
            await TestAsync(
@"using System;

class A
{
    private class var
    {
    }
}

class B : A
{
    static void Main()
    {
        var x = 1;
    }
}",
                testHost,
                Namespace("System"),
                Class("A"),
                Keyword("var"));
        }

        [Theory, WorkItem("http://vstfdevdiv:8080/DevDiv2/DevDiv/_workitems/edit/541154")]
        [CombinatorialData]
        public async Task TestVarNamedTypeClassification(TestHost testHost)
        {
            await TestAsync(
@"class var
{
    static void Main()
    {
        var x;
    }
}",
                testHost,
                Class("var"));
        }

        [Theory, WorkItem(9513, "DevDiv_Projects/Roslyn")]
        [CombinatorialData]
        public async Task RegressionFor9513(TestHost testHost)
        {
            await TestAsync(
@"enum E
{
    A,
    B
}

class C
{
    void M()
    {
        switch (new E())
        {
            case E.A:
                goto case E.B;
            case E.B:
                goto default;
            default:
                goto case E.A;
        }
    }
}",
                testHost,
                Enum("E"),
                Enum("E"),
                EnumMember("A"),
                Enum("E"),
                EnumMember("B"),
                Enum("E"),
                EnumMember("B"),
                Enum("E"),
                EnumMember("A"));
        }

        [Theory, WorkItem("http://vstfdevdiv:8080/DevDiv2/DevDiv/_workitems/edit/542368")]
        [CombinatorialData]
        public async Task RegressionFor9572(TestHost testHost)
        {
            await TestAsync(
@"class A<T, S> where T : A<T, S>.I, A<T, T>.I
{
    public interface I
    {
    }
}",
                testHost,
                TypeParameter("T"),
                Class("A"),
                TypeParameter("T"),
                TypeParameter("S"),
                Interface("I"),
                Class("A"),
                TypeParameter("T"),
                TypeParameter("T"),
                Interface("I"));
        }

        [Theory, WorkItem("http://vstfdevdiv:8080/DevDiv2/DevDiv/_workitems/edit/542368")]
        [CombinatorialData]
        public async Task RegressionFor9831(TestHost testHost)
        {
            await TestAsync(@"F : A",
@"public class B<T>
{
    public class A
    {
    }
}

public class X : B<X>
{
    public class F : A
    {
    }
}",
                testHost,
                Class("A"));
        }

        [Theory, WorkItem("http://vstfdevdiv:8080/DevDiv2/DevDiv/_workitems/edit/542432")]
        [CombinatorialData]
        public async Task TestVar(TestHost testHost)
        {
            await TestAsync(
@"class Program
{
    class var<T>
    {
    }

    static var<int> GetVarT()
    {
        return null;
    }

    static void Main()
    {
        var x = GetVarT();
        var y = new var<int>();
    }
}",
                testHost,
                Class("var"),
                Keyword("var"),
                Method("GetVarT"),
                Static("GetVarT"),
                Keyword("var"),
                Class("var"));
        }

        [Theory, WorkItem("http://vstfdevdiv:8080/DevDiv2/DevDiv/_workitems/edit/543123")]
        [CombinatorialData]
        public async Task TestVar2(TestHost testHost)
        {
            await TestAsync(
@"class Program
{
    void Main(string[] args)
    {
        foreach (var v in args)
        {
        }
    }
}",
                testHost,
                Keyword("var"),
                Parameter("args"));
        }

        [Theory, WorkItem("http://vstfdevdiv:8080/DevDiv2/DevDiv/_workitems/edit/542778")]
        [CombinatorialData]
        public async Task TestDuplicateTypeParamWithConstraint(TestHost testHost)
        {
            await TestAsync(@"where U : IEnumerable<S>",
@"using System.Collections.Generic;

class C<T>
{
    public void Goo<U, U>(U arg)
        where S : T
        where U : IEnumerable<S>
    {
    }
}",
                testHost,
                TypeParameter("U"),
                Interface("IEnumerable"));
        }

        [Theory, WorkItem("http://vstfdevdiv:8080/DevDiv2/DevDiv/_workitems/edit/542685")]
        [CombinatorialData]
        public async Task OptimisticallyColorFromInDeclaration(TestHost testHost)
        {
            await TestInExpressionAsync("from ",
                testHost,
                Keyword("from"));
        }

        [Theory, WorkItem("http://vstfdevdiv:8080/DevDiv2/DevDiv/_workitems/edit/542685")]
        [CombinatorialData]
        public async Task OptimisticallyColorFromInAssignment(TestHost testHost)
        {
            await TestInMethodAsync(
@"var q = 3;

q = from",
                testHost,
                Keyword("var"),
                Local("q"),
                Keyword("from"));
        }

        [Theory, WorkItem("http://vstfdevdiv:8080/DevDiv2/DevDiv/_workitems/edit/542685")]
        [CombinatorialData]
        public async Task DontColorThingsOtherThanFromInDeclaration(TestHost testHost)
            => await TestInExpressionAsync("fro ", testHost);

        [Theory, WorkItem("http://vstfdevdiv:8080/DevDiv2/DevDiv/_workitems/edit/542685")]
        [CombinatorialData]
        public async Task DontColorThingsOtherThanFromInAssignment(TestHost testHost)
        {
            await TestInMethodAsync(
@"var q = 3;

q = fro",
                testHost,
                Keyword("var"),
                Local("q"));
        }

        [Theory, WorkItem("http://vstfdevdiv:8080/DevDiv2/DevDiv/_workitems/edit/542685")]
        [CombinatorialData]
        public async Task DontColorFromWhenBoundInDeclaration(TestHost testHost)
        {
            await TestInMethodAsync(
@"var from = 3;
var q = from",
                testHost,
                Keyword("var"),
                Keyword("var"),
                Local("from"));
        }

        [Theory, WorkItem("http://vstfdevdiv:8080/DevDiv2/DevDiv/_workitems/edit/542685")]
        [CombinatorialData]
        public async Task DontColorFromWhenBoundInAssignment(TestHost testHost)
        {
            await TestInMethodAsync(
@"var q = 3;
var from = 3;

q = from",
                testHost,
                Keyword("var"),
                Keyword("var"),
                Local("q"),
                Local("from"));
        }

        [Theory, WorkItem("http://vstfdevdiv:8080/DevDiv2/DevDiv/_workitems/edit/543404")]
        [CombinatorialData]
        public async Task NewOfClassWithOnlyPrivateConstructor(TestHost testHost)
        {
            await TestAsync(
@"class X
{
    private X()
    {
    }
}

class Program
{
    static void Main(string[] args)
    {
        new X();
    }
}",
                testHost,
                Class("X"));
        }

        [Theory, WorkItem("http://vstfdevdiv:8080/DevDiv2/DevDiv/_workitems/edit/544179")]
        [CombinatorialData]
        public async Task TestNullableVersusConditionalAmbiguity1(TestHost testHost)
        {
            await TestAsync(
@"class Program
{
    static void Main(string[] args)
    {
        C1 ?
    }
}

public class C1
{
}",
                testHost,
                Class("C1"));
        }

        [Theory, WorkItem("http://vstfdevdiv:8080/DevDiv2/DevDiv/_workitems/edit/544179")]
        [CombinatorialData]
        public async Task TestPointerVersusMultiplyAmbiguity1(TestHost testHost)
        {
            await TestAsync(
@"class Program
{
    static void Main(string[] args)
    {
        C1 *
    }
}

public class C1
{
}",
                testHost,
                Class("C1"));
        }

        [Theory, WorkItem("http://vstfdevdiv:8080/DevDiv2/DevDiv/_workitems/edit/544302")]
        [CombinatorialData]
        public async Task EnumTypeAssignedToNamedPropertyOfSameNameInAttributeCtor(TestHost testHost)
        {
            await TestAsync(
@"using System;
using System.Runtime.InteropServices;

class C
{
    [DllImport(""abc"", CallingConvention = CallingConvention)]
    static extern void M();
}",
                testHost,
                Namespace("System"),
                Namespace("System"),
                Namespace("Runtime"),
                Namespace("InteropServices"),
                Class("DllImport"),
                Field("CallingConvention"),
                Enum("CallingConvention"));
        }

        [Theory, WorkItem("http://vstfdevdiv:8080/DevDiv2/DevDiv/_workitems/edit/531119")]
        [CombinatorialData]
        public async Task OnlyClassifyGenericNameOnce(TestHost testHost)
        {
            await TestAsync(
@"enum Type
{
}

struct Type<T>
{
    Type<int> f;
}",
                testHost,
                Struct("Type"));
        }

        [Theory, CombinatorialData]
        public async Task NameOf1(TestHost testHost)
        {
            await TestAsync(
@"class C
{
    void goo()
    {
        var x = nameof
    }
}",
                testHost,
                Keyword("var"),
                Keyword("nameof"));
        }

        [Theory, CombinatorialData]
        public async Task NameOf2(TestHost testHost)
        {
            await TestAsync(
@"class C
{
    void goo()
    {
        var x = nameof(C);
    }
}",
                testHost,
                Keyword("var"),
                Keyword("nameof"),
                Class("C"));
        }

        [Theory, CombinatorialData]
        public async Task NameOfLocalMethod(TestHost testHost)
        {
            await TestAsync(
@"class C
{
    void goo()
    {
        var x = nameof(M);

        void M()
        {
        }

        void M(int a)
        {
        }

        void M(string s)
        {
        }
    }
}",
                testHost,
                Keyword("var"),
                Keyword("nameof"),
                Method("M"));
        }

        [Theory, CombinatorialData]
        public async Task MethodCalledNameOfInScope(TestHost testHost)
        {
            await TestAsync(
@"class C
{
    void nameof(int i)
    {
    }

    void goo()
    {
        int y = 3;
        var x = nameof();
    }
}",
                testHost,
                Keyword("var"),
                Method("nameof"));
        }

        [WpfFact, WorkItem("http://vstfdevdiv:8080/DevDiv2/DevDiv/_workitems/edit/744813")]
        public async Task TestCreateWithBufferNotInWorkspace()
        {
            // don't crash
            using var workspace = TestWorkspace.CreateCSharp("");
            var document = workspace.CurrentSolution.GetRequiredDocument(workspace.Documents.First().Id);

            var contentTypeService = document.GetRequiredLanguageService<IContentTypeLanguageService>();
            var contentType = contentTypeService.GetDefaultContentType();
            var extraBuffer = workspace.ExportProvider.GetExportedValue<ITextBufferFactoryService>().CreateTextBuffer("", contentType);

            WpfTestRunner.RequireWpfFact($"Creates an {nameof(IWpfTextView)} explicitly with an unrelated buffer");
            using var disposableView = workspace.ExportProvider.GetExportedValue<ITextEditorFactoryService>().CreateDisposableTextView(extraBuffer);
            var listenerProvider = workspace.ExportProvider.GetExportedValue<IAsynchronousOperationListenerProvider>();
            var globalOptions = workspace.ExportProvider.GetExportedValue<IGlobalOptionService>();

            var provider = new SemanticClassificationViewTaggerProvider(
                workspace.GetService<IThreadingContext>(),
                workspace.GetService<ClassificationTypeMap>(),
                globalOptions,
                visibilityTracker: null,
                listenerProvider);

            using var tagger = (IDisposable?)provider.CreateTagger<IClassificationTag>(disposableView.TextView, extraBuffer);
            using (var edit = extraBuffer.CreateEdit())
            {
                edit.Insert(0, "class A { }");
                edit.Apply();
            }

            var waiter = listenerProvider.GetWaiter(FeatureAttribute.Classification);
            await waiter.ExpeditedWaitAsync();
        }

        [Theory, CombinatorialData]
        public async Task Tuples(TestHost testHost)
        {
            await TestAsync(
@"class C
{
    (int a, int b) x;
}",
                testHost,
                ParseOptions(TestOptions.Regular, Options.Script));
        }

<<<<<<< HEAD
        [Theory]
        [CombinatorialData]
        [WorkItem("https://devdiv.visualstudio.com/DevDiv/_workitems/edit/261049")]
=======
        [Theory, CombinatorialData]
        [WorkItem(261049, "https://devdiv.visualstudio.com/DevDiv/_workitems/edit/261049")]
>>>>>>> 8770fb62
        public async Task DevDiv261049RegressionTest(TestHost testHost)
        {
            var source = @"
        var (a,b) =  Get(out int x, out int y);
        Console.WriteLine($""({a.first}, {a.second})"");";

            await TestInMethodAsync(
                source,
                testHost,
                Keyword("var"), Local("a"), Local("a"));
        }

<<<<<<< HEAD
        [Theory]
        [CombinatorialData]
        [WorkItem("https://github.com/dotnet/roslyn/issues/633")]
=======
        [Theory, CombinatorialData]
        [WorkItem(633, "https://github.com/dotnet/roslyn/issues/633")]
>>>>>>> 8770fb62
        public async Task InXmlDocCref_WhenTypeOnlyIsSpecified_ItIsClassified(TestHost testHost)
        {
            await TestAsync(
@"/// <summary>
/// <see cref=""MyClass""/>
/// </summary>
class MyClass
{
    public MyClass(int x)
    {
    }
}",
    testHost,
    Class("MyClass"));
        }

<<<<<<< HEAD
        [Theory]
        [CombinatorialData]
        [WorkItem("https://github.com/dotnet/roslyn/issues/633")]
=======
        [Theory, CombinatorialData]
        [WorkItem(633, "https://github.com/dotnet/roslyn/issues/633")]
>>>>>>> 8770fb62
        public async Task InXmlDocCref_WhenConstructorOnlyIsSpecified_NothingIsClassified(TestHost testHost)
        {
            await TestAsync(
@"/// <summary>
/// <see cref=""MyClass(int)""/>
/// </summary>
class MyClass
{
    public MyClass(int x)
    {
    }
}", testHost,
 Class("MyClass"));
        }

<<<<<<< HEAD
        [Theory]
        [CombinatorialData]
        [WorkItem("https://github.com/dotnet/roslyn/issues/633")]
=======
        [Theory, CombinatorialData]
        [WorkItem(633, "https://github.com/dotnet/roslyn/issues/633")]
>>>>>>> 8770fb62
        public async Task InXmlDocCref_WhenTypeAndConstructorSpecified_OnlyTypeIsClassified(TestHost testHost)
        {
            await TestAsync(
@"/// <summary>
/// <see cref=""MyClass.MyClass(int)""/>
/// </summary>
class MyClass
{
    public MyClass(int x)
    {
    }
}",
    testHost,
    Class("MyClass"),
    Class("MyClass"));
        }

<<<<<<< HEAD
        [Theory]
        [CombinatorialData]
        [WorkItem("https://github.com/dotnet/roslyn/issues/13174")]
=======
        [Theory, CombinatorialData]
        [WorkItem(13174, "https://github.com/dotnet/roslyn/issues/13174")]
>>>>>>> 8770fb62
        public async Task TestMemberBindingThatLooksGeneric(TestHost testHost)
        {
            await TestAsync(
@"using System.Diagnostics;
using System.Threading.Tasks;

namespace ConsoleApplication1
{
    class Program
    {
        static void Main(string[] args)
        {
            Debug.Assert(args?.Length < 2);
        }
    }
}",
    testHost,
    Namespace("System"),
    Namespace("Diagnostics"),
    Namespace("System"),
    Namespace("Threading"),
    Namespace("Tasks"),
    Namespace("ConsoleApplication1"),
    Class("Debug"),
    Static("Debug"),
    Method("Assert"),
    Static("Assert"),
    Parameter("args"),
    Property("Length"));
        }

<<<<<<< HEAD
        [Theory]
        [CombinatorialData]
        [WorkItem("https://github.com/dotnet/roslyn/issues/23940")]
=======
        [Theory, CombinatorialData]
        [WorkItem(23940, "https://github.com/dotnet/roslyn/issues/23940")]
>>>>>>> 8770fb62
        public async Task TestAliasQualifiedClass(TestHost testHost)
        {
            await TestAsync(
@"
using System;
using Col = System.Collections.Generic;

namespace AliasTest
{
    class Program
    {
        static void Main(string[] args)
        {
            var list1 = new Col::List
        }
    }
}",
    testHost,
    Namespace("System"),
    Namespace("Col"),
    Namespace("System"),
    Namespace("Collections"),
    Namespace("Generic"),
    Namespace("AliasTest"),
    Keyword("var"),
    Namespace("Col"),
    Class("List"));
        }

        [Theory, CombinatorialData]
        public async Task TestUnmanagedConstraint_InsideMethod(TestHost testHost)
        {
            // Asserts no Keyword("unmanaged") because it is an identifier.
            await TestInMethodAsync(@"
var unmanaged = 0;
unmanaged++;",
                testHost,
                Keyword("var"),
                Local("unmanaged"));
        }

        [Theory, CombinatorialData]
        public async Task TestUnmanagedConstraint_Type_Keyword(TestHost testHost)
        {
            await TestAsync(
                "class X<T> where T : unmanaged { }",
                testHost,
                TypeParameter("T"),
                Keyword("unmanaged"));
        }

        [Theory, CombinatorialData]
        public async Task TestUnmanagedConstraint_Type_ExistingInterface(TestHost testHost)
        {
            await TestAsync(@"
interface unmanaged {}
class X<T> where T : unmanaged { }",
                testHost,
                TypeParameter("T"),
                Interface("unmanaged"));
        }

        [Theory, CombinatorialData]
        public async Task TestUnmanagedConstraint_Type_ExistingInterfaceButOutOfScope(TestHost testHost)
        {
            await TestAsync(@"
namespace OtherScope
{
    interface unmanaged {}
}
class X<T> where T : unmanaged { }",
                testHost,
                Namespace("OtherScope"),
                TypeParameter("T"),
                Keyword("unmanaged"));
        }

        [Theory, CombinatorialData]
        public async Task TestUnmanagedConstraint_Method_Keyword(TestHost testHost)
        {
            await TestAsync(@"
class X
{
    void M<T>() where T : unmanaged { }
}",
                testHost,
                TypeParameter("T"),
                Keyword("unmanaged"));
        }

        [Theory, CombinatorialData]
        public async Task TestUnmanagedConstraint_Method_ExistingInterface(TestHost testHost)
        {
            await TestAsync(@"
interface unmanaged {}
class X
{
    void M<T>() where T : unmanaged { }
}",
                testHost,
                TypeParameter("T"),
                Interface("unmanaged"));
        }

        [Theory, CombinatorialData]
        public async Task TestUnmanagedConstraint_Method_ExistingInterfaceButOutOfScope(TestHost testHost)
        {
            await TestAsync(@"
namespace OtherScope
{
    interface unmanaged {}
}
class X
{
    void M<T>() where T : unmanaged { }
}",
                testHost,
                Namespace("OtherScope"),
                TypeParameter("T"),
                Keyword("unmanaged"));
        }

        [Theory, CombinatorialData]
        public async Task TestUnmanagedConstraint_Delegate_Keyword(TestHost testHost)
        {
            await TestAsync(
                "delegate void D<T>() where T : unmanaged;",
                testHost,
                TypeParameter("T"),
                Keyword("unmanaged"));
        }

        [Theory, CombinatorialData]
        public async Task TestUnmanagedConstraint_Delegate_ExistingInterface(TestHost testHost)
        {
            await TestAsync(@"
interface unmanaged {}
delegate void D<T>() where T : unmanaged;",
                testHost,
                TypeParameter("T"),
                Interface("unmanaged"));
        }

        [Theory, CombinatorialData]
        public async Task TestUnmanagedConstraint_Delegate_ExistingInterfaceButOutOfScope(TestHost testHost)
        {
            await TestAsync(@"
namespace OtherScope
{
    interface unmanaged {}
}
delegate void D<T>() where T : unmanaged;",
                testHost,
                Namespace("OtherScope"),
                TypeParameter("T"),
                Keyword("unmanaged"));
        }

        [Theory, CombinatorialData]
        public async Task TestRegex1(TestHost testHost)
        {
            await TestAsync(
@"
using System.Text.RegularExpressions;

class Program
{
    void Goo()
    {
        var r = new Regex(@""$(\a\t\u0020)|[^\p{Lu}-a\w\sa-z-[m-p]]+?(?#comment)|(\b\G\z)|(?<name>sub){0,5}?^"");
    }
}",
testHost,
Namespace("System"),
Namespace("Text"),
Namespace("RegularExpressions"),
Keyword("var"),
Class("Regex"),
Regex.Anchor("$"),
Regex.Grouping("("),
Regex.OtherEscape("\\"),
Regex.OtherEscape("a"),
Regex.OtherEscape("\\"),
Regex.OtherEscape("t"),
Regex.OtherEscape("\\"),
Regex.OtherEscape("u"),
Regex.OtherEscape("0020"),
Regex.Grouping(")"),
Regex.Alternation("|"),
Regex.CharacterClass("["),
Regex.CharacterClass("^"),
Regex.CharacterClass("\\"),
Regex.CharacterClass("p"),
Regex.CharacterClass("{"),
Regex.CharacterClass("Lu"),
Regex.CharacterClass("}"),
Regex.Text("-a"),
Regex.CharacterClass("\\"),
Regex.CharacterClass("w"),
Regex.CharacterClass("\\"),
Regex.CharacterClass("s"),
Regex.Text("a"),
Regex.CharacterClass("-"),
Regex.Text("z"),
Regex.CharacterClass("-"),
Regex.CharacterClass("["),
Regex.Text("m"),
Regex.CharacterClass("-"),
Regex.Text("p"),
Regex.CharacterClass("]"),
Regex.CharacterClass("]"),
Regex.Quantifier("+"),
Regex.Quantifier("?"),
Regex.Comment("(?#comment)"),
Regex.Alternation("|"),
Regex.Grouping("("),
Regex.Anchor("\\"),
Regex.Anchor("b"),
Regex.Anchor("\\"),
Regex.Anchor("G"),
Regex.Anchor("\\"),
Regex.Anchor("z"),
Regex.Grouping(")"),
Regex.Alternation("|"),
Regex.Grouping("("),
Regex.Grouping("?"),
Regex.Grouping("<"),
Regex.Grouping("name"),
Regex.Grouping(">"),
Regex.Text("sub"),
Regex.Grouping(")"),
Regex.Quantifier("{"),
Regex.Quantifier("0"),
Regex.Quantifier(","),
Regex.Quantifier("5"),
Regex.Quantifier("}"),
Regex.Quantifier("?"),
Regex.Anchor("^"));
        }

        [Theory, CombinatorialData]
        public async Task TestRegex2(TestHost testHost)
        {
            await TestAsync(
@"
using System.Text.RegularExpressions;

class Program
{
    void Goo()
    {
        // language=regex
        var r = @""$(\a\t\u0020)|[^\p{Lu}-a\w\sa-z-[m-p]]+?(?#comment)|(\b\G\z)|(?<name>sub){0,5}?^"";
    }
}",
testHost,
Namespace("System"),
Namespace("Text"),
Namespace("RegularExpressions"),
Keyword("var"),
Regex.Anchor("$"),
Regex.Grouping("("),
Regex.OtherEscape("\\"),
Regex.OtherEscape("a"),
Regex.OtherEscape("\\"),
Regex.OtherEscape("t"),
Regex.OtherEscape("\\"),
Regex.OtherEscape("u"),
Regex.OtherEscape("0020"),
Regex.Grouping(")"),
Regex.Alternation("|"),
Regex.CharacterClass("["),
Regex.CharacterClass("^"),
Regex.CharacterClass("\\"),
Regex.CharacterClass("p"),
Regex.CharacterClass("{"),
Regex.CharacterClass("Lu"),
Regex.CharacterClass("}"),
Regex.Text("-a"),
Regex.CharacterClass("\\"),
Regex.CharacterClass("w"),
Regex.CharacterClass("\\"),
Regex.CharacterClass("s"),
Regex.Text("a"),
Regex.CharacterClass("-"),
Regex.Text("z"),
Regex.CharacterClass("-"),
Regex.CharacterClass("["),
Regex.Text("m"),
Regex.CharacterClass("-"),
Regex.Text("p"),
Regex.CharacterClass("]"),
Regex.CharacterClass("]"),
Regex.Quantifier("+"),
Regex.Quantifier("?"),
Regex.Comment("(?#comment)"),
Regex.Alternation("|"),
Regex.Grouping("("),
Regex.Anchor("\\"),
Regex.Anchor("b"),
Regex.Anchor("\\"),
Regex.Anchor("G"),
Regex.Anchor("\\"),
Regex.Anchor("z"),
Regex.Grouping(")"),
Regex.Alternation("|"),
Regex.Grouping("("),
Regex.Grouping("?"),
Regex.Grouping("<"),
Regex.Grouping("name"),
Regex.Grouping(">"),
Regex.Text("sub"),
Regex.Grouping(")"),
Regex.Quantifier("{"),
Regex.Quantifier("0"),
Regex.Quantifier(","),
Regex.Quantifier("5"),
Regex.Quantifier("}"),
Regex.Quantifier("?"),
Regex.Anchor("^"));
        }

        [Theory, CombinatorialData]
        public async Task TestRegex3(TestHost testHost)
        {
            await TestAsync(
@"
using System.Text.RegularExpressions;

class Program
{
    void Goo()
    {
        var r = /* language=regex */@""$(\a\t\u0020\\)|[^\p{Lu}-a\w\sa-z-[m-p]]+?(?#comment)|(\b\G\z)|(?<name>sub){0,5}?^"";
    }
}",
testHost, Namespace("System"),
Namespace("Text"),
Namespace("RegularExpressions"),
Keyword("var"),
Regex.Anchor("$"),
Regex.Grouping("("),
Regex.OtherEscape("\\"),
Regex.OtherEscape("a"),
Regex.OtherEscape("\\"),
Regex.OtherEscape("t"),
Regex.OtherEscape("\\"),
Regex.OtherEscape("u"),
Regex.OtherEscape("0020"),
Regex.SelfEscapedCharacter("\\"),
Regex.SelfEscapedCharacter("\\"),
Regex.Grouping(")"),
Regex.Alternation("|"),
Regex.CharacterClass("["),
Regex.CharacterClass("^"),
Regex.CharacterClass("\\"),
Regex.CharacterClass("p"),
Regex.CharacterClass("{"),
Regex.CharacterClass("Lu"),
Regex.CharacterClass("}"),
Regex.Text("-a"),
Regex.CharacterClass("\\"),
Regex.CharacterClass("w"),
Regex.CharacterClass("\\"),
Regex.CharacterClass("s"),
Regex.Text("a"),
Regex.CharacterClass("-"),
Regex.Text("z"),
Regex.CharacterClass("-"),
Regex.CharacterClass("["),
Regex.Text("m"),
Regex.CharacterClass("-"),
Regex.Text("p"),
Regex.CharacterClass("]"),
Regex.CharacterClass("]"),
Regex.Quantifier("+"),
Regex.Quantifier("?"),
Regex.Comment("(?#comment)"),
Regex.Alternation("|"),
Regex.Grouping("("),
Regex.Anchor("\\"),
Regex.Anchor("b"),
Regex.Anchor("\\"),
Regex.Anchor("G"),
Regex.Anchor("\\"),
Regex.Anchor("z"),
Regex.Grouping(")"),
Regex.Alternation("|"),
Regex.Grouping("("),
Regex.Grouping("?"),
Regex.Grouping("<"),
Regex.Grouping("name"),
Regex.Grouping(">"),
Regex.Text("sub"),
Regex.Grouping(")"),
Regex.Quantifier("{"),
Regex.Quantifier("0"),
Regex.Quantifier(","),
Regex.Quantifier("5"),
Regex.Quantifier("}"),
Regex.Quantifier("?"),
Regex.Anchor("^"));
        }

        [Theory, CombinatorialData]
        public async Task TestRegex4(TestHost testHost)
        {
            await TestAsync(
@"
using System.Text.RegularExpressions;

class Program
{
    void Goo()
    {
        var r = /* lang=regex */@""$\a(?#comment)"";
    }
}",
testHost, Namespace("System"),
Namespace("Text"),
Namespace("RegularExpressions"),
Keyword("var"),
Regex.Anchor("$"),
Regex.OtherEscape("\\"),
Regex.OtherEscape("a"),
Regex.Comment("(?#comment)"));
        }

        [Theory, CombinatorialData]
        public async Task TestRegex4_utf8_1(TestHost testHost)
        {
            await TestAsync(
@"
using System.Text.RegularExpressions;

class Program
{
    void Goo()
    {
        var r = /* lang=regex */""$\\a(?#comment)"";
    }
}",
testHost, Namespace("System"),
Namespace("Text"),
Namespace("RegularExpressions"),
Keyword("var"),
Regex.Anchor("$"),
Regex.OtherEscape(@"\\"),
Regex.OtherEscape("a"),
Regex.Comment("(?#comment)"));
        }

        [Theory, CombinatorialData]
        public async Task TestRegex4_utf8_2(TestHost testHost)
        {
            await TestAsync(
@"
using System.Text.RegularExpressions;

class Program
{
    void Goo()
    {
        var r = /* lang=regex */@""$\a(?#comment)""u8;
    }
}",
testHost, Namespace("System"),
Namespace("Text"),
Namespace("RegularExpressions"),
Keyword("var"),
Regex.Anchor("$"),
Regex.OtherEscape("\\"),
Regex.OtherEscape("a"),
Regex.Comment("(?#comment)"));
        }

        [Theory, CombinatorialData]
        public async Task TestRegex5(TestHost testHost)
        {
            await TestAsync(
@"
using System.Text.RegularExpressions;

class Program
{
    void Goo()
    {
        var r = /* lang=regexp */@""$\a(?#comment)"";
    }
}",
testHost, Namespace("System"),
Namespace("Text"),
Namespace("RegularExpressions"),
Keyword("var"),
Regex.Anchor("$"),
Regex.OtherEscape("\\"),
Regex.OtherEscape("a"),
Regex.Comment("(?#comment)"));
        }

        [Theory, CombinatorialData]
        public async Task TestRegex6(TestHost testHost)
        {
            await TestAsync(
@"
using System.Text.RegularExpressions;

class Program
{
    void Goo()
    {
        var r = /* lang=regexp */@""$\a(?#comment) # not end of line comment"";
    }
}",
testHost, Namespace("System"),
Namespace("Text"),
Namespace("RegularExpressions"),
Keyword("var"),
Regex.Anchor("$"),
Regex.OtherEscape("\\"),
Regex.OtherEscape("a"),
Regex.Comment("(?#comment)"),
Regex.Text(" # not end of line comment"));
        }

        [Theory, CombinatorialData]
        public async Task TestRegex7(TestHost testHost)
        {
            await TestAsync(
@"
using System.Text.RegularExpressions;

class Program
{
    void Goo()
    {
        var r = /* lang=regexp,ignorepatternwhitespace */@""$\a(?#comment) # is end of line comment"";
    }
}",
testHost, Namespace("System"),
Namespace("Text"),
Namespace("RegularExpressions"),
Keyword("var"),
Regex.Anchor("$"),
Regex.OtherEscape("\\"),
Regex.OtherEscape("a"),
Regex.Comment("(?#comment)"),
Regex.Comment("# is end of line comment"));
        }

        [Theory, CombinatorialData]
        public async Task TestRegex8(TestHost testHost)
        {
            await TestAsync(
@"
using System.Text.RegularExpressions;

class Program
{
    void Goo()
    {
        var r = /* lang = regexp , ignorepatternwhitespace */@""$\a(?#comment) # is end of line comment"";
    }
}",
testHost, Namespace("System"),
Namespace("Text"),
Namespace("RegularExpressions"),
Keyword("var"),
Regex.Anchor("$"),
Regex.OtherEscape("\\"),
Regex.OtherEscape("a"),
Regex.Comment("(?#comment)"),
Regex.Comment("# is end of line comment"));
        }

        [Theory, CombinatorialData]
        public async Task TestRegex9(TestHost testHost)
        {
            await TestAsync(
@"
using System.Text.RegularExpressions;

class Program
{
    void Goo()
    {
        var r = new Regex(@""$\a(?#comment) # is end of line comment"", RegexOptions.IgnorePatternWhitespace);
    }
}",
testHost, Namespace("System"),
Namespace("Text"),
Namespace("RegularExpressions"),
Keyword("var"),
Class("Regex"),
Regex.Anchor("$"),
Regex.OtherEscape("\\"),
Regex.OtherEscape("a"),
Regex.Comment("(?#comment)"),
Regex.Comment("# is end of line comment"),
Enum("RegexOptions"),
EnumMember("IgnorePatternWhitespace"));
        }

        [Theory, CombinatorialData]
        public async Task TestRegex10(TestHost testHost)
        {
            await TestAsync(
@"
using System.Text.RegularExpressions;

class Program
{
    void Goo()
    {
        var r = new Regex(@""$\a(?#comment) # is not end of line comment"");
    }
}",
testHost, Namespace("System"),
Namespace("Text"),
Namespace("RegularExpressions"),
Keyword("var"),
Class("Regex"),
Regex.Anchor("$"),
Regex.OtherEscape("\\"),
Regex.OtherEscape("a"),
Regex.Comment("(?#comment)"),
Regex.Text(" # is not end of line comment"));
        }

        [Theory, CombinatorialData]
        public async Task TestRegex10_utf8(TestHost testHost)
        {
            await TestAsync(
@"
using System.Text.RegularExpressions;

class Program
{
    void Goo()
    {
        // lang=regex
        var r = @""$\a(?#comment) # is not end of line comment""u8;
    }
}",
testHost, Namespace("System"),
Namespace("Text"),
Namespace("RegularExpressions"),
Keyword("var"),
Regex.Anchor("$"),
Regex.OtherEscape("\\"),
Regex.OtherEscape("a"),
Regex.Comment("(?#comment)"),
Regex.Text(" # is not end of line comment"));
        }

        [Theory, CombinatorialData]
        public async Task TestRegex11(TestHost testHost)
        {
            await TestAsync(
@"
using System.Text.RegularExpressions;

class Program
{
    // language=regex
    private static string myRegex = @""$(\a\t\u0020)"";
}",
testHost, Namespace("System"),
Namespace("Text"),
Namespace("RegularExpressions"),
Regex.Anchor("$"),
Regex.Grouping("("),
Regex.OtherEscape("\\"),
Regex.OtherEscape("a"),
Regex.OtherEscape("\\"),
Regex.OtherEscape("t"),
Regex.OtherEscape("\\"),
Regex.OtherEscape("u"),
Regex.OtherEscape("0020"),
Regex.Grouping(")"));
        }

        [Theory, CombinatorialData]
        public async Task TestRegexSingleLineRawStringLiteral(TestHost testHost)
        {
            await TestAsync(
@"
using System.Text.RegularExpressions;

class Program
{
    void Goo()
    {
        var r = /* lang=regex */ """"""$\a(?#comment)"""""";
    }
}",
testHost, Namespace("System"),
Namespace("Text"),
Namespace("RegularExpressions"),
Keyword("var"),
Regex.Anchor("$"),
Regex.OtherEscape("\\"),
Regex.OtherEscape("a"),
Regex.Comment("(?#comment)"));
        }

        [Theory, CombinatorialData]
        public async Task TestRegexSingleLineRawStringLiteral_utf8(TestHost testHost)
        {
            await TestAsync(
@"
using System.Text.RegularExpressions;

class Program
{
    void Goo()
    {
        var r = /* lang=regex */ """"""$\a(?#comment)""""""u8;
    }
}",
testHost, Namespace("System"),
Namespace("Text"),
Namespace("RegularExpressions"),
Keyword("var"),
Regex.Anchor("$"),
Regex.OtherEscape("\\"),
Regex.OtherEscape("a"),
Regex.Comment("(?#comment)"));
        }

        [Theory, CombinatorialData]
        public async Task TestRegexMultiLineRawStringLiteral(TestHost testHost)
        {
            await TestAsync(
@"
using System.Text.RegularExpressions;

class Program
{
    void Goo()
    {
        var r = /* lang=regex */ """"""
            $\a(?#comment)
            """""";
    }
}",
testHost, Namespace("System"),
Namespace("Text"),
Namespace("RegularExpressions"),
Keyword("var"),
Regex.Anchor("$"),
Regex.OtherEscape("\\"),
Regex.OtherEscape("a"),
Regex.Comment("(?#comment)"));
        }

        [Theory, CombinatorialData]
        public async Task TestRegexMultiLineRawStringLiteral_utf8(TestHost testHost)
        {
            await TestAsync(
@"
using System.Text.RegularExpressions;

class Program
{
    void Goo()
    {
        var r = /* lang=regex */ """"""
            $\a(?#comment)
            """"""u8;
    }
}",
testHost, Namespace("System"),
Namespace("Text"),
Namespace("RegularExpressions"),
Keyword("var"),
Regex.Anchor("$"),
Regex.OtherEscape("\\"),
Regex.OtherEscape("a"),
Regex.Comment("(?#comment)"));
        }

        [Theory, WorkItem("https://github.com/dotnet/roslyn/issues/47079")]
        [CombinatorialData]
        public async Task TestRegexWithSpecialCSharpCharLiterals(TestHost testHost)
        {
            await TestAsync(
@"
using System.Text.RegularExpressions;

class Program
{
    // the double-quote inside the string should not affect this being classified as a regex.
    private Regex myRegex = new Regex(@""^ """" $"";
}",
testHost,
Namespace("System"),
Namespace("Text"),
Namespace("RegularExpressions"),
Class("Regex"),
Class("Regex"),
Regex.Anchor("^"),
Regex.Text(@" """" "),
Regex.Anchor("$"));
        }

        [Theory, WorkItem("https://github.com/dotnet/roslyn/issues/47079")]
        [CombinatorialData]
        public async Task TestRegexWithSpecialCSharpCharLiterals_utf8(TestHost testHost)
        {
            await TestAsync(
@"
using System.Text.RegularExpressions;

class Program
{
    // lang=regex
    private string myRegex = @""^ """" $""u8;
}",
testHost,
Namespace("System"),
Namespace("Text"),
Namespace("RegularExpressions"),
Regex.Anchor("^"),
Regex.Text(@" """" "),
Regex.Anchor("$"));
        }

        [Theory, CombinatorialData]
        public async Task TestRegexOnApiWithStringSyntaxAttribute_Field(TestHost testHost)
        {
            await TestAsync(
@"
using System.Diagnostics.CodeAnalysis;
using System.Text.RegularExpressions;

class Program
{
    [StringSyntax(StringSyntaxAttribute.Regex)]
    private string field;

    void Goo()
    {
        [|this.field = @""$\a(?#comment)"";|]
    }
}" + EmbeddedLanguagesTestConstants.StringSyntaxAttributeCodeCSharp,
testHost,
Field("field"),
Regex.Anchor("$"),
Regex.OtherEscape("\\"),
Regex.OtherEscape("a"),
Regex.Comment("(?#comment)"));
        }

        [Theory, CombinatorialData]
        public async Task TestRegexOnApiWithStringSyntaxAttribute_Field2(TestHost testHost)
        {
            await TestAsync(
@"
using System.Diagnostics.CodeAnalysis;
using System.Text.RegularExpressions;

class Program
{
    [StringSyntax(StringSyntaxAttribute.Regex)]
    [|private string field = @""$\a(?#comment)"";|]
}" + EmbeddedLanguagesTestConstants.StringSyntaxAttributeCodeCSharp,
testHost,
Regex.Anchor("$"),
Regex.OtherEscape("\\"),
Regex.OtherEscape("a"),
Regex.Comment("(?#comment)"));
        }

        [Theory, CombinatorialData]
        public async Task TestRegexOnApiWithStringSyntaxAttribute_Property(TestHost testHost)
        {
            await TestAsync(
@"
using System.Diagnostics.CodeAnalysis;
using System.Text.RegularExpressions;

class Program
{
    [StringSyntax(StringSyntaxAttribute.Regex)]
    private string Prop { get; set; }

    void Goo()
    {
        [|this.Prop = @""$\a(?#comment)"";|]
    }
}" + EmbeddedLanguagesTestConstants.StringSyntaxAttributeCodeCSharp,
testHost,
Property("Prop"),
Regex.Anchor("$"),
Regex.OtherEscape("\\"),
Regex.OtherEscape("a"),
Regex.Comment("(?#comment)"));
        }

        [Theory, CombinatorialData]
        public async Task TestRegexOnApiWithStringSyntaxAttribute_Property2(TestHost testHost)
        {
            await TestAsync(
@"
using System.Diagnostics.CodeAnalysis;
using System.Text.RegularExpressions;

class Program
{
    [StringSyntax(StringSyntaxAttribute.Regex)]
    [|private string Prop { get; set; } = @""$\a(?#comment)"";|]
}" + EmbeddedLanguagesTestConstants.StringSyntaxAttributeCodeCSharp,
testHost,
Regex.Anchor("$"),
Regex.OtherEscape("\\"),
Regex.OtherEscape("a"),
Regex.Comment("(?#comment)"));
        }

        [Theory, CombinatorialData]
        public async Task TestRegexOnApiWithStringSyntaxAttribute_Argument(TestHost testHost)
        {
            await TestAsync(
@"
using System.Diagnostics.CodeAnalysis;
using System.Text.RegularExpressions;

class Program
{
    private void M([StringSyntax(StringSyntaxAttribute.Regex)] string p)
    {
    }

    void Goo()
    {
        [|M(@""$\a(?#comment)"");|]
    }
}" + EmbeddedLanguagesTestConstants.StringSyntaxAttributeCodeCSharp,
testHost,
Method("M"),
Regex.Anchor("$"),
Regex.OtherEscape("\\"),
Regex.OtherEscape("a"),
Regex.Comment("(?#comment)"));
        }

        [Theory, CombinatorialData]
        public async Task TestRegexOnApiWithStringSyntaxAttribute_ParamsArgument(TestHost testHost)
        {
            await TestAsync(
@"
using System.Diagnostics.CodeAnalysis;
using System.Text.RegularExpressions;

class Program
{
    private void M([StringSyntax(StringSyntaxAttribute.Regex)] params string[] p)
    {
    }

    void Goo()
    {
        [|M(@""$\a(?#comment)"");|]
    }
}" + EmbeddedLanguagesTestConstants.StringSyntaxAttributeCodeCSharp,
testHost,
Method("M"),
Regex.Anchor("$"),
Regex.OtherEscape("\\"),
Regex.OtherEscape("a"),
Regex.Comment("(?#comment)"));
        }

        [Theory, WorkItem("https://github.com/dotnet/roslyn/issues/64549")]
        [CombinatorialData]
        public async Task TestRegexOnApiWithStringSyntaxAttribute_ParamsArgument2(TestHost testHost)
        {
            await TestAsync(
@"
using System.Diagnostics.CodeAnalysis;
using System.Text.RegularExpressions;

class Program
{
    private void M([StringSyntax(StringSyntaxAttribute.Regex)] params string[] p)
    {
    }

    void Goo()
    {
        [|M(@""$\a(?#comment)"", @""$\a(?#comment)"");|]
    }
}" + EmbeddedLanguagesTestConstants.StringSyntaxAttributeCodeCSharp,
testHost,
Method("M"),
Regex.Anchor("$"),
Regex.OtherEscape("\\"),
Regex.OtherEscape("a"),
Regex.Comment("(?#comment)"),
Regex.Anchor("$"),
Regex.OtherEscape("\\"),
Regex.OtherEscape("a"),
Regex.Comment("(?#comment)"));
        }

        [Theory, CombinatorialData]
        public async Task TestRegexOnApiWithStringSyntaxAttribute_ArrayArgument(TestHost testHost)
        {
            await TestAsync(
@"
using System.Diagnostics.CodeAnalysis;
using System.Text.RegularExpressions;

class Program
{
    private void M([StringSyntax(StringSyntaxAttribute.Regex)] string[] p)
    {
    }

    void Goo()
    {
        [|M(new string[] { @""$\a(?#comment)"" });|]
    }
}" + EmbeddedLanguagesTestConstants.StringSyntaxAttributeCodeCSharp,
testHost,
Method("M"),
Regex.Anchor("$"),
Regex.OtherEscape("\\"),
Regex.OtherEscape("a"),
Regex.Comment("(?#comment)"));
        }

        [Theory, CombinatorialData]
        public async Task TestRegexOnApiWithStringSyntaxAttribute_ImplicitArrayArgument(TestHost testHost)
        {
            await TestAsync(
@"
using System.Diagnostics.CodeAnalysis;
using System.Text.RegularExpressions;

class Program
{
    private void M([StringSyntax(StringSyntaxAttribute.Regex)] string[] p)
    {
    }

    void Goo()
    {
        [|M(new[] { @""$\a(?#comment)"" });|]
    }
}" + EmbeddedLanguagesTestConstants.StringSyntaxAttributeCodeCSharp,
testHost,
Method("M"),
Regex.Anchor("$"),
Regex.OtherEscape("\\"),
Regex.OtherEscape("a"),
Regex.Comment("(?#comment)"));
        }

        [Theory, CombinatorialData]
        public async Task TestRegexOnApiWithStringSyntaxAttribute_CollectionArgument(TestHost testHost)
        {
            await TestAsync(
@"
using System.Collections.Generic;
using System.Diagnostics.CodeAnalysis;
using System.Text.RegularExpressions;

class Program
{
    private void M([StringSyntax(StringSyntaxAttribute.Regex)] List<string> p)
    {
    }

    void Goo()
    {
        [|M(new List<string> { @""$\a(?#comment)"" });|]
    }
}" + EmbeddedLanguagesTestConstants.StringSyntaxAttributeCodeCSharp,
testHost,
Method("M"),
Class("List"),
Regex.Anchor("$"),
Regex.OtherEscape("\\"),
Regex.OtherEscape("a"),
Regex.Comment("(?#comment)"));
        }

        [Theory, CombinatorialData]
        public async Task TestRegexOnApiWithStringSyntaxAttribute_ImplicitCollectionArgument(TestHost testHost)
        {
            await TestAsync(
@"
using System.Collections.Generic;
using System.Diagnostics.CodeAnalysis;
using System.Text.RegularExpressions;

class Program
{
    private void M([StringSyntax(StringSyntaxAttribute.Regex)] List<string> p)
    {
    }

    void Goo()
    {
        [|M(new() { @""$\a(?#comment)"" });|]
    }
}" + EmbeddedLanguagesTestConstants.StringSyntaxAttributeCodeCSharp,
testHost,
Method("M"),
Regex.Anchor("$"),
Regex.OtherEscape("\\"),
Regex.OtherEscape("a"),
Regex.Comment("(?#comment)"));
        }

        [Theory, CombinatorialData]
        public async Task TestRegexOnApiWithStringSyntaxAttribute_Argument_Options(TestHost testHost)
        {
            await TestAsync(
@"
using System.Diagnostics.CodeAnalysis;
using System.Text.RegularExpressions;

class Program
{
    private void M([StringSyntax(StringSyntaxAttribute.Regex)] string p, RegexOptions options)
    {
    }

    void Goo()
    {
        [|M(@""$\a(?#comment) # is end of line comment"", RegexOptions.IgnorePatternWhitespace);|]
    }
}" + EmbeddedLanguagesTestConstants.StringSyntaxAttributeCodeCSharp,
testHost,
Method("M"),
Regex.Anchor("$"),
Regex.OtherEscape("\\"),
Regex.OtherEscape("a"),
Regex.Comment("(?#comment)"),
Regex.Comment("# is end of line comment"),
Enum("RegexOptions"),
EnumMember("IgnorePatternWhitespace"));
        }

        [Theory, CombinatorialData]
        public async Task TestRegexOnApiWithStringSyntaxAttribute_Attribute(TestHost testHost)
        {
            await TestAsync(
@"
using System;
using System.Diagnostics.CodeAnalysis;
using System.Text.RegularExpressions;

[AttributeUsage(AttributeTargets.Field)]
class RegexTestAttribute : Attribute
{
    public RegexTestAttribute([StringSyntax(StringSyntaxAttribute.Regex)] string value) { }
}

class Program
{
    [|[RegexTest(@""$\a(?#comment)"")]|]
    private string field;
}" + EmbeddedLanguagesTestConstants.StringSyntaxAttributeCodeCSharp,
testHost,
Class("RegexTest"),
Regex.Anchor("$"),
Regex.OtherEscape("\\"),
Regex.OtherEscape("a"),
Regex.Comment("(?#comment)"));
        }

        [Theory, CombinatorialData]
        [WorkItem("https://github.com/dotnet/roslyn/issues/61947")]
        public async Task TestRegexOnApiWithStringSyntaxAttribute_AttributeField(TestHost testHost)
        {
            await TestAsync(
@"
using System;
using System.Diagnostics.CodeAnalysis;
using System.Text.RegularExpressions;

[AttributeUsage(AttributeTargets.Field)]
class RegexTestAttribute : Attribute
{
    public RegexTestAttribute() { }

    [StringSyntax(StringSyntaxAttribute.Regex)]
    public string value;
}

class Program
{
    [|[RegexTest(value = @""$\a(?#comment)"")]|]
    private string field;
}" + EmbeddedLanguagesTestConstants.StringSyntaxAttributeCodeCSharp,
testHost,
Class("RegexTest"),
Field("value"),
Regex.Anchor("$"),
Regex.OtherEscape("\\"),
Regex.OtherEscape("a"),
Regex.Comment("(?#comment)"));
        }

        [Theory, CombinatorialData]
        [WorkItem("https://github.com/dotnet/roslyn/issues/61947")]
        public async Task TestRegexOnApiWithStringSyntaxAttribute_AttributeProperty(TestHost testHost)
        {
            await TestAsync(
@"
using System;
using System.Diagnostics.CodeAnalysis;
using System.Text.RegularExpressions;

[AttributeUsage(AttributeTargets.Field)]
class RegexTestAttribute : Attribute
{
    public RegexTestAttribute() { }

    [StringSyntax(StringSyntaxAttribute.Regex)]
    public string value { get; set; }
}

class Program
{
    [|[RegexTest(value = @""$\a(?#comment)"")]|]
    private string field;
}" + EmbeddedLanguagesTestConstants.StringSyntaxAttributeCodeCSharp,
testHost,
Class("RegexTest"),
Property("value"),
Regex.Anchor("$"),
Regex.OtherEscape("\\"),
Regex.OtherEscape("a"),
Regex.Comment("(?#comment)"));
        }

        [Theory, CombinatorialData]
        public async Task TestRegexOnApiWithStringSyntaxAttribute_ParamsAttribute(TestHost testHost)
        {
            await TestAsync(
@"
using System;
using System.Diagnostics.CodeAnalysis;
using System.Text.RegularExpressions;

[AttributeUsage(AttributeTargets.Field)]
class RegexTestAttribute : Attribute
{
    public RegexTestAttribute([StringSyntax(StringSyntaxAttribute.Regex)] params string[] value) { }
}

class Program
{
    [|[RegexTest(@""$\a(?#comment)"")]|]
    private string field;
}" + EmbeddedLanguagesTestConstants.StringSyntaxAttributeCodeCSharp,
testHost,
Class("RegexTest"),
Regex.Anchor("$"),
Regex.OtherEscape("\\"),
Regex.OtherEscape("a"),
Regex.Comment("(?#comment)"));
        }

        [Theory, CombinatorialData]
        public async Task TestRegexOnApiWithStringSyntaxAttribute_ArrayAttribute(TestHost testHost)
        {
            await TestAsync(
@"
using System;
using System.Diagnostics.CodeAnalysis;
using System.Text.RegularExpressions;

[AttributeUsage(AttributeTargets.Field)]
class RegexTestAttribute : Attribute
{
    public RegexTestAttribute([StringSyntax(StringSyntaxAttribute.Regex)] string[] value) { }
}

class Program
{
    [|[RegexTest(new string[] { @""$\a(?#comment)"" })]|]
    private string field;
}" + EmbeddedLanguagesTestConstants.StringSyntaxAttributeCodeCSharp,
testHost,
Class("RegexTest"),
Regex.Anchor("$"),
Regex.OtherEscape("\\"),
Regex.OtherEscape("a"),
Regex.Comment("(?#comment)"));
        }

        [Theory, CombinatorialData]
        public async Task TestRegexOnApiWithStringSyntaxAttribute_ImplicitArrayAttribute(TestHost testHost)
        {
            await TestAsync(
@"
using System;
using System.Diagnostics.CodeAnalysis;
using System.Text.RegularExpressions;

[AttributeUsage(AttributeTargets.Field)]
class RegexTestAttribute : Attribute
{
    public RegexTestAttribute([StringSyntax(StringSyntaxAttribute.Regex)] string[] value) { }
}

class Program
{
    [|[RegexTest(new[] { @""$\a(?#comment)"" })]|]
    private string field;
}" + EmbeddedLanguagesTestConstants.StringSyntaxAttributeCodeCSharp,
testHost,
Class("RegexTest"),
Regex.Anchor("$"),
Regex.OtherEscape("\\"),
Regex.OtherEscape("a"),
Regex.Comment("(?#comment)"));
        }

        [Theory, CombinatorialData]
        public async Task TestIncompleteRegexLeadingToStringInsideSkippedTokensInsideADirective(TestHost testHost)
        {
            await TestAsync(
@"
using System.Text.RegularExpressions;

class Program
{
    void M()
    {
        // not terminating this string caused us to eat up to the quote on the next line.
        // we then treated #comment as a directive with a lot of skipped tokens on it, including
        // a skipped token for "";
        //
        // Because it's a comment on a directive, special lexing rules apply (i.e. no escape
        // characters are supposed, and we want our system to bail there and not try to validate
        // it.
        var r = new Regex(@""$;
        var s = /* language=regex */ @""(?#comment)|(\b\G\z)|(?<name>sub){0,5}?^"";
    }
}",
testHost, Namespace("System"),
Namespace("Text"),
Namespace("RegularExpressions"),
Keyword("var"),
Class("Regex"));
        }

        [Theory, CombinatorialData]
        [WorkItem("https://github.com/dotnet/roslyn/issues/61982")]
        public async Task TestRegexAmbiguity1(TestHost testHost)
        {
            await TestAsync(
@"
using System.Text.RegularExpressions;

class Program
{
    void Goo()
    {
        var r = Regex.Match("""", [|@""$\a(?#comment)""|]
",
testHost,
Regex.Anchor("$"),
Regex.OtherEscape("\\"),
Regex.OtherEscape("a"),
Regex.Comment("(?#comment)"));
        }

        [Theory, CombinatorialData]
        [WorkItem("https://github.com/dotnet/roslyn/issues/61982")]
        public async Task TestRegexAmbiguity2(TestHost testHost)
        {
            await TestAsync(
@"
using System.Text.RegularExpressions;

class Program
{
    void Goo()
    {
        var r = Regex.Match("""", [|@""$\a(?#comment)""|],
",
testHost,
Regex.Anchor("$"),
Regex.OtherEscape("\\"),
Regex.OtherEscape("a"),
Regex.Comment("(?#comment)"));
        }

        [Theory, CombinatorialData]
        public async Task TestJson1(TestHost testHost)
        {
            await TestAsync(
@"
class Program
{
    void Goo()
    {
        // lang=json
        var r = @""[/*comment*/{ 'goo': 0, bar: -Infinity, """"baz"""": true }, new Date(), text, 'str'] // comment"";
    }
}",
testHost,
Keyword("var"),
Json.Array("["),
Json.Comment("/*comment*/"),
Json.Object("{"),
Json.PropertyName("'goo'"),
Json.Punctuation(":"),
Json.Number("0"),
Json.PropertyName("bar"),
Json.Punctuation(":"),
Json.Operator("-"),
Json.Keyword("Infinity"),
Json.PropertyName(@"""""baz"""""),
Json.Punctuation(":"),
Json.Keyword("true"),
Json.Object("}"),
Json.Punctuation(","),
Json.Keyword("new"),
Json.ConstructorName("Date"),
Json.Punctuation("("),
Json.Punctuation(")"),
Json.Punctuation(","),
Json.Text("text"),
Json.Punctuation(","),
Json.String("'str'"),
Json.Array("]"),
Json.Comment("// comment"));
        }

        [Theory, CombinatorialData]
        public async Task TestJson_RawString(TestHost testHost)
        {
            await TestAsync(
@"
class Program
{
    void Goo()
    {
        // lang=json
        var r = """"""[/*comment*/{ 'goo': 0 }]"""""";
    }
}",
testHost,
Keyword("var"),
Json.Array("["),
Json.Comment("/*comment*/"),
Json.Object("{"),
Json.PropertyName("'goo'"),
Json.Punctuation(":"),
Json.Number("0"),
Json.Object("}"),
Json.Array("]"));
        }

        [Theory, CombinatorialData]
        public async Task TestMultiLineJson1(TestHost testHost)
        {
            await TestAsync(
@"
class Program
{
    void Goo()
    {
        // lang=json
        var r = @""[
            /*comment*/
            {
                'goo': 0,
                bar: -Infinity,
                """"baz"""": true,
                0: null
            },
            new Date(),
            text,
            'str'] // comment"";
    }
}",
testHost,
Keyword("var"),
Json.Array("["),
Json.Comment("/*comment*/"),
Json.Object("{"),
Json.PropertyName("'goo'"),
Json.Punctuation(":"),
Json.Number("0"),
Json.PropertyName("bar"),
Json.Punctuation(":"),
Json.Operator("-"),
Json.Keyword("Infinity"),
Json.PropertyName(@"""""baz"""""),
Json.Punctuation(":"),
Json.Keyword("true"),
Json.PropertyName("0"),
Json.Punctuation(":"),
Json.Keyword("null"),
Json.Object("}"),
Json.Punctuation(","),
Json.Keyword("new"),
Json.ConstructorName("Date"),
Json.Punctuation("("),
Json.Punctuation(")"),
Json.Punctuation(","),
Json.Text("text"),
Json.Punctuation(","),
Json.String("'str'"),
Json.Array("]"),
Json.Comment("// comment"));
        }

        [Theory, CombinatorialData]
        public async Task TestJson_NoComment_NotLikelyJson(TestHost testHost)
        {
            var input = @"
class C
{
    void Goo()
    {
        var r = @""[1, 2, 3]"";
    }
}";
            await TestAsync(input,
testHost,
Keyword("var"));
        }

        [Theory, CombinatorialData]
        public async Task TestJson_NoComment_LikelyJson(TestHost testHost)
        {
            var input = @"
class C
{
    void Goo()
    {
        var r = @""[1, { prop: 0 }, 3]"";
    }
}";
            await TestAsync(input,
testHost,
Keyword("var"),
Json.Array("["),
Json.Number("1"),
Json.Punctuation(","),
Json.Object("{"),
Json.PropertyName("prop"),
Json.Punctuation(":"),
Json.Number("0"),
Json.Object("}"),
Json.Punctuation(","),
Json.Number("3"),
Json.Array("]"));
        }

        [Theory, CombinatorialData]
        public async Task TestJsonOnApiWithStringSyntaxAttribute_Field(TestHost testHost)
        {
            await TestAsync(
@"
using System.Diagnostics.CodeAnalysis;

class Program
{
    [StringSyntax(StringSyntaxAttribute.Json)]
    private string field;
    void Goo()
    {
        [|this.field = @""[{ 'goo': 0}]"";|]
    }
}" + EmbeddedLanguagesTestConstants.StringSyntaxAttributeCodeCSharp,
testHost,
Field("field"),
Json.Array("["),
Json.Object("{"),
Json.PropertyName("'goo'"),
Json.Punctuation(":"),
Json.Number("0"),
Json.Object("}"),
Json.Array("]"));
        }

        [Theory, CombinatorialData]
        public async Task TestJsonOnApiWithStringSyntaxAttribute_Property(TestHost testHost)
        {
            await TestAsync(
@"
using System.Diagnostics.CodeAnalysis;

class Program
{
    [StringSyntax(StringSyntaxAttribute.Json)]
    private string Prop { get; set; }
    void Goo()
    {
        [|this.Prop = @""[{ 'goo': 0}]"";|]
    }
}" + EmbeddedLanguagesTestConstants.StringSyntaxAttributeCodeCSharp,
testHost,
Property("Prop"),
Json.Array("["),
Json.Object("{"),
Json.PropertyName("'goo'"),
Json.Punctuation(":"),
Json.Number("0"),
Json.Object("}"),
Json.Array("]"));
        }

        [Theory, CombinatorialData]
        public async Task TestJsonOnApiWithStringSyntaxAttribute_Argument(TestHost testHost)
        {
            await TestAsync(
@"
using System.Diagnostics.CodeAnalysis;

class Program
{
    private void M([StringSyntax(StringSyntaxAttribute.Json)] string p)
    {
    }

    void Goo()
    {
        [|M(@""[{ 'goo': 0}]"");|]
    }
}" + EmbeddedLanguagesTestConstants.StringSyntaxAttributeCodeCSharp,
testHost,
Method("M"),
Json.Array("["),
Json.Object("{"),
Json.PropertyName("'goo'"),
Json.Punctuation(":"),
Json.Number("0"),
Json.Object("}"),
Json.Array("]"));
        }

        [Theory, CombinatorialData]
        public async Task TestUnmanagedConstraint_LocalFunction_Keyword(TestHost testHost)
        {
            await TestAsync(@"
class X
{
    void N()
    {
        void M<T>() where T : unmanaged { }
    }
}",
                testHost,
                TypeParameter("T"),
                Keyword("unmanaged"));
        }

        [Theory, CombinatorialData]
        public async Task TestUnmanagedConstraint_LocalFunction_ExistingInterface(TestHost testHost)
        {
            await TestAsync(@"
interface unmanaged {}
class X
{
    void N()
    {
        void M<T>() where T : unmanaged { }
    }
}",
                testHost,
                TypeParameter("T"),
                Interface("unmanaged"));
        }

        [Theory, CombinatorialData]
        public async Task TestUnmanagedConstraint_LocalFunction_ExistingInterfaceButOutOfScope(TestHost testHost)
        {
            await TestAsync(@"
namespace OtherScope
{
    interface unmanaged {}
}
class X
{
    void N()
    {
        void M<T>() where T : unmanaged { }
    }
}",
                testHost,
                Namespace("OtherScope"),
                TypeParameter("T"),
                Keyword("unmanaged"));
        }

        [Theory, CombinatorialData]
        public async Task TestStringEscape1(TestHost testHost)
        {
            await TestInMethodAsync(@"var goo = ""goo\r\nbar"";",
                testHost,
                Keyword("var"),
                Escape(@"\r"),
                Escape(@"\n"));
        }

        [Theory, CombinatorialData]
        public async Task TestStringEscape1_utf8(TestHost testHost)
        {
            await TestInMethodAsync(@"var goo = ""goo\r\nbar""u8;",
                testHost,
                Keyword("var"),
                Escape(@"\r"),
                Escape(@"\n"));
        }

        [Theory, CombinatorialData]
        public async Task TestStringEscape2(TestHost testHost)
        {
            await TestInMethodAsync(@"var goo = @""goo\r\nbar"";",
                testHost,
                Keyword("var"));
        }

        [Theory, CombinatorialData]
        public async Task TestStringEscape2_utf8(TestHost testHost)
        {
            await TestInMethodAsync(@"var goo = @""goo\r\nbar""u8;",
                testHost,
                Keyword("var"));
        }

        [Theory, CombinatorialData]
        public async Task TestStringEscape3(TestHost testHost)
        {
            await TestInMethodAsync(@"var goo = $""goo{{1}}bar"";",
                testHost,
                Keyword("var"),
                Escape(@"{{"),
                Escape(@"}}"));
        }

        [Theory, CombinatorialData]
        public async Task TestStringEscape3_utf8(TestHost testHost)
        {
            await TestInMethodAsync(@"var goo = $""goo{{1}}bar""u8;",
                testHost,
                Keyword("var"),
                Escape(@"{{"),
                Escape(@"}}"));
        }

        [Theory, CombinatorialData]
        public async Task TestStringEscape4(TestHost testHost)
        {
            await TestInMethodAsync(@"var goo = $@""goo{{1}}bar"";",
                testHost,
                Keyword("var"),
                Escape(@"{{"),
                Escape(@"}}"));
        }

        [Theory, CombinatorialData]
        public async Task TestStringEscape4_utf8(TestHost testHost)
        {
            await TestInMethodAsync(@"var goo = $@""goo{{1}}bar""u8;",
                testHost,
                Keyword("var"),
                Escape(@"{{"),
                Escape(@"}}"));
        }

        [Theory, CombinatorialData]
        public async Task TestStringEscape5(TestHost testHost)
        {
            await TestInMethodAsync(@"var goo = $""goo\r{{1}}\nbar"";",
                testHost,
                Keyword("var"),
                Escape(@"\r"),
                Escape(@"{{"),
                Escape(@"}}"),
                Escape(@"\n"));
        }

        [Theory, CombinatorialData]
        public async Task TestStringEscape5_utf8(TestHost testHost)
        {
            await TestInMethodAsync(@"var goo = $""goo\r{{1}}\nbar""u8;",
                testHost,
                Keyword("var"),
                Escape(@"\r"),
                Escape(@"{{"),
                Escape(@"}}"),
                Escape(@"\n"));
        }

        [Theory, CombinatorialData]
        public async Task TestStringEscape6(TestHost testHost)
        {
            await TestInMethodAsync(@"var goo = $@""goo\r{{1}}\nbar"";",
                testHost,
                Keyword("var"),
                Escape(@"{{"),
                Escape(@"}}"));
        }

        [Theory, CombinatorialData]
        public async Task TestStringEscape6_utf8(TestHost testHost)
        {
            await TestInMethodAsync(@"var goo = $@""goo\r{{1}}\nbar""u8;",
                testHost,
                Keyword("var"),
                Escape(@"{{"),
                Escape(@"}}"));
        }

        [Theory, CombinatorialData]
        public async Task TestStringEscape7(TestHost testHost)
        {
            await TestInMethodAsync(@"var goo = $""goo\r{1}\nbar"";",
                testHost,
                Keyword("var"),
                Escape(@"\r"),
                Escape(@"\n"));
        }

        [Theory, CombinatorialData]
        public async Task TestStringEscape7_utf8(TestHost testHost)
        {
            await TestInMethodAsync(@"var goo = $""goo\r{1}\nbar""u8;",
                testHost,
                Keyword("var"),
                Escape(@"\r"),
                Escape(@"\n"));
        }

        [Theory, CombinatorialData]
        public async Task TestStringEscape8(TestHost testHost)
        {
            await TestInMethodAsync(@"var goo = $@""{{goo{1}bar}}"";",
                testHost,
                Keyword("var"),
                Escape(@"{{"),
                Escape(@"}}"));
        }

        [Theory, CombinatorialData]
        public async Task TestStringEscape8_utf8(TestHost testHost)
        {
            await TestInMethodAsync(@"var goo = $@""{{goo{1}bar}}""u8;",
                testHost,
                Keyword("var"),
                Escape(@"{{"),
                Escape(@"}}"));
        }

        [Theory, CombinatorialData]
        public async Task TestStringEscape9(TestHost testHost)
        {
            await TestInMethodAsync(@"var goo = $@""{{{12:X}}}"";",
                testHost,
                Keyword("var"),
                Escape(@"{{"),
                Escape(@"}}"));
        }

        [Theory, CombinatorialData]
        public async Task TestStringEscape9_utf8(TestHost testHost)
        {
            await TestInMethodAsync(@"var goo = $@""{{{12:X}}}""u8;",
                testHost,
                Keyword("var"),
                Escape(@"{{"),
                Escape(@"}}"));
        }

        [Theory, CombinatorialData]
        public async Task TestNotStringEscapeInRawLiteral1(TestHost testHost)
        {
            await TestInMethodAsync(@"var goo = """"""goo\r\nbar"""""";",
                testHost,
                Keyword("var"));
        }

        [Theory, CombinatorialData]
        public async Task TestNotStringEscapeInRawLiteral1_utf8(TestHost testHost)
        {
            await TestInMethodAsync(@"var goo = """"""goo\r\nbar""""""u8;",
                testHost,
                Keyword("var"));
        }

        [Theory, CombinatorialData]
        public async Task TestNotStringEscapeInRawLiteral2(TestHost testHost)
        {
            await TestInMethodAsync(@"var goo = """"""
    goo\r\nbar
    """""";",
                testHost,
                Keyword("var"));
        }

        [Theory, CombinatorialData]
        public async Task TestNotStringEscapeInRawLiteral2_utf8(TestHost testHost)
        {
            await TestInMethodAsync(@"var goo = """"""
    goo\r\nbar
    """"""u8;",
                testHost,
                Keyword("var"));
        }

        [Theory, CombinatorialData]
        public async Task TestNotStringEscapeInRawLiteral3(TestHost testHost)
        {
            await TestInMethodAsync(@"var goo = $""""""
    goo\r\nbar
    """""";",
                testHost,
                Keyword("var"));
        }

        [Theory, CombinatorialData]
        public async Task TestNotStringEscapeInRawLiteral3_utf8(TestHost testHost)
        {
            await TestInMethodAsync(@"var goo = $""""""
    goo\r\nbar
    """"""u8;",
                testHost,
                Keyword("var"));
        }

        [Theory, CombinatorialData]
        public async Task TestNotStringEscapeInRawLiteral4(TestHost testHost)
        {
            await TestInMethodAsync(@"var goo = """"""\"""""";",
                testHost,
                Keyword("var"));
        }

        [Theory, CombinatorialData]
        public async Task TestNotStringEscapeInRawLiteral4_utf8(TestHost testHost)
        {
            await TestInMethodAsync(@"var goo = """"""\""""""u8;",
                testHost,
                Keyword("var"));
        }

        [Theory, CombinatorialData]
        public async Task TestNotStringEscapeInRawLiteral5(TestHost testHost)
        {
            await TestInMethodAsync(@"var goo = """"""
    \
    """""";",
                testHost,
                Keyword("var"));
        }

        [Theory, CombinatorialData]
        public async Task TestNotStringEscapeInRawLiteral5_utf8(TestHost testHost)
        {
            await TestInMethodAsync(@"var goo = """"""
    \
    """"""u8;",
                testHost,
                Keyword("var"));
        }

        [Theory, CombinatorialData]
        public async Task TestNotStringEscapeInRawLiteral6(TestHost testHost)
        {
            await TestInMethodAsync(@"var goo = $""""""
    \
    """""";",
                testHost,
                Keyword("var"));
        }

        [Theory, CombinatorialData]
        public async Task TestNotStringEscapeInRawLiteral6_utf8(TestHost testHost)
        {
            await TestInMethodAsync(@"var goo = $""""""
    \
    """"""u8;",
                testHost,
                Keyword("var"));
        }

        [Theory, WorkItem("https://github.com/dotnet/roslyn/issues/31200")]
        [CombinatorialData]
        public async Task TestCharEscape1(TestHost testHost)
        {
            await TestInMethodAsync(@"var goo = '\n';",
                testHost,
                Keyword("var"),
                Escape(@"\n"));
        }

        [Theory, WorkItem("https://github.com/dotnet/roslyn/issues/31200")]
        [CombinatorialData]
        public async Task TestCharEscape2(TestHost testHost)
        {
            await TestInMethodAsync(@"var goo = '\\';",
                testHost,
                Keyword("var"),
                Escape(@"\\"));
        }

        [Theory, WorkItem("https://github.com/dotnet/roslyn/issues/31200")]
        [CombinatorialData]
        public async Task TestCharEscape3(TestHost testHost)
        {
            await TestInMethodAsync(@"var goo = '\'';",
                testHost,
                Keyword("var"),
                Escape(@"\'"));
        }

        [Theory, WorkItem("https://github.com/dotnet/roslyn/issues/31200")]
        [CombinatorialData]
        public async Task TestCharEscape5(TestHost testHost)
        {
            await TestInMethodAsync(@"var goo = '""';",
                testHost,
                Keyword("var"));
        }

        [Theory, WorkItem("https://github.com/dotnet/roslyn/issues/31200")]
        [CombinatorialData]
        public async Task TestCharEscape4(TestHost testHost)
        {
            await TestInMethodAsync(@"var goo = '\u000a';",
                testHost,
                Keyword("var"),
                Escape(@"\u000a"));
        }

        [Theory, WorkItem("https://github.com/dotnet/roslyn/issues/29451")]
        [CombinatorialData]
        public async Task TestDirectiveStringLiteral(TestHost testHost)
            => await TestInMethodAsync(@"#line 1 ""a\b""", testHost);

        [Theory, WorkItem("https://github.com/dotnet/roslyn/issues/30378")]
        [CombinatorialData]
        public async Task TestFormatSpecifierInInterpolation(TestHost testHost)
        {
            await TestInMethodAsync(@"var goo = $""goo{{1:0000}}bar"";",
                testHost,
                Keyword("var"),
                Escape(@"{{"),
                Escape(@"}}"));
        }

        [Theory, WorkItem("https://github.com/dotnet/roslyn/issues/29492")]
        [CombinatorialData]
        public async Task TestOverloadedOperator_BinaryExpression(TestHost testHost)
        {
            await TestAsync(@"
class C
{
    void M()
    {
        var a = 1 + 1;
        var b = new True() + new True();
    }
}
class True
{
    public static True operator +(True a, True b)
    {
         return new True();
    }
}",
                testHost,
                Keyword("var"),
                Keyword("var"),
                Class("True"),
                OverloadedOperators.Plus,
                Class("True"),
                Class("True"),
                Class("True"),
                Class("True"),
                Class("True"));
        }

        [Theory, WorkItem("https://github.com/dotnet/roslyn/issues/29492")]
        [CombinatorialData]
        public async Task TestOverloadedOperator_PrefixUnaryExpression(TestHost testHost)
        {
            await TestAsync(@"
class C
{
    void M()
    {
        var a = !false;
        var b = !new True();
    }
}
class True
{
    public static bool operator !(True a)
    {
         return false;
    }
}",
                testHost,
                Keyword("var"),
                Keyword("var"),
                OverloadedOperators.Exclamation,
                Class("True"),
                Class("True"));
        }

        [Theory, WorkItem("https://github.com/dotnet/roslyn/issues/29492")]
        [CombinatorialData]
        public async Task TestOverloadedOperator_PostfixUnaryExpression(TestHost testHost)
        {
            await TestAsync(@"
class C
{
    void M()
    {
        var a = 1;
        a++;
        var b = new True();
        b++;
    }
}
class True
{
    public static True operator ++(True a)
    {
         return new True();
    }
}",
                testHost,
                Keyword("var"),
                Local("a"),
                Keyword("var"),
                Class("True"),
                Local("b"),
                OverloadedOperators.PlusPlus,
                Class("True"),
                Class("True"),
                Class("True"));
        }

        [Theory, WorkItem("https://github.com/dotnet/roslyn/issues/29492")]
        [CombinatorialData]
        public async Task TestOverloadedOperator_ConditionalExpression(TestHost testHost)
        {
            await TestAsync(@"
class C
{
    void M()
    {
        var a = 1 == 1;
        var b = new True() == new True();
    }
}
class True
{
    public static bool operator ==(True a, True b)
    {
         return true;
    }
}",
                testHost,
                Keyword("var"),
                Keyword("var"),
                Class("True"),
                OverloadedOperators.EqualsEquals,
                Class("True"),
                Class("True"),
                Class("True"));
        }

        [Theory, CombinatorialData]
        public async Task TestCatchDeclarationVariable(TestHost testHost)
        {
            await TestInMethodAsync(@"
try
{
}
catch (Exception ex)
{
    throw ex;
}",
                testHost,
                Local("ex"));
        }

        [Theory, CombinatorialData]
        public async Task TestNotNullConstraint_InsideMethod(TestHost testHost)
        {
            // Asserts no Keyword("notnull") because it is an identifier.
            await TestInMethodAsync(@"
var notnull = 0;
notnull++;",
                testHost,
                Keyword("var"),
                Local("notnull"));
        }

        [Theory, CombinatorialData]
        public async Task TestNotNullConstraint_Type_Keyword(TestHost testHost)
        {
            await TestAsync(
                "class X<T> where T : notnull { }",
                testHost,
                TypeParameter("T"),
                Keyword("notnull"));
        }

        [Theory, CombinatorialData]
        public async Task TestNotNullConstraint_Type_ExistingInterface(TestHost testHost)
        {
            await TestAsync(@"
interface notnull {}
class X<T> where T : notnull { }",
                testHost,
                TypeParameter("T"),
                Interface("notnull"));
        }

        [Theory, CombinatorialData]
        public async Task TestNotNullConstraint_Type_ExistingInterfaceButOutOfScope(TestHost testHost)
        {
            await TestAsync(@"
namespace OtherScope
{
    interface notnull {}
}
class X<T> where T : notnull { }",
                testHost,
                Namespace("OtherScope"),
                TypeParameter("T"),
                Keyword("notnull"));
        }

        [Theory, CombinatorialData]
        public async Task TestNotNullConstraint_Method_Keyword(TestHost testHost)
        {
            await TestAsync(@"
class X
{
    void M<T>() where T : notnull { }
}",
                testHost,
                TypeParameter("T"),
                Keyword("notnull"));
        }

        [Theory, CombinatorialData]
        public async Task TestNotNullConstraint_Method_ExistingInterface(TestHost testHost)
        {
            await TestAsync(@"
interface notnull {}
class X
{
    void M<T>() where T : notnull { }
}",
                testHost,
                TypeParameter("T"),
                Interface("notnull"));
        }

        [Theory, CombinatorialData]
        public async Task TestNotNullConstraint_Method_ExistingInterfaceButOutOfScope(TestHost testHost)
        {
            await TestAsync(@"
namespace OtherScope
{
    interface notnull {}
}
class X
{
    void M<T>() where T : notnull { }
}",
                testHost,
                Namespace("OtherScope"),
                TypeParameter("T"),
                Keyword("notnull"));
        }

        [Theory, CombinatorialData]
        public async Task TestNotNullConstraint_Delegate_Keyword(TestHost testHost)
        {
            await TestAsync(
                "delegate void D<T>() where T : notnull;",
                testHost,
                TypeParameter("T"),
                Keyword("notnull"));
        }

        [Theory, CombinatorialData]
        public async Task TestNotNullConstraint_Delegate_ExistingInterface(TestHost testHost)
        {
            await TestAsync(@"
interface notnull {}
delegate void D<T>() where T : notnull;",
                testHost,
                TypeParameter("T"),
                Interface("notnull"));
        }

        [Theory, CombinatorialData]
        public async Task TestNotNullConstraint_Delegate_ExistingInterfaceButOutOfScope(TestHost testHost)
        {
            await TestAsync(@"
namespace OtherScope
{
    interface notnull {}
}
delegate void D<T>() where T : notnull;",
                testHost,
                Namespace("OtherScope"),
                TypeParameter("T"),
                Keyword("notnull"));
        }

        [Theory, CombinatorialData]
        public async Task TestNotNullConstraint_LocalFunction_Keyword(TestHost testHost)
        {
            await TestAsync(@"
class X
{
    void N()
    {
        void M<T>() where T : notnull { }
    }
}",
                testHost,
                TypeParameter("T"),
                Keyword("notnull"));
        }

        [Theory, CombinatorialData]
        public async Task TestNotNullConstraint_LocalFunction_ExistingInterface(TestHost testHost)
        {
            await TestAsync(@"
interface notnull {}
class X
{
    void N()
    {
        void M<T>() where T : notnull { }
    }
}",
                testHost,
                TypeParameter("T"),
                Interface("notnull"));
        }

        [Theory, CombinatorialData]
        public async Task TestNotNullConstraint_LocalFunction_ExistingInterfaceButOutOfScope(TestHost testHost)
        {
            await TestAsync(@"
namespace OtherScope
{
    interface notnull {}
}
class X
{
    void N()
    {
        void M<T>() where T : notnull { }
    }
}",
                testHost,
                Namespace("OtherScope"),
                TypeParameter("T"),
                Keyword("notnull"));
        }

        [Theory, CombinatorialData]
        public async Task NonDiscardVariableDeclaration(TestHost testHost)
        {
            await TestAsync(@"
class X
{
    void N()
    {
        var _ = int.Parse("""");
    }
}",
            testHost,
            Keyword("var"),
            Method("Parse"),
            Static("Parse"));
        }

        [Theory, CombinatorialData]
        public async Task NonDiscardVariableDeclarationMultipleDeclarators(TestHost testHost)
        {
            await TestAsync(@"
class X
{
    void N()
    {
        int i = 1, _ = 1;
        int _ = 2, j = 1;
    }
}", testHost);
        }

        [Theory, CombinatorialData]
        public async Task DiscardAssignment(TestHost testHost)
        {
            await TestAsync(@"
class X
{
    void N()
    {
        _ = int.Parse("""");
    }
}",
            testHost,
            Keyword("_"),
            Method("Parse"),
            Static("Parse"));
        }

        [Theory, CombinatorialData]
        public async Task DiscardInOutDeclaration(TestHost testHost)
        {
            await TestAsync(@"
class X
{
    void N()
    {
        int.TryParse("""", out var _);
    }
}",
            testHost,
            Method("TryParse"),
            Static("TryParse"),
            Keyword("var"),
            Keyword("_"));
        }

        [Theory, CombinatorialData]
        public async Task DiscardInOutAssignment(TestHost testHost)
        {
            await TestAsync(@"
class X
{
    void N()
    {
        int.TryParse("""", out _);
    }
}",
            testHost,
            Method("TryParse"),
            Static("TryParse"),
            Keyword("_"));
        }

        [Theory, CombinatorialData]
        public async Task DiscardInDeconstructionAssignment(TestHost testHost)
        {
            await TestAsync(@"
class X
{
    void N()
    {
        (x, _) = (0, 0);
    }
}",
            testHost,
            Keyword("_"));
        }

        [Theory, CombinatorialData]
        public async Task DiscardInDeconstructionDeclaration(TestHost testHost)
        {
            await TestAsync(@"
class X
{
    void N()
    {
        (int x, int _) = (0, 0);
    }
}",
            testHost,
            Keyword("_"));
        }

        [Theory, CombinatorialData]
        public async Task DiscardInPatternMatch(TestHost testHost)
        {
            await TestAsync(@"
class X
{
    bool N(object x)
    {
        return x is int _;
    }
}",
            testHost,
            Parameter("x"),
            Keyword("_"));
        }

        [Theory, CombinatorialData]
        public async Task DiscardInSwitch(TestHost testHost)
        {
            await TestAsync(@"
class X
{
    bool N(object x)
    {
        switch(x)
        {
            case int _:
                return true;
            default:
                return false;
        }
    }
}",
            testHost,
            Parameter("x"),
            Keyword("_"));
        }

        [Theory, CombinatorialData]
        public async Task DiscardInSwitchPatternMatch(TestHost testHost)
        {
            await TestAsync(@"
class X
{
    bool N(object x)
    {
        return x switch
        {
            _ => return true;
        };
    }
}",
            testHost,
            Parameter("x"),
            Keyword("_"));
        }

        [Theory, CombinatorialData]
        public async Task UnusedUnderscoreParameterInLambda(TestHost testHost)
        {
            await TestAsync(@"
class X
{
    void N()
    {
        System.Func<int, int> a = (int _) => 0;
    }
}",
            testHost,
            Namespace("System"),
            Delegate("Func"));
        }

        [Theory, CombinatorialData]
        public async Task UsedUnderscoreParameterInLambda(TestHost testHost)
        {
            await TestAsync(@"
class X
{
    void N()
    {
        System.Func<int, int> a = (int _) => _;
    }
}",
            testHost,
            Namespace("System"),
            Delegate("Func"),
            Parameter("_"));
        }

        [Theory, CombinatorialData]
        public async Task DiscardsInLambda(TestHost testHost)
        {
            await TestAsync(@"
class X
{
    void N()
    {
        System.Func<int, int, int> a = (int _, int _) => 0;
    }
}",
            testHost,
            Namespace("System"),
            Delegate("Func"),
            Keyword("_"),
            Keyword("_"));
        }

        [Theory, CombinatorialData]
        public async Task DiscardsInLambdaWithInferredType(TestHost testHost)
        {
            await TestAsync(@"
class X
{
    void N()
    {
        System.Func<int, int, int> a = (_, _) => 0;
    }
}",
            testHost,
            Namespace("System"),
            Delegate("Func"),
            Keyword("_"),
            Keyword("_"));
        }

        [Theory, CombinatorialData]
        public async Task NativeInteger(TestHost testHost)
        {
            await TestInMethodAsync(
                @"nint i = 0; nuint i2 = 0;",
                testHost,
                Classifications(Keyword("nint"), Keyword("nuint")));
        }

        [Theory, CombinatorialData]
        public async Task NotNativeInteger(TestHost testHost)
        {
            await TestInMethodAsync(
                "nint",
                "M",
                "nint i = 0;",
                testHost,
                Classifications(Class("nint")));
        }

        [Theory, CombinatorialData]
        public async Task NotNativeUnsignedInteger(TestHost testHost)
        {
            await TestInMethodAsync(
                "nuint",
                "M",
                "nuint i = 0;",
                testHost,
                Classifications(Class("nuint")));
        }

        [Theory, CombinatorialData]
        public async Task StaticBoldingMethodName(TestHost testHost)
        {
            await TestAsync(
@"class C
{
    public static void Method()
    {
        System.Action action = Method;
    }
}",
            testHost,
            Namespace("System"),
            Delegate("Action"),
            Method("Method"),
            Static("Method"));
        }

        [Theory, CombinatorialData]
        public async Task StaticBoldingMethodNameNestedInNameof(TestHost testHost)
        {
            await TestAsync(
@"class C
{
    public static void Method()
    {
        _ = nameof(Method);
    }
}",
            testHost,
            Keyword("_"),
            Keyword("nameof"),
            Static("Method"),
            Method("Method"));
        }

        [Theory, CombinatorialData]
        public async Task BoldingMethodNameStaticAndNot(TestHost testHost)
        {
            await TestAsync(
    @"class C
{
    public static void Method()
    {
        
    }

    public void Method(int x) 
    {

    }

    public void Test() {
        _ = nameof(Method);
    }
}",
            testHost,
            Keyword("_"),
            Keyword("nameof"),
            Static("Method"),
            Method("Method"));
        }

<<<<<<< HEAD
        [Theory]
        [CombinatorialData]
        [WorkItem("https://github.com/dotnet/roslyn/issues/46985")]
=======
        [Theory, CombinatorialData]
        [WorkItem(46985, "https://github.com/dotnet/roslyn/issues/46985")]
>>>>>>> 8770fb62
        public async Task BasicRecordClassification(TestHost testHost)
        {
            await TestAsync(
@"record R
{
    R r;

    R() { }
}",
                testHost,
                RecordClass("R"));
        }

<<<<<<< HEAD
        [Theory]
        [CombinatorialData]
        [WorkItem("https://github.com/dotnet/roslyn/issues/46985")]
=======
        [Theory, CombinatorialData]
        [WorkItem(46985, "https://github.com/dotnet/roslyn/issues/46985")]
>>>>>>> 8770fb62
        public async Task ParameterizedRecordClassification(TestHost testHost)
        {
            await TestAsync(
@"record R(int X, int Y);

class C
{
    R r;
}",
                testHost,
                RecordClass("R"));
        }

        [Theory, CombinatorialData]
        public async Task BasicRecordClassClassification(TestHost testHost)
        {
            await TestAsync(
@"record class R
{
    R r;

    R() { }
}",
                testHost,
                RecordClass("R"));
        }

        [Theory, CombinatorialData]
        public async Task BasicRecordStructClassification(TestHost testHost)
        {
            await TestAsync(
@"record struct R
{
    R property { get; set; }
}",
                testHost,
                RecordStruct("R"));
        }

        [Theory, CombinatorialData]
        public async Task BasicFileScopedNamespaceClassification(TestHost testHost)
        {
            await TestAsync(
@"namespace NS;

class C { }",
                testHost,
                Namespace("NS"));
        }

        [Theory, CombinatorialData]
        public async Task NullCheckedParameterClassification(TestHost testHost)
        {
            await TestAsync(
@"
class C
{
    void M(string s!!) { }
}",
                testHost);
        }

<<<<<<< HEAD
        [Theory]
        [CombinatorialData]
        [WorkItem("https://github.com/dotnet/roslyn/issues/57184")]
=======
        [Theory, CombinatorialData]
        [WorkItem(57184, "https://github.com/dotnet/roslyn/issues/57184")]
>>>>>>> 8770fb62
        public async Task MethodGroupClassifications(TestHost testHost)
        {
            await TestAsync(
@"var f = m;
Delegate d = m;
MulticastDelegate md = m;
ICloneable c = m;
object obj = m;
m(m);

int m(Delegate d) { }",
                testHost,
                    Keyword("var"),
                    Method("m"),
                    Method("m"),
                    Method("m"),
                    Method("m"),
                    Method("m"),
                    Method("m"),
                    Method("m"));
        }

        /// <seealso cref="SyntacticClassifierTests.LocalFunctionDeclaration"/>
        /// <seealso cref="TotalClassifierTests.LocalFunctionDeclarationAndUse"/>
        [Theory, CombinatorialData]
        public async Task LocalFunctionUse(TestHost testHost)
        {
            await TestAsync(
                """
                using System;

                class C
                {
                    void M(Action action)
                    {
                        [|localFunction();
                        staticLocalFunction();

                        M(localFunction);
                        M(staticLocalFunction);

                        void localFunction() { }
                        static void staticLocalFunction() { }|]
                    }
                }

                """,
                testHost,
                Method("localFunction"),
                Method("staticLocalFunction"),
                Static("staticLocalFunction"),
                Method("M"),
                Method("localFunction"),
                Method("M"),
                Method("staticLocalFunction"),
                Static("staticLocalFunction"));
        }
    }
}<|MERGE_RESOLUTION|>--- conflicted
+++ resolved
@@ -184,14 +184,8 @@
                 Class("dynamic"));
         }
 
-<<<<<<< HEAD
-        [Theory]
-        [CombinatorialData]
+        [Theory, CombinatorialData]
         [WorkItem("https://github.com/dotnet/roslyn/issues/46985")]
-=======
-        [Theory, CombinatorialData]
-        [WorkItem(46985, "https://github.com/dotnet/roslyn/issues/46985")]
->>>>>>> 8770fb62
         public async Task DynamicAsRecordName(TestHost testHost)
         {
             await TestAsync(
@@ -2529,14 +2523,8 @@
                 ParseOptions(TestOptions.Regular, Options.Script));
         }
 
-<<<<<<< HEAD
-        [Theory]
-        [CombinatorialData]
+        [Theory, CombinatorialData]
         [WorkItem("https://devdiv.visualstudio.com/DevDiv/_workitems/edit/261049")]
-=======
-        [Theory, CombinatorialData]
-        [WorkItem(261049, "https://devdiv.visualstudio.com/DevDiv/_workitems/edit/261049")]
->>>>>>> 8770fb62
         public async Task DevDiv261049RegressionTest(TestHost testHost)
         {
             var source = @"
@@ -2549,14 +2537,8 @@
                 Keyword("var"), Local("a"), Local("a"));
         }
 
-<<<<<<< HEAD
-        [Theory]
-        [CombinatorialData]
+        [Theory, CombinatorialData]
         [WorkItem("https://github.com/dotnet/roslyn/issues/633")]
-=======
-        [Theory, CombinatorialData]
-        [WorkItem(633, "https://github.com/dotnet/roslyn/issues/633")]
->>>>>>> 8770fb62
         public async Task InXmlDocCref_WhenTypeOnlyIsSpecified_ItIsClassified(TestHost testHost)
         {
             await TestAsync(
@@ -2573,14 +2555,8 @@
     Class("MyClass"));
         }
 
-<<<<<<< HEAD
-        [Theory]
-        [CombinatorialData]
+        [Theory, CombinatorialData]
         [WorkItem("https://github.com/dotnet/roslyn/issues/633")]
-=======
-        [Theory, CombinatorialData]
-        [WorkItem(633, "https://github.com/dotnet/roslyn/issues/633")]
->>>>>>> 8770fb62
         public async Task InXmlDocCref_WhenConstructorOnlyIsSpecified_NothingIsClassified(TestHost testHost)
         {
             await TestAsync(
@@ -2596,14 +2572,8 @@
  Class("MyClass"));
         }
 
-<<<<<<< HEAD
-        [Theory]
-        [CombinatorialData]
+        [Theory, CombinatorialData]
         [WorkItem("https://github.com/dotnet/roslyn/issues/633")]
-=======
-        [Theory, CombinatorialData]
-        [WorkItem(633, "https://github.com/dotnet/roslyn/issues/633")]
->>>>>>> 8770fb62
         public async Task InXmlDocCref_WhenTypeAndConstructorSpecified_OnlyTypeIsClassified(TestHost testHost)
         {
             await TestAsync(
@@ -2621,14 +2591,8 @@
     Class("MyClass"));
         }
 
-<<<<<<< HEAD
-        [Theory]
-        [CombinatorialData]
+        [Theory, CombinatorialData]
         [WorkItem("https://github.com/dotnet/roslyn/issues/13174")]
-=======
-        [Theory, CombinatorialData]
-        [WorkItem(13174, "https://github.com/dotnet/roslyn/issues/13174")]
->>>>>>> 8770fb62
         public async Task TestMemberBindingThatLooksGeneric(TestHost testHost)
         {
             await TestAsync(
@@ -2660,14 +2624,8 @@
     Property("Length"));
         }
 
-<<<<<<< HEAD
-        [Theory]
-        [CombinatorialData]
+        [Theory, CombinatorialData]
         [WorkItem("https://github.com/dotnet/roslyn/issues/23940")]
-=======
-        [Theory, CombinatorialData]
-        [WorkItem(23940, "https://github.com/dotnet/roslyn/issues/23940")]
->>>>>>> 8770fb62
         public async Task TestAliasQualifiedClass(TestHost testHost)
         {
             await TestAsync(
@@ -5378,14 +5336,8 @@
             Method("Method"));
         }
 
-<<<<<<< HEAD
-        [Theory]
-        [CombinatorialData]
+        [Theory, CombinatorialData]
         [WorkItem("https://github.com/dotnet/roslyn/issues/46985")]
-=======
-        [Theory, CombinatorialData]
-        [WorkItem(46985, "https://github.com/dotnet/roslyn/issues/46985")]
->>>>>>> 8770fb62
         public async Task BasicRecordClassification(TestHost testHost)
         {
             await TestAsync(
@@ -5399,14 +5351,8 @@
                 RecordClass("R"));
         }
 
-<<<<<<< HEAD
-        [Theory]
-        [CombinatorialData]
+        [Theory, CombinatorialData]
         [WorkItem("https://github.com/dotnet/roslyn/issues/46985")]
-=======
-        [Theory, CombinatorialData]
-        [WorkItem(46985, "https://github.com/dotnet/roslyn/issues/46985")]
->>>>>>> 8770fb62
         public async Task ParameterizedRecordClassification(TestHost testHost)
         {
             await TestAsync(
@@ -5469,14 +5415,8 @@
                 testHost);
         }
 
-<<<<<<< HEAD
-        [Theory]
-        [CombinatorialData]
+        [Theory, CombinatorialData]
         [WorkItem("https://github.com/dotnet/roslyn/issues/57184")]
-=======
-        [Theory, CombinatorialData]
-        [WorkItem(57184, "https://github.com/dotnet/roslyn/issues/57184")]
->>>>>>> 8770fb62
         public async Task MethodGroupClassifications(TestHost testHost)
         {
             await TestAsync(
