--- conflicted
+++ resolved
@@ -2102,10 +2102,8 @@
                 Punctuation.CloseCurly);
         }
 
-<<<<<<< HEAD
-        [Theory]
-        [CombinatorialData]
-        [WorkItem(59484, "https://github.com/dotnet/roslyn/issues/59484")]
+        [Theory, WorkItem(59484, "https://github.com/dotnet/roslyn/issues/59484")]
+        [CombinatorialData]
         public async Task TestPatternVariables(TestHost testHost)
         {
             await TestAsync(
@@ -2143,11 +2141,7 @@
                 Punctuation.CloseCurly);
         }
 
-        [WorkItem(42368, "https://github.com/dotnet/roslyn/issues/42368")]
-        [Theory]
-=======
         [Theory, WorkItem(42368, "https://github.com/dotnet/roslyn/issues/42368")]
->>>>>>> bf23384b
         [CombinatorialData]
         public async Task RelationalPattern(TestHost testHost)
         {
