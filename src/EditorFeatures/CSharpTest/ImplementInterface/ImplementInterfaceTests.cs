--- conflicted
+++ resolved
@@ -5,7 +5,6 @@
 using System.Threading.Tasks;
 using Microsoft.CodeAnalysis.CSharp;
 using Microsoft.CodeAnalysis.CSharp.CodeStyle;
-using Microsoft.CodeAnalysis.CSharp.Test.Utilities;
 using Microsoft.CodeAnalysis.Editor.UnitTests.CodeActions;
 using Microsoft.CodeAnalysis.Editor.UnitTests.Diagnostics.NamingStyles;
 using Microsoft.CodeAnalysis.ImplementType;
@@ -9495,25 +9494,14 @@
     static abstract void M1();
 }
 
-class C : {|#0:ITest|}
-{
-<<<<<<< HEAD
+class C : ITest
+{
     static void ITest.M1()
-=======
-    void ITest.{|#1:M1|}()
->>>>>>> 51c367a5
     {
         throw new System.NotImplementedException();
     }
 }
 ",
-                    },
-                    ExpectedDiagnostics =
-                    {
-                        // /0/Test0.cs(7,11): error CS0535: 'C' does not implement interface member 'ITest.M1()'
-                        DiagnosticResult.CompilerError("CS0535").WithLocation(0).WithArguments("C", "ITest.M1()"),
-                        // /0/Test0.cs(9,16): error CS0539: 'C.M1()' in explicit interface declaration is not found among members of the interface that can be implemented
-                        DiagnosticResult.CompilerError("CS0539").WithLocation(1).WithArguments("C.M1()"),
                     },
                 },
                 CodeActionVerifier = (codeAction, verifier) => verifier.Equal(FeaturesResources.Implement_all_members_explicitly, codeAction.Title),
@@ -9555,286 +9543,355 @@
 
 abstract class C : ITest
 {
-<<<<<<< HEAD
     public static void M1()
     {
         throw new System.NotImplementedException();
     }
 }
-", parseOptions: CSharpParseOptions.Default.WithLanguageVersion(LanguageVersion.Preview), index: 1, title: FeaturesResources.Implement_interface_abstractly);
-        }
-
-        [WorkItem(53927, "https://github.com/dotnet/roslyn/issues/53927")]
-        [Fact, Trait(Traits.Feature, Traits.Features.CodeActionsImplementInterface)]
-        public async Task TestStaticAbstractInterfaceOperator_OnlyExplicitlyImplementable()
-        {
-            await TestInRegularAndScriptAsync(@"
-interface ITest
-{
-    static abstract int operator -(ITest x);
-}
-class C : [|ITest|]
-{
-}
-",
-@"
-interface ITest
-{
-    static abstract int operator -(ITest x);
-}
-class C : ITest
-{
-    static int ITest.operator -(ITest x)
-    {
-        throw new System.NotImplementedException();
-    }
-}
-", parseOptions: CSharpParseOptions.Default.WithLanguageVersion(LanguageVersion.Preview), index: 0, title: FeaturesResources.Implement_all_members_explicitly);
-        }
-
-        [WorkItem(53927, "https://github.com/dotnet/roslyn/issues/53927")]
-        [Fact, Trait(Traits.Feature, Traits.Features.CodeActionsImplementInterface)]
-        public async Task TestStaticAbstractInterfaceOperator_ImplementImplicitly()
-        {
-            await TestInRegularAndScriptAsync(@"
-interface ITest<T> where T : ITest<T>
-{
-    static abstract int operator -(T x);
-    static abstract int operator -(T x, int y);
-}
-class C : [|ITest<C>|]
-{
-}
-",
-@"
-interface ITest<T> where T : ITest<T>
-{
-    static abstract int operator -(T x);
-    static abstract int operator -(T x, int y);
-}
-class C : ITest<C>
-{
-    public static int operator -(C x)
-    {
-        throw new System.NotImplementedException();
-    }
-
-    public static int operator -(C x, int y)
-    {
-        throw new System.NotImplementedException();
-    }
-}
-", parseOptions: CSharpParseOptions.Default.WithLanguageVersion(LanguageVersion.Preview), index: 0, title: FeaturesResources.Implement_interface);
-        }
-
-        [WorkItem(53927, "https://github.com/dotnet/roslyn/issues/53927")]
-        [Fact, Trait(Traits.Feature, Traits.Features.CodeActionsImplementInterface)]
-        public async Task TestStaticAbstractInterfaceOperator_ImplementExplicitly()
-        {
-            await TestInRegularAndScriptAsync(@"
-interface ITest<T> where T : ITest<T>
-{
-    static abstract int operator -(T x);
-}
-class C : [|ITest<C>|]
-{
-}
-",
-@"
-interface ITest<T> where T : ITest<T>
-{
-    static abstract int operator -(T x);
-}
-class C : ITest<C>
-{
-    static int ITest<C>.operator -(C x)
-    {
-        throw new System.NotImplementedException();
-    }
-}
-", parseOptions: CSharpParseOptions.Default.WithLanguageVersion(LanguageVersion.Preview), index: 1, title: FeaturesResources.Implement_all_members_explicitly);
-        }
-
-        [WorkItem(53927, "https://github.com/dotnet/roslyn/issues/53927")]
-        [Fact, Trait(Traits.Feature, Traits.Features.CodeActionsImplementInterface)]
-        public async Task TestStaticAbstractInterfaceOperator_ImplementAbstractly()
-        {
-            await TestInRegularAndScriptAsync(@"
-interface ITest<T> where T : ITest<T>
-{
-    static abstract int operator -(T x);
-}
-abstract class C : [|ITest<C>|]
-{
-}
-",
-@"
-interface ITest<T> where T : ITest<T>
-{
-    static abstract int operator -(T x);
-}
-abstract class C : ITest<C>
-{
-    public static int operator -(C x)
-    {
-        throw new System.NotImplementedException();
-    }
-}
-", parseOptions: CSharpParseOptions.Default.WithLanguageVersion(LanguageVersion.Preview), index: 1, title: FeaturesResources.Implement_interface_abstractly);
-        }
-
-        [WorkItem(53927, "https://github.com/dotnet/roslyn/issues/53927")]
-        [Fact, Trait(Traits.Feature, Traits.Features.CodeActionsImplementInterface)]
-        public async Task TestStaticAbstractInterface_Explicitly()
-        {
-            await TestInRegularAndScriptAsync(@"
-interface ITest
-{
-    static abstract int M(ITest x);
-}
-class C : [|ITest|]
-{
-}
-",
-@"
-interface ITest
-{
-    static abstract int M(ITest x);
-}
-class C : ITest
-{
-    static int ITest.M(ITest x)
-    {
-        throw new System.NotImplementedException();
-    }
-}
-", parseOptions: CSharpParseOptions.Default.WithLanguageVersion(LanguageVersion.Preview), index: 1, title: FeaturesResources.Implement_all_members_explicitly);
-        }
-
-        [WorkItem(53927, "https://github.com/dotnet/roslyn/issues/53927")]
-        [Fact, Trait(Traits.Feature, Traits.Features.CodeActionsImplementInterface)]
-        public async Task TestStaticAbstractInterface_Implicitly()
-        {
-            await TestInRegularAndScriptAsync(@"
-interface ITest
-{
-    static abstract int M(ITest x);
-}
-class C : [|ITest|]
-{
-}
-",
-@"
-interface ITest
-{
-    static abstract int M(ITest x);
-}
-class C : ITest
-{
-    public static int M(ITest x)
-    {
-        throw new System.NotImplementedException();
-    }
-}
-", parseOptions: CSharpParseOptions.Default.WithLanguageVersion(LanguageVersion.Preview), index: 0, title: FeaturesResources.Implement_interface);
-        }
-
-        [WorkItem(53927, "https://github.com/dotnet/roslyn/issues/53927")]
-        [Fact, Trait(Traits.Feature, Traits.Features.CodeActionsImplementInterface)]
-        public async Task TestStaticAbstractInterface_ImplementImplicitly()
-        {
-            await TestInRegularAndScriptAsync(@"
-interface ITest<T> where T : ITest<T>
-{
-    static abstract int M(T x);
-}
-class C : [|ITest<C>|]
-{
-}
-",
-@"
-interface ITest<T> where T : ITest<T>
-{
-    static abstract int M(T x);
-}
-class C : ITest<C>
-{
-    public static int M(C x)
-    {
-        throw new System.NotImplementedException();
-    }
-}
-", parseOptions: CSharpParseOptions.Default.WithLanguageVersion(LanguageVersion.Preview), index: 0, title: FeaturesResources.Implement_interface);
-        }
-
-        [WorkItem(53927, "https://github.com/dotnet/roslyn/issues/53927")]
-        [Fact, Trait(Traits.Feature, Traits.Features.CodeActionsImplementInterface)]
-        public async Task TestStaticAbstractInterface_ImplementExplicitly()
-        {
-            await TestInRegularAndScriptAsync(@"
-interface ITest<T> where T : ITest<T>
-{
-    static abstract int M(T x);
-}
-class C : [|ITest<C>|]
-{
-}
-",
-@"
-interface ITest<T> where T : ITest<T>
-{
-    static abstract int M(T x);
-}
-class C : ITest<C>
-{
-    static int ITest<C>.M(C x)
-    {
-        throw new System.NotImplementedException();
-    }
-}
-", parseOptions: CSharpParseOptions.Default.WithLanguageVersion(LanguageVersion.Preview), index: 1, title: FeaturesResources.Implement_all_members_explicitly);
-        }
-
-        [WorkItem(53927, "https://github.com/dotnet/roslyn/issues/53927")]
-        [Fact, Trait(Traits.Feature, Traits.Features.CodeActionsImplementInterface)]
-        public async Task TestStaticAbstractInterface_ImplementAbstractly()
-        {
-            await TestInRegularAndScriptAsync(@"
-interface ITest<T> where T : ITest<T>
-{
-    static abstract int M(T x);
-}
-abstract class C : [|ITest<C>|]
-{
-}
-",
-@"
-interface ITest<T> where T : ITest<T>
-{
-    static abstract int M(T x);
-}
-abstract class C : ITest<C>
-{
-    public static int M(C x)
-    {
-        throw new System.NotImplementedException();
-    }
-=======
-    public abstract static void {|#0:M1|}();
->>>>>>> 51c367a5
-}
-",
-                    },
-                    ExpectedDiagnostics =
-                    {
-                        // /0/Test0.cs(9,33): error CS0112: A static member cannot be marked as 'abstract'
-                        DiagnosticResult.CompilerError("CS0112").WithLocation(0).WithArguments("abstract"),
-                    },
+"
+                    }
                 },
                 CodeActionVerifier = (codeAction, verifier) => verifier.Equal(FeaturesResources.Implement_interface_abstractly, codeAction.Title),
                 CodeActionEquivalenceKey = "False;True;True:global::ITest;TestProject;Microsoft.CodeAnalysis.ImplementInterface.AbstractImplementInterfaceService+ImplementInterfaceCodeAction;",
                 CodeActionIndex = 1,
             }.RunAsync();
         }
+
+        [WorkItem(53927, "https://github.com/dotnet/roslyn/issues/53927")]
+        [Fact, Trait(Traits.Feature, Traits.Features.CodeActionsImplementInterface)]
+        public async Task TestStaticAbstractInterfaceOperator_OnlyExplicitlyImplementable()
+        {
+            await new VerifyCS.Test
+            {
+                ReferenceAssemblies = ReferenceAssemblies.Net.Net50,
+                LanguageVersion = LanguageVersion.Preview,
+                TestCode = @"
+interface ITest
+{
+    static abstract int operator -(ITest x);
+}
+class C : {|CS0535:ITest|}
+{
+}
+",
+                FixedCode = @"
+interface ITest
+{
+    static abstract int operator -(ITest x);
+}
+class C : ITest
+{
+    static int ITest.operator -(ITest x)
+    {
+        throw new System.NotImplementedException();
+    }
+}
+",
+                CodeActionVerifier = (codeAction, verifier) => verifier.Equal(FeaturesResources.Implement_all_members_explicitly, codeAction.Title),
+                CodeActionEquivalenceKey = "True;False;False:global::ITest;TestProject;Microsoft.CodeAnalysis.ImplementInterface.AbstractImplementInterfaceService+ImplementInterfaceCodeAction;",
+                CodeActionIndex = 0,
+            }.RunAsync();
+        }
+
+        [WorkItem(53927, "https://github.com/dotnet/roslyn/issues/53927")]
+        [Fact, Trait(Traits.Feature, Traits.Features.CodeActionsImplementInterface)]
+        public async Task TestStaticAbstractInterfaceOperator_ImplementImplicitly()
+        {
+            await new VerifyCS.Test
+            {
+                ReferenceAssemblies = ReferenceAssemblies.Net.Net50,
+                LanguageVersion = LanguageVersion.Preview,
+                TestCode = @"
+interface ITest<T> where T : ITest<T>
+{
+    static abstract int operator -(T x);
+    static abstract int operator -(T x, int y);
+}
+class C : {|CS0535:{|CS0535:ITest<C>|}|}
+{
+}
+",
+                FixedCode = @"
+interface ITest<T> where T : ITest<T>
+{
+    static abstract int operator -(T x);
+    static abstract int operator -(T x, int y);
+}
+class C : ITest<C>
+{
+    public static int operator -(C x)
+    {
+        throw new System.NotImplementedException();
+    }
+
+    public static int operator -(C x, int y)
+    {
+        throw new System.NotImplementedException();
+    }
+}
+",
+                CodeActionVerifier = (codeAction, verifier) => verifier.Equal(FeaturesResources.Implement_interface, codeAction.Title),
+                CodeActionEquivalenceKey = "False;False;True:global::ITest<global::C>;TestProject;Microsoft.CodeAnalysis.ImplementInterface.AbstractImplementInterfaceService+ImplementInterfaceCodeAction;",
+                CodeActionIndex = 0,
+            }.RunAsync();
+        }
+
+        [WorkItem(53927, "https://github.com/dotnet/roslyn/issues/53927")]
+        [Fact, Trait(Traits.Feature, Traits.Features.CodeActionsImplementInterface)]
+        public async Task TestStaticAbstractInterfaceOperator_ImplementExplicitly()
+        {
+            await new VerifyCS.Test
+            {
+                ReferenceAssemblies = ReferenceAssemblies.Net.Net50,
+                LanguageVersion = LanguageVersion.Preview,
+                TestCode = @"
+interface ITest<T> where T : ITest<T>
+{
+    static abstract int operator -(T x);
+}
+class C : {|CS0535:ITest<C>|}
+{
+}
+",
+                FixedCode = @"
+interface ITest<T> where T : ITest<T>
+{
+    static abstract int operator -(T x);
+}
+class C : ITest<C>
+{
+    static int ITest<C>.operator -(C x)
+    {
+        throw new System.NotImplementedException();
+    }
+}
+",
+                CodeActionVerifier = (codeAction, verifier) => verifier.Equal(FeaturesResources.Implement_all_members_explicitly, codeAction.Title),
+                CodeActionEquivalenceKey = "True;False;False:global::ITest<global::C>;TestProject;Microsoft.CodeAnalysis.ImplementInterface.AbstractImplementInterfaceService+ImplementInterfaceCodeAction;",
+                CodeActionIndex = 1,
+            }.RunAsync();
+        }
+
+        [WorkItem(53927, "https://github.com/dotnet/roslyn/issues/53927")]
+        [Fact, Trait(Traits.Feature, Traits.Features.CodeActionsImplementInterface)]
+        public async Task TestStaticAbstractInterfaceOperator_ImplementAbstractly()
+        {
+            await new VerifyCS.Test
+            {
+                ReferenceAssemblies = ReferenceAssemblies.Net.Net50,
+                LanguageVersion = LanguageVersion.Preview,
+                TestCode = @"
+interface ITest<T> where T : ITest<T>
+{
+    static abstract int operator -(T x);
+}
+abstract class C : {|CS0535:ITest<C>|}
+{
+}
+",
+                FixedCode = @"
+interface ITest<T> where T : ITest<T>
+{
+    static abstract int operator -(T x);
+}
+abstract class C : ITest<C>
+{
+    public static int operator -(C x)
+    {
+        throw new System.NotImplementedException();
+    }
+}
+",
+                CodeActionVerifier = (codeAction, verifier) => verifier.Equal(FeaturesResources.Implement_interface_abstractly, codeAction.Title),
+                CodeActionEquivalenceKey = "False;True;True:global::ITest<global::C>;TestProject;Microsoft.CodeAnalysis.ImplementInterface.AbstractImplementInterfaceService+ImplementInterfaceCodeAction;",
+                CodeActionIndex = 1,
+
+            }.RunAsync();
+        }
+
+        [WorkItem(53927, "https://github.com/dotnet/roslyn/issues/53927")]
+        [Fact, Trait(Traits.Feature, Traits.Features.CodeActionsImplementInterface)]
+        public async Task TestStaticAbstractInterface_Explicitly()
+        {
+            await new VerifyCS.Test
+            {
+                ReferenceAssemblies = ReferenceAssemblies.Net.Net50,
+                LanguageVersion = LanguageVersion.Preview,
+                TestCode = @"
+interface ITest
+{
+    static abstract int M(ITest x);
+}
+class C : {|CS0535:ITest|}
+{
+}
+",
+                FixedCode = @"
+interface ITest
+{
+    static abstract int M(ITest x);
+}
+class C : ITest
+{
+    static int ITest.M(ITest x)
+    {
+        throw new System.NotImplementedException();
+    }
+}
+",
+                CodeActionVerifier = (codeAction, verifier) => verifier.Equal(FeaturesResources.Implement_all_members_explicitly, codeAction.Title),
+                CodeActionEquivalenceKey = "True;False;False:global::ITest;TestProject;Microsoft.CodeAnalysis.ImplementInterface.AbstractImplementInterfaceService+ImplementInterfaceCodeAction;",
+                CodeActionIndex = 1,
+
+            }.RunAsync();
+        }
+
+        [WorkItem(53927, "https://github.com/dotnet/roslyn/issues/53927")]
+        [Fact, Trait(Traits.Feature, Traits.Features.CodeActionsImplementInterface)]
+        public async Task TestStaticAbstractInterface_Implicitly()
+        {
+            await new VerifyCS.Test
+            {
+                ReferenceAssemblies = ReferenceAssemblies.Net.Net50,
+                LanguageVersion = LanguageVersion.Preview,
+                TestCode = @"
+interface ITest
+{
+    static abstract int M(ITest x);
+}
+class C : {|CS0535:ITest|}
+{
+}
+",
+                FixedCode = @"
+interface ITest
+{
+    static abstract int M(ITest x);
+}
+class C : ITest
+{
+    public static int M(ITest x)
+    {
+        throw new System.NotImplementedException();
+    }
+}
+",
+                CodeActionVerifier = (codeAction, verifier) => verifier.Equal(FeaturesResources.Implement_interface, codeAction.Title),
+                CodeActionEquivalenceKey = "False;False;True:global::ITest;TestProject;Microsoft.CodeAnalysis.ImplementInterface.AbstractImplementInterfaceService+ImplementInterfaceCodeAction;",
+                CodeActionIndex = 0,
+
+            }.RunAsync();
+        }
+
+        [WorkItem(53927, "https://github.com/dotnet/roslyn/issues/53927")]
+        [Fact, Trait(Traits.Feature, Traits.Features.CodeActionsImplementInterface)]
+        public async Task TestStaticAbstractInterface_ImplementImplicitly()
+        {
+            await new VerifyCS.Test
+            {
+                ReferenceAssemblies = ReferenceAssemblies.Net.Net50,
+                LanguageVersion = LanguageVersion.Preview,
+                TestCode = @"
+interface ITest<T> where T : ITest<T>
+{
+    static abstract int M(T x);
+}
+class C : {|CS0535:ITest<C>|}
+{
+}
+",
+                FixedCode = @"
+interface ITest<T> where T : ITest<T>
+{
+    static abstract int M(T x);
+}
+class C : ITest<C>
+{
+    public static int M(C x)
+    {
+        throw new System.NotImplementedException();
+    }
+}
+",
+                CodeActionVerifier = (codeAction, verifier) => verifier.Equal(FeaturesResources.Implement_interface, codeAction.Title),
+                CodeActionEquivalenceKey = "False;False;True:global::ITest<global::C>;TestProject;Microsoft.CodeAnalysis.ImplementInterface.AbstractImplementInterfaceService+ImplementInterfaceCodeAction;",
+                CodeActionIndex = 0,
+
+            }.RunAsync();
+        }
+
+        [WorkItem(53927, "https://github.com/dotnet/roslyn/issues/53927")]
+        [Fact, Trait(Traits.Feature, Traits.Features.CodeActionsImplementInterface)]
+        public async Task TestStaticAbstractInterface_ImplementExplicitly()
+        {
+            await new VerifyCS.Test
+            {
+                ReferenceAssemblies = ReferenceAssemblies.Net.Net50,
+                LanguageVersion = LanguageVersion.Preview,
+                TestCode = @"
+interface ITest<T> where T : ITest<T>
+{
+    static abstract int M(T x);
+}
+class C : {|CS0535:ITest<C>|}
+{
+}
+",
+                FixedCode = @"
+interface ITest<T> where T : ITest<T>
+{
+    static abstract int M(T x);
+}
+class C : ITest<C>
+{
+    static int ITest<C>.M(C x)
+    {
+        throw new System.NotImplementedException();
+    }
+}
+",
+                CodeActionVerifier = (codeAction, verifier) => verifier.Equal(FeaturesResources.Implement_all_members_explicitly, codeAction.Title),
+                CodeActionEquivalenceKey = "True;False;False:global::ITest<global::C>;TestProject;Microsoft.CodeAnalysis.ImplementInterface.AbstractImplementInterfaceService+ImplementInterfaceCodeAction;",
+                CodeActionIndex = 1,
+
+            }.RunAsync();
+        }
+
+        [WorkItem(53927, "https://github.com/dotnet/roslyn/issues/53927")]
+        [Fact, Trait(Traits.Feature, Traits.Features.CodeActionsImplementInterface)]
+        public async Task TestStaticAbstractInterface_ImplementAbstractly()
+        {
+            await new VerifyCS.Test
+            {
+                ReferenceAssemblies = ReferenceAssemblies.Net.Net50,
+                LanguageVersion = LanguageVersion.Preview,
+                TestCode = @"
+interface ITest<T> where T : ITest<T>
+{
+    static abstract int M(T x);
+}
+abstract class C : {|CS0535:ITest<C>|}
+{
+}
+",
+                FixedCode = @"
+interface ITest<T> where T : ITest<T>
+{
+    static abstract int M(T x);
+}
+abstract class C : ITest<C>
+{
+    public static int M(C x)
+    {
+        throw new System.NotImplementedException();
+    }
+}
+",
+                CodeActionVerifier = (codeAction, verifier) => verifier.Equal(FeaturesResources.Implement_interface_abstractly, codeAction.Title),
+                CodeActionEquivalenceKey = "False;True;True:global::ITest<global::C>;TestProject;Microsoft.CodeAnalysis.ImplementInterface.AbstractImplementInterfaceService+ImplementInterfaceCodeAction;",
+                CodeActionIndex = 1,
+
+            }.RunAsync();
+        }
     }
 }