﻿// Copyright (c) Microsoft.  All Rights Reserved.  Licensed under the Apache License, Version 2.0.  See License.txt in the project root for license information.

using System.Threading.Tasks;
using Microsoft.CodeAnalysis.CSharp.CodeRefactorings.MoveDeclarationNearReference;
using Microsoft.CodeAnalysis.Text;
using Roslyn.Test.Utilities;
using Xunit;

namespace Microsoft.CodeAnalysis.Editor.CSharp.UnitTests.CodeRefactorings.MoveDeclarationNearReference
{
    public class MoveDeclarationNearReferenceTests : AbstractCSharpCodeActionTest
    {
        protected override object CreateCodeRefactoringProvider(Workspace workspace)
        {
            return new MoveDeclarationNearReferenceCodeRefactoringProvider();
        }

<<<<<<< HEAD
        [WpfFact, Trait(Traits.Feature, Traits.Features.CodeActionsMoveDeclarationNearReference)]
        public async Task TestMove1()
=======
        [Fact, Trait(Traits.Feature, Traits.Features.CodeActionsMoveDeclarationNearReference)]
        public void TestMove1()
>>>>>>> 70cc7bbe
        {
            await TestAsync(
@"class C { void M() { int [||]x; { Console.WriteLine(x); } } }",
@"class C { void M() { { int x; Console.WriteLine(x); } } }",
index: 0);
        }

<<<<<<< HEAD
        [WpfFact, Trait(Traits.Feature, Traits.Features.CodeActionsMoveDeclarationNearReference)]
        public async Task TestMove2()
=======
        [Fact, Trait(Traits.Feature, Traits.Features.CodeActionsMoveDeclarationNearReference)]
        public void TestMove2()
>>>>>>> 70cc7bbe
        {
            await TestAsync(
@"class C { void M() { int [||]x; Console.WriteLine(); Console.WriteLine(x); } }",
@"class C { void M() { Console.WriteLine(); int x; Console.WriteLine(x); } }",
index: 0);
        }

<<<<<<< HEAD
        [WpfFact, Trait(Traits.Feature, Traits.Features.CodeActionsMoveDeclarationNearReference)]
        public async Task TestMove3()
=======
        [Fact, Trait(Traits.Feature, Traits.Features.CodeActionsMoveDeclarationNearReference)]
        public void TestMove3()
>>>>>>> 70cc7bbe
        {
            await TestAsync(
@"class C { void M() { int [||]x; Console.WriteLine(); { Console.WriteLine(x); } { Console.WriteLine(x); } }",
@"class C { void M() { Console.WriteLine(); int x; { Console.WriteLine(x); } { Console.WriteLine(x); } }",
index: 0);
        }

<<<<<<< HEAD
        [WpfFact, Trait(Traits.Feature, Traits.Features.CodeActionsMoveDeclarationNearReference)]
        public async Task TestMove4()
=======
        [Fact, Trait(Traits.Feature, Traits.Features.CodeActionsMoveDeclarationNearReference)]
        public void TestMove4()
>>>>>>> 70cc7bbe
        {
            await TestAsync(
@"class C { void M() { int [||]x; Console.WriteLine(); { Console.WriteLine(x); } }",
@"class C { void M() { Console.WriteLine(); { int x; Console.WriteLine(x); } }",
index: 0);
        }

<<<<<<< HEAD
        [WpfFact, Trait(Traits.Feature, Traits.Features.CodeActionsMoveDeclarationNearReference)]
        public async Task TestAssign1()
=======
        [Fact, Trait(Traits.Feature, Traits.Features.CodeActionsMoveDeclarationNearReference)]
        public void TestAssign1()
>>>>>>> 70cc7bbe
        {
            await TestAsync(
@"class C { void M() { int [||]x; { x = 5; Console.WriteLine(x); } } }",
@"class C { void M() { { int x = 5; Console.WriteLine(x); } } }",
index: 0);
        }

<<<<<<< HEAD
        [WpfFact, Trait(Traits.Feature, Traits.Features.CodeActionsMoveDeclarationNearReference)]
        public async Task TestAssign2()
=======
        [Fact, Trait(Traits.Feature, Traits.Features.CodeActionsMoveDeclarationNearReference)]
        public void TestAssign2()
>>>>>>> 70cc7bbe
        {
            await TestAsync(
@"class C { void M() { int [||]x = 0; { x = 5; Console.WriteLine(x); } } }",
@"class C { void M() { { int x = 5; Console.WriteLine(x); } } }",
index: 0);
        }

<<<<<<< HEAD
        [WpfFact, Trait(Traits.Feature, Traits.Features.CodeActionsMoveDeclarationNearReference)]
        public async Task TestAssign3()
=======
        [Fact, Trait(Traits.Feature, Traits.Features.CodeActionsMoveDeclarationNearReference)]
        public void TestAssign3()
>>>>>>> 70cc7bbe
        {
            await TestAsync(
@"class C { void M() { var [||]x = (short)0; { x = 5; Console.WriteLine(x); } } }",
@"class C { void M() { { var x = (short)0; x = 5; Console.WriteLine(x); } } }",
index: 0);
        }

<<<<<<< HEAD
        [WpfFact, Trait(Traits.Feature, Traits.Features.CodeActionsMoveDeclarationNearReference)]
        public async Task TestMissing1()
=======
        [Fact, Trait(Traits.Feature, Traits.Features.CodeActionsMoveDeclarationNearReference)]
        public void TestMissing1()
>>>>>>> 70cc7bbe
        {
            await TestMissingAsync(
@"class C { void M() { int [||]x; Console.WriteLine(x); } }");
        }

        [WorkItem(538424)]
<<<<<<< HEAD
        [WpfFact, Trait(Traits.Feature, Traits.Features.CodeActionsMoveDeclarationNearReference)]
        public async Task TestMissingWhenReferencedInDeclaration()
=======
        [Fact, Trait(Traits.Feature, Traits.Features.CodeActionsMoveDeclarationNearReference)]
        public void TestMissingWhenReferencedInDeclaration()
>>>>>>> 70cc7bbe
        {
            await TestMissingAsync(
@"class Program { static void Main ( ) { object [ ] [||]x = { x = null } ; x . ToString ( ) ; } } ");
        }

<<<<<<< HEAD
        [WpfFact, Trait(Traits.Feature, Traits.Features.CodeActionsMoveDeclarationNearReference)]
        public async Task TestMissingWhenInDeclarationGroup()
=======
        [Fact, Trait(Traits.Feature, Traits.Features.CodeActionsMoveDeclarationNearReference)]
        public void TestMissingWhenInDeclarationGroup()
>>>>>>> 70cc7bbe
        {
            await TestMissingAsync(
@"class Program { static void Main ( ) { int [||]i = 5; int j = 10; Console.WriteLine(i); } } ");
        }

        [Fact, Trait(Traits.Feature, Traits.Features.CodeActionsMoveDeclarationNearReference)]
        [WorkItem(541475)]
        public async Task Regression8190()
        {
            await TestMissingAsync(
@"class Program { void M() { { object x; [|object|] } } }");
        }

<<<<<<< HEAD
        [WpfFact, Trait(Traits.Feature, Traits.Features.CodeActionsMoveDeclarationNearReference)]
        public async Task TestFormatting()
=======
        [Fact, Trait(Traits.Feature, Traits.Features.CodeActionsMoveDeclarationNearReference)]
        public void TestFormatting()
>>>>>>> 70cc7bbe
        {
            await TestAsync(
@"class Program
{
    static void Main(string[] args)
    {
        int [||]i = 5; Console.WriteLine();
        Console.Write(i);
    }
}",
@"class Program
{
    static void Main(string[] args)
    {
        Console.WriteLine();
        int i = 5; Console.Write(i);
    }
}",
index: 0,
compareTokens: false);
        }

<<<<<<< HEAD
        [WpfFact, Trait(Traits.Feature, Traits.Features.CodeActionsMoveDeclarationNearReference)]
        public async Task TestMissingInHiddenBlock1()
=======
        [Fact, Trait(Traits.Feature, Traits.Features.CodeActionsMoveDeclarationNearReference)]
        public void TestMissingInHiddenBlock1()
>>>>>>> 70cc7bbe
        {
            await TestMissingAsync(
@"class Program
{
    void Main()
    {
        int [|x|] = 0;
        Foo();
#line hidden
        Bar(x);
    }
#line default
}");
        }

<<<<<<< HEAD
        [WpfFact, Trait(Traits.Feature, Traits.Features.CodeActionsMoveDeclarationNearReference)]
        public async Task TestMissingInHiddenBlock2()
=======
        [Fact, Trait(Traits.Feature, Traits.Features.CodeActionsMoveDeclarationNearReference)]
        public void TestMissingInHiddenBlock2()
>>>>>>> 70cc7bbe
        {
            await TestMissingAsync(
@"class Program
{
    void Main()
    {
        int [|x|] = 0;
        Foo();
#line hidden
        Foo();
#line default
        Bar(x);
    }
}");
        }

<<<<<<< HEAD
        [WpfFact, Trait(Traits.Feature, Traits.Features.CodeActionsMoveDeclarationNearReference)]
        public async Task TestAvailableInNonHiddenBlock1()
=======
        [Fact, Trait(Traits.Feature, Traits.Features.CodeActionsMoveDeclarationNearReference)]
        public void TestAvailableInNonHiddenBlock1()
>>>>>>> 70cc7bbe
        {
            await TestAsync(
@"#line default
class Program
{
    void Main()
    {
        int [||]x = 0;
        Foo();
        Bar(x);
#line hidden
    }
#line default
}",
@"#line default
class Program
{
    void Main()
    {
        Foo();
        int x = 0;
        Bar(x);
#line hidden
    }
#line default
}",
compareTokens: false);
        }

<<<<<<< HEAD
        [WpfFact, Trait(Traits.Feature, Traits.Features.CodeActionsMoveDeclarationNearReference)]
        public async Task TestAvailableInNonHiddenBlock2()
=======
        [Fact, Trait(Traits.Feature, Traits.Features.CodeActionsMoveDeclarationNearReference)]
        public void TestAvailableInNonHiddenBlock2()
>>>>>>> 70cc7bbe
        {
            await TestAsync(
@"class Program
{
    void Main()
    {
        int [||]x = 0;
        Foo();
#line hidden
        Foo();
#line default
        Foo();
        Bar(x);
    }
}",
@"class Program
{
    void Main()
    {
        Foo();
#line hidden
        Foo();
#line default
        Foo();
        int x = 0;
        Bar(x);
    }
}",
compareTokens: false);
        }

        [WorkItem(545435)]
<<<<<<< HEAD
        [WpfFact, Trait(Traits.Feature, Traits.Features.CodeActionsMoveDeclarationNearReference)]
        public async Task TestWarnOnChangingScopes1()
=======
        [Fact, Trait(Traits.Feature, Traits.Features.CodeActionsMoveDeclarationNearReference)]
        public void TestWarnOnChangingScopes1()
>>>>>>> 70cc7bbe
        {
            await TestAsync(
@"using System . Linq ; class Program { void Main ( ) { var [||]@lock = new object ( ) ; new [ ] { 1 } . AsParallel ( ) . ForAll ( ( i ) => { lock ( @lock ) { } } ) ; } } ",
@"using System . Linq ; class Program { void Main ( ) { new [ ] { 1 } . AsParallel ( ) . ForAll ( ( i ) => { {|Warning:var @lock = new object ( ) ;|} lock ( @lock ) { } } ) ; } } ");
        }

        [WorkItem(545435)]
<<<<<<< HEAD
        [WpfFact, Trait(Traits.Feature, Traits.Features.CodeActionsMoveDeclarationNearReference)]
        public async Task TestWarnOnChangingScopes2()
=======
        [Fact, Trait(Traits.Feature, Traits.Features.CodeActionsMoveDeclarationNearReference)]
        public void TestWarnOnChangingScopes2()
>>>>>>> 70cc7bbe
        {
            await TestAsync(
@"using System ; using System . Linq ; class Program { void Main ( ) { var [||]i = 0 ; foreach ( var v in new [ ] { 1 } ) { Console . Write ( i ) ; i ++ ; } } } ",
@"using System ; using System . Linq ; class Program { void Main ( ) { foreach ( var v in new [ ] { 1 } ) { {|Warning:var i = 0 ;|} Console . Write ( i ) ; i ++ ; } } } ");
        }

        [WorkItem(545840)]
<<<<<<< HEAD
        [WpfFact, Trait(Traits.Feature, Traits.Features.CodeActionsMoveDeclarationNearReference)]
        public async Task InsertCastIfNecessary1()
=======
        [Fact, Trait(Traits.Feature, Traits.Features.CodeActionsMoveDeclarationNearReference)]
        public void InsertCastIfNecessary1()
>>>>>>> 70cc7bbe
        {
            await TestAsync(
@"using System;

static class C
{
    static int Outer(Action<int> x, object y) { return 1; }
    static int Outer(Action<string> x, string y) { return 2; }

    static void Inner(int x, int[] y) { }
    unsafe static void Inner(string x, int*[] y) { }

    static void Main()
    {
        var [||]a = Outer(x => Inner(x, null), null);
        unsafe
        {
            Console.WriteLine(a);
        }
    }
}",

@"using System;

static class C
{
    static int Outer(Action<int> x, object y) { return 1; }
    static int Outer(Action<string> x, string y) { return 2; }

    static void Inner(int x, int[] y) { }
    unsafe static void Inner(string x, int*[] y) { }

    static void Main()
    {
        unsafe
        {
            var a = Outer(x => Inner(x, null), (object)null);
            Console.WriteLine(a);
        }
    }
}",
compareTokens: false);
        }

        [WorkItem(545835)]
<<<<<<< HEAD
        [WpfFact, Trait(Traits.Feature, Traits.Features.CodeActionsMoveDeclarationNearReference)]
        public async Task InsertCastIfNecessary2()
=======
        [Fact, Trait(Traits.Feature, Traits.Features.CodeActionsMoveDeclarationNearReference)]
        public void InsertCastIfNecessary2()
>>>>>>> 70cc7bbe
        {
            await TestAsync(
@"using System;

class X
{
    static int Foo(Func<int?, byte> x, object y) { return 1; }
    static int Foo(Func<X, byte> x, string y) { return 2; }

    const int Value = 1000;
    static void Main()
    {
        var [||]a = Foo(X => (byte)X.Value, null);
        unchecked
        {
            Console.WriteLine(a);
        }
    }
}",

@"using System;

class X
{
    static int Foo(Func<int?, byte> x, object y) { return 1; }
    static int Foo(Func<X, byte> x, string y) { return 2; }

    const int Value = 1000;
    static void Main()
    {
        unchecked
        {
            var a = Foo(X => (byte)X.Value, (object)null);
            Console.WriteLine(a);
        }
    }
}",
compareTokens: false);
        }

        [WorkItem(546267)]
<<<<<<< HEAD
        [WpfFact, Trait(Traits.Feature, Traits.Features.CodeActionsMoveDeclarationNearReference)]
        public async Task MissingIfNotInDeclarationSpan()
=======
        [Fact, Trait(Traits.Feature, Traits.Features.CodeActionsMoveDeclarationNearReference)]
        public void MissingIfNotInDeclarationSpan()
>>>>>>> 70cc7bbe
        {
            await TestMissingAsync(
@"using System;
using System.Collections.Generic;
using System.Linq;
 
class Program
{
    static void Main(string[] args)
    {
        // Comment [||]about foo!
        // Comment about foo!
        // Comment about foo!
        // Comment about foo!
        // Comment about foo!
        // Comment about foo!
        // Comment about foo!
        int foo;
 
        Console.WriteLine();
        Console.WriteLine(foo);
    }
}");
        }
    }
}<|MERGE_RESOLUTION|>--- conflicted
+++ resolved
@@ -1,4 +1,4 @@
-﻿// Copyright (c) Microsoft.  All Rights Reserved.  Licensed under the Apache License, Version 2.0.  See License.txt in the project root for license information.
+// Copyright (c) Microsoft.  All Rights Reserved.  Licensed under the Apache License, Version 2.0.  See License.txt in the project root for license information.
 
 using System.Threading.Tasks;
 using Microsoft.CodeAnalysis.CSharp.CodeRefactorings.MoveDeclarationNearReference;
@@ -15,13 +15,8 @@
             return new MoveDeclarationNearReferenceCodeRefactoringProvider();
         }
 
-<<<<<<< HEAD
         [WpfFact, Trait(Traits.Feature, Traits.Features.CodeActionsMoveDeclarationNearReference)]
         public async Task TestMove1()
-=======
-        [Fact, Trait(Traits.Feature, Traits.Features.CodeActionsMoveDeclarationNearReference)]
-        public void TestMove1()
->>>>>>> 70cc7bbe
         {
             await TestAsync(
 @"class C { void M() { int [||]x; { Console.WriteLine(x); } } }",
@@ -29,13 +24,8 @@
 index: 0);
         }
 
-<<<<<<< HEAD
         [WpfFact, Trait(Traits.Feature, Traits.Features.CodeActionsMoveDeclarationNearReference)]
         public async Task TestMove2()
-=======
-        [Fact, Trait(Traits.Feature, Traits.Features.CodeActionsMoveDeclarationNearReference)]
-        public void TestMove2()
->>>>>>> 70cc7bbe
         {
             await TestAsync(
 @"class C { void M() { int [||]x; Console.WriteLine(); Console.WriteLine(x); } }",
@@ -43,13 +33,8 @@
 index: 0);
         }
 
-<<<<<<< HEAD
         [WpfFact, Trait(Traits.Feature, Traits.Features.CodeActionsMoveDeclarationNearReference)]
         public async Task TestMove3()
-=======
-        [Fact, Trait(Traits.Feature, Traits.Features.CodeActionsMoveDeclarationNearReference)]
-        public void TestMove3()
->>>>>>> 70cc7bbe
         {
             await TestAsync(
 @"class C { void M() { int [||]x; Console.WriteLine(); { Console.WriteLine(x); } { Console.WriteLine(x); } }",
@@ -57,13 +42,8 @@
 index: 0);
         }
 
-<<<<<<< HEAD
         [WpfFact, Trait(Traits.Feature, Traits.Features.CodeActionsMoveDeclarationNearReference)]
         public async Task TestMove4()
-=======
-        [Fact, Trait(Traits.Feature, Traits.Features.CodeActionsMoveDeclarationNearReference)]
-        public void TestMove4()
->>>>>>> 70cc7bbe
         {
             await TestAsync(
 @"class C { void M() { int [||]x; Console.WriteLine(); { Console.WriteLine(x); } }",
@@ -71,13 +51,8 @@
 index: 0);
         }
 
-<<<<<<< HEAD
         [WpfFact, Trait(Traits.Feature, Traits.Features.CodeActionsMoveDeclarationNearReference)]
         public async Task TestAssign1()
-=======
-        [Fact, Trait(Traits.Feature, Traits.Features.CodeActionsMoveDeclarationNearReference)]
-        public void TestAssign1()
->>>>>>> 70cc7bbe
         {
             await TestAsync(
 @"class C { void M() { int [||]x; { x = 5; Console.WriteLine(x); } } }",
@@ -85,13 +60,8 @@
 index: 0);
         }
 
-<<<<<<< HEAD
         [WpfFact, Trait(Traits.Feature, Traits.Features.CodeActionsMoveDeclarationNearReference)]
         public async Task TestAssign2()
-=======
-        [Fact, Trait(Traits.Feature, Traits.Features.CodeActionsMoveDeclarationNearReference)]
-        public void TestAssign2()
->>>>>>> 70cc7bbe
         {
             await TestAsync(
 @"class C { void M() { int [||]x = 0; { x = 5; Console.WriteLine(x); } } }",
@@ -99,13 +69,8 @@
 index: 0);
         }
 
-<<<<<<< HEAD
         [WpfFact, Trait(Traits.Feature, Traits.Features.CodeActionsMoveDeclarationNearReference)]
         public async Task TestAssign3()
-=======
-        [Fact, Trait(Traits.Feature, Traits.Features.CodeActionsMoveDeclarationNearReference)]
-        public void TestAssign3()
->>>>>>> 70cc7bbe
         {
             await TestAsync(
 @"class C { void M() { var [||]x = (short)0; { x = 5; Console.WriteLine(x); } } }",
@@ -113,38 +78,23 @@
 index: 0);
         }
 
-<<<<<<< HEAD
         [WpfFact, Trait(Traits.Feature, Traits.Features.CodeActionsMoveDeclarationNearReference)]
         public async Task TestMissing1()
-=======
-        [Fact, Trait(Traits.Feature, Traits.Features.CodeActionsMoveDeclarationNearReference)]
-        public void TestMissing1()
->>>>>>> 70cc7bbe
         {
             await TestMissingAsync(
 @"class C { void M() { int [||]x; Console.WriteLine(x); } }");
         }
 
         [WorkItem(538424)]
-<<<<<<< HEAD
         [WpfFact, Trait(Traits.Feature, Traits.Features.CodeActionsMoveDeclarationNearReference)]
         public async Task TestMissingWhenReferencedInDeclaration()
-=======
-        [Fact, Trait(Traits.Feature, Traits.Features.CodeActionsMoveDeclarationNearReference)]
-        public void TestMissingWhenReferencedInDeclaration()
->>>>>>> 70cc7bbe
         {
             await TestMissingAsync(
 @"class Program { static void Main ( ) { object [ ] [||]x = { x = null } ; x . ToString ( ) ; } } ");
         }
 
-<<<<<<< HEAD
         [WpfFact, Trait(Traits.Feature, Traits.Features.CodeActionsMoveDeclarationNearReference)]
         public async Task TestMissingWhenInDeclarationGroup()
-=======
-        [Fact, Trait(Traits.Feature, Traits.Features.CodeActionsMoveDeclarationNearReference)]
-        public void TestMissingWhenInDeclarationGroup()
->>>>>>> 70cc7bbe
         {
             await TestMissingAsync(
 @"class Program { static void Main ( ) { int [||]i = 5; int j = 10; Console.WriteLine(i); } } ");
@@ -158,13 +108,8 @@
 @"class Program { void M() { { object x; [|object|] } } }");
         }
 
-<<<<<<< HEAD
         [WpfFact, Trait(Traits.Feature, Traits.Features.CodeActionsMoveDeclarationNearReference)]
         public async Task TestFormatting()
-=======
-        [Fact, Trait(Traits.Feature, Traits.Features.CodeActionsMoveDeclarationNearReference)]
-        public void TestFormatting()
->>>>>>> 70cc7bbe
         {
             await TestAsync(
 @"class Program
@@ -187,13 +132,8 @@
 compareTokens: false);
         }
 
-<<<<<<< HEAD
         [WpfFact, Trait(Traits.Feature, Traits.Features.CodeActionsMoveDeclarationNearReference)]
         public async Task TestMissingInHiddenBlock1()
-=======
-        [Fact, Trait(Traits.Feature, Traits.Features.CodeActionsMoveDeclarationNearReference)]
-        public void TestMissingInHiddenBlock1()
->>>>>>> 70cc7bbe
         {
             await TestMissingAsync(
 @"class Program
@@ -209,13 +149,8 @@
 }");
         }
 
-<<<<<<< HEAD
         [WpfFact, Trait(Traits.Feature, Traits.Features.CodeActionsMoveDeclarationNearReference)]
         public async Task TestMissingInHiddenBlock2()
-=======
-        [Fact, Trait(Traits.Feature, Traits.Features.CodeActionsMoveDeclarationNearReference)]
-        public void TestMissingInHiddenBlock2()
->>>>>>> 70cc7bbe
         {
             await TestMissingAsync(
 @"class Program
@@ -232,13 +167,8 @@
 }");
         }
 
-<<<<<<< HEAD
         [WpfFact, Trait(Traits.Feature, Traits.Features.CodeActionsMoveDeclarationNearReference)]
         public async Task TestAvailableInNonHiddenBlock1()
-=======
-        [Fact, Trait(Traits.Feature, Traits.Features.CodeActionsMoveDeclarationNearReference)]
-        public void TestAvailableInNonHiddenBlock1()
->>>>>>> 70cc7bbe
         {
             await TestAsync(
 @"#line default
@@ -268,13 +198,8 @@
 compareTokens: false);
         }
 
-<<<<<<< HEAD
         [WpfFact, Trait(Traits.Feature, Traits.Features.CodeActionsMoveDeclarationNearReference)]
         public async Task TestAvailableInNonHiddenBlock2()
-=======
-        [Fact, Trait(Traits.Feature, Traits.Features.CodeActionsMoveDeclarationNearReference)]
-        public void TestAvailableInNonHiddenBlock2()
->>>>>>> 70cc7bbe
         {
             await TestAsync(
 @"class Program
@@ -307,13 +232,8 @@
         }
 
         [WorkItem(545435)]
-<<<<<<< HEAD
         [WpfFact, Trait(Traits.Feature, Traits.Features.CodeActionsMoveDeclarationNearReference)]
         public async Task TestWarnOnChangingScopes1()
-=======
-        [Fact, Trait(Traits.Feature, Traits.Features.CodeActionsMoveDeclarationNearReference)]
-        public void TestWarnOnChangingScopes1()
->>>>>>> 70cc7bbe
         {
             await TestAsync(
 @"using System . Linq ; class Program { void Main ( ) { var [||]@lock = new object ( ) ; new [ ] { 1 } . AsParallel ( ) . ForAll ( ( i ) => { lock ( @lock ) { } } ) ; } } ",
@@ -321,13 +241,8 @@
         }
 
         [WorkItem(545435)]
-<<<<<<< HEAD
         [WpfFact, Trait(Traits.Feature, Traits.Features.CodeActionsMoveDeclarationNearReference)]
         public async Task TestWarnOnChangingScopes2()
-=======
-        [Fact, Trait(Traits.Feature, Traits.Features.CodeActionsMoveDeclarationNearReference)]
-        public void TestWarnOnChangingScopes2()
->>>>>>> 70cc7bbe
         {
             await TestAsync(
 @"using System ; using System . Linq ; class Program { void Main ( ) { var [||]i = 0 ; foreach ( var v in new [ ] { 1 } ) { Console . Write ( i ) ; i ++ ; } } } ",
@@ -335,13 +250,8 @@
         }
 
         [WorkItem(545840)]
-<<<<<<< HEAD
         [WpfFact, Trait(Traits.Feature, Traits.Features.CodeActionsMoveDeclarationNearReference)]
         public async Task InsertCastIfNecessary1()
-=======
-        [Fact, Trait(Traits.Feature, Traits.Features.CodeActionsMoveDeclarationNearReference)]
-        public void InsertCastIfNecessary1()
->>>>>>> 70cc7bbe
         {
             await TestAsync(
 @"using System;
@@ -387,13 +297,8 @@
         }
 
         [WorkItem(545835)]
-<<<<<<< HEAD
         [WpfFact, Trait(Traits.Feature, Traits.Features.CodeActionsMoveDeclarationNearReference)]
         public async Task InsertCastIfNecessary2()
-=======
-        [Fact, Trait(Traits.Feature, Traits.Features.CodeActionsMoveDeclarationNearReference)]
-        public void InsertCastIfNecessary2()
->>>>>>> 70cc7bbe
         {
             await TestAsync(
 @"using System;
@@ -435,13 +340,8 @@
         }
 
         [WorkItem(546267)]
-<<<<<<< HEAD
         [WpfFact, Trait(Traits.Feature, Traits.Features.CodeActionsMoveDeclarationNearReference)]
         public async Task MissingIfNotInDeclarationSpan()
-=======
-        [Fact, Trait(Traits.Feature, Traits.Features.CodeActionsMoveDeclarationNearReference)]
-        public void MissingIfNotInDeclarationSpan()
->>>>>>> 70cc7bbe
         {
             await TestMissingAsync(
 @"using System;
