﻿// Licensed to the .NET Foundation under one or more agreements.
// The .NET Foundation licenses this file to you under the MIT license.
// See the LICENSE file in the project root for more information.

using System.Collections.Generic;
using System.Linq;
using System.Threading.Tasks;
using System.Xml.Linq;
using Microsoft.CodeAnalysis.Editor.Implementation.NavigateTo;
using Microsoft.CodeAnalysis.Editor.Shared.Utilities;
using Microsoft.CodeAnalysis.Editor.UnitTests;
using Microsoft.CodeAnalysis.Editor.UnitTests.NavigateTo;
using Microsoft.CodeAnalysis.Editor.UnitTests.Workspaces;
using Microsoft.CodeAnalysis.Remote.Testing;
using Microsoft.CodeAnalysis.Shared.TestHooks;
using Microsoft.CodeAnalysis.Test.Utilities;
using Microsoft.VisualStudio.Composition;
using Microsoft.VisualStudio.Language.NavigateTo.Interfaces;
using Microsoft.VisualStudio.Text.PatternMatching;
using Roslyn.Test.EditorUtilities.NavigateTo;
using Roslyn.Test.Utilities;
using Xunit;

#pragma warning disable CS0618 // MatchKind is obsolete

namespace Microsoft.CodeAnalysis.Editor.CSharp.UnitTests.NavigateTo
{
    [Trait(Traits.Feature, Traits.Features.NavigateTo)]
    public class NavigateToTests : AbstractNavigateToTests
    {
        protected override string Language => "csharp";

        protected override TestWorkspace CreateWorkspace(string content, ExportProvider exportProvider)
            => TestWorkspace.CreateCSharp(content, exportProvider: exportProvider);

        [Theory]
        [CombinatorialData]
        public async Task NoItemsForEmptyFile(TestHost testHost, Composition composition)
        {
            await TestAsync(testHost, composition, "", async w =>
            {
                Assert.Empty(await _aggregator.GetItemsAsync("Hello"));
            });
        }

        [Theory]
        [CombinatorialData]
        public async Task FindClass(TestHost testHost, Composition composition)
        {
            await TestAsync(
testHost, composition, @"class Goo
{
}", async w =>
            {
                var item = (await _aggregator.GetItemsAsync("Goo")).Single(x => x.Kind != "Method");
                VerifyNavigateToResultItem(item, "Goo", "[|Goo|]", PatternMatchKind.Exact, NavigateToItemKind.Class, Glyph.ClassInternal);
            });
        }

        [Theory]
        [CombinatorialData]
        public async Task FindRecord(TestHost testHost, Composition composition)
        {
            await TestAsync(
testHost, composition, @"record Goo
{
}", async w =>
            {
                var item = (await _aggregator.GetItemsAsync("Goo")).Single(x => x.Kind != "Method");
                VerifyNavigateToResultItem(item, "Goo", "[|Goo|]", PatternMatchKind.Exact, NavigateToItemKind.Class, Glyph.ClassInternal);
            });
        }

        [Theory]
        [CombinatorialData]
<<<<<<< HEAD
        public async Task FindVerbatimClass(TestHost testHost, Composition composition)
        {
            await TestAsync(
=======
        public async Task FindRecordClass(TestHost testHost, Composition composition)
        {
            await TestAsync(
testHost, composition, @"record class Goo
{
}", async w =>
            {
                var item = (await _aggregator.GetItemsAsync("Goo")).Single(x => x.Kind != "Method");
                VerifyNavigateToResultItem(item, "Goo", "[|Goo|]", PatternMatchKind.Exact, NavigateToItemKind.Class, Glyph.ClassInternal);
            });
        }

        [Theory]
        [CombinatorialData]
        public async Task FindRecordStruct(TestHost testHost, Composition composition)
        {
            var content = XElement.Parse(@"
<Workspace>
    <Project Language=""C#""  LanguageVersion=""preview"" CommonReferences=""true"">
        <Document FilePath=""File1.cs"">
record struct Goo
{
}
        </Document>
    </Project>
</Workspace>
");
            await TestAsync(testHost, composition, content, async w =>
            {
                var item = (await _aggregator.GetItemsAsync("Goo")).Single(x => x.Kind != "Method");
                VerifyNavigateToResultItem(item, "Goo", "[|Goo|]", PatternMatchKind.Exact, NavigateToItemKind.Structure, Glyph.StructureInternal);
            });
        }

        [Theory]
        [CombinatorialData]
        public async Task FindVerbatimClass(TestHost testHost, Composition composition)
        {
            await TestAsync(
>>>>>>> a0fcc6e1
testHost, composition, @"class @static
{
}", async w =>
            {
                var item = (await _aggregator.GetItemsAsync("static")).Single(x => x.Kind != "Method");
                VerifyNavigateToResultItem(item, "static", "[|static|]", PatternMatchKind.Exact, NavigateToItemKind.Class, Glyph.ClassInternal);

                // Check searching for @static too
                item = (await _aggregator.GetItemsAsync("@static")).Single(x => x.Kind != "Method");
                VerifyNavigateToResultItem(item, "static", "[|static|]", PatternMatchKind.Exact, NavigateToItemKind.Class, Glyph.ClassInternal);
            });
        }

        [Theory]
        [CombinatorialData]
        public async Task FindNestedClass(TestHost testHost, Composition composition)
        {
            await TestAsync(
testHost, composition, @"class Goo
{
    class Bar
    {
        internal class DogBed
        {
        }
    }
}", async w =>
            {
                var item = (await _aggregator.GetItemsAsync("DogBed")).Single(x => x.Kind != "Method");
                VerifyNavigateToResultItem(item, "DogBed", "[|DogBed|]", PatternMatchKind.Exact, NavigateToItemKind.Class, Glyph.ClassInternal);
            });
        }

        [Theory]
        [CombinatorialData]
        public async Task FindMemberInANestedClass(TestHost testHost, Composition composition)
        {
            await TestAsync(
testHost, composition, @"class Goo
{
    class Bar 
    {
        class DogBed
        {
            public void Method()
            {
            }
        }
    }
}", async w =>
            {
                var item = (await _aggregator.GetItemsAsync("Method")).Single();
                VerifyNavigateToResultItem(item, "Method", "[|Method|]()", PatternMatchKind.Exact, NavigateToItemKind.Method, Glyph.MethodPublic, string.Format(FeaturesResources.in_0_project_1, "Goo.Bar.DogBed", "Test"));
            });
        }

        [Theory]
        [CombinatorialData]
        public async Task FindGenericClassWithConstraints(TestHost testHost, Composition composition)
        {
            await TestAsync(
testHost, composition, @"using System.Collections;

class Goo<T> where T : IEnumerable
{
}", async w =>
            {
                var item = (await _aggregator.GetItemsAsync("Goo")).Single(x => x.Kind != "Method");
                VerifyNavigateToResultItem(item, "Goo", "[|Goo|]<T>", PatternMatchKind.Exact, NavigateToItemKind.Class, Glyph.ClassInternal);
            });
        }

        [Theory]
        [CombinatorialData]
        public async Task FindGenericMethodWithConstraints(TestHost testHost, Composition composition)
        {
            await TestAsync(
testHost, composition, @"using System;

class Goo<U>
{
    public void Bar<T>(T item) where T : IComparable<T>
    {
    }
}", async w =>
            {
                var item = (await _aggregator.GetItemsAsync("Bar")).Single();
                VerifyNavigateToResultItem(item, "Bar", "[|Bar|]<T>(T)", PatternMatchKind.Exact, NavigateToItemKind.Method, Glyph.MethodPublic, string.Format(FeaturesResources.in_0_project_1, "Goo<U>", "Test"));
            });
        }

        [Theory]
        [CombinatorialData]
        public async Task FindPartialClass(TestHost testHost, Composition composition)
        {
            await TestAsync(
testHost, composition, @"public partial class Goo
{
    int a;
}

partial class Goo
{
    int b;
}", async w =>
            {
                var expecteditem1 = new NavigateToItem("Goo", NavigateToItemKind.Class, "csharp", null, null, s_emptyExactPatternMatch, null);
                var expecteditems = new List<NavigateToItem> { expecteditem1, expecteditem1 };

                var items = await _aggregator.GetItemsAsync("Goo");

                VerifyNavigateToResultItems(expecteditems, items);
            });
        }

        [Theory]
        [CombinatorialData]
        public async Task FindTypesInMetadata(TestHost testHost, Composition composition)
        {
            await TestAsync(
testHost, composition, @"using System;

Class Program { FileStyleUriParser f; }", async w =>
            {
                var items = await _aggregator.GetItemsAsync("FileStyleUriParser");
                Assert.Equal(0, items.Count());
            });
        }

        [Theory]
        [CombinatorialData]
        public async Task FindClassInNamespace(TestHost testHost, Composition composition)
        {
            await TestAsync(
testHost, composition, @"namespace Bar
{
    class Goo
    {
    }
}", async w =>
            {
                var item = (await _aggregator.GetItemsAsync("Goo")).Single(x => x.Kind != "Method");
                VerifyNavigateToResultItem(item, "Goo", "[|Goo|]", PatternMatchKind.Exact, NavigateToItemKind.Class, Glyph.ClassInternal);
            });
        }

        [Theory]
        [CombinatorialData]
        public async Task FindStruct(TestHost testHost, Composition composition)
        {
            await TestAsync(
testHost, composition, @"struct Bar
{
}", async w =>
            {
                var item = (await _aggregator.GetItemsAsync("B")).Single(x => x.Kind != "Method");
                VerifyNavigateToResultItem(item, "Bar", "[|B|]ar", PatternMatchKind.Prefix, NavigateToItemKind.Structure, Glyph.StructureInternal);
            });
        }

        [Theory]
        [CombinatorialData]
        public async Task FindEnum(TestHost testHost, Composition composition)
        {
            await TestAsync(
testHost, composition, @"enum Colors
{
    Red,
    Green,
    Blue
}", async w =>
            {
                var item = (await _aggregator.GetItemsAsync("Colors")).Single(x => x.Kind != "Method");
                VerifyNavigateToResultItem(item, "Colors", "[|Colors|]", PatternMatchKind.Exact, NavigateToItemKind.Enum, Glyph.EnumInternal);
            });
        }

        [Theory]
        [CombinatorialData]
        public async Task FindEnumMember(TestHost testHost, Composition composition)
        {
            await TestAsync(
testHost, composition, @"enum Colors
{
    Red,
    Green,
    Blue
}", async w =>
            {
                var item = (await _aggregator.GetItemsAsync("R")).Single();
                VerifyNavigateToResultItem(item, "Red", "[|R|]ed", PatternMatchKind.Prefix, NavigateToItemKind.EnumItem, Glyph.EnumMemberPublic);
            });
        }

        [Theory]
        [CombinatorialData]
        public async Task FindField1(TestHost testHost, Composition composition)
        {
            await TestAsync(
testHost, composition, @"class Goo
{
    int bar;
}", async w =>
            {
                var item = (await _aggregator.GetItemsAsync("b")).Single();
                VerifyNavigateToResultItem(item, "bar", "[|b|]ar", PatternMatchKind.Prefix, NavigateToItemKind.Field, Glyph.FieldPrivate, additionalInfo: string.Format(FeaturesResources.in_0_project_1, "Goo", "Test"));
            });
        }

        [Theory]
        [CombinatorialData]
        public async Task FindField2(TestHost testHost, Composition composition)
        {
            await TestAsync(
testHost, composition, @"class Goo
{
    int bar;
}", async w =>
            {
                var item = (await _aggregator.GetItemsAsync("ba")).Single();
                VerifyNavigateToResultItem(item, "bar", "[|ba|]r", PatternMatchKind.Prefix, NavigateToItemKind.Field, Glyph.FieldPrivate, additionalInfo: string.Format(FeaturesResources.in_0_project_1, "Goo", "Test"));
            });
        }

        [Theory]
        [CombinatorialData]
        public async Task FindField3(TestHost testHost, Composition composition)
        {
            await TestAsync(
testHost, composition, @"class Goo
{
    int bar;
}", async w =>
            {
                Assert.Empty(await _aggregator.GetItemsAsync("ar"));
            });
        }

        [Theory]
        [CombinatorialData]
        public async Task FindVerbatimField(TestHost testHost, Composition composition)
        {
            await TestAsync(
testHost, composition, @"class Goo
{
    int @string;
}", async w =>
            {
                var item = (await _aggregator.GetItemsAsync("string")).Single();
                VerifyNavigateToResultItem(item, "string", "[|string|]", PatternMatchKind.Exact, NavigateToItemKind.Field, Glyph.FieldPrivate, additionalInfo: string.Format(FeaturesResources.in_0_project_1, "Goo", "Test"));

                // Check searching for@string too
                item = (await _aggregator.GetItemsAsync("@string")).Single();
                VerifyNavigateToResultItem(item, "string", "[|string|]", PatternMatchKind.Exact, NavigateToItemKind.Field, Glyph.FieldPrivate, additionalInfo: string.Format(FeaturesResources.in_0_project_1, "Goo", "Test"));
            });
        }

        [Theory]
        [CombinatorialData]
        public async Task FindPtrField1(TestHost testHost, Composition composition)
        {
            await TestAsync(
testHost, composition, @"class Goo
{
    int* bar;
}", async w =>
            {
                Assert.Empty(await _aggregator.GetItemsAsync("ar"));
            });
        }

        [Theory]
        [CombinatorialData]
        public async Task FindPtrField2(TestHost testHost, Composition composition)
        {
            await TestAsync(
testHost, composition, @"class Goo
{
    int* bar;
}", async w =>
            {
                var item = (await _aggregator.GetItemsAsync("b")).Single();
                VerifyNavigateToResultItem(item, "bar", "[|b|]ar", PatternMatchKind.Prefix, NavigateToItemKind.Field, Glyph.FieldPrivate);
            });
        }

        [Theory]
        [CombinatorialData]
        public async Task FindConstField(TestHost testHost, Composition composition)
        {
            await TestAsync(
testHost, composition, @"class Goo
{
    const int bar = 7;
}", async w =>
            {
                var item = (await _aggregator.GetItemsAsync("ba")).Single();
                VerifyNavigateToResultItem(item, "bar", "[|ba|]r", PatternMatchKind.Prefix, NavigateToItemKind.Constant, Glyph.ConstantPrivate);
            });
        }

        [Theory]
        [CombinatorialData]
        public async Task FindIndexer(TestHost testHost, Composition composition)
        {
            var program = @"class Goo { int[] arr; public int this[int i] { get { return arr[i]; } set { arr[i] = value; } } }";
            await TestAsync(testHost, composition, program, async w =>
            {
                var item = (await _aggregator.GetItemsAsync("this")).Single();
                VerifyNavigateToResultItem(item, "this", "[|this|][int]", PatternMatchKind.Exact, NavigateToItemKind.Property, Glyph.PropertyPublic, additionalInfo: string.Format(FeaturesResources.in_0_project_1, "Goo", "Test"));
            });
        }

        [Theory]
        [CombinatorialData]
        public async Task FindEvent(TestHost testHost, Composition composition)
        {
            var program = "class Goo { public event EventHandler ChangedEventHandler; }";
            await TestAsync(testHost, composition, program, async w =>
            {
                var item = (await _aggregator.GetItemsAsync("CEH")).Single();
                VerifyNavigateToResultItem(item, "ChangedEventHandler", "[|C|]hanged[|E|]vent[|H|]andler", PatternMatchKind.CamelCaseExact, NavigateToItemKind.Event, Glyph.EventPublic, additionalInfo: string.Format(FeaturesResources.in_0_project_1, "Goo", "Test"));
            });
        }

        [Theory]
        [CombinatorialData]
        public async Task FindAutoProperty(TestHost testHost, Composition composition)
        {
            await TestAsync(
testHost, composition, @"class Goo
{
    int Bar { get; set; }
}", async w =>
            {
                var item = (await _aggregator.GetItemsAsync("B")).Single();
                VerifyNavigateToResultItem(item, "Bar", "[|B|]ar", PatternMatchKind.Prefix, NavigateToItemKind.Property, Glyph.PropertyPrivate, additionalInfo: string.Format(FeaturesResources.in_0_project_1, "Goo", "Test"));
            });
        }

        [Theory]
        [CombinatorialData]
        public async Task FindMethod(TestHost testHost, Composition composition)
        {
            await TestAsync(
testHost, composition, @"class Goo
{
    void DoSomething();
}", async w =>
            {
                var item = (await _aggregator.GetItemsAsync("DS")).Single();
                VerifyNavigateToResultItem(item, "DoSomething", "[|D|]o[|S|]omething()", PatternMatchKind.CamelCaseExact, NavigateToItemKind.Method, Glyph.MethodPrivate, string.Format(FeaturesResources.in_0_project_1, "Goo", "Test"));
            });
        }

        [Theory]
        [CombinatorialData]
        public async Task FindVerbatimMethod(TestHost testHost, Composition composition)
        {
            await TestAsync(
testHost, composition, @"class Goo
{
    void @static();
}", async w =>
            {
                var item = (await _aggregator.GetItemsAsync("static")).Single();
                VerifyNavigateToResultItem(item, "static", "[|static|]()", PatternMatchKind.Exact, NavigateToItemKind.Method, Glyph.MethodPrivate, string.Format(FeaturesResources.in_0_project_1, "Goo", "Test"));

                // Verify if we search for @static too
                item = (await _aggregator.GetItemsAsync("@static")).Single();
                VerifyNavigateToResultItem(item, "static", "[|static|]()", PatternMatchKind.Exact, NavigateToItemKind.Method, Glyph.MethodPrivate, string.Format(FeaturesResources.in_0_project_1, "Goo", "Test"));
            });
        }

        [Theory]
        [CombinatorialData]
        public async Task FindParameterizedMethod(TestHost testHost, Composition composition)
        {
            await TestAsync(
testHost, composition, @"class Goo
{
    void DoSomething(int a, string b)
    {
    }
}", async w =>
            {
                var item = (await _aggregator.GetItemsAsync("DS")).Single();
                VerifyNavigateToResultItem(item, "DoSomething", "[|D|]o[|S|]omething(int, string)", PatternMatchKind.CamelCaseExact, NavigateToItemKind.Method, Glyph.MethodPrivate, string.Format(FeaturesResources.in_0_project_1, "Goo", "Test"));
            });
        }

        [Theory]
        [CombinatorialData]
        public async Task FindConstructor(TestHost testHost, Composition composition)
        {
            await TestAsync(
testHost, composition, @"class Goo
{
    public Goo()
    {
    }
}", async w =>
            {
                var item = (await _aggregator.GetItemsAsync("Goo")).Single(t => t.Kind == NavigateToItemKind.Method);
                VerifyNavigateToResultItem(item, "Goo", "[|Goo|]()", PatternMatchKind.Exact, NavigateToItemKind.Method, Glyph.MethodPublic, string.Format(FeaturesResources.in_0_project_1, "Goo", "Test"));
            });
        }

        [Theory]
        [CombinatorialData]
        public async Task FindParameterizedConstructor(TestHost testHost, Composition composition)
        {
            await TestAsync(
testHost, composition, @"class Goo
{
    public Goo(int i)
    {
    }
}", async w =>
            {
                var item = (await _aggregator.GetItemsAsync("Goo")).Single(t => t.Kind == NavigateToItemKind.Method);
                VerifyNavigateToResultItem(item, "Goo", "[|Goo|](int)", PatternMatchKind.Exact, NavigateToItemKind.Method, Glyph.MethodPublic, string.Format(FeaturesResources.in_0_project_1, "Goo", "Test"));
            });
        }

        [Theory]
        [CombinatorialData]
        public async Task FindStaticConstructor(TestHost testHost, Composition composition)
        {
            await TestAsync(
testHost, composition, @"class Goo
{
    static Goo()
    {
    }
}", async w =>
            {
                var item = (await _aggregator.GetItemsAsync("Goo")).Single(t => t.Kind == NavigateToItemKind.Method && t.Name != ".ctor");
                VerifyNavigateToResultItem(item, "Goo", "[|Goo|].static Goo()", PatternMatchKind.Exact, NavigateToItemKind.Method, Glyph.MethodPrivate, string.Format(FeaturesResources.in_0_project_1, "Goo", "Test"));
            });
        }

        [Theory]
        [CombinatorialData]
        public async Task FindPartialMethods(TestHost testHost, Composition composition)
        {
            await TestAsync(testHost, composition, "partial class Goo { partial void Bar(); } partial class Goo { partial void Bar() { Console.Write(\"hello\"); } }", async w =>
            {
                var expecteditem1 = new NavigateToItem("Bar", NavigateToItemKind.Method, "csharp", null, null, s_emptyExactPatternMatch, null);
                var expecteditems = new List<NavigateToItem> { expecteditem1, expecteditem1 };

                var items = await _aggregator.GetItemsAsync("Bar");

                VerifyNavigateToResultItems(expecteditems, items);
            });
        }

        [Theory]
        [CombinatorialData]
        public async Task FindPartialMethodDefinitionOnly(TestHost testHost, Composition composition)
        {
            await TestAsync(
testHost, composition, @"partial class Goo
{
    partial void Bar();
}", async w =>
            {
                var item = (await _aggregator.GetItemsAsync("Bar")).Single();
                VerifyNavigateToResultItem(item, "Bar", "[|Bar|]()", PatternMatchKind.Exact, NavigateToItemKind.Method, Glyph.MethodPrivate, string.Format(FeaturesResources.in_0_1_2, "Goo", "test1.cs", "Test"));
            });
        }

        [Theory]
        [CombinatorialData]
        public async Task FindPartialMethodImplementationOnly(TestHost testHost, Composition composition)
        {
            await TestAsync(
testHost, composition, @"partial class Goo
{
    partial void Bar()
    {
    }
}", async w =>
            {
                var item = (await _aggregator.GetItemsAsync("Bar")).Single();
                VerifyNavigateToResultItem(item, "Bar", "[|Bar|]()", PatternMatchKind.Exact, NavigateToItemKind.Method, Glyph.MethodPrivate, string.Format(FeaturesResources.in_0_1_2, "Goo", "test1.cs", "Test"));
            });
        }

        [Theory]
        [CombinatorialData]
        public async Task FindOverriddenMembers(TestHost testHost, Composition composition)
        {
            var program = "class Goo { public virtual string Name { get; set; } } class DogBed : Goo { public override string Name { get { return base.Name; } set {} } }";
            await TestAsync(testHost, composition, program, async w =>
            {
                var expecteditem1 = new NavigateToItem("Name", NavigateToItemKind.Property, "csharp", null, null, s_emptyExactPatternMatch, null);
                var expecteditems = new List<NavigateToItem> { expecteditem1, expecteditem1 };

                var items = await _aggregator.GetItemsAsync("Name");

                VerifyNavigateToResultItems(expecteditems, items);

                var item = items.ElementAt(1);
                var itemDisplay = item.DisplayFactory.CreateItemDisplay(item);
                var unused = itemDisplay.Glyph;

                Assert.Equal("Name", itemDisplay.Name);
                Assert.Equal(string.Format(FeaturesResources.in_0_project_1, "DogBed", "Test"), itemDisplay.AdditionalInformation);

                item = items.ElementAt(0);
                itemDisplay = item.DisplayFactory.CreateItemDisplay(item);
                unused = itemDisplay.Glyph;

                Assert.Equal("Name", itemDisplay.Name);
                Assert.Equal(string.Format(FeaturesResources.in_0_project_1, "Goo", "Test"), itemDisplay.AdditionalInformation);
            });
        }

        [Theory]
        [CombinatorialData]
        public async Task FindInterface(TestHost testHost, Composition composition)
        {
            await TestAsync(
testHost, composition, @"public interface IGoo
{
}", async w =>
            {
                var item = (await _aggregator.GetItemsAsync("IG")).Single();
                VerifyNavigateToResultItem(item, "IGoo", "[|IG|]oo", PatternMatchKind.Prefix, NavigateToItemKind.Interface, Glyph.InterfacePublic);
            });
        }

        [Theory]
        [CombinatorialData]
        public async Task FindDelegateInNamespace(TestHost testHost, Composition composition)
        {
            await TestAsync(
testHost, composition, @"namespace Goo
{
    delegate void DoStuff();
}", async w =>
            {
                var item = (await _aggregator.GetItemsAsync("DoStuff")).Single(x => x.Kind != "Method");
                VerifyNavigateToResultItem(item, "DoStuff", "[|DoStuff|]", PatternMatchKind.Exact, NavigateToItemKind.Delegate, Glyph.DelegateInternal);
            });
        }

        [Theory]
        [CombinatorialData]
        public async Task FindLambdaExpression(TestHost testHost, Composition composition)
        {
            await TestAsync(
testHost, composition, @"using System;

class Goo
{
    Func<int, int> sqr = x => x * x;
}", async w =>
            {
                var item = (await _aggregator.GetItemsAsync("sqr")).Single();
                VerifyNavigateToResultItem(item, "sqr", "[|sqr|]", PatternMatchKind.Exact, NavigateToItemKind.Field, Glyph.FieldPrivate, string.Format(FeaturesResources.in_0_project_1, "Goo", "Test"));
            });
        }

        [Theory]
        [CombinatorialData]
        public async Task FindArray(TestHost testHost, Composition composition)
        {
            await TestAsync(
testHost, composition, @"class Goo
{
    object[] itemArray;
}", async w =>
            {
                var item = (await _aggregator.GetItemsAsync("itemArray")).Single();
                VerifyNavigateToResultItem(item, "itemArray", "[|itemArray|]", PatternMatchKind.Exact, NavigateToItemKind.Field, Glyph.FieldPrivate, string.Format(FeaturesResources.in_0_project_1, "Goo", "Test"));
            });
        }

        [Theory]
        [CombinatorialData]
        public async Task FindClassAndMethodWithSameName(TestHost testHost, Composition composition)
        {
            await TestAsync(
testHost, composition, @"class Goo
{
}

class Test
{
    void Goo()
    {
    }
}", async w =>
            {
                var expectedItems = new List<NavigateToItem>
                {
                    new NavigateToItem("Goo", NavigateToItemKind.Class, "csharp", "Goo", null, s_emptyExactPatternMatch, null),
                    new NavigateToItem("Goo", NavigateToItemKind.Method, "csharp", "Goo", null, s_emptyExactPatternMatch, null),
                };
                var items = await _aggregator.GetItemsAsync("Goo");
                VerifyNavigateToResultItems(expectedItems, items);
            });
        }

        [Theory]
        [CombinatorialData]
        public async Task FindMethodNestedInGenericTypes(TestHost testHost, Composition composition)
        {
            await TestAsync(
testHost, composition, @"class A<T>
{
    class B
    {
        struct C<U>
        {
            void M()
            {
            }
        }
    }
}", async w =>
            {
                var item = (await _aggregator.GetItemsAsync("M")).Single();
                VerifyNavigateToResultItem(item, "M", "[|M|]()", PatternMatchKind.Exact, NavigateToItemKind.Method, Glyph.MethodPrivate, additionalInfo: string.Format(FeaturesResources.in_0_project_1, "A<T>.B.C<U>", "Test"));
            });
        }

        [Theory]
        [CombinatorialData]
        public async Task OrderingOfConstructorsAndTypes(TestHost testHost, Composition composition)
        {
            await TestAsync(
testHost, composition, @"class C1
{
    C1(int i)
    {
    }
}

class C2
{
    C2(float f)
    {
    }

    static C2()
    {
    }
}", async w =>
            {
                var expecteditems = new List<NavigateToItem>
                {
                    new NavigateToItem("C1", NavigateToItemKind.Class, "csharp", "C1", null, s_emptyPrefixPatternMatch, null),
                    new NavigateToItem("C1", NavigateToItemKind.Method, "csharp", "C1", null, s_emptyPrefixPatternMatch, null),
                    new NavigateToItem("C2", NavigateToItemKind.Class, "csharp", "C2", null, s_emptyPrefixPatternMatch, null),
                    new NavigateToItem("C2", NavigateToItemKind.Method, "csharp", "C2", null, s_emptyPrefixPatternMatch, null), // this is the static ctor
                    new NavigateToItem("C2", NavigateToItemKind.Method, "csharp", "C2", null, s_emptyPrefixPatternMatch, null),
                };
                var items = (await _aggregator.GetItemsAsync("C")).ToList();
                items.Sort(CompareNavigateToItems);
                VerifyNavigateToResultItems(expecteditems, items);
            });
        }

        [Theory]
        [CombinatorialData]
        public async Task NavigateToMethodWithNullableParameter(TestHost testHost, Composition composition)
        {
            await TestAsync(
testHost, composition, @"class C
{
    void M(object? o)
    {
    }
}", async w =>
            {
                var item = (await _aggregator.GetItemsAsync("M")).Single();
                VerifyNavigateToResultItem(item, "M", "[|M|](object?)", PatternMatchKind.Exact, NavigateToItemKind.Method, Glyph.MethodPrivate);
            });
        }

        [Theory]
        [CombinatorialData]
        public async Task StartStopSanity(TestHost testHost, Composition composition)
        {
            // Verify that multiple calls to start/stop and dispose don't blow up
            await TestAsync(
testHost, composition, @"public class Goo
{
}", async w =>
            {
                // Do one set of queries
                Assert.Single((await _aggregator.GetItemsAsync("Goo")).Where(x => x.Kind != "Method"));
                _provider.StopSearch();

                // Do the same query again, make sure nothing was left over
                Assert.Single((await _aggregator.GetItemsAsync("Goo")).Where(x => x.Kind != "Method"));
                _provider.StopSearch();

                // Dispose the provider
                _provider.Dispose();
            });
        }

        [Theory]
        [CombinatorialData]
        public async Task DescriptionItems(TestHost testHost, Composition composition)
        {
            await TestAsync(testHost, composition, "public\r\nclass\r\nGoo\r\n{ }", async w =>
            {
                var item = (await _aggregator.GetItemsAsync("G")).Single(x => x.Kind != "Method");
                var itemDisplay = item.DisplayFactory.CreateItemDisplay(item);

                var descriptionItems = itemDisplay.DescriptionItems;

                void assertDescription(string label, string value)
                {
                    var descriptionItem = descriptionItems.Single(i => i.Category.Single().Text == label);
                    Assert.Equal(value, descriptionItem.Details.Single().Text);
                }

                assertDescription("File:", w.Documents.Single().Name);
                assertDescription("Line:", "3"); // one based line number
                assertDescription("Project:", "Test");
            });
        }

        [Theory]
        [CombinatorialData]
        public async Task TermSplittingTest1(TestHost testHost, Composition composition)
        {
            var source = "class SyllableBreaking {int GetKeyWord; int get_key_word; string get_keyword; int getkeyword; int wake;}";
            await TestAsync(testHost, composition, source, async w =>
            {
                var expecteditem1 = new NavigateToItem("get_keyword", NavigateToItemKind.Field, "csharp", null, null, s_emptyCamelCaseNonContiguousPrefixPatternMatch_NotCaseSensitive, null);
                var expecteditem2 = new NavigateToItem("get_key_word", NavigateToItemKind.Field, "csharp", null, null, s_emptyCamelCaseNonContiguousPrefixPatternMatch_NotCaseSensitive, null);
                var expecteditem3 = new NavigateToItem("GetKeyWord", NavigateToItemKind.Field, "csharp", null, null, s_emptyCamelCasePrefixPatternMatch, null);
                var expecteditems = new List<NavigateToItem> { expecteditem1, expecteditem2, expecteditem3 };

                var items = await _aggregator.GetItemsAsync("GK");

                Assert.Equal(expecteditems.Count(), items.Count());

                VerifyNavigateToResultItems(expecteditems, items);
            });
        }

        [Theory]
        [CombinatorialData]
        public async Task TermSplittingTest2(TestHost testHost, Composition composition)
        {
            var source = "class SyllableBreaking {int GetKeyWord; int get_key_word; string get_keyword; int getkeyword; int wake;}";
            await TestAsync(testHost, composition, source, async w =>
            {
                var expecteditem1 = new NavigateToItem("get_key_word", NavigateToItemKind.Field, "csharp", null, null, s_emptyCamelCaseNonContiguousPrefixPatternMatch_NotCaseSensitive, null);
                var expecteditem2 = new NavigateToItem("GetKeyWord", NavigateToItemKind.Field, "csharp", null, null, s_emptyCamelCaseExactPatternMatch, null);
                var expecteditems = new List<NavigateToItem> { expecteditem1, expecteditem2 };

                var items = await _aggregator.GetItemsAsync("GKW");

                VerifyNavigateToResultItems(expecteditems, items);
            });
        }

        [Theory]
        [CombinatorialData]
        public async Task TermSplittingTest3(TestHost testHost, Composition composition)
        {
            var source = "class SyllableBreaking {int GetKeyWord; int get_key_word; string get_keyword; int getkeyword; int wake;}";
            await TestAsync(testHost, composition, source, async w =>
            {
                var expecteditem1 = new NavigateToItem("get_key_word", NavigateToItemKind.Field, "csharp", null, null, s_emptyCamelCaseSubstringPatternMatch_NotCaseSensitive, null);
                var expecteditem2 = new NavigateToItem("GetKeyWord", NavigateToItemKind.Field, "csharp", null, null, s_emptySubstringPatternMatch, null);
                var expecteditems = new List<NavigateToItem> { expecteditem1, expecteditem2 };

                var items = await _aggregator.GetItemsAsync("K W");

                VerifyNavigateToResultItems(expecteditems, items);
            });
        }

        [Theory]
        [CombinatorialData]
        public async Task TermSplittingTest4(TestHost testHost, Composition composition)
        {
            var source = "class SyllableBreaking {int GetKeyWord; int get_key_word; string get_keyword; int getkeyword; int wake;}";
            await TestAsync(testHost, composition, source, async w =>
            {
                var items = await _aggregator.GetItemsAsync("WKG");
                Assert.Empty(items);
            });
        }

        [Theory]
        [CombinatorialData]
        public async Task TermSplittingTest5(TestHost testHost, Composition composition)
        {
            var source = "class SyllableBreaking {int GetKeyWord; int get_key_word; string get_keyword; int getkeyword; int wake;}";
            await TestAsync(testHost, composition, source, async w =>
            {
                var item = (await _aggregator.GetItemsAsync("G_K_W")).Single();
                VerifyNavigateToResultItem(item, "get_key_word", "[|g|]et[|_k|]ey[|_w|]ord", PatternMatchKind.CamelCaseExact, NavigateToItemKind.Field, Glyph.FieldPrivate);
            });
        }

        [Theory]
        [CombinatorialData]
        public async Task TermSplittingTest6(TestHost testHost, Composition composition)
        {
            var source = "class SyllableBreaking {int GetKeyWord; int get_key_word; string get_keyword; int getkeyword; int wake;}";
            await TestAsync(testHost, composition, source, async w =>
            {
                var expecteditems = new List<NavigateToItem>
                {
                    new NavigateToItem("getkeyword", NavigateToItemKind.Field, "csharp", null, null, s_emptyFuzzyPatternMatch, null),
                    new NavigateToItem("get_keyword", NavigateToItemKind.Field, "csharp", null, null, s_emptyFuzzyPatternMatch, null),
                    new NavigateToItem("get_key_word", NavigateToItemKind.Field, "csharp", null, null,s_emptySubstringPatternMatch, null),
                    new NavigateToItem("GetKeyWord", NavigateToItemKind.Field, "csharp", null, null, s_emptySubstringPatternMatch_NotCaseSensitive, null)
                };

                var items = await _aggregator.GetItemsAsync("get word");

                VerifyNavigateToResultItems(expecteditems, items);
            });
        }

        [Theory]
        [CombinatorialData]
        public async Task TermSplittingTest7(TestHost testHost, Composition composition)
        {
            var source = "class SyllableBreaking {int GetKeyWord; int get_key_word; string get_keyword; int getkeyword; int wake;}";
            await TestAsync(testHost, composition, source, async w =>
            {
                var items = await _aggregator.GetItemsAsync("GTW");
                Assert.Empty(items);
            });
        }

        [Theory]
        [CombinatorialData]
        public async Task TestIndexer1(TestHost testHost, Composition composition)
        {
            var source =
@"class C
{
    public int this[int y] { get { } }
}

class D
{
    void Goo()
    {
        var q = new C();
        var b = q[4];
    }
}";
            await TestAsync(testHost, composition, source, async w =>
            {
                var expecteditems = new List<NavigateToItem>
                {
                    new NavigateToItem("this", NavigateToItemKind.Property, "csharp", null, null, s_emptyExactPatternMatch, null),
                };

                var items = await _aggregator.GetItemsAsync("this");

                VerifyNavigateToResultItems(expecteditems, items);
            });
        }

        [Theory]
        [CombinatorialData]
        public async Task DottedPattern1(TestHost testHost, Composition composition)
        {
            var source = "namespace Goo { namespace Bar { class Baz { void Quux() { } } } }";
            await TestAsync(testHost, composition, source, async w =>
            {
                var expecteditems = new List<NavigateToItem>
                {
                    new NavigateToItem("Quux", NavigateToItemKind.Method, "csharp", null, null, s_emptyPrefixPatternMatch, null)
                };

                var items = await _aggregator.GetItemsAsync("B.Q");

                VerifyNavigateToResultItems(expecteditems, items);
            });
        }

        [Theory]
        [CombinatorialData]
        public async Task DottedPattern2(TestHost testHost, Composition composition)
        {
            var source = "namespace Goo { namespace Bar { class Baz { void Quux() { } } } }";
            await TestAsync(testHost, composition, source, async w =>
            {
                var expecteditems = new List<NavigateToItem>
                {
                };

                var items = await _aggregator.GetItemsAsync("C.Q");

                VerifyNavigateToResultItems(expecteditems, items);
            });
        }

        [Theory]
        [CombinatorialData]
        public async Task DottedPattern3(TestHost testHost, Composition composition)
        {
            var source = "namespace Goo { namespace Bar { class Baz { void Quux() { } } } }";
            await TestAsync(testHost, composition, source, async w =>
            {
                var expecteditems = new List<NavigateToItem>
                {
                    new NavigateToItem("Quux", NavigateToItemKind.Method, "csharp", null, null, s_emptyPrefixPatternMatch, null)
                };

                var items = await _aggregator.GetItemsAsync("B.B.Q");

                VerifyNavigateToResultItems(expecteditems, items);
            });
        }

        [Theory]
        [CombinatorialData]
        public async Task DottedPattern4(TestHost testHost, Composition composition)
        {
            var source = "namespace Goo { namespace Bar { class Baz { void Quux() { } } } }";
            await TestAsync(testHost, composition, source, async w =>
            {
                var expecteditems = new List<NavigateToItem>
                {
                    new NavigateToItem("Quux", NavigateToItemKind.Method, "csharp", null, null, s_emptyExactPatternMatch, null)
                };

                var items = await _aggregator.GetItemsAsync("Baz.Quux");

                VerifyNavigateToResultItems(expecteditems, items);
            });
        }

        [Theory]
        [CombinatorialData]
        public async Task DottedPattern5(TestHost testHost, Composition composition)
        {
            var source = "namespace Goo { namespace Bar { class Baz { void Quux() { } } } }";
            await TestAsync(testHost, composition, source, async w =>
            {
                var expecteditems = new List<NavigateToItem>
                {
                    new NavigateToItem("Quux", NavigateToItemKind.Method, "csharp", null, null, s_emptyExactPatternMatch, null)
                };

                var items = await _aggregator.GetItemsAsync("G.B.B.Quux");

                VerifyNavigateToResultItems(expecteditems, items);
            });
        }

        [Theory]
        [CombinatorialData]
        public async Task DottedPattern6(TestHost testHost, Composition composition)
        {
            var source = "namespace Goo { namespace Bar { class Baz { void Quux() { } } } }";
            await TestAsync(testHost, composition, source, async w =>
            {
                var expecteditems = new List<NavigateToItem>
                {
                };

                var items = await _aggregator.GetItemsAsync("F.F.B.B.Quux");

                VerifyNavigateToResultItems(expecteditems, items);
            });
        }

        [Theory]
        [CombinatorialData]
        [WorkItem(7855, "https://github.com/dotnet/Roslyn/issues/7855")]
        public async Task DottedPattern7(TestHost testHost, Composition composition)
        {
            var source = "namespace Goo { namespace Bar { class Baz<X,Y,Z> { void Quux() { } } } }";
            await TestAsync(testHost, composition, source, async w =>
            {
                var expecteditems = new List<NavigateToItem>
                {
                    new NavigateToItem("Quux", NavigateToItemKind.Method, "csharp", null, null, s_emptyPrefixPatternMatch, null)
                };

                var items = await _aggregator.GetItemsAsync("Baz.Q");

                VerifyNavigateToResultItems(expecteditems, items);
            });
        }

        [Theory, WorkItem(46267, "https://github.com/dotnet/roslyn/issues/46267")]
        [CombinatorialData]
        public async Task DottedPatternMatchKind(TestHost testHost, Composition composition)
        {
            var source = "namespace System { class Console { void Write(string s) { } void WriteLine(string s) { } } }";
            await TestAsync(testHost, composition, source, async w =>
            {
                var expecteditems = new List<NavigateToItem>
                {
                    new NavigateToItem("Write", NavigateToItemKind.Method, "csharp", null, null, s_emptyExactPatternMatch, null),
                    new NavigateToItem("WriteLine", NavigateToItemKind.Method, "csharp", null, null, s_emptyPrefixPatternMatch, null)
                };

                var items = await _aggregator.GetItemsAsync("Console.Write");

                VerifyNavigateToResultItems(expecteditems, items);
            });
        }

        [Fact]
        [WorkItem(1174255, "http://vstfdevdiv:8080/DevDiv2/DevDiv/_workitems/edit/1174255")]
        [WorkItem(8009, "https://github.com/dotnet/roslyn/issues/8009")]
        public async Task NavigateToGeneratedFiles()
        {
            using var workspace = TestWorkspace.Create(@"
<Workspace>
    <Project Language=""C#"" CommonReferences=""true"">
        <Document FilePath=""File1.cs"">
            namespace N
            {
                public partial class C
                {
                    public void VisibleMethod() { }
                }
            }
        </Document>
        <Document FilePath=""File1.g.cs"">
            namespace N
            {
                public partial class C
                {
                    public void VisibleMethod_Generated() { }
                }
            }
        </Document>
    </Project>
</Workspace>
", composition: EditorTestCompositions.EditorFeatures);

            _provider = new NavigateToItemProvider(workspace, AsynchronousOperationListenerProvider.NullListener, workspace.GetService<IThreadingContext>());
            _aggregator = new NavigateToTestAggregator(_provider);

            var items = await _aggregator.GetItemsAsync("VisibleMethod");
            var expectedItems = new List<NavigateToItem>()
                {
                    new NavigateToItem("VisibleMethod", NavigateToItemKind.Method, "csharp", null, null, s_emptyExactPatternMatch, null),
                    new NavigateToItem("VisibleMethod_Generated", NavigateToItemKind.Method, "csharp", null, null, s_emptyPrefixPatternMatch, null)
                };

            // The pattern matcher should match 'VisibleMethod' to both 'VisibleMethod' and 'VisibleMethod_Not', except that
            // the _Not method is declared in a generated file.
            VerifyNavigateToResultItems(expectedItems, items);
        }

        [WorkItem(11474, "https://github.com/dotnet/roslyn/pull/11474")]
        [Theory]
        [CombinatorialData]
        public async Task FindFuzzy1(TestHost testHost, Composition composition)
        {
            await TestAsync(
testHost, composition, @"class C
{
    public void ToError()
    {
    }
}", async w =>
            {
                var item = (await _aggregator.GetItemsAsync("ToEror")).Single();
                VerifyNavigateToResultItem(item, "ToError", "ToError()", PatternMatchKind.Fuzzy, NavigateToItemKind.Method, Glyph.MethodPublic);
            });
        }

        [WorkItem(18843, "https://github.com/dotnet/roslyn/issues/18843")]
        [Theory]
        [CombinatorialData]
        public async Task Test__arglist(TestHost testHost, Composition composition)
        {
            await TestAsync(
testHost, composition, @"class C
{
    public void ToError(__arglist)
    {
    }
}", async w =>
{
    var item = (await _aggregator.GetItemsAsync("ToError")).Single();
    VerifyNavigateToResultItem(item, "ToError", "[|ToError|](__arglist)", PatternMatchKind.Exact, NavigateToItemKind.Method, Glyph.MethodPublic);
});
        }

        [Fact]
        public async Task DoNotIncludeTrivialPartialContainer()
        {
            using var workspace = TestWorkspace.Create(@"
<Workspace>
    <Project Language=""C#"" CommonReferences=""true"">
        <Document FilePath=""File1.cs"">
            public partial class Outer
            {
                public void VisibleMethod() { }
            }
        </Document>
        <Document FilePath=""File2.cs"">
            public partial class Outer
            {
                public partial class Inner { }
            }
        </Document>
    </Project>
</Workspace>
", composition: EditorTestCompositions.EditorFeatures);

            _provider = new NavigateToItemProvider(workspace, AsynchronousOperationListenerProvider.NullListener, workspace.GetService<IThreadingContext>());
            _aggregator = new NavigateToTestAggregator(_provider);

            VerifyNavigateToResultItems(
                new()
                {
                    new NavigateToItem("Outer", NavigateToItemKind.Class, "csharp", null, null, s_emptyExactPatternMatch, null),
                },
                await _aggregator.GetItemsAsync("Outer"));
        }

        [Fact]
        public async Task DoNotIncludeTrivialPartialContainerWithMultipleNestedTypes()
        {
            using var workspace = TestWorkspace.Create(@"
<Workspace>
    <Project Language=""C#"" CommonReferences=""true"">
        <Document FilePath=""File1.cs"">
            public partial class Outer
            {
                public void VisibleMethod() { }
            }
        </Document>
        <Document FilePath=""File2.cs"">
            public partial class Outer
            {
                public partial class Inner1 { }
                public partial class Inner2 { }
            }
        </Document>
    </Project>
</Workspace>
", composition: EditorTestCompositions.EditorFeatures);

            _provider = new NavigateToItemProvider(workspace, AsynchronousOperationListenerProvider.NullListener, workspace.GetService<IThreadingContext>());
            _aggregator = new NavigateToTestAggregator(_provider);

            VerifyNavigateToResultItems(
                new()
                {
                    new NavigateToItem("Outer", NavigateToItemKind.Class, "csharp", null, null, s_emptyExactPatternMatch, null),
                },
                await _aggregator.GetItemsAsync("Outer"));
        }

        [Fact]
        public async Task DoNotIncludeWhenAllAreTrivialPartialContainer()
        {
            using var workspace = TestWorkspace.Create(@"
<Workspace>
    <Project Language=""C#"" CommonReferences=""true"">
        <Document FilePath=""File1.cs"">
            public partial class Outer
            {
                public partial class Inner1 { }
            }
        </Document>
        <Document FilePath=""File2.cs"">
            public partial class Outer
            {
                public partial class Inner2 { }
            }
        </Document>
    </Project>
</Workspace>
", composition: EditorTestCompositions.EditorFeatures);

            _provider = new NavigateToItemProvider(workspace, AsynchronousOperationListenerProvider.NullListener, workspace.GetService<IThreadingContext>());
            _aggregator = new NavigateToTestAggregator(_provider);

            VerifyNavigateToResultItems(
                new() { },
                await _aggregator.GetItemsAsync("Outer"));
        }

        [Fact]
        public async Task DoIncludeNonTrivialPartialContainer()
        {
            using var workspace = TestWorkspace.Create(@"
<Workspace>
    <Project Language=""C#"" CommonReferences=""true"">
        <Document FilePath=""File1.cs"">
            public partial class Outer
            {
                public void VisibleMethod() { }
            }
        </Document>
        <Document FilePath=""File2.cs"">
            public partial class Outer
            {
                public void VisibleMethod2() { }
            }
        </Document>
    </Project>
</Workspace>
", composition: EditorTestCompositions.EditorFeatures);

            _provider = new NavigateToItemProvider(workspace, AsynchronousOperationListenerProvider.NullListener, workspace.GetService<IThreadingContext>());
            _aggregator = new NavigateToTestAggregator(_provider);

            VerifyNavigateToResultItems(
                new()
                {
                    new NavigateToItem("Outer", NavigateToItemKind.Class, "csharp", null, null, s_emptyExactPatternMatch, null),
                    new NavigateToItem("Outer", NavigateToItemKind.Class, "csharp", null, null, s_emptyExactPatternMatch, null),
                },
                await _aggregator.GetItemsAsync("Outer"));
        }

        [Fact]
        public async Task DoIncludeNonTrivialPartialContainerWithNestedType()
        {
            using var workspace = TestWorkspace.Create(@"
<Workspace>
    <Project Language=""C#"" CommonReferences=""true"">
        <Document FilePath=""File1.cs"">
            public partial class Outer
            {
                public void VisibleMethod() { }
            }
        </Document>
        <Document FilePath=""File2.cs"">
            public partial class Outer
            {
                public void VisibleMethod2() { }
                public class Inner { }
            }
        </Document>
    </Project>
</Workspace>
", composition: EditorTestCompositions.EditorFeatures);

            _provider = new NavigateToItemProvider(workspace, AsynchronousOperationListenerProvider.NullListener, workspace.GetService<IThreadingContext>());
            _aggregator = new NavigateToTestAggregator(_provider);

            VerifyNavigateToResultItems(
                new()
                {
                    new NavigateToItem("Outer", NavigateToItemKind.Class, "csharp", null, null, s_emptyExactPatternMatch, null),
                    new NavigateToItem("Outer", NavigateToItemKind.Class, "csharp", null, null, s_emptyExactPatternMatch, null),
                },
                await _aggregator.GetItemsAsync("Outer"));
        }

        [Fact]
        public async Task DoIncludePartialWithNoContents()
        {
            using var workspace = TestWorkspace.Create(@"
<Workspace>
    <Project Language=""C#"" CommonReferences=""true"">
        <Document FilePath=""File1.cs"">
            public partial class Outer
            {
            }
        </Document>
    </Project>
</Workspace>
", composition: EditorTestCompositions.EditorFeatures);

            _provider = new NavigateToItemProvider(workspace, AsynchronousOperationListenerProvider.NullListener, workspace.GetService<IThreadingContext>());
            _aggregator = new NavigateToTestAggregator(_provider);

            VerifyNavigateToResultItems(
                new()
                {
                    new NavigateToItem("Outer", NavigateToItemKind.Class, "csharp", null, null, s_emptyExactPatternMatch, null),
                },
                await _aggregator.GetItemsAsync("Outer"));
        }

        [Fact]
        public async Task DoIncludeNonPartialOnlyContainingNestedTypes()
        {
            using var workspace = TestWorkspace.Create(@"
<Workspace>
    <Project Language=""C#"" CommonReferences=""true"">
        <Document FilePath=""File1.cs"">
            public class Outer
            {
                public class Inner {}
            }
        </Document>
    </Project>
</Workspace>
", composition: EditorTestCompositions.EditorFeatures);

            _provider = new NavigateToItemProvider(workspace, AsynchronousOperationListenerProvider.NullListener, workspace.GetService<IThreadingContext>());
            _aggregator = new NavigateToTestAggregator(_provider);

            VerifyNavigateToResultItems(
                new()
                {
                    new NavigateToItem("Outer", NavigateToItemKind.Class, "csharp", null, null, s_emptyExactPatternMatch, null),
                },
                await _aggregator.GetItemsAsync("Outer"));
        }

        [Fact]
        public async Task DoIncludeSymbolsFromSourceGeneratedFiles()
        {
            using var workspace = TestWorkspace.Create(@"
<Workspace>
    <Project Language=""C#"" CommonReferences=""true"">
        <DocumentFromSourceGenerator>
            public class C
            {
            }
        </DocumentFromSourceGenerator>
    </Project>
</Workspace>
", composition: EditorTestCompositions.EditorFeatures);

            _provider = new NavigateToItemProvider(workspace, AsynchronousOperationListenerProvider.NullListener, workspace.GetService<IThreadingContext>());
            _aggregator = new NavigateToTestAggregator(_provider);

            VerifyNavigateToResultItems(
                new()
                {
                    new NavigateToItem("C", NavigateToItemKind.Class, "csharp", null, null, s_emptyExactPatternMatch, null),
                },
                await _aggregator.GetItemsAsync("C"));
        }
    }
}
#pragma warning restore CS0618 // MatchKind is obsolete<|MERGE_RESOLUTION|>--- conflicted
+++ resolved
@@ -73,11 +73,6 @@
 
         [Theory]
         [CombinatorialData]
-<<<<<<< HEAD
-        public async Task FindVerbatimClass(TestHost testHost, Composition composition)
-        {
-            await TestAsync(
-=======
         public async Task FindRecordClass(TestHost testHost, Composition composition)
         {
             await TestAsync(
@@ -117,7 +112,6 @@
         public async Task FindVerbatimClass(TestHost testHost, Composition composition)
         {
             await TestAsync(
->>>>>>> a0fcc6e1
 testHost, composition, @"class @static
 {
 }", async w =>
