--- conflicted
+++ resolved
@@ -4151,7 +4151,7 @@
         }
     }
 }";
-            await new Test
+            await new RefactoringTest
             {
                 TestState =
                 {
@@ -4314,24 +4314,6 @@
 
         private static void AddSolutionTransform(List<Func<Solution, ProjectId, Solution>> solutionTransforms)
         {
-<<<<<<< HEAD
-            public Test()
-            {
-                LanguageVersion = CodeAnalysis.CSharp.LanguageVersion.CSharp10;
-                SolutionTransforms.Add((solution, projectId) =>
-                {
-                    var project = solution.GetProject(projectId)!;
-
-                    var compilationOptions = (CSharpCompilationOptions)project.CompilationOptions!;
-                    // enable nullable
-                    compilationOptions = compilationOptions.WithNullableContextOptions(NullableContextOptions.Enable);
-                    solution = solution
-                        .WithProjectCompilationOptions(projectId, compilationOptions)
-                        .WithProjectMetadataReferences(projectId, TargetFrameworkUtil.GetReferences(TargetFramework.Net60));
-
-                    return solution;
-                });
-=======
             solutionTransforms.Add((solution, projectId) =>
             {
                 var project = solution.GetProject(projectId)!;
@@ -4354,7 +4336,6 @@
                 LanguageVersion = LanguageVersion.CSharp10;
                 AddSolutionTransform(SolutionTransforms);
                 MarkupOptions = Testing.MarkupOptions.UseFirstDescriptor;
->>>>>>> 6bf76764
             }
 
             protected override Workspace CreateWorkspaceImpl()
