--- conflicted
+++ resolved
@@ -3,10 +3,7 @@
 using System.Composition;
 using Microsoft.CodeAnalysis.CSharp.EmbeddedLanguages.LanguageServices;
 using Microsoft.CodeAnalysis.CSharp.Features.EmbeddedLanguages;
-<<<<<<< HEAD
 using Microsoft.CodeAnalysis.Editing;
-=======
->>>>>>> cbcaa2ac
 using Microsoft.CodeAnalysis.Editor.EmbeddedLanguages;
 using Microsoft.CodeAnalysis.Features.EmbeddedLanguages;
 using Microsoft.CodeAnalysis.Host.Mef;
@@ -22,12 +19,10 @@
         {
         }
 
-<<<<<<< HEAD
         internal override void AddComment(SyntaxEditor editor, SyntaxToken stringLiteral, string commentContents)
             => EmbeddedLanguageUtilities.AddComment(editor, stringLiteral, commentContents);
-=======
+
         internal override string EscapeText(string text, SyntaxToken token)
             => EmbeddedLanguageUtilities.EscapeText(text, token);
->>>>>>> cbcaa2ac
     }
 }