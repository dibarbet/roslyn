﻿// Licensed to the .NET Foundation under one or more agreements.
// The .NET Foundation licenses this file to you under the MIT license.
// See the LICENSE file in the project root for more information.

using System;
using System.Collections.Generic;
using System.ComponentModel.Composition;
using System.Diagnostics;
using Microsoft.CodeAnalysis.Diagnostics;
using Microsoft.CodeAnalysis.EditAndContinue;
using Microsoft.CodeAnalysis.Editor.Shared.Tagging;
using Microsoft.CodeAnalysis.Editor.Shared.Utilities;
using Microsoft.CodeAnalysis.Editor.Tagging;
using Microsoft.CodeAnalysis.Host.Mef;
using Microsoft.CodeAnalysis.Options;
using Microsoft.CodeAnalysis.Shared.TestHooks;
using Microsoft.CodeAnalysis.Workspaces;
using Microsoft.VisualStudio.Text;
using Microsoft.VisualStudio.Text.Adornments;
using Microsoft.VisualStudio.Text.Classification;
using Microsoft.VisualStudio.Text.Editor;
using Microsoft.VisualStudio.Text.Tagging;
using Microsoft.VisualStudio.Utilities;
using Roslyn.Utilities;

namespace Microsoft.CodeAnalysis.Editor.InlineDiagnostics
{
    [Export(typeof(ITaggerProvider))]
    [ContentType(ContentTypeNames.RoslynContentType)]
    [TagType(typeof(InlineDiagnosticsTag))]
    internal class InlineDiagnosticsTaggerProvider : AbstractDiagnosticsAdornmentTaggerProvider<InlineDiagnosticsTag>
    {
        private readonly IEditorFormatMap _editorFormatMap;
        private readonly IClassificationFormatMapService _classificationFormatMapService;
        private readonly IClassificationTypeRegistryService _classificationTypeRegistryService;

        protected sealed override IEnumerable<PerLanguageOption2<bool>> PerLanguageOptions => SpecializedCollections.SingletonEnumerable(InlineDiagnosticsOptions.EnableInlineDiagnostics);

        [ImportingConstructor]
        [Obsolete(MefConstruction.ImportingConstructorMessage, error: true)]
        public InlineDiagnosticsTaggerProvider(
            IThreadingContext threadingContext,
            IDiagnosticService diagnosticService,
            IDiagnosticAnalyzerService analyzerService,
            IGlobalOptionService globalOptions,
            [Import(AllowDefault = true)] ITextBufferVisibilityTracker? visibilityTracker,
            IAsynchronousOperationListenerProvider listenerProvider,
            IEditorFormatMapService editorFormatMapService,
            IClassificationFormatMapService classificationFormatMapService,
            IClassificationTypeRegistryService classificationTypeRegistryService)
            : base(threadingContext, diagnosticService, analyzerService, globalOptions, visibilityTracker, listenerProvider)
        {
            _editorFormatMap = editorFormatMapService.GetEditorFormatMap("text");
            _classificationFormatMapService = classificationFormatMapService;
            _classificationTypeRegistryService = classificationTypeRegistryService;
        }

<<<<<<< HEAD
=======
        protected internal override bool SupportsDignosticMode(DiagnosticMode mode)
        {
            // We support inline diagnostics in both push and pull (since lsp doesn't support inline diagnostics yet).
            return true;
        }

>>>>>>> f31b4e65
        // Need to override this from AbstractDiagnosticsTaggerProvider because the location option needs to be added
        // to the TaggerEventSource, otherwise it does not get updated until there is a change in the editor.
        protected override ITaggerEventSource CreateEventSource(ITextView? textView, ITextBuffer subjectBuffer)
        {
            return TaggerEventSources.Compose(
                base.CreateEventSource(textView, subjectBuffer),
                TaggerEventSources.OnGlobalOptionChanged(GlobalOptions, InlineDiagnosticsOptions.Location));
        }

        protected internal override bool IncludeDiagnostic(DiagnosticData diagnostic)
        {
            return
                diagnostic.Severity is DiagnosticSeverity.Warning or DiagnosticSeverity.Error &&
                !string.IsNullOrWhiteSpace(diagnostic.Message) &&
                !diagnostic.IsSuppressed;
        }

        protected override InlineDiagnosticsTag? CreateTag(Workspace workspace, DiagnosticData diagnostic)
        {
            Debug.Assert(!string.IsNullOrWhiteSpace(diagnostic.Message));
            var errorType = GetErrorTypeFromDiagnostic(diagnostic);
            if (errorType is null)
            {
                return null;
            }

            if (diagnostic.DocumentId is null)
            {
                return null;
            }

            var project = workspace.CurrentSolution.GetProject(diagnostic.DocumentId.ProjectId);
            if (project is null)
            {
                return null;
            }

            var locationOption = GlobalOptions.GetOption(InlineDiagnosticsOptions.Location, project.Language);
            var navigateService = workspace.Services.GetRequiredService<INavigateToLinkService>();
            return new InlineDiagnosticsTag(errorType, diagnostic, _editorFormatMap, _classificationFormatMapService,
                _classificationTypeRegistryService, locationOption, navigateService);
        }

        private static string? GetErrorTypeFromDiagnostic(DiagnosticData diagnostic)
        {
            if (diagnostic.Severity == DiagnosticSeverity.Error)
            {
                return diagnostic.CustomTags.Contains(WellKnownDiagnosticTags.EditAndContinue)
                    ? EditAndContinueErrorTypeDefinition.Name
                    : PredefinedErrorTypeNames.SyntaxError;
            }
            else if (diagnostic.Severity == DiagnosticSeverity.Warning)
            {
                return PredefinedErrorTypeNames.Warning;
            }
            else
            {
                return null;
            }
        }
    }
}<|MERGE_RESOLUTION|>--- conflicted
+++ resolved
@@ -55,15 +55,6 @@
             _classificationTypeRegistryService = classificationTypeRegistryService;
         }
 
-<<<<<<< HEAD
-=======
-        protected internal override bool SupportsDignosticMode(DiagnosticMode mode)
-        {
-            // We support inline diagnostics in both push and pull (since lsp doesn't support inline diagnostics yet).
-            return true;
-        }
-
->>>>>>> f31b4e65
         // Need to override this from AbstractDiagnosticsTaggerProvider because the location option needs to be added
         // to the TaggerEventSource, otherwise it does not get updated until there is a change in the editor.
         protected override ITaggerEventSource CreateEventSource(ITextView? textView, ITextBuffer subjectBuffer)
