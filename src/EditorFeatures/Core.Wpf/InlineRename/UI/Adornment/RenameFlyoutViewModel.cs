--- conflicted
+++ resolved
@@ -98,29 +98,6 @@
         _ => EditorFeaturesResources.Rename_symbols_file
     };
 
-<<<<<<< HEAD
-        public string? SearchText
-        {
-            get;
-            set => Set(ref field, value);
-        }
-        public string? StatusText
-        {
-            get;
-            set => Set(ref field, value);
-        }
-
-        public Severity StatusSeverity
-        {
-            get;
-            set
-            {
-                if (Set(ref field, value))
-                {
-                    NotifyPropertyChanged(nameof(ShowStatusText));
-                    NotifyPropertyChanged(nameof(StatusImageMoniker));
-                }
-=======
     private string? _searchText;
     public string? SearchText
     {
@@ -145,22 +122,10 @@
             {
                 NotifyPropertyChanged(nameof(ShowStatusText));
                 NotifyPropertyChanged(nameof(StatusImageMoniker));
->>>>>>> 554fe0e7
-            }
-        }
-    }
-
-<<<<<<< HEAD
-        public bool ShowStatusText => StatusSeverity != Severity.None;
-        public bool ShowSearchText => StatusSeverity != Severity.Error;
-
-        public ImageMoniker StatusImageMoniker => StatusSeverity switch
-        {
-            Severity.Error => KnownMonikers.StatusError,
-            Severity.Warning => KnownMonikers.StatusWarning,
-            _ => ImageLibrary.InvalidImageMoniker
-        };
-=======
+            }
+        }
+    }
+
     public bool ShowStatusText => _statusSeverity != Severity.None;
     public bool ShowSearchText => _statusSeverity != Severity.Error;
 
@@ -170,7 +135,6 @@
         Severity.Warning => KnownMonikers.StatusWarning,
         _ => ImageLibrary.InvalidImageMoniker
     };
->>>>>>> 554fe0e7
 
     public bool RenameInCommentsFlag
     {
@@ -250,13 +214,6 @@
 
     public TextSpan StartingSelection { get; }
 
-<<<<<<< HEAD
-        public TextSpan StartingSelection { get; }
-        public Visibility Visibility
-        {
-            get;
-            set => Set(ref field, value);
-=======
     private Visibility _visibility;
     public Visibility Visibility
     {
@@ -269,7 +226,6 @@
         if (StatusSeverity == Severity.Error)
         {
             return false;
->>>>>>> 554fe0e7
         }
 
         SmartRenameViewModel?.Commit(IdentifierText);
