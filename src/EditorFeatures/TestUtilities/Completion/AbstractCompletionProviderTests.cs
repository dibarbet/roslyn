--- conflicted
+++ resolved
@@ -260,18 +260,12 @@
             }
         }
 
-<<<<<<< HEAD
-        protected async Task VerifyProviderCommitAsync(string markupBeforeCommit, string itemToCommit, string expectedCodeAfterCommit,
-            char? commitChar, SourceCodeKind? sourceCodeKind = null)
-=======
         protected async Task VerifyProviderCommitAsync(
             string markupBeforeCommit,
             string itemToCommit,
             string expectedCodeAfterCommit,
             char? commitChar,
-            string textTypedSoFar,
             SourceCodeKind? sourceCodeKind = null)
->>>>>>> 92d1ce06
         {
             WorkspaceFixture.GetWorkspace(markupBeforeCommit, ExportProvider);
 
