// Copyright (c) Microsoft.  All Rights Reserved.  Licensed under the Apache License, Version 2.0.  See License.txt in the project root for license information.

using System;
using System.Collections.Immutable;
using System.Diagnostics;
using System.Linq;
using System.Threading.Tasks;
using Microsoft.CodeAnalysis.Editor.UnitTests.Classification;
using Microsoft.CodeAnalysis.LanguageServices;
using Microsoft.CodeAnalysis.QuickInfo;
using Xunit;

namespace Microsoft.CodeAnalysis.Editor.UnitTests.QuickInfo
{
    public abstract class AbstractSemanticQuickInfoSourceTests
    {
        protected readonly ClassificationBuilder ClassificationBuilder;

        protected AbstractSemanticQuickInfoSourceTests()
        {
            this.ClassificationBuilder = new ClassificationBuilder();
        }

        [DebuggerStepThrough]
        protected Tuple<string, string> Struct(string value)
        {
            return ClassificationBuilder.Struct(value);
        }

        [DebuggerStepThrough]
        protected Tuple<string, string> Enum(string value)
        {
            return ClassificationBuilder.Enum(value);
        }

        [DebuggerStepThrough]
        protected Tuple<string, string> Interface(string value)
        {
            return ClassificationBuilder.Interface(value);
        }

        [DebuggerStepThrough]
        protected Tuple<string, string> Class(string value)
        {
            return ClassificationBuilder.Class(value);
        }

        [DebuggerStepThrough]
        protected Tuple<string, string> Delegate(string value)
        {
            return ClassificationBuilder.Delegate(value);
        }

        [DebuggerStepThrough]
        protected Tuple<string, string> TypeParameter(string value)
        {
            return ClassificationBuilder.TypeParameter(value);
        }

        [DebuggerStepThrough]
        protected Tuple<string, string> String(string value)
        {
            return ClassificationBuilder.String(value);
        }

        [DebuggerStepThrough]
        protected Tuple<string, string> Verbatim(string value)
        {
            return ClassificationBuilder.Verbatim(value);
        }

        [DebuggerStepThrough]
        protected Tuple<string, string> Keyword(string value)
        {
            return ClassificationBuilder.Keyword(value);
        }

        [DebuggerStepThrough]
        protected Tuple<string, string> WhiteSpace(string value)
        {
            return ClassificationBuilder.WhiteSpace(value);
        }

        [DebuggerStepThrough]
        protected Tuple<string, string> Text(string value)
        {
            return ClassificationBuilder.Text(value);
        }

        [DebuggerStepThrough]
        protected Tuple<string, string> NumericLiteral(string value)
        {
            return ClassificationBuilder.NumericLiteral(value);
        }

        [DebuggerStepThrough]
        protected Tuple<string, string> PPKeyword(string value)
        {
            return ClassificationBuilder.PPKeyword(value);
        }

        [DebuggerStepThrough]
        protected Tuple<string, string> PPText(string value)
        {
            return ClassificationBuilder.PPText(value);
        }

        [DebuggerStepThrough]
        protected Tuple<string, string> Identifier(string value)
        {
            return ClassificationBuilder.Identifier(value);
        }

        [DebuggerStepThrough]
        protected Tuple<string, string> Inactive(string value)
        {
            return ClassificationBuilder.Inactive(value);
        }

        [DebuggerStepThrough]
        protected Tuple<string, string> Comment(string value)
        {
            return ClassificationBuilder.Comment(value);
        }

        [DebuggerStepThrough]
        protected Tuple<string, string> Number(string value)
        {
            return ClassificationBuilder.Number(value);
        }

        protected ClassificationBuilder.PunctuationClassificationTypes Punctuation
        {
            get { return ClassificationBuilder.Punctuation; }
        }

        protected ClassificationBuilder.OperatorClassificationTypes Operators
        {
            get { return ClassificationBuilder.Operator; }
        }

        protected ClassificationBuilder.XmlDocClassificationTypes XmlDoc
        {
            get { return ClassificationBuilder.XmlDoc; }
        }

        protected string Lines(params string[] lines)
        {
            return string.Join("\r\n", lines);
        }

        protected Tuple<string, string>[] ExpectedClassifications(
            params Tuple<string, string>[] expectedClassifications)
        {
            return expectedClassifications;
        }

        protected Tuple<string, string>[] NoClassifications()
        {
            return null;
        }

        internal Action<QuickInfoItem> SymbolGlyph(Glyph expectedGlyph)
        {
<<<<<<< HEAD
            if (content is QuickInfoDisplayDeferredContent deferredContent)
            {
                if (deferredContent.Documentation is DocumentationCommentDeferredContent docCommentDeferredContent)
                {
                    docCommentDeferredContent.WaitForDocumentationCommentTask_ForTestingPurposesOnly();
                }
            }
=======
            return (qi) =>
            {
                Assert.True(qi.Tags.GetGlyphs().Contains(expectedGlyph));
            };
>>>>>>> c68bf9fd
        }

        internal Action<QuickInfoItem> WarningGlyph(Glyph expectedGlyph)
        {
            return SymbolGlyph(expectedGlyph);
        }

        internal void AssertTextBlock(
            string expectedText,
            ImmutableArray<QuickInfoTextBlock> textBlocks,
            string textBlockKind,
            Tuple<string, string>[] expectedClassifications = null)
        {
            var textBlock = textBlocks.FirstOrDefault(tb => tb.Kind == textBlockKind);
            var text = textBlock != null ? textBlock.Text : ImmutableArray<TaggedText>.Empty;
            AssertTaggedText(expectedText, text, expectedClassifications);
        }

        internal void AssertTaggedText(
            string expectedText,
            ImmutableArray<TaggedText> taggedText,
            Tuple<string, string>[] expectedClassifications = null)
        {
            var actualText = string.Concat(taggedText.Select(tt => tt.Text));
            Assert.Equal(expectedText, actualText);
        }

        internal Action<QuickInfoItem> MainDescription(
            string expectedText,
            Tuple<string, string>[] expectedClassifications = null)
        {
            return item => AssertTextBlock(expectedText, item.TextBlocks, QuickInfoTextKinds.Description, expectedClassifications);
        }

        internal Action<QuickInfoItem> Documentation(
            string expectedText,
            Tuple<string, string>[] expectedClassifications = null)
        {
            return item => AssertTextBlock(expectedText, item.TextBlocks, QuickInfoTextKinds.DocumentationComments, expectedClassifications);
        }

        internal Action<QuickInfoItem> TypeParameterMap(
            string expectedText,
            Tuple<string, string>[] expectedClassifications = null)
        {
            return item => AssertTextBlock(expectedText, item.TextBlocks, QuickInfoTextKinds.TypeParameters, expectedClassifications);
        }

        internal Action<QuickInfoItem> AnonymousTypes(
            string expectedText,
            Tuple<string, string>[] expectedClassifications = null)
        {
            return item => AssertTextBlock(expectedText, item.TextBlocks, QuickInfoTextKinds.AnonymousTypes, expectedClassifications);
        }

        internal Action<QuickInfoItem> NoTypeParameterMap
        {
            get
            {
                return item => AssertTextBlock(string.Empty, item.TextBlocks, QuickInfoTextKinds.TypeParameters);
            }
        }

        internal Action<QuickInfoItem> Usage(string expectedText, bool expectsWarningGlyph = false)
        {
            return item => 
            {
                AssertTextBlock(expectedText, item.TextBlocks, QuickInfoTextKinds.Usage);

                if (expectsWarningGlyph)
                {
                    WarningGlyph(Glyph.CompletionWarning)(item);
                }
                else
                {
                    Assert.False(item.Tags.GetGlyphs().Contains(Glyph.CompletionWarning));
                }
            };
        }

        internal Action<QuickInfoItem> Exceptions(string expectedText)
        {
            return item => AssertTextBlock(expectedText, item.TextBlocks, QuickInfoTextKinds.Exception);
        }

        protected static async Task<bool> CanUseSpeculativeSemanticModelAsync(Document document, int position)
        {
            var service = document.Project.LanguageServices.GetService<ISyntaxFactsService>();
            var node = (await document.GetSyntaxRootAsync()).FindToken(position).Parent;

            return !service.GetMemberBodySpanForSpeculativeBinding(node).IsEmpty;
        }

        internal abstract Task TestAsync(string markup, params Action<QuickInfoItem>[] expectedResults);
    }
}<|MERGE_RESOLUTION|>--- conflicted
+++ resolved
@@ -162,20 +162,10 @@
 
         internal Action<QuickInfoItem> SymbolGlyph(Glyph expectedGlyph)
         {
-<<<<<<< HEAD
-            if (content is QuickInfoDisplayDeferredContent deferredContent)
-            {
-                if (deferredContent.Documentation is DocumentationCommentDeferredContent docCommentDeferredContent)
-                {
-                    docCommentDeferredContent.WaitForDocumentationCommentTask_ForTestingPurposesOnly();
-                }
-            }
-=======
             return (qi) =>
             {
                 Assert.True(qi.Tags.GetGlyphs().Contains(expectedGlyph));
             };
->>>>>>> c68bf9fd
         }
 
         internal Action<QuickInfoItem> WarningGlyph(Glyph expectedGlyph)
