--- conflicted
+++ resolved
@@ -404,12 +404,7 @@
             var registrationService = workspace.GetService<LspWorkspaceRegistrationService>();
             var globalOptions = workspace.GetService<IGlobalOptionService>();
             var lspMiscFilesWorkspace = new LspMiscellaneousFilesWorkspace(NoOpLspLogger.Instance);
-<<<<<<< HEAD
-            var listenerProvider = workspace.ExportProvider.GetExportedValue<IAsynchronousOperationListenerProvider>();
-            return new RequestExecutionQueue(NoOpLspLogger.Instance, registrationService, lspMiscFilesWorkspace, globalOptions, listenerProvider, ProtocolConstants.RoslynLspLanguages, WellKnownLspServerKinds.AlwaysActiveLspServer);
-=======
-            return new RequestExecutionQueue(NoOpLspLogger.Instance, registrationService, lspMiscFilesWorkspace, globalOptions, ProtocolConstants.RoslynLspLanguages, serverName: "Tests", "TestClient");
->>>>>>> 24ef0f30
+            return new RequestExecutionQueue(NoOpLspLogger.Instance, registrationService, lspMiscFilesWorkspace, globalOptions, ProtocolConstants.RoslynLspLanguages, WellKnownLspServerKinds.AlwaysActiveLspServer);
         }
 
         private static string GetDocumentFilePathFromName(string documentName)
