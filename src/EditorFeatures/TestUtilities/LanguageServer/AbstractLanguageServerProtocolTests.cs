--- conflicted
+++ resolved
@@ -235,11 +235,7 @@
             };
 
         protected static async Task<LSP.VSCompletionItem> CreateCompletionItemAsync(
-<<<<<<< HEAD
-            string insertText,
-=======
             string label,
->>>>>>> beffac2b
             LSP.CompletionItemKind kind,
             string[] tags,
             LSP.CompletionParams request,
@@ -269,11 +265,7 @@
                 Kind = kind,
                 Data = JObject.FromObject(new CompletionResolveData()
                 {
-<<<<<<< HEAD
-                    DisplayText = insertText,
-=======
                     DisplayText = displayText ?? label,
->>>>>>> beffac2b
                     TextDocument = request.TextDocument,
                     Position = request.Position,
                     CompletionTrigger = completionTrigger,
