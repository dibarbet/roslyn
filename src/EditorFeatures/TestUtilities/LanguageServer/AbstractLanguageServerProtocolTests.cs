﻿// Licensed to the .NET Foundation under one or more agreements.
// The .NET Foundation licenses this file to you under the MIT license.
// See the LICENSE file in the project root for more information.

using System;
using System.Collections.Generic;
using System.Collections.Immutable;
using System.ComponentModel.Composition;
using System.Diagnostics.CodeAnalysis;
using System.Linq;
using System.Text.RegularExpressions;
using System.Threading;
using System.Threading.Tasks;
using Microsoft.CodeAnalysis;
using Microsoft.CodeAnalysis.Completion;
using Microsoft.CodeAnalysis.Editor.Shared.Extensions;
using Microsoft.CodeAnalysis.Editor.Test;
using Microsoft.CodeAnalysis.Editor.UnitTests;
using Microsoft.CodeAnalysis.Editor.UnitTests.Workspaces;
using Microsoft.CodeAnalysis.Host;
using Microsoft.CodeAnalysis.Host.Mef;
using Microsoft.CodeAnalysis.LanguageServer;
using Microsoft.CodeAnalysis.LanguageServer.Handler;
using Microsoft.CodeAnalysis.LanguageServer.Handler.CodeActions;
using Microsoft.CodeAnalysis.Shared.Extensions;
using Microsoft.CodeAnalysis.Test.Utilities;
using Microsoft.CodeAnalysis.Text;
using Microsoft.VisualStudio.Composition;
using Microsoft.VisualStudio.Text.Adornments;
using Newtonsoft.Json;
using Newtonsoft.Json.Linq;
using Roslyn.Utilities;
using Xunit;
using LSP = Microsoft.VisualStudio.LanguageServer.Protocol;

namespace Roslyn.Test.Utilities
{
    [UseExportProvider]
    public abstract class AbstractLanguageServerProtocolTests
    {
        // TODO: remove WPF dependency (IEditorInlineRenameService)
        private static readonly TestComposition s_composition = EditorTestCompositions.LanguageServerProtocolWpf
            .AddParts(typeof(TestLspSolutionProvider))
            .AddParts(typeof(TestDocumentTrackingService))
            .RemoveParts(typeof(MockWorkspaceEventListenerProvider));

        [Export(typeof(ILspSolutionProvider)), PartNotDiscoverable]
        internal class TestLspSolutionProvider : ILspSolutionProvider
        {
            [DisallowNull]
            private Solution? _currentSolution;

            [ImportingConstructor]
            [Obsolete(MefConstruction.ImportingConstructorMessage, error: true)]
            public TestLspSolutionProvider()
            {
            }

            public void UpdateSolution(Solution solution)
            {
                _currentSolution = solution;
            }

            public Solution GetCurrentSolutionForMainWorkspace()
            {
                Contract.ThrowIfNull(_currentSolution);
                return _currentSolution;
            }

            public ImmutableArray<Document> GetDocuments(Uri? documentUri)
            {
                Contract.ThrowIfNull(_currentSolution);
                return _currentSolution.GetDocuments(documentUri);
            }

            public ImmutableArray<TextDocument> GetTextDocuments(Uri? documentUri)
            {
                Contract.ThrowIfNull(_currentSolution);
                return _currentSolution.GetTextDocuments(documentUri);
            }
        }

        private class TestSpanMapperProvider : IDocumentServiceProvider
        {
            TService IDocumentServiceProvider.GetService<TService>()
                => (TService)(object)new TestSpanMapper();
        }

        internal class TestSpanMapper : ISpanMappingService
        {
            private static readonly LinePositionSpan s_mappedLinePosition = new LinePositionSpan(new LinePosition(0, 0), new LinePosition(0, 5));
            private static readonly string s_mappedFilePath = "c:\\MappedFile.cs";

            internal static readonly string GeneratedFileName = "GeneratedFile.cs";

            internal static readonly LSP.Location MappedFileLocation = new LSP.Location
            {
                Range = ProtocolConversions.LinePositionToRange(s_mappedLinePosition),
                Uri = new Uri(s_mappedFilePath)
            };

            public Task<ImmutableArray<MappedSpanResult>> MapSpansAsync(Document document, IEnumerable<TextSpan> spans, CancellationToken cancellationToken)
            {
                ImmutableArray<MappedSpanResult> mappedResult = default;
                if (document.Name == GeneratedFileName)
                {
                    mappedResult = ImmutableArray.Create(new MappedSpanResult(s_mappedFilePath, s_mappedLinePosition, new TextSpan(0, 5)));
                }

                return Task.FromResult(mappedResult);
            }
        }

        protected virtual TestComposition Composition => s_composition;

        /// <summary>
        /// Asserts two objects are equivalent by converting to JSON and ignoring whitespace.
        /// </summary>
        /// <typeparam name="T">the JSON object type.</typeparam>
        /// <param name="expected">the expected object to be converted to JSON.</param>
        /// <param name="actual">the actual object to be converted to JSON.</param>
        protected static void AssertJsonEquals<T>(T expected, T actual)
        {
            var expectedStr = JsonConvert.SerializeObject(expected);
            var actualStr = JsonConvert.SerializeObject(actual);
            AssertEqualIgnoringWhitespace(expectedStr, actualStr);
        }

        protected static void AssertEqualIgnoringWhitespace(string expected, string actual)
        {
            var expectedWithoutWhitespace = Regex.Replace(expected, @"\s+", string.Empty);
            var actualWithoutWhitespace = Regex.Replace(actual, @"\s+", string.Empty);
            Assert.Equal(expectedWithoutWhitespace, actualWithoutWhitespace);
        }

        /// <summary>
        /// Assert that two location lists are equivalent.
        /// Locations are not always returned in a consistent order so they must be sorted.
        /// </summary>
        protected static void AssertLocationsEqual(IEnumerable<LSP.Location> expectedLocations, IEnumerable<LSP.Location> actualLocations)
        {
            var orderedActualLocations = actualLocations.OrderBy(CompareLocations);
            var orderedExpectedLocations = expectedLocations.OrderBy(CompareLocations);

            AssertJsonEquals(orderedExpectedLocations, orderedActualLocations);

            static int CompareLocations(LSP.Location l1, LSP.Location l2)
            {
                var compareDocument = l1.Uri.OriginalString.CompareTo(l2.Uri.OriginalString);
                var compareRange = CompareRange(l1.Range, l2.Range);
                return compareDocument != 0 ? compareDocument : compareRange;
            }
        }

        protected static int CompareRange(LSP.Range r1, LSP.Range r2)
        {
            var compareLine = r1.Start.Line.CompareTo(r2.Start.Line);
            var compareChar = r1.Start.Character.CompareTo(r2.Start.Character);
            return compareLine != 0 ? compareLine : compareChar;
        }

        protected static string ApplyTextEdits(LSP.TextEdit[] edits, SourceText originalMarkup)
        {
            var text = originalMarkup;
            foreach (var edit in edits)
            {
                var lines = text.Lines;
                var startPosition = ProtocolConversions.PositionToLinePosition(edit.Range.Start);
                var endPosition = ProtocolConversions.PositionToLinePosition(edit.Range.End);
                var textSpan = lines.GetTextSpan(new LinePositionSpan(startPosition, endPosition));
                text = text.Replace(textSpan, edit.NewText);
            }

            return text.ToString();
        }

        protected static LSP.SymbolInformation CreateSymbolInformation(LSP.SymbolKind kind, string name, LSP.Location location, string? containerName = null)
        {
            var info = new LSP.SymbolInformation()
            {
                Kind = kind,
                Name = name,
                Location = location,
            };

            if (containerName != null)
                info.ContainerName = containerName;

            return info;
        }

        protected static LSP.TextDocumentIdentifier CreateTextDocumentIdentifier(Uri uri, ProjectId? projectContext = null)
        {
            var documentIdentifier = new LSP.VSTextDocumentIdentifier { Uri = uri };

            if (projectContext != null)
            {
                documentIdentifier.ProjectContext =
                    new LSP.ProjectContext { Id = ProtocolConversions.ProjectIdToProjectContextId(projectContext) };
            }

            return documentIdentifier;
        }

        protected static LSP.TextDocumentPositionParams CreateTextDocumentPositionParams(LSP.Location caret, ProjectId? projectContext = null)
            => new LSP.TextDocumentPositionParams()
            {
                TextDocument = CreateTextDocumentIdentifier(caret.Uri, projectContext),
                Position = caret.Range.Start
            };

        protected static LSP.MarkupContent CreateMarkupContent(LSP.MarkupKind kind, string value)
            => new LSP.MarkupContent()
            {
                Kind = kind,
                Value = value
            };

        protected static LSP.CompletionParams CreateCompletionParams(LSP.Location caret, string triggerCharacter, LSP.CompletionTriggerKind triggerKind)
            => new LSP.CompletionParams()
            {
                TextDocument = CreateTextDocumentIdentifier(caret.Uri),
                Position = caret.Range.Start,
                Context = new LSP.CompletionContext()
                {
                    TriggerCharacter = triggerCharacter,
                    TriggerKind = triggerKind
                }
            };

        protected static LSP.VSCompletionItem CreateCompletionItem(
            string insertText,
            LSP.CompletionItemKind kind,
            string[] tags,
            LSP.CompletionParams requestParameters,
            bool preselect = false,
            ImmutableArray<char>? commitCharacters = null,
            string? sortText = null)
        {
            var item = new LSP.VSCompletionItem()
            {
                FilterText = insertText,
                InsertText = insertText,
                Label = insertText,
                SortText = sortText ?? insertText,
                InsertTextFormat = LSP.InsertTextFormat.Plaintext,
                Kind = kind,
                Data = JObject.FromObject(new CompletionResolveData()
                {
                    DisplayText = insertText,
                    TextDocument = requestParameters.TextDocument,
                    Position = requestParameters.Position,
<<<<<<< HEAD
                    CompletionTrigger = new CompletionTrigger(ProtocolConversions.LSPToRoslynCompletionTriggerKind(requestParameters.Context.TriggerKind), char.Parse(requestParameters.Context.TriggerCharacter))
                },
                Preselect = preselect,
            };

            if (tags != null)
                item.Icon = new ImageElement(tags.ToImmutableArray().GetFirstGlyph().GetImageId());
=======
                    CompletionTrigger = ProtocolConversions.LSPToRoslynCompletionTrigger(requestParameters.Context)
                }),
                Preselect = preselect
            };

            if (tags != null)
                item.Icon = tags.ToImmutableArray().GetFirstGlyph().GetImageElement();
>>>>>>> 38ec7d85

            if (commitCharacters != null)
                item.CommitCharacters = commitCharacters.Value.Select(c => c.ToString()).ToArray();

            return item;
        }

        private protected static CodeActionResolveData CreateCodeActionResolveData(string uniqueIdentifier, LSP.Location location)
            => new CodeActionResolveData(uniqueIdentifier, location.Range, CreateTextDocumentIdentifier(location.Uri));

        /// <summary>
        /// Creates a solution with a document.
        /// </summary>
        /// <returns>the solution and the annotated ranges in the document.</returns>
        protected TestWorkspace CreateTestWorkspace(string markup, out Dictionary<string, IList<LSP.Location>> locations)
            => CreateTestWorkspace(new string[] { markup }, out locations);

        /// <summary>
        /// Create a solution with multiple documents.
        /// </summary>
        /// <returns>
        /// the solution with the documents plus a list for each document of all annotated ranges in the document.
        /// </returns>
        protected TestWorkspace CreateTestWorkspace(string[] markups, out Dictionary<string, IList<LSP.Location>> locations)
        {
            var workspace = TestWorkspace.CreateCSharp(markups, composition: Composition);
            var solution = workspace.CurrentSolution;

            foreach (var document in workspace.Documents)
            {
                solution = solution.WithDocumentFilePath(document.Id, GetDocumentFilePathFromName(document.Name));
            }

            workspace.ChangeSolution(solution);

            locations = GetAnnotatedLocations(workspace, solution);

            UpdateSolutionProvider(workspace, solution);
            return workspace;
        }

        protected TestWorkspace CreateXmlTestWorkspace(string xmlContent, out Dictionary<string, IList<LSP.Location>> locations)
        {
            var workspace = TestWorkspace.Create(xmlContent, composition: Composition);
            locations = GetAnnotatedLocations(workspace, workspace.CurrentSolution);
            UpdateSolutionProvider(workspace, workspace.CurrentSolution);
            return workspace;
        }

        protected static void AddMappedDocument(Workspace workspace, string markup)
        {
            var generatedDocumentId = DocumentId.CreateNewId(workspace.CurrentSolution.ProjectIds.First());
            var version = VersionStamp.Create();
            var loader = TextLoader.From(TextAndVersion.Create(SourceText.From(markup), version, TestSpanMapper.GeneratedFileName));
            var generatedDocumentInfo = DocumentInfo.Create(generatedDocumentId, TestSpanMapper.GeneratedFileName, SpecializedCollections.EmptyReadOnlyList<string>(),
                SourceCodeKind.Regular, loader, $"C:\\{TestSpanMapper.GeneratedFileName}", isGenerated: true, designTimeOnly: false, new TestSpanMapperProvider());
            var newSolution = workspace.CurrentSolution.AddDocument(generatedDocumentInfo);
            workspace.TryApplyChanges(newSolution);
            UpdateSolutionProvider((TestWorkspace)workspace, newSolution);
        }

        private protected static void UpdateSolutionProvider(TestWorkspace workspace, Solution solution)
        {
            var provider = (TestLspSolutionProvider)workspace.ExportProvider.GetExportedValue<ILspSolutionProvider>();
            provider.UpdateSolution(solution);
        }

        private static Dictionary<string, IList<LSP.Location>> GetAnnotatedLocations(TestWorkspace workspace, Solution solution)
        {
            var locations = new Dictionary<string, IList<LSP.Location>>();
            foreach (var testDocument in workspace.Documents)
            {
                var document = solution.GetRequiredDocument(testDocument.Id);
                var text = document.GetTextSynchronously(CancellationToken.None);
                foreach (var (name, spans) in testDocument.AnnotatedSpans)
                {
                    var locationsForName = locations.GetValueOrDefault(name, new List<LSP.Location>());
                    locationsForName.AddRange(spans.Select(span => ConvertTextSpanWithTextToLocation(span, text, new Uri(document.FilePath))));

                    // Linked files will return duplicate annotated Locations for each document that links to the same file.
                    // Since the test output only cares about the actual file, make sure we de-dupe before returning.
                    locations[name] = locationsForName.Distinct().ToList();
                }
            }

            return locations;

            static LSP.Location ConvertTextSpanWithTextToLocation(TextSpan span, SourceText text, Uri documentUri)
            {
                var location = new LSP.Location
                {
                    Uri = documentUri,
                    Range = ProtocolConversions.TextSpanToRange(span, text),
                };

                return location;
            }
        }

        // Private protected because LanguageServerProtocol is internal
        private protected static LanguageServerProtocol GetLanguageServer(Solution solution)
        {
            var workspace = (TestWorkspace)solution.Workspace;
            return workspace.ExportProvider.GetExportedValue<LanguageServerProtocol>();
        }

        private protected static RequestExecutionQueue CreateRequestQueue(Solution solution)
        {
            var workspace = (TestWorkspace)solution.Workspace;
            var solutionProvider = workspace.ExportProvider.GetExportedValue<ILspSolutionProvider>();
            return new RequestExecutionQueue(solutionProvider);
        }

        private static string GetDocumentFilePathFromName(string documentName)
            => "C:\\" + documentName;
    }
}<|MERGE_RESOLUTION|>--- conflicted
+++ resolved
@@ -250,15 +250,6 @@
                     DisplayText = insertText,
                     TextDocument = requestParameters.TextDocument,
                     Position = requestParameters.Position,
-<<<<<<< HEAD
-                    CompletionTrigger = new CompletionTrigger(ProtocolConversions.LSPToRoslynCompletionTriggerKind(requestParameters.Context.TriggerKind), char.Parse(requestParameters.Context.TriggerCharacter))
-                },
-                Preselect = preselect,
-            };
-
-            if (tags != null)
-                item.Icon = new ImageElement(tags.ToImmutableArray().GetFirstGlyph().GetImageId());
-=======
                     CompletionTrigger = ProtocolConversions.LSPToRoslynCompletionTrigger(requestParameters.Context)
                 }),
                 Preselect = preselect
@@ -266,7 +257,6 @@
 
             if (tags != null)
                 item.Icon = tags.ToImmutableArray().GetFirstGlyph().GetImageElement();
->>>>>>> 38ec7d85
 
             if (commitCharacters != null)
                 item.CommitCharacters = commitCharacters.Value.Select(c => c.ToString()).ToArray();
