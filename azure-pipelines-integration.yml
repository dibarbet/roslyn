--- conflicted
+++ resolved
@@ -32,11 +32,7 @@
 - job: VS_Integration
   pool:
     name: NetCore-Svc-Public
-<<<<<<< HEAD
-    demands: ImageOverride -equals windows.vs2019.amd64.open
-=======
     demands: ImageOverride -equals windows.vs2022.amd64.open
->>>>>>> f48119b0
   strategy:
     maxParallel: 4
     matrix:
