# Branches that trigger a build on commit
trigger:
  branches:
    include:
    - main
    - main-vs-deps
    - release/*
    - features/*
    - demos/*
    exclude:
    # Since the version of VS on the integration VM images are a moving target,
    # we are unable to reliably run integration tests on servicing branches.
    - release/dev17.0-vs-deps
    - release/dev17.2
    - release/dev17.3

# Branches that trigger builds on PR
pr:
  branches:
    include:
    - main
    - main-vs-deps
    - release/*
    - features/*
    - demos/*
    exclude:
    # Since the version of VS on the integration VM images are a moving target,
    # we are unable to reliably run integration tests on servicing branches.
    - release/dev17.0-vs-deps
    - release/dev17.2
    - release/dev17.3
  paths:
    exclude:
      - docs/*
      - eng/config/OptProf.json
      - eng/config/PublishData.json
      - .vscode/*
      - .github/*
      - .devcontainer/*
      - .git-blame-ignore-revs
      - .vsconfig
      - CODE-OF-CONDUCT.md
      - CONTRIBUTING.md
      - README.md
      - src/Compilers/*
 
parameters:
- name: poolName
  displayName: Pool Name
  type: string
  default: NetCore-Public
  values:
  - NetCore-Public
  - NetCore-Svc-Public
- name: queueName
  displayName: Queue Name
  type: string
  default: windows.vs2022preview.amd64.open
  values:
  - windows.vs2022.amd64.open
  - windows.vs2022.scout.amd64.open
  - windows.vs2022preview.amd64.open
  - windows.vs2022preview.scout.amd64.open
- name: timeout
  displayName: Timeout in Minutes
  type: number
  default: 150

variables:
  - name: queueName
    value: windows.vs2022preview.amd64.open

stages:
- stage: Debug_Integration
  dependsOn: []
  variables:
  - name: XUNIT_LOGS
    value: $(Build.SourcesDirectory)\artifacts\log\Debug
  jobs:
  - ${{ if ne(variables['Build.Reason'], 'PullRequest') }}:
    - job: VS_Integration_Debug_32
      pool:
<<<<<<< HEAD
        name: NetCore-Public
        demands: ImageOverride -equals $(queueName)
      timeoutInMinutes: 150
      variables:
        - name: XUNIT_LOGS
          value: $(Build.SourcesDirectory)\artifacts\log\Debug
=======
        name: ${{ parameters.poolName }}
        demands: ImageOverride -equals ${{ parameters.queueName }}
      timeoutInMinutes: ${{ parameters.timeout }}
>>>>>>> 377e9a1f
      steps:
        - template: eng/pipelines/test-integration-job.yml
          parameters:
            configuration: Debug
            oop64bit: false
            lspEditor: false

  - job: VS_Integration_Debug_64
    pool:
<<<<<<< HEAD
      name: NetCore-Public
      demands: ImageOverride -equals $(queueName)
    timeoutInMinutes: 150
    variables:
      - name: XUNIT_LOGS
        value: $(Build.SourcesDirectory)\artifacts\log\Debug
=======
      name: ${{ parameters.poolName }}
      demands: ImageOverride -equals ${{ parameters.queueName }}
    timeoutInMinutes: ${{ parameters.timeout }}
>>>>>>> 377e9a1f
    steps:
      - template: eng/pipelines/test-integration-job.yml
        parameters:
          configuration: Debug
          oop64bit: true
          lspEditor: false

- stage: Release_Integration
  dependsOn: []
  variables:
  - name: XUNIT_LOGS
    value: $(Build.SourcesDirectory)\artifacts\log\Release
  jobs:
  - job: VS_Integration_Release_32
    pool:
<<<<<<< HEAD
      name: NetCore-Public
      demands: ImageOverride -equals $(queueName)
    timeoutInMinutes: 150
    variables:
      - name: XUNIT_LOGS
        value: $(Build.SourcesDirectory)\artifacts\log\Release
=======
      name: ${{ parameters.poolName }}
      demands: ImageOverride -equals ${{ parameters.queueName }}
    timeoutInMinutes: ${{ parameters.timeout }}
>>>>>>> 377e9a1f
    steps:
      - template: eng/pipelines/test-integration-job.yml
        parameters:
          configuration: Release
          oop64bit: false
          lspEditor: false

  - ${{ if ne(variables['Build.Reason'], 'PullRequest') }}:
    - job: VS_Integration_Release_64
      pool:
<<<<<<< HEAD
        name: NetCore-Public
        demands: ImageOverride -equals $(queueName)
      timeoutInMinutes: 150
      variables:
        - name: XUNIT_LOGS
          value: $(Build.SourcesDirectory)\artifacts\log\Release
=======
        name: ${{ parameters.poolName }}
        demands: ImageOverride -equals ${{ parameters.queueName }}
      timeoutInMinutes: ${{ parameters.timeout }}
>>>>>>> 377e9a1f
      steps:
        - template: eng/pipelines/test-integration-job.yml
          parameters:
            configuration: Release
            oop64bit: true
            lspEditor: false<|MERGE_RESOLUTION|>--- conflicted
+++ resolved
@@ -80,18 +80,9 @@
   - ${{ if ne(variables['Build.Reason'], 'PullRequest') }}:
     - job: VS_Integration_Debug_32
       pool:
-<<<<<<< HEAD
-        name: NetCore-Public
-        demands: ImageOverride -equals $(queueName)
-      timeoutInMinutes: 150
-      variables:
-        - name: XUNIT_LOGS
-          value: $(Build.SourcesDirectory)\artifacts\log\Debug
-=======
         name: ${{ parameters.poolName }}
         demands: ImageOverride -equals ${{ parameters.queueName }}
       timeoutInMinutes: ${{ parameters.timeout }}
->>>>>>> 377e9a1f
       steps:
         - template: eng/pipelines/test-integration-job.yml
           parameters:
@@ -101,18 +92,9 @@
 
   - job: VS_Integration_Debug_64
     pool:
-<<<<<<< HEAD
-      name: NetCore-Public
-      demands: ImageOverride -equals $(queueName)
-    timeoutInMinutes: 150
-    variables:
-      - name: XUNIT_LOGS
-        value: $(Build.SourcesDirectory)\artifacts\log\Debug
-=======
       name: ${{ parameters.poolName }}
       demands: ImageOverride -equals ${{ parameters.queueName }}
     timeoutInMinutes: ${{ parameters.timeout }}
->>>>>>> 377e9a1f
     steps:
       - template: eng/pipelines/test-integration-job.yml
         parameters:
@@ -128,18 +110,9 @@
   jobs:
   - job: VS_Integration_Release_32
     pool:
-<<<<<<< HEAD
-      name: NetCore-Public
-      demands: ImageOverride -equals $(queueName)
-    timeoutInMinutes: 150
-    variables:
-      - name: XUNIT_LOGS
-        value: $(Build.SourcesDirectory)\artifacts\log\Release
-=======
       name: ${{ parameters.poolName }}
       demands: ImageOverride -equals ${{ parameters.queueName }}
     timeoutInMinutes: ${{ parameters.timeout }}
->>>>>>> 377e9a1f
     steps:
       - template: eng/pipelines/test-integration-job.yml
         parameters:
@@ -150,18 +123,9 @@
   - ${{ if ne(variables['Build.Reason'], 'PullRequest') }}:
     - job: VS_Integration_Release_64
       pool:
-<<<<<<< HEAD
-        name: NetCore-Public
-        demands: ImageOverride -equals $(queueName)
-      timeoutInMinutes: 150
-      variables:
-        - name: XUNIT_LOGS
-          value: $(Build.SourcesDirectory)\artifacts\log\Release
-=======
         name: ${{ parameters.poolName }}
         demands: ImageOverride -equals ${{ parameters.queueName }}
       timeoutInMinutes: ${{ parameters.timeout }}
->>>>>>> 377e9a1f
       steps:
         - template: eng/pipelines/test-integration-job.yml
           parameters:
