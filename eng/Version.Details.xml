--- conflicted
+++ resolved
@@ -3,15 +3,9 @@
   <ProductDependencies>
   </ProductDependencies>
   <ToolsetDependencies>
-<<<<<<< HEAD
-    <Dependency Name="Microsoft.DotNet.Arcade.Sdk" Version="1.0.0-beta.20113.5">
-      <Uri>https://github.com/dotnet/arcade</Uri>
-      <Sha>15f00efd583eab4372b2e9ca25bd80ace5b119ad</Sha>
-=======
     <Dependency Name="Microsoft.DotNet.Arcade.Sdk" Version="5.0.0-beta.20118.1">
       <Uri>https://github.com/dotnet/arcade</Uri>
       <Sha>b40d0c89c230189b4c6aeb32c0a43218b4bc3359</Sha>
->>>>>>> dedca892
     </Dependency>
   </ToolsetDependencies>
 </Dependencies>