<?xml version="1.0" encoding="utf-8"?>
<Dependencies>
  <ProductDependencies>
    <!-- Intermediate is necessary for source build. -->
    <Dependency Name="Microsoft.SourceBuild.Intermediate.source-build-externals" Version="9.0.0-alpha.1.24320.1">
      <Uri>https://github.com/dotnet/source-build-externals</Uri>
      <Sha>9a2785b8409e4ee8db848cc2fbfa19b3316a3baa</Sha>
      <SourceBuild RepoName="source-build-externals" ManagedOnly="true" />
    </Dependency>
    <!-- Intermediate is necessary for source build. -->
    <Dependency Name="Microsoft.SourceBuild.Intermediate.source-build-reference-packages" Version="9.0.0-alpha.1.24304.1">
      <Uri>https://github.com/dotnet/source-build-reference-packages</Uri>
      <Sha>9ae78a4e6412926d19ba97cfed159bf9de70b538</Sha>
      <SourceBuild RepoName="source-build-reference-packages" ManagedOnly="true" />
    </Dependency>
    <Dependency Name="System.CommandLine" Version="2.0.0-beta4.24209.3">
      <Uri>https://github.com/dotnet/command-line-api</Uri>
      <Sha>963d34b1fb712c673bfb198133d7e988182c9ef4</Sha>
    </Dependency>
    <!-- Intermediate is necessary for source build. -->
    <Dependency Name="Microsoft.SourceBuild.Intermediate.command-line-api" Version="0.1.520903">
      <Uri>https://github.com/dotnet/command-line-api</Uri>
      <Sha>963d34b1fb712c673bfb198133d7e988182c9ef4</Sha>
      <SourceBuild RepoName="command-line-api" ManagedOnly="true" />
    </Dependency>
    <!-- Necessary for source-build. This allows the live version of the package to be used by source-build. -->
    <Dependency Name="Microsoft.Bcl.AsyncInterfaces" Version="8.0.0">
      <Uri>https://github.com/dotnet/runtime</Uri>
      <Sha>5535e31a712343a63f5d7d796cd874e563e5ac14</Sha>
    </Dependency>
    <Dependency Name="Microsoft.Extensions.Configuration" Version="8.0.0">
      <Uri>https://github.com/dotnet/runtime</Uri>
      <Sha>5535e31a712343a63f5d7d796cd874e563e5ac14</Sha>
    </Dependency>
    <Dependency Name="Microsoft.Extensions.DependencyInjection" Version="8.0.0">
      <Uri>https://github.com/dotnet/runtime</Uri>
      <Sha>5535e31a712343a63f5d7d796cd874e563e5ac14</Sha>
    </Dependency>
    <Dependency Name="Microsoft.Extensions.Logging" Version="8.0.0">
      <Uri>https://github.com/dotnet/runtime</Uri>
      <Sha>5535e31a712343a63f5d7d796cd874e563e5ac14</Sha>
    </Dependency>
    <Dependency Name="Microsoft.Extensions.Logging.Abstractions" Version="8.0.0">
      <Uri>https://github.com/dotnet/runtime</Uri>
      <Sha>5535e31a712343a63f5d7d796cd874e563e5ac14</Sha>
    </Dependency>
    <Dependency Name="Microsoft.Extensions.Logging.Console" Version="8.0.0">
      <Uri>https://github.com/dotnet/runtime</Uri>
      <Sha>5535e31a712343a63f5d7d796cd874e563e5ac14</Sha>
    </Dependency>
    <Dependency Name="Microsoft.Extensions.Options.ConfigurationExtension" Version="8.0.0">
      <Uri>https://github.com/dotnet/runtime</Uri>
      <Sha>5535e31a712343a63f5d7d796cd874e563e5ac14</Sha>
    </Dependency>
    <Dependency Name="Microsoft.Extensions.Options" Version="8.0.0">
      <Uri>https://github.com/dotnet/runtime</Uri>
      <Sha>5535e31a712343a63f5d7d796cd874e563e5ac14</Sha>
    </Dependency>
    <Dependency Name="Microsoft.Extensions.Primitives" Version="8.0.0">
      <Uri>https://github.com/dotnet/runtime</Uri>
      <Sha>5535e31a712343a63f5d7d796cd874e563e5ac14</Sha>
    </Dependency>
    <Dependency Name="System.Collections.Immutable" Version="8.0.0">
      <Uri>https://github.com/dotnet/runtime</Uri>
      <Sha>5535e31a712343a63f5d7d796cd874e563e5ac14</Sha>
    </Dependency>
    <Dependency Name="System.ComponentModel.Composition" Version="8.0.0">
      <Uri>https://github.com/dotnet/runtime</Uri>
      <Sha>5535e31a712343a63f5d7d796cd874e563e5ac14</Sha>
    </Dependency>
    <Dependency Name="System.Diagnostics.DiagnosticSource" Version="8.0.0">
      <Uri>https://github.com/dotnet/runtime</Uri>
      <Sha>5535e31a712343a63f5d7d796cd874e563e5ac14</Sha>
    </Dependency>
    <Dependency Name="System.IO.Hashing" Version="8.0.0">
      <Uri>https://github.com/dotnet/runtime</Uri>
      <Sha>5535e31a712343a63f5d7d796cd874e563e5ac14</Sha>
    </Dependency>
    <Dependency Name="System.IO.Pipelines" Version="8.0.0">
      <Uri>https://github.com/dotnet/runtime</Uri>
      <Sha>5535e31a712343a63f5d7d796cd874e563e5ac14</Sha>
    </Dependency>
    <Dependency Name="System.Resources.Extensions" Version="8.0.0">
      <Uri>https://github.com/dotnet/runtime</Uri>
      <Sha>5535e31a712343a63f5d7d796cd874e563e5ac14</Sha>
    </Dependency>
    <Dependency Name="System.Text.Encodings.Web" Version="8.0.0">
      <Uri>https://github.com/dotnet/runtime</Uri>
      <Sha>5535e31a712343a63f5d7d796cd874e563e5ac14</Sha>
    </Dependency>
    <Dependency Name="System.Text.Json" Version="8.0.0">
      <Uri>https://github.com/dotnet/runtime</Uri>
      <Sha>5535e31a712343a63f5d7d796cd874e563e5ac14</Sha>
    </Dependency>
    <Dependency Name="System.Threading.Tasks.Dataflow" Version="8.0.0">
      <Uri>https://github.com/dotnet/runtime</Uri>
      <Sha>5535e31a712343a63f5d7d796cd874e563e5ac14</Sha>
    </Dependency>
    <Dependency Name="System.Reflection.Metadata" Version="8.0.0">
      <Uri>https://github.com/dotnet/runtime</Uri>
      <Sha>5535e31a712343a63f5d7d796cd874e563e5ac14</Sha>
    </Dependency>
    <Dependency Name="System.Configuration.ConfigurationManager" Version="8.0.0">
      <Uri>https://github.com/dotnet/runtime</Uri>
      <Sha>5535e31a712343a63f5d7d796cd874e563e5ac14</Sha>
    </Dependency>
    <Dependency Name="System.Diagnostics.EventLog" Version="8.0.0">
      <Uri>https://github.com/dotnet/runtime</Uri>
      <Sha>5535e31a712343a63f5d7d796cd874e563e5ac14</Sha>
    </Dependency>
    <Dependency Name="System.Security.Cryptography.ProtectedData" Version="8.0.0">
      <Uri>https://github.com/dotnet/runtime</Uri>
      <Sha>5535e31a712343a63f5d7d796cd874e563e5ac14</Sha>
    </Dependency>
    <Dependency Name="System.Security.Permissions" Version="8.0.0">
      <Uri>https://github.com/dotnet/runtime</Uri>
      <Sha>5535e31a712343a63f5d7d796cd874e563e5ac14</Sha>
    </Dependency>
    <Dependency Name="System.Windows.Extensions" Version="8.0.0">
      <Uri>https://github.com/dotnet/runtime</Uri>
      <Sha>5535e31a712343a63f5d7d796cd874e563e5ac14</Sha>
    </Dependency>
  </ProductDependencies>
  <ToolsetDependencies>
<<<<<<< HEAD
    <Dependency Name="Microsoft.DotNet.Arcade.Sdk" Version="8.0.0-beta.24470.2">
      <Uri>https://github.com/dotnet/arcade</Uri>
      <Sha>ff79f814c1cd7bcc9902fb713fe016e6534418b4</Sha>
    </Dependency>
    <!-- Intermediate is necessary for source build. -->
    <Dependency Name="Microsoft.SourceBuild.Intermediate.arcade" Version="8.0.0-beta.24470.2">
      <Uri>https://github.com/dotnet/arcade</Uri>
      <Sha>ff79f814c1cd7bcc9902fb713fe016e6534418b4</Sha>
=======
    <Dependency Name="Microsoft.DotNet.Arcade.Sdk" Version="9.0.0-beta.24416.2">
      <Uri>https://github.com/dotnet/arcade</Uri>
      <Sha>8fe02bab989df1265eee225df2c28af6dbdccc83</Sha>
    </Dependency>
    <!-- Intermediate is necessary for source build. -->
    <Dependency Name="Microsoft.SourceBuild.Intermediate.arcade" Version="9.0.0-beta.24416.2">
      <Uri>https://github.com/dotnet/arcade</Uri>
      <Sha>8fe02bab989df1265eee225df2c28af6dbdccc83</Sha>
>>>>>>> 40fe6598
      <SourceBuild RepoName="arcade" ManagedOnly="true" />
    </Dependency>
    <Dependency Name="Microsoft.DotNet.XliffTasks" Version="1.0.0-beta.23475.1" CoherentParentDependency="Microsoft.DotNet.Arcade.Sdk">
      <Uri>https://github.com/dotnet/xliff-tasks</Uri>
      <Sha>73f0850939d96131c28cf6ea6ee5aacb4da0083a</Sha>
    </Dependency>
    <!-- Intermediate is necessary for source build. -->
    <Dependency Name="Microsoft.SourceBuild.Intermediate.xliff-tasks" Version="1.0.0-beta.23475.1">
      <Uri>https://github.com/dotnet/xliff-tasks</Uri>
      <Sha>73f0850939d96131c28cf6ea6ee5aacb4da0083a</Sha>
      <SourceBuild RepoName="xliff-tasks" ManagedOnly="true" />
    </Dependency>
    <Dependency Name="Microsoft.DiaSymReader" Version="2.0.0">
      <Uri>https://github.com/dotnet/symreader</Uri>
      <Sha>27e584661980ee6d82c419a2a471ae505b7d122e</Sha>
    </Dependency>
    <!-- Intermediate is necessary for source build. -->
    <Dependency Name="Microsoft.SourceBuild.Intermediate.symreader" Version="2.0.0-beta-23228-04">
      <Uri>https://github.com/dotnet/symreader</Uri>
      <Sha>27e584661980ee6d82c419a2a471ae505b7d122e</Sha>
      <SourceBuild RepoName="symreader" ManagedOnly="true" />
    </Dependency>
    <Dependency Name="Microsoft.Net.Compilers.Toolset" Version="4.10.0-1.24061.4">
      <Uri>https://github.com/dotnet/roslyn</Uri>
      <Sha>5d10d428050c0d6afef30a072c4ae68776621877</Sha>
    </Dependency>
<<<<<<< HEAD
    <Dependency Name="Microsoft.DotNet.Helix.Sdk" Version="8.0.0-beta.24470.2">
      <Uri>https://github.com/dotnet/arcade</Uri>
      <Sha>ff79f814c1cd7bcc9902fb713fe016e6534418b4</Sha>
=======
    <Dependency Name="Microsoft.DotNet.Helix.Sdk" Version="9.0.0-beta.24416.2">
      <Uri>https://github.com/dotnet/arcade</Uri>
      <Sha>8fe02bab989df1265eee225df2c28af6dbdccc83</Sha>
>>>>>>> 40fe6598
    </Dependency>
    <Dependency Name="Microsoft.CodeAnalysis.NetAnalyzers" Version="8.0.0-preview.23468.1">
      <Uri>https://github.com/dotnet/roslyn-analyzers</Uri>
      <Sha>2c9a20b6706b8a9ad650b41bff30980cf5af67ed</Sha>
    </Dependency>
    <!-- Entries below are necessary for source-build. This allows the packages to be retrieved from previously-source-built
         artifacts and flow in as dependencies of the packages produced by roslyn. -->
    <Dependency Name="System.Composition" Version="8.0.0">
      <Uri>https://github.com/dotnet/runtime</Uri>
      <Sha>5535e31a712343a63f5d7d796cd874e563e5ac14</Sha>
    </Dependency>
    <Dependency Name="Microsoft.CodeAnalysis.Analyzers" Version="3.3.4">
      <Uri>https://github.com/dotnet/roslyn-analyzers</Uri>
      <Sha>22ea6422f85b05ca0793cc3b76375487be407f5d</Sha>
    </Dependency>
    <Dependency Name="Microsoft.CodeAnalysis.AnalyzerUtilities" Version="3.3.0">
      <Uri>https://github.com/dotnet/roslyn-analyzers</Uri>
      <Sha>596f8f422003d89b65e2bd50dc5a1aea7ce4ce91</Sha>
    </Dependency>
  </ToolsetDependencies>
</Dependencies><|MERGE_RESOLUTION|>--- conflicted
+++ resolved
@@ -122,16 +122,6 @@
     </Dependency>
   </ProductDependencies>
   <ToolsetDependencies>
-<<<<<<< HEAD
-    <Dependency Name="Microsoft.DotNet.Arcade.Sdk" Version="8.0.0-beta.24470.2">
-      <Uri>https://github.com/dotnet/arcade</Uri>
-      <Sha>ff79f814c1cd7bcc9902fb713fe016e6534418b4</Sha>
-    </Dependency>
-    <!-- Intermediate is necessary for source build. -->
-    <Dependency Name="Microsoft.SourceBuild.Intermediate.arcade" Version="8.0.0-beta.24470.2">
-      <Uri>https://github.com/dotnet/arcade</Uri>
-      <Sha>ff79f814c1cd7bcc9902fb713fe016e6534418b4</Sha>
-=======
     <Dependency Name="Microsoft.DotNet.Arcade.Sdk" Version="9.0.0-beta.24416.2">
       <Uri>https://github.com/dotnet/arcade</Uri>
       <Sha>8fe02bab989df1265eee225df2c28af6dbdccc83</Sha>
@@ -140,7 +130,6 @@
     <Dependency Name="Microsoft.SourceBuild.Intermediate.arcade" Version="9.0.0-beta.24416.2">
       <Uri>https://github.com/dotnet/arcade</Uri>
       <Sha>8fe02bab989df1265eee225df2c28af6dbdccc83</Sha>
->>>>>>> 40fe6598
       <SourceBuild RepoName="arcade" ManagedOnly="true" />
     </Dependency>
     <Dependency Name="Microsoft.DotNet.XliffTasks" Version="1.0.0-beta.23475.1" CoherentParentDependency="Microsoft.DotNet.Arcade.Sdk">
@@ -167,15 +156,9 @@
       <Uri>https://github.com/dotnet/roslyn</Uri>
       <Sha>5d10d428050c0d6afef30a072c4ae68776621877</Sha>
     </Dependency>
-<<<<<<< HEAD
-    <Dependency Name="Microsoft.DotNet.Helix.Sdk" Version="8.0.0-beta.24470.2">
-      <Uri>https://github.com/dotnet/arcade</Uri>
-      <Sha>ff79f814c1cd7bcc9902fb713fe016e6534418b4</Sha>
-=======
     <Dependency Name="Microsoft.DotNet.Helix.Sdk" Version="9.0.0-beta.24416.2">
       <Uri>https://github.com/dotnet/arcade</Uri>
       <Sha>8fe02bab989df1265eee225df2c28af6dbdccc83</Sha>
->>>>>>> 40fe6598
     </Dependency>
     <Dependency Name="Microsoft.CodeAnalysis.NetAnalyzers" Version="8.0.0-preview.23468.1">
       <Uri>https://github.com/dotnet/roslyn-analyzers</Uri>
