--- conflicted
+++ resolved
@@ -26,20 +26,6 @@
     pool:
       vmImage: 'windows-2019'
     steps:
-<<<<<<< HEAD
-      - task: DownloadBuildArtifacts@0
-        displayName: Download Build Assets
-        continueOnError: true
-        inputs:
-          buildType: 'current'
-          downloadType: 'specific'
-          itemPattern: |
-            PDBArtifacts/**
-            BlobArtifacts/**
-          downloadPath: '$(Build.ArtifactStagingDirectory)'
-
-=======
->>>>>>> c3471194
       # This is necessary whenever we want to publish/restore to an AzDO private feed
       - task: NuGetAuthenticate@0
         displayName: 'Authenticate to AzDO Feeds'
@@ -86,15 +72,6 @@
       - task: DownloadBuildArtifacts@0
         displayName: Download Package Artifacts
         inputs:
-<<<<<<< HEAD
-          buildType: 'current'
-          downloadType: 'specific'
-          itemPattern: |
-            PackageArtifacts/**
-            BlobArtifacts/**
-            AssetManifests/**
-          downloadPath: '$(Build.ArtifactStagingDirectory)'
-=======
           buildType: current
           artifactName: PackageArtifacts
 
@@ -109,7 +86,6 @@
         inputs:
           buildType: current
           artifactName: AssetManifests
->>>>>>> c3471194
 
       - task: NuGetToolInstaller@1
         displayName: 'Install NuGet.exe'
@@ -158,14 +134,6 @@
             /p:PublishToMSDL=false
             ${{ parameters.artifactsPublishingAdditionalParameters }}
 
-<<<<<<< HEAD
-      - template: ../../steps/publish-logs.yml
-        parameters:
-          StageLabel: '${{ parameters.stageName }}'
-          JobLabel: 'AssetsPublishing'
-
-=======
->>>>>>> c3471194
       - template: ../../steps/promote-build.yml
         parameters:
           ChannelId: ${{ parameters.channelId }}