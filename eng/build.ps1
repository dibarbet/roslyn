#
# This script controls the Roslyn build process. This encompasess everything from build, testing to
# publishing of NuGet packages. The intent is to structure it to allow for a simple flow of logic
# between the following phases:
#
#   - restore
#   - build
#   - sign
#   - pack
#   - test
#   - publish
#
# Each of these phases has a separate command which can be executed independently. For instance
# it's fine to call `build.ps1 -build -testDesktop` followed by repeated calls to
# `.\build.ps1 -testDesktop`.

[CmdletBinding(PositionalBinding=$false)]
param (
  [string][Alias('c')]$configuration = "Debug",
  [string][Alias('v')]$verbosity = "m",
  [string]$msbuildEngine = "vs",

  # Actions
  [switch][Alias('r')]$restore,
  [switch][Alias('b')]$build,
  [switch]$rebuild,
  [switch]$sign,
  [switch]$pack,
  [switch]$publish,
  [switch]$launch,
  [switch]$help,

  # Options
  [switch]$bootstrap,
  [string]$bootstrapConfiguration = "Release",
  [switch][Alias('bl')]$binaryLog,
  [string]$binaryLogName = "",
  [switch]$ci,
  [switch]$collectDumps,
  [switch][Alias('a')]$runAnalyzers,
  [switch]$skipDocumentation = $false,
  [switch][Alias('d')]$deployExtensions,
  [switch]$prepareMachine,
  [switch]$useGlobalNuGetCache = $true,
  [switch]$warnAsError = $false,
  [switch]$sourceBuild = $false,
  [switch]$oop64bit = $true,
  [switch]$oopCoreClr = $false,
  [switch]$lspEditor = $false,

  # official build settings
  [string]$officialBuildId = "",
  [string]$officialSkipApplyOptimizationData = "",
  [string]$officialSkipTests = "",
  [string]$officialSourceBranchName = "",
  [string]$officialIbcDrop = "",
  [string]$officialVisualStudioDropAccessToken = "",

  # Test actions
  [string]$testArch = "x64",
  [switch]$testVsi,
  [switch][Alias('test')]$testDesktop,
  [switch]$testCoreClr,
  [switch]$testCompilerOnly = $false,
  [switch]$testIOperation,
  [switch]$testUsedAssemblies,
  [switch]$sequential,
  [switch]$helix,
  [string]$helixQueueName = "",

  [parameter(ValueFromRemainingArguments=$true)][string[]]$properties)

Set-StrictMode -version 2.0
$ErrorActionPreference = "Stop"

function Print-Usage() {
  Write-Host "Common settings:"
  Write-Host "  -configuration <value>    Build configuration: 'Debug' or 'Release' (short: -c)"
  Write-Host "  -verbosity <value>        Msbuild verbosity: q[uiet], m[inimal], n[ormal], d[etailed], and diag[nostic]"
  Write-Host "  -deployExtensions         Deploy built vsixes (short: -d)"
  Write-Host "  -binaryLog                Create MSBuild binary log (short: -bl)"
  Write-Host "  -binaryLogName            Name of the binary log (default Build.binlog)"
  Write-Host ""
  Write-Host "Actions:"
  Write-Host "  -restore                  Restore packages (short: -r)"
  Write-Host "  -build                    Build main solution (short: -b)"
  Write-Host "  -rebuild                  Rebuild main solution"
  Write-Host "  -pack                     Build NuGet packages, VS insertion manifests and installer"
  Write-Host "  -sign                     Sign our binaries"
  Write-Host "  -publish                  Publish build artifacts (e.g. symbols)"
  Write-Host "  -launch                   Launch Visual Studio in developer hive"
  Write-Host "  -help                     Print help and exit"
  Write-Host ""
  Write-Host "Test actions"
  Write-Host "  -testArch                 Maps to --arch parameter of dotnet test"
  Write-Host "  -testDesktop              Run Desktop unit tests (short: -test)"
  Write-Host "  -testCoreClr              Run CoreClr unit tests"
  Write-Host "  -testCompilerOnly         Run only the compiler unit tests"
  Write-Host "  -testVsi                  Run all integration tests"
  Write-Host "  -testIOperation           Run extra checks to validate IOperations"
  Write-Host "  -testUsedAssemblies       Run extra checks to validate used assemblies feature (see ROSLYN_TEST_USEDASSEMBLIES in codebase)"
  Write-Host ""
  Write-Host "Advanced settings:"
  Write-Host "  -ci                       Set when running on CI server"
  Write-Host "  -bootstrap                Build using a bootstrap compilers"
  Write-Host "  -bootstrapConfiguration   Build configuration for bootstrap compiler: 'Debug' or 'Release'"
  Write-Host "  -msbuildEngine <value>    Msbuild engine to use to run build ('dotnet', 'vs', or unspecified)."
  Write-Host "  -collectDumps             Collect dumps from test runs"
  Write-Host "  -runAnalyzers             Run analyzers during build operations (short: -a)"
  Write-Host "  -skipDocumentation        Skip generation of XML documentation files"
  Write-Host "  -prepareMachine           Prepare machine for CI run, clean up processes after build"
  Write-Host "  -useGlobalNuGetCache      Use global NuGet cache."
  Write-Host "  -warnAsError              Treat all warnings as errors"
  Write-Host "  -sourceBuild              Simulate building source-build"
  Write-Host ""
  Write-Host "Official build settings:"
  Write-Host "  -officialBuildId                                  An official build id, e.g. 20190102.3"
  Write-Host "  -officialSkipTests <bool>                         Pass 'true' to not run tests"
  Write-Host "  -officialSkipApplyOptimizationData <bool>         Pass 'true' to not apply optimization data"
  Write-Host "  -officialSourceBranchName <string>                The source branch name"
  Write-Host "  -officialIbcDrop <string>                         IBC data drop to use (e.g. 'ProfilingOutputs/DevDiv/VS/..')."
  Write-Host "                                                    'default' for the most recent available for the branch."
  Write-Host "  -officialVisualStudioDropAccessToken <string>     The access token to access OptProf data drop"
  Write-Host ""
  Write-Host "Command line arguments starting with '/p:' are passed through to MSBuild."
}

# Process the command line arguments and establish defaults for the values which are not
# specified.
#
# In this function it's okay to use two arguments to extend the effect of another. For
# example it's okay to look at $testVsi and infer $runAnalyzers. It's not okay though to infer
# $build based on say $testDesktop. It's possible the developer wanted only for testing
# to execute, not any build.
function Process-Arguments() {
  function OfficialBuildOnly([string]$argName) {
    if ((Get-Variable $argName -Scope Script).Value) {
      if (!$officialBuildId) {
        Write-Host "$argName can only be specified for official builds"
        exit 1
      }
    } else {
      if ($officialBuildId) {
        Write-Host "$argName must be specified in official builds"
        exit 1
      }
    }
  }

  if ($help -or (($properties -ne $null) -and ($properties.Contains("/help") -or $properties.Contains("/?")))) {
       Print-Usage
       exit 0
  }

  OfficialBuildOnly "officialSkipTests"
  OfficialBuildOnly "officialSkipApplyOptimizationData"
  OfficialBuildOnly "officialSourceBranchName"
  OfficialBuildOnly "officialVisualStudioDropAccessToken"

  if ($officialBuildId) {
    $script:useGlobalNuGetCache = $false
    $script:collectDumps = $true
    $script:testDesktop = ![System.Boolean]::Parse($officialSkipTests)
    $script:applyOptimizationData = ![System.Boolean]::Parse($officialSkipApplyOptimizationData)
  } else {
    $script:applyOptimizationData = $false
  }

  if ($binaryLogName -ne "") {
    $script:binaryLog = $true
  }

  if ($ci) {
    $script:binaryLog = $true
  }

  if ($binaryLog -and ($binaryLogName -eq "")) {
    $script:binaryLogName = "Build.binlog"
  }

  $anyUnit = $testDesktop -or $testCoreClr
  if ($anyUnit -and $testVsi) {
    Write-Host "Cannot combine unit and VSI testing"
    exit 1
  }

  if ($testVsi -and $helix) {
    Write-Host "Cannot run integration tests on Helix"
    exit 1
  }

  if ($testVsi) {
    # Avoid spending time in analyzers when requested, and also in the slowest integration test builds
    $script:runAnalyzers = $false
    $script:bootstrap = $false
  }

  if ($build -and $launch -and -not $deployExtensions) {
    Write-Host -ForegroundColor Red "Cannot combine -build and -launch without -deployExtensions"
    exit 1
  }

  if ($bootstrap) {
    $script:restore = $true
  }

  if ($sourceBuild) {
    $script:msbuildEngine = "dotnet"
  }

  foreach ($property in $properties) {
    if (!$property.StartsWith("/p:", "InvariantCultureIgnoreCase")) {
      Write-Host "Invalid argument: $property"
      Print-Usage
      exit 1
    }
  }
}

function BuildSolution() {
  $solution = "Roslyn.sln"

  Write-Host "$($solution):"

  $bl = ""
  if ($binaryLog) {
    $binaryLogPath = Join-Path $LogDir $binaryLogName
    $bl = "/bl:" + $binaryLogPath
    if ($ci -and (Test-Path $binaryLogPath)) {
      Write-LogIssue -Type "error" -Message "Overwriting binary log file $($binaryLogPath)"
      throw "Overwriting binary log files"
    }

  }

  $projects = Join-Path $RepoRoot $solution
  $toolsetBuildProj = InitializeToolset

  $ibcDropName = GetIbcDropName

  # Do not set this property to true explicitly, since that would override values set in projects.
  $suppressExtensionDeployment = if (!$deployExtensions) { "/p:DeployExtension=false" } else { "" }

  # The warnAsError flag for MSBuild will promote all warnings to errors. This is true for warnings
  # that MSBuild output as well as ones that custom tasks output.
  $msbuildWarnAsError = if ($warnAsError) { "/warnAsError" } else { "" }

  # Workaround for some machines in the AzDO pool not allowing long paths (%5c is msbuild escaped backslash)
  $ibcDir = Join-Path $RepoRoot ".o%5c"

  # Set DotNetBuildFromSource to 'true' if we're simulating building for source-build.
  $buildFromSource = if ($sourceBuild) { "/p:DotNetBuildFromSource=true" } else { "" }

  $generateDocumentationFile = if ($skipDocumentation) { "/p:GenerateDocumentationFile=false" } else { "" }
  $roslynUseHardLinks = if ($ci) { "/p:ROSLYNUSEHARDLINKS=true" } else { "" }

<<<<<<< HEAD
  # Temporarily disable RestoreUseStaticGraphEvaluation to work around this NuGet issue 
  # in our CI builds
  # https://github.com/NuGet/Home/issues/12373
  $restoreUseStaticGraphEvaluation = if ($ci) { $false } else { $true }

  MSBuild $toolsetBuildProj `
    $bl `
    /p:Configuration=$configuration `
    /p:Projects=$projects `
    /p:RepoRoot=$RepoRoot `
    /p:Restore=$restore `
    /p:Build=$build `
    /p:Rebuild=$rebuild `
    /p:Pack=$pack `
    /p:Sign=$sign `
    /p:Publish=$publish `
    /p:ContinuousIntegrationBuild=$ci `
    /p:OfficialBuildId=$officialBuildId `
    /p:RunAnalyzersDuringBuild=$runAnalyzers `
    /p:BootstrapBuildPath=$bootstrapDir `
    /p:TreatWarningsAsErrors=$warnAsError `
    /p:EnableNgenOptimization=$applyOptimizationData `
    /p:IbcOptimizationDataDir=$ibcDir `
    /p:RestoreUseStaticGraphEvaluation=$restoreUseStaticGraphEvaluation `
    /p:VisualStudioIbcDrop=$ibcDropName `
    /p:VisualStudioDropAccessToken=$officialVisualStudioDropAccessToken `
    $suppressExtensionDeployment `
    $msbuildWarnAsError `
    $buildFromSource `
    $generateDocumentationFile `
    $roslynUseHardLinks `
    @properties
=======
 # Temporarily disable RestoreUseStaticGraphEvaluation to work around this NuGet issue 
  # in our CI builds
  # https://github.com/NuGet/Home/issues/12373
  $restoreUseStaticGraphEvaluation = if ($ci) { $false } else { $true }
  
  try {
    MSBuild $toolsetBuildProj `
      $bl `
      /p:Configuration=$configuration `
      /p:Projects=$projects `
      /p:RepoRoot=$RepoRoot `
      /p:Restore=$restore `
      /p:Build=$build `
      /p:Rebuild=$rebuild `
      /p:Pack=$pack `
      /p:Sign=$sign `
      /p:Publish=$publish `
      /p:ContinuousIntegrationBuild=$ci `
      /p:OfficialBuildId=$officialBuildId `
      /p:RunAnalyzersDuringBuild=$runAnalyzers `
      /p:BootstrapBuildPath=$bootstrapDir `
      /p:TreatWarningsAsErrors=$warnAsError `
      /p:EnableNgenOptimization=$applyOptimizationData `
      /p:IbcOptimizationDataDir=$ibcDir `
      /p:RestoreUseStaticGraphEvaluation=$restoreUseStaticGraphEvaluation `
      /p:VisualStudioIbcDrop=$ibcDropName `
      /p:VisualStudioDropAccessToken=$officialVisualStudioDropAccessToken `
      $suppressExtensionDeployment `
      $msbuildWarnAsError `
      $buildFromSource `
      $generateDocumentationFile `
      $roslynUseHardLinks `
      @properties
  }
  finally {
    ${env:ROSLYNCOMMANDLINELOGFILE} = $null
  }
>>>>>>> d17f7415
}

# Get the branch that produced the IBC data this build is going to consume.
# IBC data are only merged in official built, but we want to test some of the logic in CI builds as well.
function GetIbcSourceBranchName() {
  if (Test-Path variable:global:_IbcSourceBranchName) {
      return $global:_IbcSourceBranchName
  }

  function calculate {
    $fallback = "main"

    $branchData = GetBranchPublishData $officialSourceBranchName
    if ($branchData -eq $null) {
      Write-LogIssue -Type "warning" -Message "Branch $officialSourceBranchName is not listed in PublishData.json. Using IBC data from '$fallback'."
      Write-Host "Override by setting IbcDrop build variable." -ForegroundColor Yellow
      return $fallback
    }

    return $branchData.vsBranch
  }

  return $global:_IbcSourceBranchName = calculate
}

function GetIbcDropName() {

    if ($officialIbcDrop -and $officialIbcDrop -ne "default"){
        return $officialIbcDrop
    }

    # Don't try and get the ibc drop if we're not in an official build as it won't be used anyway
    if (!$applyOptimizationData -or !$officialBuildId) {
        return ""
    }

    # Bring in the ibc tools
    $packagePath = Join-Path (Get-PackageDir "Microsoft.DevDiv.Optimization.Data.PowerShell") "lib\net461"
    Import-Module (Join-Path $packagePath "Optimization.Data.PowerShell.dll")

    # Find the matching drop
    $branch = GetIbcSourceBranchName
    Write-Host "Optimization data branch name is '$branch'."

    $pat = ConvertTo-SecureString $officialVisualStudioDropAccessToken -AsPlainText -Force
    $drop = Find-OptimizationInputsStoreForBranch -ProjectName "DevDiv" -RepositoryName "VS" -BranchName $branch -PAT $pat
    return $drop.Name
}

function GetCompilerTestAssembliesIncludePaths() {
  $assemblies = " --include '^Microsoft\.CodeAnalysis\.UnitTests$'"
  $assemblies += " --include '^Microsoft\.CodeAnalysis\.CompilerServer\.UnitTests$'"
  $assemblies += " --include '^Microsoft\.CodeAnalysis\.CSharp\.Syntax\.UnitTests$'"
  $assemblies += " --include '^Microsoft\.CodeAnalysis\.CSharp\.Symbol\.UnitTests$'"
  $assemblies += " --include '^Microsoft\.CodeAnalysis\.CSharp\.Semantic\.UnitTests$'"
  $assemblies += " --include '^Microsoft\.CodeAnalysis\.CSharp\.Emit\.UnitTests$'"
  $assemblies += " --include '^Microsoft\.CodeAnalysis\.CSharp\.Emit2\.UnitTests$'"
  $assemblies += " --include '^Microsoft\.CodeAnalysis\.CSharp\.IOperation\.UnitTests$'"
  $assemblies += " --include '^Microsoft\.CodeAnalysis\.CSharp\.CommandLine\.UnitTests$'"
  $assemblies += " --include '^Microsoft\.CodeAnalysis\.VisualBasic\.Syntax\.UnitTests$'"
  $assemblies += " --include '^Microsoft\.CodeAnalysis\.VisualBasic\.Symbol\.UnitTests$'"
  $assemblies += " --include '^Microsoft\.CodeAnalysis\.VisualBasic\.Semantic\.UnitTests$'"
  $assemblies += " --include '^Microsoft\.CodeAnalysis\.VisualBasic\.Emit\.UnitTests$'"
  $assemblies += " --include '^Roslyn\.Compilers\.VisualBasic\.IOperation\.UnitTests$'"
  $assemblies += " --include '^Microsoft\.CodeAnalysis\.VisualBasic\.CommandLine\.UnitTests$'"
  return $assemblies
}

# Core function for running our unit / integration tests tests
function TestUsingRunTests() {

  # Tests need to locate .NET Core SDK
  $dotnet = InitializeDotNetCli

  if ($testVsi) {
    Deploy-VsixViaTool

    if ($ci) {
      # Minimize all windows to avoid interference during integration test runs
      $shell = New-Object -ComObject "Shell.Application"
      $shell.MinimizeAll()
    }
  }

  if ($ci) {
    $env:ROSLYN_TEST_CI = "true"
  }

  if ($testIOperation) {
    $env:ROSLYN_TEST_IOPERATION = "true"
  }

  if ($testUsedAssemblies) {
    $env:ROSLYN_TEST_USEDASSEMBLIES = "true"
  }

  $runTests = GetProjectOutputBinary "RunTests.dll" -tfm "net7.0"

  if (!(Test-Path $runTests)) {
    Write-Host "Test runner not found: '$runTests'. Run Build.cmd first." -ForegroundColor Red
    ExitWithExitCode 1
  }

  $dotnetExe = Join-Path $dotnet "dotnet.exe"
  $args += " --dotnet `"$dotnetExe`""
  $args += " --logs `"$LogDir`""
  $args += " --configuration $configuration"

  if ($testCoreClr) {
    $args += " --tfm net6.0 --tfm net7.0"
    $args += " --timeout 90"
    if ($testCompilerOnly) {
      $args += GetCompilerTestAssembliesIncludePaths
    } else {
      $args += " --tfm net6.0-windows"
      $args += " --include '\.UnitTests'"
    }
  }
  elseif ($testDesktop -or ($testIOperation -and -not $testCoreClr)) {
    $args += " --tfm net472"
    $args += " --timeout 90"

    if ($testCompilerOnly) {
      $args += GetCompilerTestAssembliesIncludePaths
    } else {
      $args += " --include '\.UnitTests'"
    }

    if ($testArch -ne "x86") {
      $args += " --exclude '\.InteractiveHost'"
    }

  } elseif ($testVsi) {
    $args += " --timeout 110"
    $args += " --tfm net472"
    $args += " --retry"
    $args += " --sequential"
    $args += " --include '\.IntegrationTests'"
    $args += " --include 'Microsoft.CodeAnalysis.Workspaces.MSBuild.UnitTests'"

    if ($lspEditor) {
      $args += " --testfilter Editor=LanguageServerProtocol"
    }
  }

  if (-not $ci -and -not $testVsi) {
    $args += " --html"
  }

  if ($collectDumps) {
    $procdumpFilePath = Ensure-ProcDump
    $args += " --procdumppath $procDumpFilePath"
    $args += " --collectdumps";
  }

  $args += " --arch $testArch"

  if ($sequential) {
    $args += " --sequential"
  }

  if ($helix) {
    $args += " --helix"
  }

  if ($helixQueueName) {
    $args += " --helixQueueName $helixQueueName"
  }

  try {
    Write-Host "$runTests $args"
    Exec-Console $dotnetExe "$runTests $args"
  } finally {
    Get-Process "xunit*" -ErrorAction SilentlyContinue | Stop-Process
    if ($ci) {
      Remove-Item env:\ROSLYN_TEST_CI
    }

    # Note: remember to update TestRunner when using new environment variables
    # (they need to be transferred over to the Helix machines that run the tests)
    if ($testIOperation) {
      Remove-Item env:\ROSLYN_TEST_IOPERATION
    }

    if ($testUsedAssemblies) {
      Remove-Item env:\ROSLYN_TEST_USEDASSEMBLIES
    }

    if ($testVsi) {
      $serviceHubLogs = Join-Path $TempDir "servicehub\logs"
      if (Test-Path $serviceHubLogs) {
        Write-Host "Copying ServiceHub logs to $LogDir"
        Copy-Item -Path $serviceHubLogs -Destination (Join-Path $LogDir "servicehub") -Recurse
      } else {
        Write-Host "No ServiceHub logs found to copy"
      }

      $projectFaultLogs = Join-Path $TempDir "VsProjectFault_*.failure.txt"
      if (Test-Path $projectFaultLogs) {
        Write-Host "Copying VsProjectFault logs to $LogDir"
        Copy-Item -Path $projectFaultLogs -Destination $LogDir
      } else {
        Write-Host "No VsProjectFault logs found to copy"
      }

      if ($lspEditor) {
        $lspLogs = Join-Path $TempDir "VSLogs"
        $telemetryLog = Join-Path $TempDir "VSTelemetryLog"
        if (Test-Path $lspLogs) {
          Write-Host "Copying LSP logs to $LogDir"
          Copy-Item -Path $lspLogs -Destination (Join-Path $LogDir "LSP") -Recurse
        } else {
          Write-Host "No LSP logs found to copy"
        }

        if (Test-Path $telemetryLog) {
          Write-Host "Copying telemetry logs to $LogDir"
          Copy-Item -Path $telemetryLog -Destination (Join-Path $LogDir "Telemetry") -Recurse
        } else {
          Write-Host "No telemetry logs found to copy"
        }
      }
    }
  }
}

function EnablePreviewSdks() {
  $vsInfo = LocateVisualStudio
  if ($vsInfo -eq $null) {
    # Preview SDKs are allowed when no Visual Studio instance is installed
    return
  }

  $vsId = $vsInfo.instanceId
  $vsMajorVersion = $vsInfo.installationVersion.Split('.')[0]

  $instanceDir = Join-Path ${env:USERPROFILE} "AppData\Local\Microsoft\VisualStudio\$vsMajorVersion.0_$vsId"
  Create-Directory $instanceDir
  $sdkFile = Join-Path $instanceDir "sdk.txt"
  'UsePreviews=True' | Set-Content $sdkFile
}

# Deploy our core VSIX libraries to Visual Studio via the Roslyn VSIX tool.  This is an alternative to
# deploying at build time.
function Deploy-VsixViaTool() {
  $vsixDir = Get-PackageDir "RoslynTools.VSIXExpInstaller"
  $vsixExe = Join-Path $vsixDir "tools\VsixExpInstaller.exe"

  $vsInfo = LocateVisualStudio
  if ($vsInfo -eq $null) {
    throw "Unable to locate required Visual Studio installation"
  }

  $vsDir = $vsInfo.installationPath.TrimEnd("\")
  $vsId = $vsInfo.instanceId
  $vsMajorVersion = $vsInfo.installationVersion.Split('.')[0]
  $displayVersion = $vsInfo.catalog.productDisplayVersion

  $hive = "RoslynDev"
  Write-Host "Using VS Instance $vsId ($displayVersion) at `"$vsDir`""
  $baseArgs = "/rootSuffix:$hive /vsInstallDir:`"$vsDir`""

  Write-Host "Uninstalling old Roslyn VSIX"

  # Actual uninstall is failing at the moment using the uninstall options. Temporarily using
  # wildfire to uninstall our VSIX extensions
  $extDir = Join-Path ${env:USERPROFILE} "AppData\Local\Microsoft\VisualStudio\$vsMajorVersion.0_$vsid$hive"
  if (Test-Path $extDir) {
    foreach ($dir in Get-ChildItem -Directory $extDir) {
      $name = Split-Path -leaf $dir
      Write-Host "`tUninstalling $name"
    }
    Remove-Item -re -fo $extDir
  }

  Write-Host "Installing all Roslyn VSIX"

  # VSIX files need to be installed in this specific order:
  $orderedVsixFileNames = @(
    "Roslyn.Compilers.Extension.vsix",
    "Roslyn.VisualStudio.Setup.vsix",
    "Roslyn.VisualStudio.Setup.Dependencies.vsix",
    "ExpressionEvaluatorPackage.vsix",
    "Roslyn.VisualStudio.DiagnosticsWindow.vsix",
    "Microsoft.VisualStudio.IntegrationTest.Setup.vsix")

  foreach ($vsixFileName in $orderedVsixFileNames) {
    $vsixFile = Join-Path $VSSetupDir $vsixFileName
    $fullArg = "$baseArgs $vsixFile"
    Write-Host "`tInstalling $vsixFileName"
    Exec-Console $vsixExe $fullArg
  }

  # Set up registry
  $vsRegEdit = Join-Path (Join-Path (Join-Path $vsDir 'Common7') 'IDE') 'VsRegEdit.exe'

  # Disable roaming settings to avoid interference from the online user profile
  &$vsRegEdit set "$vsDir" $hive HKCU "ApplicationPrivateSettings\Microsoft\VisualStudio" RoamingEnabled string "1*System.Boolean*False"

  # Disable IntelliCode line completions to avoid interference with argument completion testing
  &$vsRegEdit set "$vsDir" $hive HKCU "ApplicationPrivateSettings\Microsoft\VisualStudio\IntelliCode" wholeLineCompletions string "0*System.Int32*2"

  # Disable IntelliCode RepositoryAttachedModels since it requires authentication which can fail in CI
  &$vsRegEdit set "$vsDir" $hive HKCU "ApplicationPrivateSettings\Microsoft\VisualStudio\IntelliCode" repositoryAttachedModels string "0*System.Int32*2"

  # Disable background download UI to avoid toasts
  &$vsRegEdit set "$vsDir" $hive HKCU "FeatureFlags\Setup\BackgroundDownload" Value dword 0

  # Configure LSP
  $lspRegistryValue = [int]$lspEditor.ToBool()
  &$vsRegEdit set "$vsDir" $hive HKCU "FeatureFlags\Roslyn\LSP\Editor" Value dword $lspRegistryValue
  &$vsRegEdit set "$vsDir" $hive HKCU "FeatureFlags\Lsp\PullDiagnostics" Value dword $lspRegistryValue

  # Disable text editor error reporting because it pops up a dialog. We want to either fail fast in our
  # custom handler or fail silently and continue testing.
  &$vsRegEdit set "$vsDir" $hive HKCU "Text Editor" "Report Exceptions" dword 0

  # Configure RemoteHostOptions.OOP64Bit for testing
  $oop64bitValue = [int]$oop64bit.ToBool()
  &$vsRegEdit set "$vsDir" $hive HKCU "Roslyn\Internal\OnOff\Features" OOP64Bit dword $oop64bitValue

  # Configure RemoteHostOptions.OOPCoreClrFeatureFlag for testing
  $oopCoreClrFeatureFlagValue = [int]$oopCoreClr.ToBool()
  &$vsRegEdit set "$vsDir" $hive HKCU "FeatureFlags\Roslyn\ServiceHubCore" Value dword $oopCoreClrFeatureFlagValue
}

# Ensure that procdump is available on the machine.  Returns the path to the directory that contains
# the procdump binaries (both 32 and 64 bit)
function Ensure-ProcDump() {

  # Jenkins images default to having procdump installed in the root.  Use that if available to avoid
  # an unnecessary download.
  if (Test-Path "C:\SysInternals\procdump.exe") {
    return "C:\SysInternals"
  }

  $outDir = Join-Path $ToolsDir "ProcDump"
  $filePath = Join-Path $outDir "procdump.exe"
  if (-not (Test-Path $filePath)) {
    Remove-Item -Re $filePath -ErrorAction SilentlyContinue
    Create-Directory $outDir
    $zipFilePath = Join-Path $toolsDir "procdump.zip"
    Invoke-WebRequest "https://download.sysinternals.com/files/Procdump.zip" -UseBasicParsing -outfile $zipFilePath | Out-Null
    Unzip $zipFilePath $outDir
  }

  return $filePath
}

# Setup the CI machine for running our integration tests.
function Setup-IntegrationTestRun() {
  $processesToStopOnExit += "devenv"
  $screenshotPath = (Join-Path $LogDir "StartingBuild.png")
  try {
    Capture-Screenshot $screenshotPath
  }
  catch {
    Write-Host "Screenshot failed; attempting to connect to the console"

    # Keep the session open so we have a UI to interact with
    $quserItems = ((quser $env:USERNAME | select -Skip 1) -split '\s+')
    $sessionid = $quserItems[2]
    if ($sessionid -eq 'Disc') {
      # When the session isn't connected, the third value is 'Disc' instead of the ID
      $sessionid = $quserItems[1]
    }

    if ($quserItems[1] -eq 'console') {
      Write-Host "Disconnecting from console before attempting reconnection"
      try {
        tsdiscon
      } catch {
        # ignore
      }

      # Disconnection is asynchronous, so wait a few seconds for it to complete
      Start-Sleep -Seconds 3
      query user
    }

    Write-Host "tscon $sessionid /dest:console"
    tscon $sessionid /dest:console

    # Connection is asynchronous, so wait a few seconds for it to complete
    Start-Sleep 3
    query user

    # Make sure we can capture a screenshot. An exception at this point will fail-fast the build.
    Capture-Screenshot $screenshotPath
  }

  $env:ROSLYN_OOP64BIT = "$oop64bit"
  $env:ROSLYN_OOPCORECLR = "$oopCoreClr"
  $env:ROSLYN_LSPEDITOR = "$lspEditor"
}

function Prepare-TempDir() {
  Copy-Item (Join-Path $RepoRoot "src\Workspaces\MSBuildTest\Resources\global.json") $TempDir
  Copy-Item (Join-Path $RepoRoot "src\Workspaces\MSBuildTest\Resources\Directory.Build.props") $TempDir
  Copy-Item (Join-Path $RepoRoot "src\Workspaces\MSBuildTest\Resources\Directory.Build.targets") $TempDir
  Copy-Item (Join-Path $RepoRoot "src\Workspaces\MSBuildTest\Resources\Directory.Build.rsp") $TempDir
  Copy-Item (Join-Path $RepoRoot "src\Workspaces\MSBuildTest\Resources\NuGet.Config") $TempDir
}

function List-Processes() {
  Write-Host "Listing running build processes..."
  Get-Process -Name "msbuild" -ErrorAction SilentlyContinue | Out-Host
  Get-Process -Name "vbcscompiler" -ErrorAction SilentlyContinue | Out-Host
  Get-Process -Name "dotnet" -ErrorAction SilentlyContinue | where { $_.Modules | select { $_.ModuleName -eq "VBCSCompiler.dll" } } | Out-Host
  Get-Process -Name "devenv" -ErrorAction SilentlyContinue | Out-Host
}

try {
  if ($PSVersionTable.PSVersion.Major -lt "5") {
    Write-Host "PowerShell version must be 5 or greater (version $($PSVersionTable.PSVersion) detected)"
    exit 1
  }

  $regKeyProperty = Get-ItemProperty -Path HKLM:\SYSTEM\CurrentControlSet\Control\FileSystem -Name "LongPathsEnabled" -ErrorAction Ignore
  if (($null -eq $regKeyProperty) -or ($regKeyProperty.LongPathsEnabled -ne 1)) {
    Write-Host "LongPath is not enabled, you may experience build errors. You can avoid these by enabling LongPath with `"reg ADD HKEY_LOCAL_MACHINE\SYSTEM\CurrentControlSet\Control\FileSystem /v LongPathsEnabled /t REG_DWORD /d 1`""
  }

  Process-Arguments

  . (Join-Path $PSScriptRoot "build-utils.ps1")

  if ($testVsi) {
    . (Join-Path $PSScriptRoot "build-utils-win.ps1")
  }

  Push-Location $RepoRoot

  Subst-TempDir

  if ($ci) {
    List-Processes
    Prepare-TempDir
    EnablePreviewSdks
    if ($testVsi) {
      Setup-IntegrationTestRun
    }

    $global:_DotNetInstallDir = Join-Path $RepoRoot ".dotnet"
    InstallDotNetSdk $global:_DotNetInstallDir $GlobalJson.tools.dotnet
  }

  if ($restore) {
    &(Ensure-DotNetSdk) tool restore
  }

  try
  {
    if ($bootstrap) {
      $force32 = $testArch -eq "x86"
      $bootstrapDir = Make-BootstrapBuild -force32:$force32
    }
  }
  catch
  {
    if ($ci) {
      Write-LogIssue -Type "error" -Message "(NETCORE_ENGINEERING_TELEMETRY=Build) Build failed"
    }
    throw $_
  }

  if ($restore -or $build -or $rebuild -or $pack -or $sign -or $publish) {
    BuildSolution
  }

  try
  {
    if ($testDesktop -or $testVsi -or $testIOperation -or $testCoreClr) {
      TestUsingRunTests
    }
  }
  catch
  {
    if ($ci) {
      Write-LogIssue -Type "error" -Message "(NETCORE_ENGINEERING_TELEMETRY=Test) Tests failed"
    }
    throw $_
  }

  if ($launch) {
    if (-not $build) {
      InitializeBuildTool
    }

    $devenvExe = Join-Path $env:VSINSTALLDIR 'Common7\IDE\devenv.exe'
    &$devenvExe /rootSuffix RoslynDev
  }

  ExitWithExitCode 0
}
catch {
  Write-Host $_
  Write-Host $_.Exception
  Write-Host $_.ScriptStackTrace
  ExitWithExitCode 1
}
finally {
  if ($ci) {
    Stop-Processes
  }

  Unsubst-TempDir
  Pop-Location
}<|MERGE_RESOLUTION|>--- conflicted
+++ resolved
@@ -254,40 +254,6 @@
   $generateDocumentationFile = if ($skipDocumentation) { "/p:GenerateDocumentationFile=false" } else { "" }
   $roslynUseHardLinks = if ($ci) { "/p:ROSLYNUSEHARDLINKS=true" } else { "" }
 
-<<<<<<< HEAD
-  # Temporarily disable RestoreUseStaticGraphEvaluation to work around this NuGet issue 
-  # in our CI builds
-  # https://github.com/NuGet/Home/issues/12373
-  $restoreUseStaticGraphEvaluation = if ($ci) { $false } else { $true }
-
-  MSBuild $toolsetBuildProj `
-    $bl `
-    /p:Configuration=$configuration `
-    /p:Projects=$projects `
-    /p:RepoRoot=$RepoRoot `
-    /p:Restore=$restore `
-    /p:Build=$build `
-    /p:Rebuild=$rebuild `
-    /p:Pack=$pack `
-    /p:Sign=$sign `
-    /p:Publish=$publish `
-    /p:ContinuousIntegrationBuild=$ci `
-    /p:OfficialBuildId=$officialBuildId `
-    /p:RunAnalyzersDuringBuild=$runAnalyzers `
-    /p:BootstrapBuildPath=$bootstrapDir `
-    /p:TreatWarningsAsErrors=$warnAsError `
-    /p:EnableNgenOptimization=$applyOptimizationData `
-    /p:IbcOptimizationDataDir=$ibcDir `
-    /p:RestoreUseStaticGraphEvaluation=$restoreUseStaticGraphEvaluation `
-    /p:VisualStudioIbcDrop=$ibcDropName `
-    /p:VisualStudioDropAccessToken=$officialVisualStudioDropAccessToken `
-    $suppressExtensionDeployment `
-    $msbuildWarnAsError `
-    $buildFromSource `
-    $generateDocumentationFile `
-    $roslynUseHardLinks `
-    @properties
-=======
  # Temporarily disable RestoreUseStaticGraphEvaluation to work around this NuGet issue 
   # in our CI builds
   # https://github.com/NuGet/Home/issues/12373
@@ -325,7 +291,6 @@
   finally {
     ${env:ROSLYNCOMMANDLINELOGFILE} = $null
   }
->>>>>>> d17f7415
 }
 
 # Get the branch that produced the IBC data this build is going to consume.
