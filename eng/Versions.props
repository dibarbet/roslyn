<?xml version="1.0" encoding="utf-8"?>
<!-- Licensed to the .NET Foundation under one or more agreements. The .NET Foundation licenses this file to you under the MIT license. See the LICENSE file in the project root for more information. -->
<Project>
  <!--
    Roslyn version
  -->
  <PropertyGroup>
    <MajorVersion>4</MajorVersion>
    <MinorVersion>8</MinorVersion>
    <PatchVersion>0</PatchVersion>
    <PreReleaseVersionLabel>7</PreReleaseVersionLabel>
    <VersionPrefix>$(MajorVersion).$(MinorVersion).$(PatchVersion)</VersionPrefix>
    <!--
      By default the assembly version in official builds is "$(MajorVersion).$(MinorVersion).0.0".
      Keep the setting conditional. The toolset sets the assembly version to 42.42.42.42 if not set explicitly.
    -->
    <AssemblyVersion Condition="'$(OfficialBuild)' == 'true' or '$(DotNetUseShippingVersions)' == 'true'">$(MajorVersion).$(MinorVersion).0.0</AssemblyVersion>
    <MicrosoftNetCompilersToolsetVersion>4.8.0-1.23419.1</MicrosoftNetCompilersToolsetVersion>
  </PropertyGroup>
  <PropertyGroup>
    <!-- Versions used by several individual references below -->
    <RoslynDiagnosticsNugetPackageVersion>3.11.0-beta1.23364.2</RoslynDiagnosticsNugetPackageVersion>
    <MicrosoftCodeAnalysisNetAnalyzersVersion>8.0.0-preview.23468.1</MicrosoftCodeAnalysisNetAnalyzersVersion>
    <MicrosoftCodeAnalysisTestingVersion>1.1.2-beta1.24121.1</MicrosoftCodeAnalysisTestingVersion>
    <MicrosoftVisualStudioExtensibilityTestingVersion>0.1.149-beta</MicrosoftVisualStudioExtensibilityTestingVersion>
    <!-- CodeStyleAnalyzerVersion should we updated together with version of dotnet-format in dotnet-tools.json -->
    <CodeStyleAnalyzerVersion>4.6.0</CodeStyleAnalyzerVersion>
    <VisualStudioEditorPackagesVersion>17.7.188</VisualStudioEditorPackagesVersion>
    <ILAsmPackageVersion>6.0.0-rtm.21518.12</ILAsmPackageVersion>
    <ILDAsmPackageVersion>6.0.0-rtm.21518.12</ILDAsmPackageVersion>
    <MicrosoftVisualStudioLanguageServerClientPackagesVersion>17.7.4-preview</MicrosoftVisualStudioLanguageServerClientPackagesVersion>
    <MicrosoftVisualStudioLanguageServerProtocolPackagesVersion>17.8.9-preview</MicrosoftVisualStudioLanguageServerProtocolPackagesVersion>
    <MicrosoftVisualStudioShellPackagesVersion>17.7.37349</MicrosoftVisualStudioShellPackagesVersion>
    <!-- The version of MSBuild that we reference for things depending on MSBuildWorkspace -->
    <RefOnlyMicrosoftBuildPackagesVersion>17.3.4</RefOnlyMicrosoftBuildPackagesVersion>
    <!-- The version of MSBuild that matches the version of MSBuild.StructuredLogger for apps using MSBuild as a regular API -->
    <MicrosoftBuildPackagesVersion>17.5.0</MicrosoftBuildPackagesVersion>
    <!-- The version of Roslyn we build Source Generators against that are built in this
         repository. This must be lower than MicrosoftNetCompilersToolsetVersion,
         but not higher than our minimum dogfoodable Visual Studio version, or else
         the generators we build would load on the command line but not load in IDEs. -->
    <SourceGeneratorMicrosoftCodeAnalysisVersion>4.1.0</SourceGeneratorMicrosoftCodeAnalysisVersion>
    <MicrosoftILVerificationVersion>7.0.0-alpha.1.22060.1</MicrosoftILVerificationVersion>
    <MicrosoftVisualStudioThreadingPackagesVersion>17.7.30</MicrosoftVisualStudioThreadingPackagesVersion>
    <MicrosoftTestPlatformVersion>17.4.1</MicrosoftTestPlatformVersion>
  </PropertyGroup>
  <!--
    Dependency versions
  -->
  <PropertyGroup>
    <BasicUndoVersion>0.9.3</BasicUndoVersion>
    <BasicReferenceAssembliesNetStandard20Version>1.2.4</BasicReferenceAssembliesNetStandard20Version>
    <BasicReferenceAssembliesNet50Version>1.2.4</BasicReferenceAssembliesNet50Version>
    <BasicReferenceAssembliesNet60Version>1.2.4</BasicReferenceAssembliesNet60Version>
    <BasicReferenceAssembliesNet70Version>1.3.0</BasicReferenceAssembliesNet70Version>
    <BasicReferenceAssembliesNet80Version>1.4.5</BasicReferenceAssembliesNet80Version>
    <BasicReferenceAssembliesNet461Version>1.3.0</BasicReferenceAssembliesNet461Version>
    <BasicReferenceAssembliesNetStandard13Version>1.2.4</BasicReferenceAssembliesNetStandard13Version>
    <BenchmarkDotNetVersion>0.13.0</BenchmarkDotNetVersion>
    <BenchmarkDotNetDiagnosticsWindowsVersion>0.13.0</BenchmarkDotNetDiagnosticsWindowsVersion>
    <DiffPlexVersion>1.5.0</DiffPlexVersion>
    <FakeSignVersion>0.9.2</FakeSignVersion>
    <HumanizerCoreVersion>2.14.1</HumanizerCoreVersion>
    <ICSharpCodeDecompilerVersion>8.1.1.7464</ICSharpCodeDecompilerVersion>
    <InputSimulatorPlusVersion>1.0.7</InputSimulatorPlusVersion>
    <MicrosoftBuildLocatorVersion>1.6.10</MicrosoftBuildLocatorVersion>
    <MicrosoftExtensionsDependencyInjectionVersion>6.0.0</MicrosoftExtensionsDependencyInjectionVersion>
    <!--
      SourceBuild will requires that all dependencies also be source buildable. We are referencing a
      version of MSBuild that is not SourceBuild compatible, which makes our build incompatible. Since we only
      use these dependencies as reference assemblies, we can opt them out of this behavior by having their
      version variable be prefixed with `RefOnly`. This will allow us to reference these libraries and remain
      Source Build compatible.
    -->
    <RefOnlyMicrosoftBuildVersion>$(RefOnlyMicrosoftBuildPackagesVersion)</RefOnlyMicrosoftBuildVersion>
    <RefOnlyMicrosoftBuildFrameworkVersion>$(RefOnlyMicrosoftBuildPackagesVersion)</RefOnlyMicrosoftBuildFrameworkVersion>
    <RefOnlyMicrosoftBuildRuntimeVersion>$(RefOnlyMicrosoftBuildPackagesVersion)</RefOnlyMicrosoftBuildRuntimeVersion>
    <RefOnlyMicrosoftBuildTasksCoreVersion>$(RefOnlyMicrosoftBuildPackagesVersion)</RefOnlyMicrosoftBuildTasksCoreVersion>
    <RefOnlyMicrosoftBuildUtilitiesCoreVersion>$(RefOnlyMicrosoftBuildPackagesVersion)</RefOnlyMicrosoftBuildUtilitiesCoreVersion>
    <MicrosoftBuildVersion>$(MicrosoftBuildPackagesVersion)</MicrosoftBuildVersion>
    <MicrosoftBuildFrameworkVersion>$(MicrosoftBuildPackagesVersion)</MicrosoftBuildFrameworkVersion>
    <MicrosoftBuildRuntimeVersion>$(MicrosoftBuildPackagesVersion)</MicrosoftBuildRuntimeVersion>
    <MicrosoftBuildTasksCoreVersion>$(MicrosoftBuildPackagesVersion)</MicrosoftBuildTasksCoreVersion>
    <MicrosoftBuildUtilitiesCoreVersion>$(MicrosoftBuildPackagesVersion)</MicrosoftBuildUtilitiesCoreVersion>
    <NuGetVisualStudioContractsVersion>6.0.0-preview.0.15</NuGetVisualStudioContractsVersion>
    <MicrosoftVisualStudioRpcContractsVersion>17.5.14-alpha</MicrosoftVisualStudioRpcContractsVersion>
    <MicrosoftAspNetCoreRazorExternalAccessRoslynWorkspaceVersion>8.0.0-preview.23465.2</MicrosoftAspNetCoreRazorExternalAccessRoslynWorkspaceVersion>
    <!--
      Since the Microsoft.CodeAnalysis.Analyzers package is a public dependency of our NuGet
      packages we will keep it untied to the RoslynDiagnosticsNugetPackageVersion we use for
      other analyzers to ensure it stays on a release version.
    -->
    <MicrosoftCodeAnalysisAnalyzersVersion>3.3.4</MicrosoftCodeAnalysisAnalyzersVersion>
    <MicrosoftCodeAnalysisBuildTasksVersion>2.0.0-rc2-61102-09</MicrosoftCodeAnalysisBuildTasksVersion>
    <MicrosoftCodeAnalysisCSharpAnalyzerTestingXUnitVersion>$(MicrosoftCodeAnalysisTestingVersion)</MicrosoftCodeAnalysisCSharpAnalyzerTestingXUnitVersion>
    <MicrosoftCodeAnalysisCSharpCodeFixTestingXUnitVersion>$(MicrosoftCodeAnalysisTestingVersion)</MicrosoftCodeAnalysisCSharpCodeFixTestingXUnitVersion>
    <MicrosoftCodeAnalysisCSharpCodeRefactoringTestingXUnitVersion>$(MicrosoftCodeAnalysisTestingVersion)</MicrosoftCodeAnalysisCSharpCodeRefactoringTestingXUnitVersion>
    <MicrosoftCodeAnalysisCSharpCodeStyleVersion>$(CodeStyleAnalyzerVersion)</MicrosoftCodeAnalysisCSharpCodeStyleVersion>
    <MicrosoftCodeAnalysisElfieVersion>1.0.0</MicrosoftCodeAnalysisElfieVersion>
    <MicrosoftCodeAnalysisTestResourcesProprietaryVersion>2.0.44</MicrosoftCodeAnalysisTestResourcesProprietaryVersion>
    <MicrosoftCodeAnalysisVisualBasicAnalyzerTestingXUnitVersion>$(MicrosoftCodeAnalysisTestingVersion)</MicrosoftCodeAnalysisVisualBasicAnalyzerTestingXUnitVersion>
    <MicrosoftCodeAnalysisVisualBasicCodeFixTestingXUnitVersion>$(MicrosoftCodeAnalysisTestingVersion)</MicrosoftCodeAnalysisVisualBasicCodeFixTestingXUnitVersion>
    <MicrosoftCodeAnalysisVisualBasicCodeRefactoringTestingXUnitVersion>$(MicrosoftCodeAnalysisTestingVersion)</MicrosoftCodeAnalysisVisualBasicCodeRefactoringTestingXUnitVersion>
    <MicrosoftCodeAnalysisVisualBasicCodeStyleVersion>$(CodeStyleAnalyzerVersion)</MicrosoftCodeAnalysisVisualBasicCodeStyleVersion>
    <MicrosoftCodeAnalysisAnalyzerUtilitiesVersion>3.3.0</MicrosoftCodeAnalysisAnalyzerUtilitiesVersion>
    <MicrosoftCodeAnalysisPerformanceSensitiveAnalyzersVersion>3.3.4-beta1.22504.1</MicrosoftCodeAnalysisPerformanceSensitiveAnalyzersVersion>
    <MicrosoftCSharpVersion>4.7.0</MicrosoftCSharpVersion>
    <MicrosoftDevDivOptimizationDataPowerShellVersion>1.0.803</MicrosoftDevDivOptimizationDataPowerShellVersion>
    <MicrosoftDiagnosticsRuntimeVersion>0.8.31-beta</MicrosoftDiagnosticsRuntimeVersion>
    <MicrosoftDiagnosticsTracingTraceEventVersion>1.0.35</MicrosoftDiagnosticsTracingTraceEventVersion>
    <MicrosoftDiaSymReaderVersion>2.0.0</MicrosoftDiaSymReaderVersion>
    <MicrosoftDiaSymReaderConverterVersion>1.1.0-beta2-22302-02</MicrosoftDiaSymReaderConverterVersion>
    <MicrosoftDiaSymReaderConverterXmlVersion>1.1.0-beta2-22302-02</MicrosoftDiaSymReaderConverterXmlVersion>
    <MicrosoftDiaSymReaderNativeVersion>17.0.0-beta1.21524.1</MicrosoftDiaSymReaderNativeVersion>
    <MicrosoftDiaSymReaderPortablePdbVersion>1.7.0-beta-21528-01</MicrosoftDiaSymReaderPortablePdbVersion>
    <MicrosoftExtensionsLoggingVersion>6.0.0</MicrosoftExtensionsLoggingVersion>
    <MicrosoftExtensionsLoggingAbstractionsVersion>6.0.2</MicrosoftExtensionsLoggingAbstractionsVersion>
    <MicrosoftExtensionsLoggingConsoleVersion>6.0.0</MicrosoftExtensionsLoggingConsoleVersion>
    <MicrosoftIdentityModelClientsActiveDirectoryVersion>3.13.8</MicrosoftIdentityModelClientsActiveDirectoryVersion>
    <MicrosoftInternalPerformanceCodeMarkersDesignTimeVersion>15.8.27812-alpha</MicrosoftInternalPerformanceCodeMarkersDesignTimeVersion>
    <MicrosoftInternalVisualStudioInteropVersion>17.7.37349</MicrosoftInternalVisualStudioInteropVersion>
    <MicrosoftInternalVisualStudioShellFrameworkVersion>$(MicrosoftVisualStudioShellPackagesVersion)</MicrosoftInternalVisualStudioShellFrameworkVersion>
    <MicrosoftIORedistVersion>6.0.0</MicrosoftIORedistVersion>
    <MicrosoftIORedistVersion>6.0.0</MicrosoftIORedistVersion>
    <MicrosoftMetadataVisualizerVersion>1.0.0-beta3.21075.2</MicrosoftMetadataVisualizerVersion>
    <MicrosoftNETBuildExtensionsVersion>2.2.101</MicrosoftNETBuildExtensionsVersion>
    <MicrosoftNETCorePlatformsVersion>5.0.0</MicrosoftNETCorePlatformsVersion>
    <MicrosoftNETFrameworkReferenceAssembliesnet461Version>1.0.0</MicrosoftNETFrameworkReferenceAssembliesnet461Version>
    <MicrosoftNETFrameworkReferenceAssembliesnet451Version>1.0.0</MicrosoftNETFrameworkReferenceAssembliesnet451Version>
    <MicrosoftNETFrameworkReferenceAssembliesnet40Version>1.0.0</MicrosoftNETFrameworkReferenceAssembliesnet40Version>
    <MicrosoftNETFrameworkReferenceAssembliesnet20Version>1.0.0</MicrosoftNETFrameworkReferenceAssembliesnet20Version>
    <jnm2ReferenceAssembliesnet35Version>1.0.1</jnm2ReferenceAssembliesnet35Version>
    <MicrosoftNETCoreTestHostVersion>1.1.0</MicrosoftNETCoreTestHostVersion>
    <MicrosoftNETFrameworkReferenceAssembliesVersion>1.0.0</MicrosoftNETFrameworkReferenceAssembliesVersion>
    <MicrosoftNetSdkVersion>2.0.0-alpha-20170405-2</MicrosoftNetSdkVersion>
    <MicrosoftNuGetBuildTasksVersion>0.1.0</MicrosoftNuGetBuildTasksVersion>
    <MicrosoftPortableTargetsVersion>0.1.2-dev</MicrosoftPortableTargetsVersion>
    <MicrosoftServiceHubClientVersion>4.2.1017</MicrosoftServiceHubClientVersion>
    <MicrosoftServiceHubFrameworkVersion>4.3.50</MicrosoftServiceHubFrameworkVersion>
    <MicrosoftSourceLinkToolsVersion>1.1.1-beta-21566-01</MicrosoftSourceLinkToolsVersion>
    <MicrosoftTeamFoundationServerClientVersion>16.170.0</MicrosoftTeamFoundationServerClientVersion>
     <!--
    Microsoft.TeamFoundationServer.Client is referencing System.Data.SqlClient causing CG alert
    When it updates its referenced System.Data.SqlClient version this should be removed
    -->
    <SystemDataSqlClientVersion>4.8.6</SystemDataSqlClientVersion>
    <MicrosoftTestPlatformTranslationLayerVersion>$(MicrosoftTestPlatformVersion)</MicrosoftTestPlatformTranslationLayerVersion>
    <MicrosoftTestPlatformObjectModelVersion>$(MicrosoftTestPlatformVersion)</MicrosoftTestPlatformObjectModelVersion>
    <MicrosoftVisualBasicVersion>10.3.0</MicrosoftVisualBasicVersion>
    <MicrosoftVisualStudioCacheVersion>17.3.26-alpha</MicrosoftVisualStudioCacheVersion>
    <MicrosoftVisualStudioCallHierarchyPackageDefinitionsVersion>15.8.27812-alpha</MicrosoftVisualStudioCallHierarchyPackageDefinitionsVersion>
    <MicrosoftVisualStudioCodeAnalysisSdkUIVersion>15.8.27812-alpha</MicrosoftVisualStudioCodeAnalysisSdkUIVersion>
    <MicrosoftVisualStudioComponentModelHostVersion>17.7.187</MicrosoftVisualStudioComponentModelHostVersion>
    <MicrosoftVisualStudioCompositionVersion>17.7.18</MicrosoftVisualStudioCompositionVersion>
    <MicrosoftVisualStudioCoreUtilityVersion>$(VisualStudioEditorPackagesVersion)</MicrosoftVisualStudioCoreUtilityVersion>
    <MicrosoftVisualStudioDebuggerUIInterfacesVersion>17.6.0-beta.23252.1</MicrosoftVisualStudioDebuggerUIInterfacesVersion>
    <MicrosoftVisualStudioDebuggerContractsVersion>17.6.0-beta.23252.1</MicrosoftVisualStudioDebuggerContractsVersion>
    <MicrosoftVisualStudioDebuggerEngineimplementationVersion>17.8.1072001-preview</MicrosoftVisualStudioDebuggerEngineimplementationVersion>
    <MicrosoftVisualStudioDebuggerMetadataimplementationVersion>17.8.1072001-preview</MicrosoftVisualStudioDebuggerMetadataimplementationVersion>
    <MicrosoftVisualStudioDesignerInterfacesVersion>$(MicrosoftVisualStudioShellPackagesVersion)</MicrosoftVisualStudioDesignerInterfacesVersion>
    <MicrosoftVisualStudioDiagnosticsMeasurementVersion>17.0.0-preview-1-30928-1112</MicrosoftVisualStudioDiagnosticsMeasurementVersion>
    <MicrosoftVisualStudioDiagnosticsPerformanceProviderVersion>$(MicrosoftVisualStudioShellPackagesVersion)</MicrosoftVisualStudioDiagnosticsPerformanceProviderVersion>
    <MicrosoftVisualStudioSDKEmbedInteropTypesVersion>15.0.36</MicrosoftVisualStudioSDKEmbedInteropTypesVersion>
    <MicrosoftVisualStudioEditorVersion>$(VisualStudioEditorPackagesVersion)</MicrosoftVisualStudioEditorVersion>
    <MicrosoftVisualStudioExtensibilityTestingSourceGeneratorVersion>$(MicrosoftVisualStudioExtensibilityTestingVersion)</MicrosoftVisualStudioExtensibilityTestingSourceGeneratorVersion>
    <MicrosoftVisualStudioExtensibilityTestingXunitVersion>$(MicrosoftVisualStudioExtensibilityTestingVersion)</MicrosoftVisualStudioExtensibilityTestingXunitVersion>
    <MicrosoftVisualStudioGraphModelVersion>$(MicrosoftVisualStudioShellPackagesVersion)</MicrosoftVisualStudioGraphModelVersion>
    <MicrosoftVisualStudioImageCatalogVersion>$(MicrosoftVisualStudioShellPackagesVersion)</MicrosoftVisualStudioImageCatalogVersion>
    <MicrosoftVisualStudioImagingVersion>$(MicrosoftVisualStudioShellPackagesVersion)</MicrosoftVisualStudioImagingVersion>
    <MicrosoftVisualStudioImagingInterop140DesignTimeVersion>$(MicrosoftVisualStudioShellPackagesVersion)</MicrosoftVisualStudioImagingInterop140DesignTimeVersion>
    <MicrosoftVisualStudioInternalMicroBuildNpmPackVersion>2.0.93</MicrosoftVisualStudioInternalMicroBuildNpmPackVersion>
    <MicrosoftVisualStudioInteropVersion>17.7.37355</MicrosoftVisualStudioInteropVersion>
    <MicrosoftVisualStudioLanguageVersion>$(VisualStudioEditorPackagesVersion)</MicrosoftVisualStudioLanguageVersion>
    <MicrosoftVisualStudioLanguageCallHierarchyVersion>15.8.27812-alpha</MicrosoftVisualStudioLanguageCallHierarchyVersion>
    <MicrosoftVisualStudioLanguageIntellisenseVersion>$(VisualStudioEditorPackagesVersion)</MicrosoftVisualStudioLanguageIntellisenseVersion>
    <MicrosoftVisualStudioLanguageNavigateToInterfacesVersion>$(VisualStudioEditorPackagesVersion)</MicrosoftVisualStudioLanguageNavigateToInterfacesVersion>
    <MicrosoftVisualStudioLanguageServerProtocolVersion>$(MicrosoftVisualStudioLanguageServerProtocolPackagesVersion)</MicrosoftVisualStudioLanguageServerProtocolVersion>
    <MicrosoftVisualStudioLanguageServerProtocolExtensionsVersion>$(MicrosoftVisualStudioLanguageServerProtocolPackagesVersion)</MicrosoftVisualStudioLanguageServerProtocolExtensionsVersion>
    <MicrosoftVisualStudioLanguageServerProtocolInternalVersion>$(MicrosoftVisualStudioLanguageServerProtocolPackagesVersion)</MicrosoftVisualStudioLanguageServerProtocolInternalVersion>
    <MicrosoftVisualStudioLanguageServerClientVersion>$(MicrosoftVisualStudioLanguageServerClientPackagesVersion)</MicrosoftVisualStudioLanguageServerClientVersion>
    <MicrosoftVisualStudioLanguageServerClientImplementationVersion>$(MicrosoftVisualStudioLanguageServerClientPackagesVersion)</MicrosoftVisualStudioLanguageServerClientImplementationVersion>
    <MicrosoftVisualStudioLanguageStandardClassificationVersion>$(VisualStudioEditorPackagesVersion)</MicrosoftVisualStudioLanguageStandardClassificationVersion>
    <MicrosoftVisualStudioLiveShareVersion>2.18.6</MicrosoftVisualStudioLiveShareVersion>
    <MicrosoftVisualStudioLiveShareLanguageServicesVersion>3.0.6</MicrosoftVisualStudioLiveShareLanguageServicesVersion>
    <MicrosoftVisualStudioLiveShareLanguageServicesGuestVersion>3.0.6</MicrosoftVisualStudioLiveShareLanguageServicesGuestVersion>
    <MicrosoftVisualStudioLiveShareWebEditorsVersion>3.0.8</MicrosoftVisualStudioLiveShareWebEditorsVersion>
    <MicrosoftVisualStudioPlatformVSEditorVersion>$(VisualStudioEditorPackagesVersion)</MicrosoftVisualStudioPlatformVSEditorVersion>
    <MicrosoftVisualStudioProgressionCodeSchemaVersion>15.8.27812-alpha</MicrosoftVisualStudioProgressionCodeSchemaVersion>
    <MicrosoftVisualStudioProgressionCommonVersion>15.8.27812-alpha</MicrosoftVisualStudioProgressionCommonVersion>
    <MicrosoftVisualStudioProgressionInterfacesVersion>15.8.27812-alpha</MicrosoftVisualStudioProgressionInterfacesVersion>
    <MicrosoftVisualStudioProjectSystemVersion>17.0.77-pre-g62a6cb5699</MicrosoftVisualStudioProjectSystemVersion>
    <MicrosoftVisualStudioRemoteControlVersion>16.3.52</MicrosoftVisualStudioRemoteControlVersion>
    <MicrosoftVisualStudioSDKAnalyzersVersion>16.10.10</MicrosoftVisualStudioSDKAnalyzersVersion>
    <MicrosoftVisualStudioSearchVersion>17.5.0-preview-2-33111-081</MicrosoftVisualStudioSearchVersion>
    <MicrosoftVisualStudioSetupConfigurationInteropVersion>3.7.2175</MicrosoftVisualStudioSetupConfigurationInteropVersion>
    <MicrosoftVisualStudioShell150Version>$(MicrosoftVisualStudioShellPackagesVersion)</MicrosoftVisualStudioShell150Version>
    <MicrosoftVisualStudioShellFrameworkVersion>$(MicrosoftVisualStudioShellPackagesVersion)</MicrosoftVisualStudioShellFrameworkVersion>
    <MicrosoftVisualStudioShellDesignVersion>$(MicrosoftVisualStudioShellPackagesVersion)</MicrosoftVisualStudioShellDesignVersion>
    <MicrosoftVisualStudioTelemetryVersion>17.8.138</MicrosoftVisualStudioTelemetryVersion>
    <MicrosoftVisualStudioTemplateWizardInterfaceVersion>8.0.0.0-alpha</MicrosoftVisualStudioTemplateWizardInterfaceVersion>
    <MicrosoftVisualStudioTextDataVersion>$(VisualStudioEditorPackagesVersion)</MicrosoftVisualStudioTextDataVersion>
    <MicrosoftVisualStudioTextInternalVersion>$(VisualStudioEditorPackagesVersion)</MicrosoftVisualStudioTextInternalVersion>
    <MicrosoftVisualStudioTextLogicVersion>$(VisualStudioEditorPackagesVersion)</MicrosoftVisualStudioTextLogicVersion>
    <MicrosoftVisualStudioTextUIVersion>$(VisualStudioEditorPackagesVersion)</MicrosoftVisualStudioTextUIVersion>
    <MicrosoftVisualStudioTextUIWpfVersion>$(VisualStudioEditorPackagesVersion)</MicrosoftVisualStudioTextUIWpfVersion>
    <MicrosoftVisualStudioThreadingAnalyzersVersion>$(MicrosoftVisualStudioThreadingPackagesVersion)</MicrosoftVisualStudioThreadingAnalyzersVersion>
    <MicrosoftVisualStudioThreadingVersion>$(MicrosoftVisualStudioThreadingPackagesVersion)</MicrosoftVisualStudioThreadingVersion>
    <MicrosoftVisualStudioUtilitiesVersion>$(MicrosoftVisualStudioShellPackagesVersion)</MicrosoftVisualStudioUtilitiesVersion>
    <MicrosoftVisualStudioUtilitiesInternalVersion>16.3.53</MicrosoftVisualStudioUtilitiesInternalVersion>
    <MicrosoftVisualStudioValidationVersion>17.6.11</MicrosoftVisualStudioValidationVersion>
    <MicrosoftVisualStudioInteractiveWindowVersion>4.0.0</MicrosoftVisualStudioInteractiveWindowVersion>
    <MicrosoftVisualStudioVsInteractiveWindowVersion>4.0.0</MicrosoftVisualStudioVsInteractiveWindowVersion>
    <MicrosoftVisualStudioWinFormsInterfacesVersion>17.0.0-previews-4-31709-430</MicrosoftVisualStudioWinFormsInterfacesVersion>
    <MicrosoftVisualStudioWorkspaceVSIntegrationVersion>17.1.11-preview-0002</MicrosoftVisualStudioWorkspaceVSIntegrationVersion>
    <MicrosoftWin32PrimitivesVersion>4.3.0</MicrosoftWin32PrimitivesVersion>
    <MicrosoftWin32RegistryVersion>5.0.0</MicrosoftWin32RegistryVersion>
    <MicrosoftBuildLocatorVersion>1.6.10</MicrosoftBuildLocatorVersion>
    <MSBuildStructuredLoggerVersion>2.2.206</MSBuildStructuredLoggerVersion>
    <MDbgVersion>0.1.0</MDbgVersion>
    <MonoOptionsVersion>6.6.0.161</MonoOptionsVersion>
    <MoqVersion>4.10.1</MoqVersion>
    <NerdbankStreamsVersion>2.10.69</NerdbankStreamsVersion>
    <NuGetVisualStudioVersion>6.0.0-preview.0.15</NuGetVisualStudioVersion>
    <NuGetSolutionRestoreManagerInteropVersion>4.8.0</NuGetSolutionRestoreManagerInteropVersion>
    <MicrosoftDiaSymReaderPdb2PdbVersion>1.1.0-beta1-62506-02</MicrosoftDiaSymReaderPdb2PdbVersion>
    <RestSharpVersion>105.2.3</RestSharpVersion>
    <RichCodeNavEnvVarDumpVersion>0.1.1643-alpha</RichCodeNavEnvVarDumpVersion>
    <RoslynBuildUtilVersion>0.9.8-beta</RoslynBuildUtilVersion>
    <RoslynDependenciesOptimizationDataVersion>3.0.0-beta2-19053-01</RoslynDependenciesOptimizationDataVersion>
    <RoslynDiagnosticsAnalyzersVersion>$(RoslynDiagnosticsNugetPackageVersion)</RoslynDiagnosticsAnalyzersVersion>
    <!--
      The package "Microsoft.CodeAnalysis.Analyzer.Testing" brings in an earlier version of these NuGet dependencies than
      is expected by the NET SDK used in the Workspace.MSBuild UnitTests. In order to test against the same verion of NuGet
      as our configured SDK, we must set the version to be the same.
     -->
    <NuGetCommonVersion>6.8.0-rc.112</NuGetCommonVersion>
    <NuGetConfigurationVersion>$(NuGetCommonVersion)</NuGetConfigurationVersion>
    <NuGetFrameworksVersion>$(NuGetCommonVersion)</NuGetFrameworksVersion>
    <NuGetPackagingVersion>$(NuGetCommonVersion)</NuGetPackagingVersion>
    <NuGetProtocolVersion>$(NuGetCommonVersion)</NuGetProtocolVersion>
    <NuGetVersioningVersion>$(NuGetCommonVersion)</NuGetVersioningVersion>
    <RoslynToolsVSIXExpInstallerVersion>1.1.0-beta3.22474.1</RoslynToolsVSIXExpInstallerVersion>
    <RoslynMicrosoftVisualStudioExtensionManagerVersion>0.0.4</RoslynMicrosoftVisualStudioExtensionManagerVersion>
    <SourceBrowserVersion>1.0.21</SourceBrowserVersion>
    <SystemBuffersVersion>4.5.1</SystemBuffersVersion>
    <SystemCompositionVersion>7.0.0</SystemCompositionVersion>
    <SystemCodeDomVersion>7.0.0</SystemCodeDomVersion>
    <SystemCommandLineVersion>2.0.0-beta4.23307.1</SystemCommandLineVersion>
    <SystemComponentModelCompositionVersion>7.0.0</SystemComponentModelCompositionVersion>
    <SystemConfigurationConfigurationManagerVersion>7.0.0</SystemConfigurationConfigurationManagerVersion>
    <SystemDrawingCommonVersion>7.0.0</SystemDrawingCommonVersion>
    <SystemIOFileSystemVersion>4.3.0</SystemIOFileSystemVersion>
    <SystemIOFileSystemPrimitivesVersion>4.3.0</SystemIOFileSystemPrimitivesVersion>
    <SystemIOPipesAccessControlVersion>5.0.0</SystemIOPipesAccessControlVersion>
    <SystemIOPipelinesVersion>7.0.0</SystemIOPipelinesVersion>
    <SystemManagementVersion>7.0.0</SystemManagementVersion>
    <SystemMemoryVersion>4.5.5</SystemMemoryVersion>
    <!--
      System.Net.Http and System.Private.Uri are used to eliminate our reference to old packages with vulnerability.
      They are introduced by other component. Tracked issues:https://github.com/xunit/xunit/issues/2778 and https://devdiv.visualstudio.com/DevDiv/_workitems/edit/1886496
    -->
    <SystemNetHttpVersion>4.3.4</SystemNetHttpVersion>
    <SystemPrivateUriVersion>4.3.2</SystemPrivateUriVersion>
    <SystemResourcesExtensionsVersion>7.0.0</SystemResourcesExtensionsVersion>
    <SystemRuntimeCompilerServicesUnsafeVersion>6.0.0</SystemRuntimeCompilerServicesUnsafeVersion>
    <SystemRuntimeInteropServicesNFloatInternalVersion>6.0.1</SystemRuntimeInteropServicesNFloatInternalVersion>
    <SystemRuntimeLoaderVersion>4.3.0</SystemRuntimeLoaderVersion>
    <SystemSecurityPrincipalVersion>4.3.0</SystemSecurityPrincipalVersion>
    <SystemTextEncodingCodePagesVersion>7.0.0</SystemTextEncodingCodePagesVersion>
    <SystemTextEncodingExtensionsVersion>4.3.0</SystemTextEncodingExtensionsVersion>
    <!-- Note: When updating SystemTextJsonVersion ensure that the version is no higher than what is used by MSBuild. -->
    <SystemTextJsonVersion>7.0.3</SystemTextJsonVersion>
    <SystemThreadingChannelsVersion>7.0.0</SystemThreadingChannelsVersion>
    <SystemThreadingTasksDataflowVersion>7.0.0</SystemThreadingTasksDataflowVersion>
    <!-- We need System.ValueTuple assembly version at least 4.0.3.0 on net47 to make F5 work against Dev15 - see https://github.com/dotnet/roslyn/issues/29705 -->
    <SystemValueTupleVersion>4.5.0</SystemValueTupleVersion>
    <SystemThreadingTasksExtensionsVersion>4.5.4</SystemThreadingTasksExtensionsVersion>
    <SQLitePCLRawbundle_greenVersion>2.1.0</SQLitePCLRawbundle_greenVersion>
    <UIAComWrapperVersion>1.1.0.14</UIAComWrapperVersion>
    <MicroBuildPluginsSwixBuildVersion>1.1.87</MicroBuildPluginsSwixBuildVersion>
    <MicrosoftVSSDKBuildToolsVersion>17.5.4074</MicrosoftVSSDKBuildToolsVersion>
    <MicrosoftVSSDKVSDConfigToolVersion>17.0.1051901-preview</MicrosoftVSSDKVSDConfigToolVersion>
    <VsWebsiteInteropVersion>8.0.50727</VsWebsiteInteropVersion>
    <vswhereVersion>2.4.1</vswhereVersion>
    <xunitVersion>2.4.1</xunitVersion>
    <xunitanalyzersVersion>0.12.0-pre.20</xunitanalyzersVersion>
    <xunitassertVersion>$(xunitVersion)</xunitassertVersion>
    <XunitCombinatorialVersion>1.3.2</XunitCombinatorialVersion>
    <XUnitXmlTestLoggerVersion>2.1.26</XUnitXmlTestLoggerVersion>
    <xunitextensibilitycoreVersion>$(xunitVersion)</xunitextensibilitycoreVersion>
    <xunitrunnerconsoleVersion>2.4.5</xunitrunnerconsoleVersion>
    <xunitrunnerwpfVersion>1.0.51</xunitrunnerwpfVersion>
    <xunitrunnervisualstudioVersion>2.4.5</xunitrunnervisualstudioVersion>
    <xunitrunnerutilityVersion>$(xunitVersion)</xunitrunnerutilityVersion>
    <xunitextensibilityexecutionVersion>$(xunitVersion)</xunitextensibilityexecutionVersion>
    <xunitabstractionsVersion>2.0.3</xunitabstractionsVersion>
    <xunitextensibilityexecutionVersion>$(xunitVersion)</xunitextensibilityexecutionVersion>
    <runtimeWinX64MicrosoftNETCoreILAsmPackageVersion>$(ILAsmPackageVersion)</runtimeWinX64MicrosoftNETCoreILAsmPackageVersion>
    <runtimeLinuxX64MicrosoftNETCoreILAsmPackageVersion>$(ILAsmPackageVersion)</runtimeLinuxX64MicrosoftNETCoreILAsmPackageVersion>
    <runtimeOSXX64MicrosoftNETCoreILAsmPackageVersion>$(ILAsmPackageVersion)</runtimeOSXX64MicrosoftNETCoreILAsmPackageVersion>
    <runtimeWinX64MicrosoftNETCoreILDAsmPackageVersion>$(ILDAsmPackageVersion)</runtimeWinX64MicrosoftNETCoreILDAsmPackageVersion>
    <runtimeLinuxX64MicrosoftNETCoreILDAsmPackageVersion>$(ILDAsmPackageVersion)</runtimeLinuxX64MicrosoftNETCoreILDAsmPackageVersion>
    <runtimeOSXX64MicrosoftNETCoreILDAsmPackageVersion>$(ILDAsmPackageVersion)</runtimeOSXX64MicrosoftNETCoreILDAsmPackageVersion>
    <!--
      NOTE: The following dependencies have been identified as particularly problematic to update.
      If you bump their versions, you must push your changes to a dev branch in dotnet/roslyn and
      create a test insertion in Visual Studio to validate.
    -->
    <MicrosoftIdentityClientVersion>4.61.3</MicrosoftIdentityClientVersion>
    <MicrosoftIdentityModelJsonWebTokensVersion>6.34.0</MicrosoftIdentityModelJsonWebTokensVersion>
<<<<<<< HEAD
    <NewtonsoftJsonVersion>13.0.3</NewtonsoftJsonVersion>
    <StreamJsonRpcVersion>2.15.26</StreamJsonRpcVersion>
    <SystemIdentityModelTokensJwtVersion>6.34.0</SystemIdentityModelTokensJwtVersion>
=======
    <StreamJsonRpcVersion>2.16.36</StreamJsonRpcVersion>
>>>>>>> 014f9165
    <!--
      When updating the S.C.I or S.R.M version please let the MSBuild team know in advance so they
      can update to the same version. Version changes require a VS test insertion for validation.
    -->
    <SystemCollectionsImmutableVersion>7.0.0</SystemCollectionsImmutableVersion>
    <SystemReflectionMetadataVersion>7.0.0</SystemReflectionMetadataVersion>
    <MicrosoftBclAsyncInterfacesVersion>7.0.0</MicrosoftBclAsyncInterfacesVersion>
  </PropertyGroup>
  <PropertyGroup Condition="$([MSBuild]::IsOSPlatform('Windows'))">
    <UsingToolVSSDK>true</UsingToolVSSDK>
  </PropertyGroup>
  <PropertyGroup>
    <UsingToolPdbConverter>false</UsingToolPdbConverter>
    <UsingToolSymbolUploader>true</UsingToolSymbolUploader>
    <UsingToolNuGetRepack>true</UsingToolNuGetRepack>
    <UsingToolNetFrameworkReferenceAssemblies>true</UsingToolNetFrameworkReferenceAssemblies>
    <UsingToolIbcOptimization>true</UsingToolIbcOptimization>
    <UsingToolVisualStudioIbcTraining>true</UsingToolVisualStudioIbcTraining>
    <UsingToolXliff>true</UsingToolXliff>
    <UsingToolXUnit>true</UsingToolXUnit>
    <!--
      When using a bootstrap builder we don't want to use the Microsoft.Net.Compilers.Toolset package but
      rather explicitly override it.
    -->
    <UsingToolMicrosoftNetCompilers Condition="'$(BootstrapBuildPath)' == ''">true</UsingToolMicrosoftNetCompilers>
    <UseVSTestRunner>true</UseVSTestRunner>
  </PropertyGroup>
  <PropertyGroup>
    <!-- We should try to keep this version in sync with the version of app-local runtime in VS. -->
    <MicrosoftNetCoreAppRuntimePackagesVersion>8.0.0-rc.1.23419.4</MicrosoftNetCoreAppRuntimePackagesVersion>
    <MicrosoftWindowsDesktopAppRuntimePackagesVersion>8.0.0-rc.1.23420.5</MicrosoftWindowsDesktopAppRuntimePackagesVersion>
  </PropertyGroup>
</Project><|MERGE_RESOLUTION|>--- conflicted
+++ resolved
@@ -308,13 +308,9 @@
     -->
     <MicrosoftIdentityClientVersion>4.61.3</MicrosoftIdentityClientVersion>
     <MicrosoftIdentityModelJsonWebTokensVersion>6.34.0</MicrosoftIdentityModelJsonWebTokensVersion>
-<<<<<<< HEAD
     <NewtonsoftJsonVersion>13.0.3</NewtonsoftJsonVersion>
-    <StreamJsonRpcVersion>2.15.26</StreamJsonRpcVersion>
+    <StreamJsonRpcVersion>2.16.36</StreamJsonRpcVersion>
     <SystemIdentityModelTokensJwtVersion>6.34.0</SystemIdentityModelTokensJwtVersion>
-=======
-    <StreamJsonRpcVersion>2.16.36</StreamJsonRpcVersion>
->>>>>>> 014f9165
     <!--
       When updating the S.C.I or S.R.M version please let the MSBuild team know in advance so they
       can update to the same version. Version changes require a VS test insertion for validation.
