--- conflicted
+++ resolved
@@ -315,7 +315,23 @@
 Similarly this can be observed when using the command-line argument `/refonly`
 or the `ProduceOnlyReferenceAssembly` MSBuild property.
 
-<<<<<<< HEAD
+## `partial` cannot be a return type of methods
+
+***Introduced in Visual Studio 2022 version 17.14***
+
+The [partial events and constructors](https://github.com/dotnet/csharplang/issues/9058) language feature
+allows the `partial` modifier in more places and so it cannot be a return type unless escaped:
+
+```cs
+class C
+{
+    partial F() => new partial(); // previously worked
+    @partial F() => new partial(); // workaround
+}
+
+class partial { }
+```
+
 ## `extension` treated as a contextual keyword
 
 PROTOTYPE record which version this break is introduced in
@@ -340,21 +356,3 @@
     extension M() { } // will not compile
 }
 ```
-=======
-## `partial` cannot be a return type of methods
-
-***Introduced in Visual Studio 2022 version 17.14***
-
-The [partial events and constructors](https://github.com/dotnet/csharplang/issues/9058) language feature
-allows the `partial` modifier in more places and so it cannot be a return type unless escaped:
-
-```cs
-class C
-{
-    partial F() => new partial(); // previously worked
-    @partial F() => new partial(); // workaround
-}
-
-class partial { }
-```
->>>>>>> 55191f6c
