--- conflicted
+++ resolved
@@ -24,13 +24,8 @@
 
   - template: install-dependencies.yml
 
-<<<<<<< HEAD
   - powershell: '& (./azure-pipelines/Get-nbgv.ps1) cloud -ca'
-    displayName: Set build number
-=======
-  - powershell: '& (./azure-pipelines/Get-nbgv.ps1) cloud -c'
     displayName: ⚙ Set build number
->>>>>>> cc3b29b9
 
   - ${{ if eq(variables['system.collectionId'], '011b8bdf-6d56-4f87-be0d-0092136884d9') }}:
     - template: microbuild.before.yml
