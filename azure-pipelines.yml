# Branches that trigger a build on commit
trigger:
- main
- main-vs-deps
- release/*
- features/*
- demos/*

# Branches that trigger builds on PR
pr:
  branches:
    include:
    - main
    - main-vs-deps
    - release/*
    - features/*
    - demos/*
  paths:
    exclude:
      - docs/*
      - eng/config/PublishData.json
      - .vscode/*
      - .github/*
      - .devcontainer/*
      - .git-blame-ignore-revs
      - .vsconfig
      - CODE-OF-CONDUCT.md
      - CONTRIBUTING.md
      - README.md

stages:
- stage: Windows_Debug_Build
  dependsOn: []
  jobs:
  - template: eng/pipelines/build-windows-job.yml
    parameters:
      jobName: Build_Windows_Debug
      testArtifactName: Transport_Artifacts_Windows_Debug
      configuration: Debug
      queueName: windows.vs2022preview.amd64.open
      restoreArguments: -msbuildEngine dotnet /p:UsingToolPdbConverter=false /p:UsingToolVSSDK=false /p:GenerateSatelliteAssemblies=false
      buildArguments: -msbuildEngine dotnet /p:UsingToolPdbConverter=false /p:UsingToolVSSDK=false /p:GenerateSatelliteAssemblies=false /p:PublishReadyToRun=false

- stage: Windows_Release_Build
  dependsOn: []
  jobs:
  - template: eng/pipelines/build-windows-job.yml
    parameters:
      jobName: Build_Windows_Release
      testArtifactName: Transport_Artifacts_Windows_Release
      configuration: Release
      queueName: windows.vs2022preview.amd64.open
      restoreArguments: -msbuildEngine dotnet /p:UsingToolPdbConverter=false /p:UsingToolVSSDK=false /p:GenerateSatelliteAssemblies=false
      buildArguments: -msbuildEngine dotnet /p:UsingToolPdbConverter=false /p:UsingToolVSSDK=false /p:GenerateSatelliteAssemblies=false /p:PublishReadyToRun=false

- stage: Unix_Build
  dependsOn: []
  jobs:
  - template: eng/pipelines/build-unix-job.yml
    parameters:
      jobName: Build_Unix_Debug
      testArtifactName: Transport_Artifacts_Unix_Debug
      configuration: Debug
      queueName: Build.Ubuntu.1804.Amd64.Open

- stage: Source_Build
  dependsOn: []
  jobs:
  - template: eng/common/templates/jobs/source-build.yml

- stage: Windows_Debug_Desktop
  dependsOn: Windows_Debug_Build
  jobs:
  - ${{ if ne(variables['Build.Reason'], 'PullRequest') }}:
    - template: eng/pipelines/test-windows-job.yml
      parameters:
        testRunName: 'Test Windows Desktop Debug 32'
        jobName: Test_Windows_Desktop_Debug_32
        testArtifactName: Transport_Artifacts_Windows_Debug
        configuration: Debug
        testArguments: -testDesktop -testArch x86

  - template: eng/pipelines/test-windows-job.yml
    parameters:
      testRunName: 'Test Windows Desktop Debug 64'
      jobName: Test_Windows_Desktop_Debug_64
      testArtifactName: Transport_Artifacts_Windows_Debug
      configuration: Debug
      testArguments: -testDesktop -testArch x64

- stage: Windows_Release_Desktop
  dependsOn: Windows_Release_Build
  jobs:
  - template: eng/pipelines/test-windows-job.yml
    parameters:
      testRunName: 'Test Windows Desktop Release 32'
      jobName: Test_Windows_Desktop_Release_32
      testArtifactName: Transport_Artifacts_Windows_Release
      configuration: Release
      testArguments: -testDesktop -testArch x86
      
  - ${{ if ne(variables['Build.Reason'], 'PullRequest') }}:
    - template: eng/pipelines/test-windows-job.yml
      parameters:
        testRunName: 'Test Windows Desktop Release 64'
        jobName: Test_Windows_Desktop_Release_64
        testArtifactName: Transport_Artifacts_Windows_Release
        configuration: Release
        testArguments: -testDesktop -testArch x64

  - template: eng/pipelines/test-windows-job.yml
    parameters:
      testRunName: 'Test Windows Desktop Spanish Release 64'
      jobName: Test_Windows_Desktop_Spanish_Release_64
      testArtifactName: Transport_Artifacts_Windows_Release
      configuration: Release
      testArguments: -testDesktop -testArch x64 -helixQueueName Windows.10.Amd64.Server2022.ES.Open

- stage: Windows_Debug_CoreClr
  dependsOn: Windows_Debug_Build
  jobs:
  - template: eng/pipelines/test-windows-job.yml
    parameters:
      testRunName: 'Test Windows CoreClr Debug'
      jobName: Test_Windows_CoreClr_Debug
      testArtifactName: Transport_Artifacts_Windows_Debug
      configuration: Debug
      testArguments: -testCoreClr

  - ${{ if ne(variables['Build.Reason'], 'PullRequest') }}:
    - template: eng/pipelines/test-windows-job-single-machine.yml
      parameters:
        testRunName: 'Test Windows CoreClr Debug Single Machine'
        jobName: Test_Windows_CoreClr_Debug_Single_Machine
        testArtifactName: Transport_Artifacts_Windows_Debug
        configuration: Debug
        testArguments: -testCoreClr

  - template: eng/pipelines/test-windows-job.yml
    parameters:
      testRunName: 'Test Windows CoreCLR IOperation Debug'
      jobName: Test_Windows_CoreClr_IOperation_Debug
      testArtifactName: Transport_Artifacts_Windows_Debug
      configuration: Debug
      testArguments: -testCoreClr -testIOperation -testCompilerOnly

  # This leg runs almost all the compiler tests supported on CoreCLR, but
  #  with additional validation for used assemblies and GetEmitDiagnostics
  - template: eng/pipelines/test-windows-job.yml
    parameters:
      testRunName: 'Test Windows CoreCLR UsedAssemblies Debug'
      jobName: Test_Windows_CoreClr_UsedAssemblies_Debug
      testArtifactName: Transport_Artifacts_Windows_Debug
      configuration: Debug
      testArguments: -testCoreClr -testUsedAssemblies -testCompilerOnly

<<<<<<< HEAD
- job: Correctness_Determinism
  pool:
    name: NetCore-Svc-Public
    demands: ImageOverride -equals windows.vs2022.amd64.open
  timeoutInMinutes: 90
  steps:
    - template: eng/pipelines/checkout-windows-task.yml
=======
- stage: Windows_Release_CoreClr
  dependsOn: Windows_Release_Build
  jobs:
  - template: eng/pipelines/test-windows-job.yml
    parameters:
      testRunName: 'Test Windows CoreClr Release'
      jobName: Test_Windows_CoreClr_Release
      testArtifactName: Transport_Artifacts_Windows_Release
      configuration: Release
      testArguments: -testCoreClr
>>>>>>> c359ad15

- stage: Unix_Debug_CoreClr
  dependsOn: Unix_Build
  jobs:
  - template: eng/pipelines/test-unix-job.yml
    parameters:
      testRunName: 'Test Linux Debug'
      jobName: Test_Linux_Debug
      testArtifactName: Transport_Artifacts_Unix_Debug
      configuration: Debug
      testArguments: --testCoreClr --helixQueueName Ubuntu.1804.Amd64.Open

  - ${{ if ne(variables['Build.Reason'], 'PullRequest') }}:
    - template: eng/pipelines/test-unix-job-single-machine.yml
      parameters:
        testRunName: 'Test Linux Debug Single Machine'
        jobName: Test_Linux_Debug_Single_Machine
        testArtifactName: Transport_Artifacts_Unix_Debug
        configuration: Debug
        testArguments: --testCoreClr
        queueName: Build.Ubuntu.1804.Amd64.Open

<<<<<<< HEAD
- job: Correctness_Build
  pool:
    name: NetCore-Svc-Public
    demands: ImageOverride -equals windows.vs2022.amd64.open
  timeoutInMinutes: 90
  steps:
    - template: eng/pipelines/checkout-windows-task.yml

    - script: eng/test-build-correctness.cmd -configuration Release -enableDumps
      displayName: Build - Validate correctness

    - template: eng/pipelines/publish-logs.yml
      parameters:
        jobName: Correctness_Build
        configuration: Release

    - task: PublishBuildArtifacts@1
      displayName: Publish Artifact Packages
      inputs:
        PathtoPublish: '$(Build.SourcesDirectory)\artifacts\packages\Release\PreRelease'
        ArtifactName: 'Packages - PreRelease'
        publishLocation: Container
      condition: succeeded()

    - task: PublishBuildArtifacts@1
      displayName: Publish VSIX Packages
      inputs:
        PathtoPublish: '$(Build.SourcesDirectory)\artifacts\VSSetup\Release\Installer'
        ArtifactName: 'VSIX - PreRelease'
        publishLocation: Container
      condition: succeeded()

- job: Correctness_TodoCheck
  pool:
    vmImage: ubuntu-20.04
  timeoutInMinutes: 10
  steps:
    - template: eng/pipelines/checkout-unix-task.yml

    - pwsh: eng/todo-check.ps1
      displayName: Validate TODO/PROTOTYPE comments are not present

- job: Correctness_Rebuild
  pool:
    name: NetCore-Svc-Public
    demands: ImageOverride -equals windows.vs2022.amd64.open
  timeoutInMinutes: 90
  steps:
    - template: eng/pipelines/checkout-windows-task.yml

    - task: PowerShell@2
      displayName: Restore
      inputs:
        filePath: eng/build.ps1
        arguments: -configuration Debug -prepareMachine -ci -restore -binaryLog

    - powershell: .\eng\test-rebuild.ps1 -ci -configuration Release
      displayName: Run BuildValidator

    - task: PublishBuildArtifacts@1
      displayName: Publish BuildValidator debug outputs
      inputs:
        PathtoPublish: '$(Build.SourcesDirectory)/artifacts/BuildValidator'
        ArtifactName: 'BuildValidator_DebugOut'
        publishLocation: Container
      continueOnError: true
      condition: failed()

    - template: eng/pipelines/publish-logs.yml
      parameters:
        jobName: Correctness_Rebuild
        configuration: Release
=======
  - template: eng/pipelines/test-unix-job.yml
    parameters:
      testRunName: 'Test macOS Debug'
      jobName: Test_macOS_Debug
      testArtifactName: Transport_Artifacts_Unix_Debug
      configuration: Debug
      testArguments: --testCoreClr --helixQueueName OSX.1015.Amd64.Open

- stage: Correctness
  dependsOn: []
  jobs:
  - template: eng/pipelines/evaluate-changed-files.yml
    parameters:
      jobName: Determine_Changes
      vmImageName: ubuntu-latest
      paths:
        - subset: compilers
          include:
          - src/Compilers/*
          - src/Dependencies/*

  - job: Correctness_Build_Artifacts
    dependsOn: Determine_Changes
    pool:
      name: NetCore-Public
      demands: ImageOverride -equals windows.vs2022preview.amd64.open
    timeoutInMinutes: 90
    variables:
      compilerChange: $[dependencies.Determine_Changes.outputs['SetPathVars_compilers.containsChange']]
    steps:
      - template: eng/pipelines/checkout-windows-task.yml

      - task: PowerShell@2
        displayName: Restore
        inputs:
          filePath: eng/build.ps1
          arguments: -configuration Release -prepareMachine -ci -restore -binaryLog

      - task: PowerShell@2
        displayName: Build
        inputs:
          filePath: eng/build.ps1
          arguments: -configuration Release -prepareMachine -ci -build -pack -publish -sign -binaryLog

      - script: $(Build.SourcesDirectory)\artifacts\bin\BuildBoss\Release\net472\BuildBoss.exe  -r "$(Build.SourcesDirectory)/" -c Release -p Roslyn.sln
        displayName: Validate Build Artifacts

      - task: PowerShell@2
        displayName: Generate Syntax Files
        inputs:
          filePath: eng/generate-compiler-code.ps1
          arguments: -test -configuration Release
        condition: or(ne(variables['Build.Reason'], 'PullRequest'), eq(variables['compilerChange'], 'true'))
        
      - script: $(Build.SourcesDirectory)\.dotnet\dotnet.exe tool run dotnet-format whitespace  $(Build.SourcesDirectory)\src --folder --include-generated --include $(Build.SourcesDirectory)\src\Compilers\CSharp\Portable\Generated\ $(Build.SourcesDirectory)\src\Compilers\VisualBasic\Portable\Generated\ $(Build.SourcesDirectory)\src\ExpressionEvaluator\VisualBasic\Source\ResultProvider\Generated\ --verify-no-changes
        displayName: Validate Generated Syntax Files
        condition: or(ne(variables['Build.Reason'], 'PullRequest'), eq(variables['compilerChange'], 'true'))
        
      - template: eng/pipelines/publish-logs.yml
        parameters:
          jobName: Correctness_Build_Artifacts
          configuration: Release
      
  - job: Correctness_Determinism
    dependsOn: Determine_Changes
    condition: or(ne(variables['Build.Reason'], 'PullRequest'), eq(dependencies.Determine_Changes.outputs['SetPathVars_compilers.containsChange'], 'true'))
    pool:
      name: NetCore-Public
      demands: ImageOverride -equals windows.vs2022preview.amd64.open
    timeoutInMinutes: 90
    steps:
      - template: eng/pipelines/checkout-windows-task.yml
      
      - script: eng/test-determinism.cmd -configuration Debug
        displayName: Build - Validate determinism

      - template: eng/pipelines/publish-logs.yml
        parameters:
          jobName: Correctness_Determinism
          configuration: Debug

  - job: Correctness_Bootstrap_Build
    dependsOn: Determine_Changes
    condition: or(ne(variables['Build.Reason'], 'PullRequest'), eq(dependencies.Determine_Changes.outputs['SetPathVars_compilers.containsChange'], 'true'))
    pool:
      name: NetCore-Public
      demands: ImageOverride -equals windows.vs2022preview.amd64.open
    timeoutInMinutes: 90
    steps:
      - template: eng/pipelines/checkout-windows-task.yml

      - script: eng/test-build-correctness.cmd -configuration Release -enableDumps
        displayName: Build - Validate correctness

      - template: eng/pipelines/publish-logs.yml
        parameters:
          jobName: Correctness_Bootstrap_Build
          configuration: Release

      - task: PublishBuildArtifacts@1
        displayName: Publish Artifact Packages
        inputs:
          PathtoPublish: '$(Build.SourcesDirectory)\artifacts\packages\Release\PreRelease'
          ArtifactName: 'Bootstrap Packages - PreRelease'
          publishLocation: Container

      - task: PublishBuildArtifacts@1
        displayName: Publish VSIX Packages
        inputs:
          PathtoPublish: '$(Build.SourcesDirectory)\artifacts\VSSetup\Release\Installer'
          ArtifactName: 'Bootstrap VSIX - PreRelease'
          publishLocation: Container

  - job: Correctness_TodoCheck
    pool:
      vmImage: ubuntu-20.04
    timeoutInMinutes: 10
    steps:
      - template: eng/pipelines/checkout-unix-task.yml

      - pwsh: eng/todo-check.ps1
        displayName: Validate TODO/PROTOTYPE comments are not present

  - job: Correctness_Rebuild
    dependsOn: Determine_Changes
    condition: or(ne(variables['Build.Reason'], 'PullRequest'), eq(dependencies.Determine_Changes.outputs['SetPathVars_compilers.containsChange'], 'true'))
    pool:
      name: NetCore-Public
      demands: ImageOverride -equals windows.vs2022preview.amd64.open
    timeoutInMinutes: 90
    steps:
      - template: eng/pipelines/checkout-windows-task.yml

      - task: PowerShell@2
        displayName: Restore
        inputs:
          filePath: eng/build.ps1
          arguments: -configuration Debug -prepareMachine -ci -restore -binaryLog

      - powershell: .\eng\test-rebuild.ps1 -ci -configuration Release
        displayName: Run BuildValidator

      - task: PublishBuildArtifacts@1
        displayName: Publish BuildValidator debug outputs
        inputs:
          PathtoPublish: '$(Build.SourcesDirectory)/artifacts/BuildValidator'
          ArtifactName: 'BuildValidator_DebugOut'
          publishLocation: Container
        continueOnError: true
        condition: failed()

      - template: eng/pipelines/publish-logs.yml
        parameters:
          jobName: Correctness_Rebuild
          configuration: Release

  - job: Correctness_Analyzers
    pool:
      name: NetCore-Public
      demands: ImageOverride -equals Build.Ubuntu.1804.Amd64.Open
    timeoutInMinutes: 35
    steps:
      - template: eng/pipelines/checkout-unix-task.yml
        
      - script: ./eng/build.sh --solution Roslyn.sln --restore --build --configuration Debug --prepareMachine --ci --binaryLog --runanalyzers --warnaserror /p:RoslynEnforceCodeStyle=true
        displayName: Build with analyzers
>>>>>>> c359ad15
<|MERGE_RESOLUTION|>--- conflicted
+++ resolved
@@ -98,7 +98,7 @@
       testArtifactName: Transport_Artifacts_Windows_Release
       configuration: Release
       testArguments: -testDesktop -testArch x86
-      
+
   - ${{ if ne(variables['Build.Reason'], 'PullRequest') }}:
     - template: eng/pipelines/test-windows-job.yml
       parameters:
@@ -154,15 +154,6 @@
       configuration: Debug
       testArguments: -testCoreClr -testUsedAssemblies -testCompilerOnly
 
-<<<<<<< HEAD
-- job: Correctness_Determinism
-  pool:
-    name: NetCore-Svc-Public
-    demands: ImageOverride -equals windows.vs2022.amd64.open
-  timeoutInMinutes: 90
-  steps:
-    - template: eng/pipelines/checkout-windows-task.yml
-=======
 - stage: Windows_Release_CoreClr
   dependsOn: Windows_Release_Build
   jobs:
@@ -173,7 +164,6 @@
       testArtifactName: Transport_Artifacts_Windows_Release
       configuration: Release
       testArguments: -testCoreClr
->>>>>>> c359ad15
 
 - stage: Unix_Debug_CoreClr
   dependsOn: Unix_Build
@@ -196,80 +186,6 @@
         testArguments: --testCoreClr
         queueName: Build.Ubuntu.1804.Amd64.Open
 
-<<<<<<< HEAD
-- job: Correctness_Build
-  pool:
-    name: NetCore-Svc-Public
-    demands: ImageOverride -equals windows.vs2022.amd64.open
-  timeoutInMinutes: 90
-  steps:
-    - template: eng/pipelines/checkout-windows-task.yml
-
-    - script: eng/test-build-correctness.cmd -configuration Release -enableDumps
-      displayName: Build - Validate correctness
-
-    - template: eng/pipelines/publish-logs.yml
-      parameters:
-        jobName: Correctness_Build
-        configuration: Release
-
-    - task: PublishBuildArtifacts@1
-      displayName: Publish Artifact Packages
-      inputs:
-        PathtoPublish: '$(Build.SourcesDirectory)\artifacts\packages\Release\PreRelease'
-        ArtifactName: 'Packages - PreRelease'
-        publishLocation: Container
-      condition: succeeded()
-
-    - task: PublishBuildArtifacts@1
-      displayName: Publish VSIX Packages
-      inputs:
-        PathtoPublish: '$(Build.SourcesDirectory)\artifacts\VSSetup\Release\Installer'
-        ArtifactName: 'VSIX - PreRelease'
-        publishLocation: Container
-      condition: succeeded()
-
-- job: Correctness_TodoCheck
-  pool:
-    vmImage: ubuntu-20.04
-  timeoutInMinutes: 10
-  steps:
-    - template: eng/pipelines/checkout-unix-task.yml
-
-    - pwsh: eng/todo-check.ps1
-      displayName: Validate TODO/PROTOTYPE comments are not present
-
-- job: Correctness_Rebuild
-  pool:
-    name: NetCore-Svc-Public
-    demands: ImageOverride -equals windows.vs2022.amd64.open
-  timeoutInMinutes: 90
-  steps:
-    - template: eng/pipelines/checkout-windows-task.yml
-
-    - task: PowerShell@2
-      displayName: Restore
-      inputs:
-        filePath: eng/build.ps1
-        arguments: -configuration Debug -prepareMachine -ci -restore -binaryLog
-
-    - powershell: .\eng\test-rebuild.ps1 -ci -configuration Release
-      displayName: Run BuildValidator
-
-    - task: PublishBuildArtifacts@1
-      displayName: Publish BuildValidator debug outputs
-      inputs:
-        PathtoPublish: '$(Build.SourcesDirectory)/artifacts/BuildValidator'
-        ArtifactName: 'BuildValidator_DebugOut'
-        publishLocation: Container
-      continueOnError: true
-      condition: failed()
-
-    - template: eng/pipelines/publish-logs.yml
-      parameters:
-        jobName: Correctness_Rebuild
-        configuration: Release
-=======
   - template: eng/pipelines/test-unix-job.yml
     parameters:
       testRunName: 'Test macOS Debug'
@@ -323,16 +239,16 @@
           filePath: eng/generate-compiler-code.ps1
           arguments: -test -configuration Release
         condition: or(ne(variables['Build.Reason'], 'PullRequest'), eq(variables['compilerChange'], 'true'))
-        
+
       - script: $(Build.SourcesDirectory)\.dotnet\dotnet.exe tool run dotnet-format whitespace  $(Build.SourcesDirectory)\src --folder --include-generated --include $(Build.SourcesDirectory)\src\Compilers\CSharp\Portable\Generated\ $(Build.SourcesDirectory)\src\Compilers\VisualBasic\Portable\Generated\ $(Build.SourcesDirectory)\src\ExpressionEvaluator\VisualBasic\Source\ResultProvider\Generated\ --verify-no-changes
         displayName: Validate Generated Syntax Files
         condition: or(ne(variables['Build.Reason'], 'PullRequest'), eq(variables['compilerChange'], 'true'))
-        
+
       - template: eng/pipelines/publish-logs.yml
         parameters:
           jobName: Correctness_Build_Artifacts
           configuration: Release
-      
+
   - job: Correctness_Determinism
     dependsOn: Determine_Changes
     condition: or(ne(variables['Build.Reason'], 'PullRequest'), eq(dependencies.Determine_Changes.outputs['SetPathVars_compilers.containsChange'], 'true'))
@@ -342,7 +258,7 @@
     timeoutInMinutes: 90
     steps:
       - template: eng/pipelines/checkout-windows-task.yml
-      
+
       - script: eng/test-determinism.cmd -configuration Debug
         displayName: Build - Validate determinism
 
@@ -433,7 +349,6 @@
     timeoutInMinutes: 35
     steps:
       - template: eng/pipelines/checkout-unix-task.yml
-        
+
       - script: ./eng/build.sh --solution Roslyn.sln --restore --build --configuration Debug --prepareMachine --ci --binaryLog --runanalyzers --warnaserror /p:RoslynEnforceCodeStyle=true
-        displayName: Build with analyzers
->>>>>>> c359ad15
+        displayName: Build with analyzers