# Branches that trigger a build on commit
trigger:
- main
- main-vs-deps
- release/*
- features/*
- demos/*

# Branches that trigger builds on PR
pr:
- main
- main-vs-deps
- release/*
- features/*
- demos/*

# Windows Build and Test Jobs
jobs:
- template: eng/pipelines/build-windows-job.yml
  parameters:
    jobName: Build_Windows_Debug
    testArtifactName: Transport_Artifacts_Windows_Debug
    configuration: Debug
<<<<<<< HEAD
    queueName: windows.vs2019.amd64.open
=======
    queueName: windows.vs2022.amd64.open
>>>>>>> d4c3b995

- template: eng/pipelines/build-windows-job.yml
  parameters:
    jobName: Build_Windows_Release
    testArtifactName: Transport_Artifacts_Windows_Release
    configuration: Release
<<<<<<< HEAD
    queueName: windows.vs2019.amd64.open
    buildArguments: "/p:Features=run-nullable-analysis=never"
=======
    queueName: windows.vs2022.amd64.open
>>>>>>> d4c3b995

- template: eng/pipelines/test-windows-job.yml
  parameters:
    testRunName: 'Test Windows Desktop Debug 32'
    jobName: Test_Windows_Desktop_Debug_32
    buildJobName: Build_Windows_Debug
    testArtifactName: Transport_Artifacts_Windows_Debug
    configuration: Debug
    testArguments: -testDesktop -testArch x86

- template: eng/pipelines/test-windows-job.yml
  parameters:
    testRunName: 'Test Windows Desktop Debug 64'
    jobName: Test_Windows_Desktop_Debug_64
    buildJobName: Build_Windows_Debug
    testArtifactName: Transport_Artifacts_Windows_Debug
    configuration: Debug
    testArguments: -testDesktop -testArch x64

- template: eng/pipelines/test-windows-job.yml
  parameters:
    testRunName: 'Test Windows CoreClr Debug'
    jobName: Test_Windows_CoreClr_Debug
    buildJobName: Build_Windows_Debug
    testArtifactName: Transport_Artifacts_Windows_Debug
    configuration: Debug
    testArguments: -testCoreClr

- template: eng/pipelines/test-windows-job-single-machine.yml
  parameters:
    testRunName: 'Test Windows CoreClr Debug Single Machine'
    jobName: Test_Windows_CoreClr_Debug_Single_Machine
    buildJobName: Build_Windows_Debug
    testArtifactName: Transport_Artifacts_Windows_Debug
    configuration: Debug
    testArguments: -testCoreClr

- template: eng/pipelines/test-windows-job.yml
  parameters:
    testRunName: 'Test Windows Desktop Release 32'
    jobName: Test_Windows_Desktop_Release_32
    buildJobName: Build_Windows_Release
    testArtifactName: Transport_Artifacts_Windows_Release
    configuration: Release
    testArguments: -testDesktop -testArch x86

- template: eng/pipelines/test-windows-job.yml
  parameters:
    testRunName: 'Test Windows Desktop Spanish Release 64'
    jobName: Test_Windows_Desktop_Spanish_Release_64
    buildJobName: Build_Windows_Release
    testArtifactName: Transport_Artifacts_Windows_Release
    configuration: Release
    testArguments: -testDesktop -testArch x64 -helixQueueName Windows.10.Amd64.Server2022.ES.Open

- template: eng/pipelines/test-windows-job.yml
  parameters:
    testRunName: 'Test Windows Desktop Release 64'
    jobName: Test_Windows_Desktop_Release_64
    buildJobName: Build_Windows_Release
    testArtifactName: Transport_Artifacts_Windows_Release
    configuration: Release
    testArguments: -testDesktop -testArch x64

- template: eng/pipelines/test-windows-job.yml
  parameters:
    testRunName: 'Test Windows CoreClr Release'
    jobName: Test_Windows_CoreClr_Release
    buildJobName: Build_Windows_Release
    testArtifactName: Transport_Artifacts_Windows_Release
    configuration: Release
    testArguments: -testCoreClr

- template: eng/pipelines/test-windows-job.yml
  parameters:
    testRunName: 'Test Windows CoreCLR IOperation Debug'
    jobName: Test_Windows_CoreClr_IOperation_Debug
    buildJobName: Build_Windows_Debug
    testArtifactName: Transport_Artifacts_Windows_Debug
    configuration: Debug
    testArguments: -testCoreClr -testIOperation -testCompilerOnly

# Unix Build and Test Jobs
- template: eng/pipelines/build-unix-job.yml
  parameters:
    jobName: Build_Unix_Debug
    testArtifactName: Transport_Artifacts_Unix_Debug
    configuration: Debug
    queueName: Build.Ubuntu.1804.Amd64.Open

- template: eng/pipelines/test-unix-job.yml
  parameters:
    testRunName: 'Test Linux Debug'
    jobName: Test_Linux_Debug
    buildJobName: Build_Unix_Debug
    testArtifactName: Transport_Artifacts_Unix_Debug
    configuration: Debug
    testArguments: --testCoreClr --helixQueueName Ubuntu.1804.Amd64.Open

- template: eng/pipelines/test-unix-job-single-machine.yml
  parameters:
    testRunName: 'Test Linux Debug Single Machine'
    jobName: Test_Linux_Debug_Single_Machine
    buildJobName: Build_Unix_Debug
    testArtifactName: Transport_Artifacts_Unix_Debug
    configuration: Debug
    testArguments: --testCoreClr
    queueName: Build.Ubuntu.1804.Amd64.Open

- template: eng/pipelines/test-unix-job.yml
  parameters:
    testRunName: 'Test macOS Debug'
    jobName: Test_macOS_Debug
    buildJobName: Build_Unix_Debug
    testArtifactName: Transport_Artifacts_Unix_Debug
    configuration: Debug
    testArguments: --testCoreClr --helixQueueName OSX.1015.Amd64.Open

- template: eng/common/templates/jobs/source-build.yml

# Build Correctness Jobs

- job: Correctness_Determinism
  pool:
    name: NetCore1ESPool-Svc-Public
<<<<<<< HEAD
    demands: ImageOverride -equals windows.vs2019.amd64.open
=======
    demands: ImageOverride -equals windows.vs2022.amd64.open
>>>>>>> d4c3b995
  timeoutInMinutes: 90
  steps:
    - template: eng/pipelines/checkout-windows-task.yml

    - script: eng/test-determinism.cmd -configuration Debug
      displayName: Build - Validate determinism

    - template: eng/pipelines/publish-logs.yml
      parameters:
        jobName: Correctness_Determinism
        configuration: Debug

- job: Correctness_Build
  pool:
    name: NetCore1ESPool-Svc-Public
<<<<<<< HEAD
    demands: ImageOverride -equals windows.vs2019.amd64.open
=======
    demands: ImageOverride -equals windows.vs2022.amd64.open
>>>>>>> d4c3b995
  timeoutInMinutes: 90
  steps:
    - template: eng/pipelines/checkout-windows-task.yml

    - script: eng/test-build-correctness.cmd -configuration Release -enableDumps
      displayName: Build - Validate correctness

    - template: eng/pipelines/publish-logs.yml
      parameters:
        jobName: Correctness_Build
        configuration: Release

    - task: PublishBuildArtifacts@1
      displayName: Publish Artifact Packages
      inputs:
        PathtoPublish: '$(Build.SourcesDirectory)\artifacts\packages\Release\PreRelease'
        ArtifactName: 'Packages - PreRelease'
        publishLocation: Container
      condition: succeeded()

    - task: PublishBuildArtifacts@1
      displayName: Publish VSIX Packages
      inputs:
        PathtoPublish: '$(Build.SourcesDirectory)\artifacts\VSSetup\Release\Installer'
        ArtifactName: 'VSIX - PreRelease'
        publishLocation: Container
      condition: succeeded()

- job: Correctness_Rebuild
  pool:
    name: NetCore1ESPool-Svc-Public
<<<<<<< HEAD
    demands: ImageOverride -equals windows.vs2019.amd64.open
=======
    demands: ImageOverride -equals windows.vs2022.amd64.open
>>>>>>> d4c3b995
  timeoutInMinutes: 90
  steps:
    - template: eng/pipelines/checkout-windows-task.yml

    - task: PowerShell@2
      displayName: Restore
      inputs:
        filePath: eng/build.ps1
        arguments: -configuration Debug -prepareMachine -ci -restore -binaryLog

    - powershell: .\eng\test-rebuild.ps1 -ci -configuration Release
      displayName: Run BuildValidator

    - task: PublishBuildArtifacts@1
      displayName: Publish BuildValidator debug outputs
      inputs:
        PathtoPublish: '$(Build.SourcesDirectory)/artifacts/BuildValidator'
        ArtifactName: 'BuildValidator_DebugOut'
        publishLocation: Container
      continueOnError: true
      condition: failed()

    - template: eng/pipelines/publish-logs.yml
      parameters:
        jobName: Correctness_Rebuild
        configuration: Release<|MERGE_RESOLUTION|>--- conflicted
+++ resolved
@@ -21,23 +21,14 @@
     jobName: Build_Windows_Debug
     testArtifactName: Transport_Artifacts_Windows_Debug
     configuration: Debug
-<<<<<<< HEAD
-    queueName: windows.vs2019.amd64.open
-=======
     queueName: windows.vs2022.amd64.open
->>>>>>> d4c3b995
 
 - template: eng/pipelines/build-windows-job.yml
   parameters:
     jobName: Build_Windows_Release
     testArtifactName: Transport_Artifacts_Windows_Release
     configuration: Release
-<<<<<<< HEAD
-    queueName: windows.vs2019.amd64.open
-    buildArguments: "/p:Features=run-nullable-analysis=never"
-=======
     queueName: windows.vs2022.amd64.open
->>>>>>> d4c3b995
 
 - template: eng/pipelines/test-windows-job.yml
   parameters:
@@ -163,11 +154,7 @@
 - job: Correctness_Determinism
   pool:
     name: NetCore1ESPool-Svc-Public
-<<<<<<< HEAD
-    demands: ImageOverride -equals windows.vs2019.amd64.open
-=======
     demands: ImageOverride -equals windows.vs2022.amd64.open
->>>>>>> d4c3b995
   timeoutInMinutes: 90
   steps:
     - template: eng/pipelines/checkout-windows-task.yml
@@ -183,11 +170,7 @@
 - job: Correctness_Build
   pool:
     name: NetCore1ESPool-Svc-Public
-<<<<<<< HEAD
-    demands: ImageOverride -equals windows.vs2019.amd64.open
-=======
     demands: ImageOverride -equals windows.vs2022.amd64.open
->>>>>>> d4c3b995
   timeoutInMinutes: 90
   steps:
     - template: eng/pipelines/checkout-windows-task.yml
@@ -219,11 +202,7 @@
 - job: Correctness_Rebuild
   pool:
     name: NetCore1ESPool-Svc-Public
-<<<<<<< HEAD
-    demands: ImageOverride -equals windows.vs2019.amd64.open
-=======
     demands: ImageOverride -equals windows.vs2022.amd64.open
->>>>>>> d4c3b995
   timeoutInMinutes: 90
   steps:
     - template: eng/pipelines/checkout-windows-task.yml
